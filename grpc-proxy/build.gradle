import com.bmuschko.gradle.docker.tasks.image.DockerBuildImage
import io.deephaven.tools.docker.Architecture
import io.deephaven.tools.License

plugins {
    id 'com.bmuschko.docker-remote-api'
}

evaluationDependsOn Docker.registryProject('alpine')

def dockerLicenses = License.createFrom(project).syncDockerLicense()

def context = project.layout.buildDirectory.dir('docker')

def prepareDocker = project.tasks.register('prepareDocker', Sync) {
    // TODO(deephaven-core#1596): Remove extra dependencies for build-ci.yml
    inputs.files Docker.registryFiles(project, 'alpine')

    from 'src/main/docker'
    from('src/main/arch/') {
        into 'arch'
    }
    from('src/main/common') {
        into 'contents'
    }
    from (dockerLicenses.get().outputs) {
        into 'contents'
    }
    into context
}

def buildDocker = Docker.registerDockerTwoPhaseImage(project, 'grpc-proxy', 'install') {
    inputDir.set context
    inputs.files prepareDocker.get().outputs.files
    inputs.files Docker.registryFiles(project, 'alpine')
<<<<<<< HEAD
=======
    buildArgs.put('DEEPHAVEN_VERSION', project.version)
    images.add('deephaven/grpc-proxy:local-build')
>>>>>>> d1ac2120
}

assemble.dependsOn buildDocker<|MERGE_RESOLUTION|>--- conflicted
+++ resolved
@@ -33,11 +33,7 @@
     inputDir.set context
     inputs.files prepareDocker.get().outputs.files
     inputs.files Docker.registryFiles(project, 'alpine')
-<<<<<<< HEAD
-=======
     buildArgs.put('DEEPHAVEN_VERSION', project.version)
-    images.add('deephaven/grpc-proxy:local-build')
->>>>>>> d1ac2120
 }
 
 assemble.dependsOn buildDocker