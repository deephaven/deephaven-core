/**
 * Copyright (c) 2016-2022 Deephaven Data Labs and Patent Pending
 */
package io.deephaven.modelfarm;

import io.deephaven.base.verify.Assert;
import io.deephaven.base.verify.Require;
import io.deephaven.engine.context.ExecutionContext;
import io.deephaven.engine.exceptions.CancellationException;
import io.deephaven.engine.table.ColumnSource;
import io.deephaven.engine.table.Table;
import io.deephaven.engine.updategraph.impl.PeriodicUpdateGraph;
import io.deephaven.engine.table.impl.NotificationStepSource;
import io.deephaven.engine.table.impl.remote.ConstructSnapshot;
import io.deephaven.internal.log.LoggerFactory;
import io.deephaven.io.logger.Logger;
import io.deephaven.util.function.ThrowingBiConsumer;

import java.io.PrintWriter;
import java.io.StringWriter;
import java.util.*;
import java.util.concurrent.TimeUnit;
import java.util.concurrent.atomic.AtomicInteger;

/**
 * A multithreaded resource to execute data driven models.
 *
 * @param <DATATYPE> data type
 */
public abstract class ModelFarmBase<DATATYPE> implements ModelFarm {

    private static final Logger log = LoggerFactory.getLogger(ModelFarmBase.class);

    /**
     * Number of threads created so far. Just used for generating thread names.
     */
    private static int modelFarmNThreads = 0;
    private static final AtomicInteger nModelFarms = new AtomicInteger(0);
    private final int modelFarmN = nModelFarms.getAndIncrement();

    /**
     * Run state of the farm.
     */
    public enum State {
        WAITING, RUNNING, SHUTDOWN, TERMINATING, TERMINATED
    }

    /**
     * An operation that uses data from Deephaven {@link Table Tables}, using either {@link ColumnSource#getPrev} or
     * {@link ColumnSource#get}) depending on the value of the argument to {@link #retrieveData}.
     */
    @FunctionalInterface
    interface QueryDataRetrievalOperation {

        /**
         * Performs an operation using data from a query.
         *
         * @param usePrev Whether to use the previous data at a given row key when retrieving data (i.e. if
         *        {@code true}, use {@link ColumnSource#getPrev} instead of {@link ColumnSource#get}).
         */
        void retrieveData(boolean usePrev);

    }

    /**
     * Type of locking used when loading data from the data manager.
     */
    public enum GetDataLockType {
        /**
         * The UpdateGraph lock is already held.
         */
        UPDATE_GRAPH_LOCK_ALREADY_HELD,
        /**
         * Acquire the UpdateGraph's exclusive lock.
         */
        UPDATE_GRAPH_EXCLUSIVE_LOCK,
        /**
         * Acquire the UpdateGraph's shared lock.
         */
        UPDATE_GRAPH_SHARED_LOCK,
        /**
         * Use the (usually) lock-free snapshotting mechanism.
         */
        SNAPSHOT
    }

    /**
     * The model to which data should be passed.
     */
    protected final Model<DATATYPE> model;
    private final ThreadGroup threadGroup;
    private final Set<Thread> threads = new LinkedHashSet<>();

    /**
     * This model farm's state. Updated under lock on this {@code ModelFarmBase} instance. Should be used with
     * {@link #setState} and {@link #getState}
     */
    private State state = State.WAITING;

    private class Worker implements Runnable {
        @Override
        public void run() {
            synchronized (ModelFarmBase.this) {
                // The worker threads should be added to the list of threads before starting.
                Assert.assertion(threads.contains(Thread.currentThread()), "threads.contains(Thread.currentThread())");
            }

            try {
                while (true) {
                    try {
                        execute();
                    } catch (InterruptedException e) {
                        log.warn().append("ModelFarm worker thread interrupted.").endl();
                    } catch (Exception e) {
                        log.error(e).append("Exception in ModelFarm worker thread.").endl();
                        final StringWriter sw = new StringWriter();
                        final PrintWriter pw = new PrintWriter(sw);
                        e.printStackTrace(pw);
                        pw.close();
                        log.error().append("Exception in ModelFarm worker thread stack trace. \n").append(sw.toString())
                                .endl();
                        throw new RuntimeException(e);
                    }

                    final State state = getState();

                    // During shutdown, keep pulling items from the queue until it is empty.
                    if ((state == State.SHUTDOWN && isQueueEmpty()) || state == State.TERMINATING
                            || state == State.TERMINATED) {
                        log.warn().append("ModelFarm worker thread exiting. state=").append(state.toString())
                                .append(" isQueueEmpty=").append(isQueueEmpty()).endl();
                        return;
                    }
                }
            } finally {
                synchronized (ModelFarmBase.this) {
                    threads.remove(Thread.currentThread());
                    // Set the ModelFarm as terminated if this is the last thread to finish.
                    final boolean threadsEmpty = threads.isEmpty();

                    if (threadsEmpty && (ModelFarmBase.this.state == State.SHUTDOWN
                            || ModelFarmBase.this.state == State.TERMINATING)) {
                        setState(State.TERMINATED);
                    }
                }
            }
        }
    }

    /**
     * Create a multithreaded resource to execute data driven models.
     *
     * @param nThreads number of worker threads.
     * @param model model to execute.
     */
    @SuppressWarnings("WeakerAccess")
    protected ModelFarmBase(final int nThreads, final Model<DATATYPE> model) {
        this.model = Require.neqNull(model, "model");
        this.threadGroup = initializeThreadGroup(Require.gtZero(nThreads, "nThreads"), this.threads);
    }

    private ThreadGroup initializeThreadGroup(final int nThreads, final Set<Thread> threads) {
        // synchronized for modelFarmNThreads.
        synchronized (ModelFarmBase.class) {
            final ThreadGroup threadGroup = new ThreadGroup("ModelFarm");

            for (int i = 0; i < nThreads; i++) {
                final String threadName = "ModelFarm_" + modelFarmN + "_Thread_" + (modelFarmNThreads++);
                threads.add(new Thread(threadGroup, new Worker(), threadName));
            }

            return threadGroup;
        }
    }

    /**
     * Executes the next task in the work queue.
     *
     * @throws InterruptedException if interrupted while executing
     */
    protected abstract void execute() throws InterruptedException;

    /**
     * Interface for getting the most recent row data for a unique identifier.
     *
     * @param <KEYTYPE> unique ID key type
     * @param <DATATYPE> data type
     */
    @FunctionalInterface
    interface MostRecentDataGetter<KEYTYPE, DATATYPE> {
        /**
         * Gets the most recent row data for a unique identifier.
         *
         * @param key unique identifier
         * @return most recent row data for the unique identifier, or null, if there is no data for the unique
         *         identifier.
         */
        DATATYPE get(final KEYTYPE key);
    }

    /**
     * Returns a {@code ThrowingConsumer} that takes a {@link QueryDataRetrievalOperation}, acquires a
     * {@link PeriodicUpdateGraph} lock based on the specified {@code lockType}, then executes the
     * {@code FitDataPopulator} with the appropriate value for usePrev.
     *
<<<<<<< HEAD
     * @param lockType The way of acquiring the {@code PeriodicUpdateGraph} lock.
     * @return A function that runs a {@link }
=======
     * @param lockType The way of acquiring the {@code UpdateGraphProcessor} lock.
     * @return A function that runs an operation which accepts a {@link QueryDataRetrievalOperation} and a
     *         {@link Table}.
>>>>>>> 53d0dd64
     */
    @SuppressWarnings("WeakerAccess")
    protected static ThrowingBiConsumer<QueryDataRetrievalOperation, Table, RuntimeException> getDoLockedConsumer(
            final GetDataLockType lockType) {
        switch (lockType) {
            case UPDATE_GRAPH_LOCK_ALREADY_HELD:
                return (queryDataRetrievalOperation, source) -> queryDataRetrievalOperation.retrieveData(false);
            case UPDATE_GRAPH_EXCLUSIVE_LOCK:
                return (queryDataRetrievalOperation, source) -> {
                    ExecutionContext.getContext().getUpdateGraph().exclusiveLock().doLocked(
                            () -> queryDataRetrievalOperation.retrieveData(false));
                };
            case UPDATE_GRAPH_SHARED_LOCK:
                return (queryDataRetrievalOperation, source) -> {
                    ExecutionContext.getContext().getUpdateGraph().sharedLock().doLocked(
                            () -> queryDataRetrievalOperation.retrieveData(false));
                };
            case SNAPSHOT:
                return (queryDataRetrievalOperation, source) -> {
                    try {
                        ConstructSnapshot.callDataSnapshotFunction("ModelFarmBase.getData(SNAPSHOT)",
                                ConstructSnapshot.makeSnapshotControl(false, source.isRefreshing(),
                                        (NotificationStepSource) source),
                                (usePrev, beforeClockValue) -> {
                                    queryDataRetrievalOperation.retrieveData(usePrev);
                                    return true; // This indicates that the snapshot ran OK, not that the data is OK.
                                });
                    } catch (CancellationException e) {
                        log.warn(e).append(
                                "ModelFarmBase.getData(SNAPSHOT): CancellationException.  The ModelFarm is probably shutting down.")
                                .endl();
                    }
                };
            default:
                throw new UnsupportedOperationException("Unsupported lockType: " + lockType);
        }
    }

    /**
     * Gets the current run state of the model farm. The state is {@code null} before the model farm has started.
     *
     * @return current run state of the model farm.
     */
    @SuppressWarnings("WeakerAccess")
    protected final synchronized State getState() {
        return state;
    }

    private synchronized void setState(State state) {
        final boolean changed = this.state != state;
        this.state = Require.neqNull(state, "state");

        if (changed) {
            // notify extending classes that the state has changed, so recalculation may be necessary
            this.notifyAll();
        }
    }

    @Override
    public final synchronized void start() {
        if (state != State.WAITING) {
            throw new IllegalStateException("Start may only be called on an unstarted ModelFarm. state=" + state);
        }

        setState(State.RUNNING);

        for (Thread thread : threads) {
            thread.start();
        }

        modelFarmStarted();
    }

    /**
     * Method called after the model farm threads have been started. Implementing classes can override this to perform
     * additional setup (e.g. creating and starting listeners). The default implementation does nothing.
     */
    protected abstract void modelFarmStarted();


    @Override
    public final synchronized void shutdown() {
        switch (state) {
            case SHUTDOWN:
            case TERMINATING:
            case TERMINATED:
                return;
            case WAITING:
            case RUNNING:
                log.info().append("ModelFarm shutting down...").endl();
                setState(State.SHUTDOWN);
                break;
            default:
                throw new IllegalStateException("State is not being handled by the switch! state=" + state);
        }
    }

    /**
     * Attempt to terminate the ModelFarm by {@link #shutdown() shutting it down} and interrupting all worker threads.
     */
    @Override
    public final synchronized void terminate() {
        if (state != State.TERMINATING && state != State.TERMINATED) {
            setState(State.TERMINATING);
            threadGroup.interrupt();
        }
    }

    @Override
    public final boolean awaitTermination() {
        return awaitTermination(Long.MAX_VALUE, TimeUnit.MILLISECONDS);
    }

    @Override
    public final boolean awaitTermination(final long timeout, final TimeUnit unit) {

        synchronized (this) {
            switch (state) {
                case WAITING:
                    setState(State.TERMINATED);
                    return true;
                case RUNNING:
                    shutdown();
                    break;
                case SHUTDOWN:
                case TERMINATING:
                    break;
                case TERMINATED:
                    return true;
                default:
                    throw new IllegalStateException("State is not being handled by the switch! state=" + state);
            }

            Require.eqTrue(isShutdown(), "isShutdown()");
        }

        final long timeoutMillis =
                timeout == Long.MAX_VALUE ? Long.MAX_VALUE : System.currentTimeMillis() + unit.toMillis(timeout);
        boolean allThreadsTerminated = false;

        synchronized (ModelFarmBase.this) {
            long currentTime = System.currentTimeMillis();

            while (!allThreadsTerminated && currentTime < timeoutMillis) {
                if (!threads.isEmpty()) {
                    try {
                        // Wait for the state to change. (The last thread to exit will update the state to TERMINATED.)
                        ModelFarmBase.this.wait(timeoutMillis - currentTime);

                        if (threads.isEmpty()) {
                            allThreadsTerminated = true;
                        }
                    } catch (InterruptedException e) {
                        if (threads.isEmpty()) {
                            allThreadsTerminated = true;
                        } else {
                            throw new RuntimeException("Interrupted while awaiting ModelFarm termination.", e);
                        }
                    }
                } else {
                    allThreadsTerminated = true;
                }

                currentTime = System.currentTimeMillis();
            }
        }

        if (allThreadsTerminated) {
            Assert.eq(getState(), "getState()", State.TERMINATED);
            log.warn().append("ModelFarm all threads terminated.").endl();
        } else {
            log.warn().append("ModelFarm timed out waiting for threads to terminate.").endl();
        }

        return allThreadsTerminated;
    }

    private boolean isShutdown() {
        final State state = getState();

        switch (state) {
            case SHUTDOWN:
            case TERMINATING:
            case TERMINATED:
                return true;
            case WAITING:
            case RUNNING:
                return false;
        }

        throw new IllegalStateException("State is not being handled by the switch! state=" + state);
    }

    @Override
    public final void shutdownAndAwaitTermination() {
        shutdownAndAwaitTermination(Long.MAX_VALUE, TimeUnit.MILLISECONDS);
    }

    @Override
    public final boolean shutdownAndAwaitTermination(final long timeout, final TimeUnit unit) {
        shutdown();
        return awaitTermination(timeout, unit);
    }

    /**
     * Returns true if the model farm queue is empty and false if the queue contains elements to execute.
     *
     * @return true if the model farm queue is empty and false if the queue contains elements to execute.
     */
    protected abstract boolean isQueueEmpty();

    @Override
    public String toString() {
        return "ModelFarm" + modelFarmN + "_" + this.getClass().getSimpleName();
    }
}<|MERGE_RESOLUTION|>--- conflicted
+++ resolved
@@ -203,14 +203,9 @@
      * {@link PeriodicUpdateGraph} lock based on the specified {@code lockType}, then executes the
      * {@code FitDataPopulator} with the appropriate value for usePrev.
      *
-<<<<<<< HEAD
      * @param lockType The way of acquiring the {@code PeriodicUpdateGraph} lock.
-     * @return A function that runs a {@link }
-=======
-     * @param lockType The way of acquiring the {@code UpdateGraphProcessor} lock.
      * @return A function that runs an operation which accepts a {@link QueryDataRetrievalOperation} and a
      *         {@link Table}.
->>>>>>> 53d0dd64
      */
     @SuppressWarnings("WeakerAccess")
     protected static ThrowingBiConsumer<QueryDataRetrievalOperation, Table, RuntimeException> getDoLockedConsumer(
