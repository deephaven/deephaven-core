package io.deephaven.lang.completion;

import io.deephaven.internal.log.LoggerFactory;
import io.deephaven.io.logger.Logger;
import io.deephaven.lang.parse.ParsedDocument;
import io.deephaven.proto.backplane.script.grpc.CompletionItem;
import io.deephaven.proto.backplane.script.grpc.Position;

import java.util.Collection;
import java.util.LinkedHashSet;
import java.util.Set;
import java.util.concurrent.CompletableFuture;
import java.util.concurrent.ExecutionException;
import java.util.concurrent.TimeUnit;
import java.util.concurrent.TimeoutException;

/**
 * Allows you to join multiple completion handlers together, and coalesce the final results.
 *
<<<<<<< HEAD
 * In the future, we will better log which handlers provided which completions. We may also simply call the different
 * handlers in a different manner, when the v2 implementation api changes to better support the ChunkerDocument model
 * (and pushing results to client directly), rendering this class obsolete.
 *
 * NOTE: This class is not currently in use, since the coalesced results wound up causing ugly duplications with
 * different whitespace. We will delete it after merging, to have it in git history, in case we decide to revive it
 * later.
=======
 * In the future, we will better log which handlers provided which completions. We may also simply
 * call the different handlers in a different manner, when the v2 implementation api changes to
 * better support the ChunkerDocument model (and pushing results to client directly), rendering this
 * class obsolete.
 *
 * NOTE: This class is not currently in use, since the coalesced results wound up causing ugly
 * duplications with different whitespace. We will delete it after merging, to have it in git
 * history, in case we decide to revive it later.
>>>>>>> 3d46a74e
 */
public class DelegatingCompletionHandler implements CompletionHandler {

    private static final Logger LOGGER = LoggerFactory.getLogger(DelegatingCompletionHandler.class);
    private final CompletionHandler[] handlers;

    public DelegatingCompletionHandler(CompletionHandler... handlers) {
        this.handlers = handlers;
    }

    @Override
<<<<<<< HEAD
    public Collection<CompletionItem.Builder> runCompletion(final ParsedDocument doc, final Position pos,
            final int offset) {
        CompletableFuture<Collection<CompletionItem.Builder>>[] futures = new CompletableFuture[handlers.length];
        for (int i = 0; i < handlers.length; i++) {
            final CompletionHandler handler = handlers[i];
            futures[i] = CompletableFuture.supplyAsync(() -> handler.runCompletion(doc, pos, offset));
=======
    public Collection<CompletionItem.Builder> runCompletion(final ParsedDocument doc,
        final Position pos, final int offset) {
        CompletableFuture<Collection<CompletionItem.Builder>>[] futures =
            new CompletableFuture[handlers.length];
        for (int i = 0; i < handlers.length; i++) {
            final CompletionHandler handler = handlers[i];
            futures[i] =
                CompletableFuture.supplyAsync(() -> handler.runCompletion(doc, pos, offset));
>>>>>>> 3d46a74e
        }
        Set<CompletionItem.Builder> all = new LinkedHashSet<>();
        for (CompletableFuture<Collection<CompletionItem.Builder>> future : futures) {
            try {
                all.addAll(future.get(5, TimeUnit.SECONDS));
            } catch (InterruptedException e) {
                Thread.currentThread().interrupt();
                break;
            } catch (ExecutionException e) {
                LOGGER.trace()
                    .append("Unknown error running autocomplete. ")
                    .append(e.getCause())
                    .endl();
            } catch (TimeoutException e) {
                // yikes, more than 5 seconds? no human alive wants to wait 5 seconds to get
                // autocomplete popup!
                continue;
            }
        }

        return all;
    }

}<|MERGE_RESOLUTION|>--- conflicted
+++ resolved
@@ -17,7 +17,6 @@
 /**
  * Allows you to join multiple completion handlers together, and coalesce the final results.
  *
-<<<<<<< HEAD
  * In the future, we will better log which handlers provided which completions. We may also simply call the different
  * handlers in a different manner, when the v2 implementation api changes to better support the ChunkerDocument model
  * (and pushing results to client directly), rendering this class obsolete.
@@ -25,16 +24,6 @@
  * NOTE: This class is not currently in use, since the coalesced results wound up causing ugly duplications with
  * different whitespace. We will delete it after merging, to have it in git history, in case we decide to revive it
  * later.
-=======
- * In the future, we will better log which handlers provided which completions. We may also simply
- * call the different handlers in a different manner, when the v2 implementation api changes to
- * better support the ChunkerDocument model (and pushing results to client directly), rendering this
- * class obsolete.
- *
- * NOTE: This class is not currently in use, since the coalesced results wound up causing ugly
- * duplications with different whitespace. We will delete it after merging, to have it in git
- * history, in case we decide to revive it later.
->>>>>>> 3d46a74e
  */
 public class DelegatingCompletionHandler implements CompletionHandler {
 
@@ -46,23 +35,12 @@
     }
 
     @Override
-<<<<<<< HEAD
     public Collection<CompletionItem.Builder> runCompletion(final ParsedDocument doc, final Position pos,
             final int offset) {
         CompletableFuture<Collection<CompletionItem.Builder>>[] futures = new CompletableFuture[handlers.length];
         for (int i = 0; i < handlers.length; i++) {
             final CompletionHandler handler = handlers[i];
             futures[i] = CompletableFuture.supplyAsync(() -> handler.runCompletion(doc, pos, offset));
-=======
-    public Collection<CompletionItem.Builder> runCompletion(final ParsedDocument doc,
-        final Position pos, final int offset) {
-        CompletableFuture<Collection<CompletionItem.Builder>>[] futures =
-            new CompletableFuture[handlers.length];
-        for (int i = 0; i < handlers.length; i++) {
-            final CompletionHandler handler = handlers[i];
-            futures[i] =
-                CompletableFuture.supplyAsync(() -> handler.runCompletion(doc, pos, offset));
->>>>>>> 3d46a74e
         }
         Set<CompletionItem.Builder> all = new LinkedHashSet<>();
         for (CompletableFuture<Collection<CompletionItem.Builder>> future : futures) {
