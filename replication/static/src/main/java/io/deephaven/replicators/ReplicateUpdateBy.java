package io.deephaven.replicators;

import io.deephaven.replication.ReplicatePrimitiveCode;
import io.deephaven.replication.ReplicationUtils;
import org.apache.commons.io.FileUtils;
import org.jetbrains.annotations.NotNull;

import java.io.File;
import java.io.IOException;
import java.nio.charset.Charset;
import java.util.Collections;
import java.util.List;

import static io.deephaven.replication.ReplicationUtils.*;

public class ReplicateUpdateBy {
    public static void main(String[] args) throws IOException {
        List<String> files = ReplicatePrimitiveCode.charToAll(
                "engine/table/src/main/java/io/deephaven/engine/table/impl/updateby/fill/CharFillByOperator.java");
        for (final String f : files) {
            if (f.contains("Int")) {
                fixupInteger(f);
            }

            if (f.contains("Long")) {
                augmentLongWithReinterps(f);
            }

            if (f.contains("Boolean")) {
                fixupBoolean(f);
            }
        }

        String objectResult = ReplicatePrimitiveCode.charToObject(
                "engine/table/src/main/java/io/deephaven/engine/table/impl/updateby/fill/CharFillByOperator.java");
        fixupStandardObject(objectResult, "ObjectFillByOperator", false,
                "super\\(fillPair, new String\\[\\] \\{ fillPair.rightColumn \\}, rowRedirection\\);",
                "super(fillPair, new String[] { fillPair.rightColumn }, rowRedirection, colType);",
                " BaseObjectUpdateByOperator", " BaseObjectUpdateByOperator<T>",
                "public ObjectChunk<Object,", "public ObjectChunk<T,");

        final String[] exemptions = new String[] {
                "long singletonGroup = QueryConstants.NULL_LONG",
                "long smallestModifiedKey",
                "LongChunk<OrderedRowKeys>",
                "LongChunk<\\? extends RowKeys>",
                "long groupPosition",
                "long bucketPosition",
                "long firstUnmodifiedKey",
                "long getFirstReprocessKey"
        };

        files = ReplicatePrimitiveCode.charToAllButBoolean(
                "engine/table/src/main/java/io/deephaven/engine/table/impl/updateby/internal/BaseCharUpdateByOperator.java",
                exemptions);
        for (final String f : files) {
            if (f.contains("Int")) {
                fixupInteger(f);
            }

            if (f.contains("Byte")) {
                fixupByteBase(f);
            }
        }
        objectResult = ReplicatePrimitiveCode.charToObject(
                "engine/table/src/main/java/io/deephaven/engine/table/impl/updateby/internal/BaseCharUpdateByOperator.java");
        fixupStandardObject(objectResult, "BaseObjectUpdateByOperator", true,
                "this\\(pair, affectingColumns, rowRedirection, null, 0, 0, false\\);",
                "this(pair, affectingColumns, rowRedirection, null, 0, 0, false, colType);");

        replicateNumericOperator(
                "engine/table/src/main/java/io/deephaven/engine/table/impl/updateby/sum/ShortCumSumOperator.java",
                "engine/table/src/main/java/io/deephaven/engine/table/impl/updateby/sum/FloatCumSumOperator.java");

        files = ReplicatePrimitiveCode.shortToAllNumericals(
                "engine/table/src/main/java/io/deephaven/engine/table/impl/updateby/minmax/ShortCumMinMaxOperator.java",
                null);
        for (final String f : files) {
            if (f.contains("Integer")) {
                fixupInteger(f);
            }

            if (f.contains("Byte") && (f.contains("CumSum") || f.contains("RollingSum"))) {
                fixupByte(f);
            }

            if (f.contains("Long") && f.contains("MinMax")) {
                augmentLongWithReinterps(f);
            }
        }

        replicateNumericOperator(
                "engine/table/src/main/java/io/deephaven/engine/table/impl/updateby/prod/ShortCumProdOperator.java",
                "engine/table/src/main/java/io/deephaven/engine/table/impl/updateby/prod/FloatCumProdOperator.java");
        replicateNumericOperator(
                "engine/table/src/main/java/io/deephaven/engine/table/impl/updateby/ema/ShortEMAOperator.java",
                "engine/table/src/main/java/io/deephaven/engine/table/impl/updateby/ema/FloatEMAOperator.java");

<<<<<<< HEAD
        ReplicatePrimitiveCode.floatToAllFloatingPoints(
                "engine/table/src/main/java/io/deephaven/engine/table/impl/updateby/internal/PairwiseFloatRingBuffer.java",
                exemptions);
        ReplicatePrimitiveCode.floatToAllFloatingPoints(
                "engine/table/src/test/java/io/deephaven/engine/table/impl/updateby/internal/PairwiseFloatRingBufferTest.java",
                exemptions);

        replicateNumericOperator(
                "engine/table/src/main/java/io/deephaven/engine/table/impl/updateby/rollingsum/ShortRollingSumOperator.java",
                "engine/table/src/main/java/io/deephaven/engine/table/impl/updateby/rollingsum/FloatRollingSumOperator.java");

        files = ReplicatePrimitiveCode.charToAllButBoolean(
                "engine/table/src/main/java/io/deephaven/engine/table/impl/updateby/rollinggroup/CharRollingGroupOperator.java");
        for (final String f : files) {
            if (f.contains("Int")) {
                fixupInteger(f);
            }
        }
        objectResult = ReplicatePrimitiveCode.charToObject(
                "engine/table/src/main/java/io/deephaven/engine/table/impl/updateby/rollinggroup/CharRollingGroupOperator.java");
        fixupStandardObject(objectResult, "ObjectRollingGroupOperator", false,
                "super\\(fillPair, new String\\[\\] \\{ fillPair.rightColumn \\}, rowRedirection\\);",
                "super(fillPair, new String[] { fillPair.rightColumn }, rowRedirection, colType);",
                "final SlicedObjectAggregateColumnSource outputSource",
                "final SlicedObjectAggregateColumnSource<T> outputSource",
                "ColumnSource<Object> valueSource", "ColumnSource<T> valueSource",
                "SlicedObjectAggregateColumnSource\\(", "SlicedObjectAggregateColumnSource<>\\(");
=======
        replicateNumericOperator(
                "engine/table/src/main/java/io/deephaven/engine/table/impl/updateby/rollingsum/ShortRollingSumOperator.java",
                "engine/table/src/main/java/io/deephaven/engine/table/impl/updateby/rollingsum/FloatRollingSumOperator.java");
>>>>>>> 711e7aef
    }

    private static void replicateNumericOperator(@NotNull final String shortClass, @NotNull final String floatClass)
            throws IOException {
        for (final String f : ReplicatePrimitiveCode.shortToAllIntegralTypes(shortClass)) {
            if (f.contains("Integer")) {
                fixupInteger(f);
            }

            if (f.contains("Byte") && (f.contains("CumSum") || f.contains("RollingSum"))) {
                fixupByte(f);
            }

            if (f.contains("Long") && f.contains("MinMax")) {
                augmentLongWithReinterps(f);
            }
        }

        ReplicatePrimitiveCode.floatToAllFloatingPoints(floatClass);
    }

    private static void fixupByteBase(String byteResult) throws IOException {
        final File objectFile = new File(byteResult);
        List<String> lines = FileUtils.readLines(objectFile, Charset.defaultCharset());

        lines = addImport(lines, "import io.deephaven.util.QueryConstants;",
                "import io.deephaven.engine.table.impl.sources.ByteArraySource;",
                "import io.deephaven.engine.table.impl.sources.ByteSparseArraySource;",
                "import io.deephaven.engine.table.WritableColumnSource;");

        lines = replaceRegion(lines, "extra-fields", Collections.singletonList("    final byte nullValue;"));
        lines = replaceRegion(lines, "constructor",
                Collections.singletonList("        this.nullValue = getNullValue();"));
        lines = globalReplacements(lines,
                "QueryConstants.NULL_BYTE", "nullValue",
                "protected ByteArraySource bucketLastVal;", "protected WritableColumnSource<Byte> bucketLastVal;");

        lines = replaceRegion(lines, "Shifts",
                Collections.singletonList(
                        "    @Override\n" +
                                "    public void applyOutputShift(@NotNull final RowSet subIndexToShift, final long delta) {\n"
                                +
                                "        if (outputSource instanceof BooleanSparseArraySource.ReinterpretedAsByte) {\n"
                                +
                                "            ((BooleanSparseArraySource.ReinterpretedAsByte)outputSource).shift(subIndexToShift, delta);\n"
                                +
                                "        } else {\n" +
                                "            ((ByteSparseArraySource)outputSource).shift(subIndexToShift, delta);\n" +
                                "        }\n" +
                                "    }"));

        lines = replaceRegion(lines, "extra-methods",
                Collections.singletonList(
                        "    protected byte getNullValue() {\n" +
                                "        return QueryConstants.NULL_BYTE;\n" +
                                "    }\n" +
                                "\n" +
                                "    // region extra-methods\n" +
                                "    protected WritableColumnSource<Byte> makeSparseSource() {\n" +
                                "        return new ByteSparseArraySource();\n" +
                                "    }\n" +
                                "\n" +
                                "    protected WritableColumnSource<Byte> makeDenseSource() {\n" +
                                "        return new ByteArraySource();\n" +
                                "    }"));
        lines = replaceRegion(lines, "create-dense", Collections.singletonList(
                "            this.maybeInnerSource = makeDenseSource();"));
        lines = replaceRegion(lines, "create-sparse", Collections.singletonList(
                "            this.outputSource = makeSparseSource();"));

        FileUtils.writeLines(objectFile, lines);
    }

    private static void fixupBoolean(String boolResult) throws IOException {
        final File objectFile = new File(boolResult);
        List<String> lines = FileUtils.readLines(objectFile, Charset.defaultCharset());
        lines = addImport(lines, "import io.deephaven.engine.table.ColumnSource;",
                "import java.util.Map;",
                "import java.util.Collections;",
                "import io.deephaven.engine.table.impl.sources.BooleanArraySource;",
                "import io.deephaven.engine.table.impl.sources.BooleanSparseArraySource;",
                "import io.deephaven.engine.table.WritableColumnSource;");

        lines = globalReplacements(lines,
                "BaseBooleanUpdateByOperator", "BaseByteUpdateByOperator",
                "boolean singletonVal", "byte singletonVal",
                "QueryConstants", "BooleanUtils",
                "boolean curVal", "byte curVal",
                "boolean val", "byte val",
                "getBoolean", "getByte",
                "boolean previousVal", "byte previousVal",
                "boolean currentVal", "byte currentVal",
                "BooleanChunk", "ByteChunk",
                "NULL_BOOLEAN", "NULL_BOOLEAN_AS_BYTE");
        lines = globalReplacements(lines,
                "!BooleanPrimitives\\.isNull\\(currentVal\\)", "currentVal != NULL_BOOLEAN_AS_BYTE");
        lines = replaceRegion(lines, "extra-methods",
                Collections.singletonList(
                        "    @Override\n" +
                                "    protected byte getNullValue() {\n" +
                                "        return NULL_BOOLEAN_AS_BYTE;\n" +
                                "    }\n" +
                                "    @Override\n" +
                                "    protected WritableColumnSource<Byte> makeSparseSource() {\n" +
                                "        return (WritableColumnSource<Byte>) new BooleanSparseArraySource().reinterpret(byte.class);\n"
                                +
                                "    }\n" +
                                "\n" +
                                "    @Override\n" +
                                "    protected WritableColumnSource<Byte> makeDenseSource() {\n" +
                                "        return (WritableColumnSource<Byte>) new BooleanArraySource().reinterpret(byte.class);\n"
                                +
                                "    }\n" +
                                "\n" +
                                "    @NotNull\n" +
                                "    @Override\n" +
                                "    public Map<String, ColumnSource<?>> getOutputColumns() {\n" +
                                "        return Collections.singletonMap(pair.leftColumn, outputSource.reinterpret(Boolean.class));\n"
                                +
                                "    }"));
        FileUtils.writeLines(objectFile, lines);
    }

    private static void fixupByte(String byteResult) throws IOException {
        final File objectFile = new File(byteResult);
        List<String> lines = FileUtils.readLines(objectFile, Charset.defaultCharset());
        lines = replaceRegion(lines, "extra-fields", Collections.singletonList("    final byte nullValue;"));
        lines = replaceRegion(lines, "extra-constructor-args",
                Collections.singletonList("                               ,final byte nullValue"));
        lines = replaceRegion(lines, "constructor", Collections.singletonList("        this.nullValue = nullValue;"));
        lines = ReplicationUtils.globalReplacements(lines,
                "isCurrentNull = BytePrimitives\\.isNull\\(currentVal\\)", "isCurrentNull = currentVal == nullValue",
                "!BytePrimitives\\.isNull\\(currentVal\\)", "currentVal != nullValue");
        FileUtils.writeLines(objectFile, lines);
    }

    private static void fixupInteger(String intResult) throws IOException {
        final File objectFile = new File(intResult);
        List<String> lines = FileUtils.readLines(objectFile, Charset.defaultCharset());
        lines = ReplicationUtils.globalReplacements(lines,
                "BaseIntegerUpdateByOperator", "BaseIntUpdateByOperator",
                "BaseWindowedIntegerUpdateByOperator", "BaseWindowedIntUpdateByOperator",
                "public class Integer", "public class Int",
                "public Integer", "public Int",
                "WritableIntegerChunk", "WritableIntChunk",
                "IntegerChunk", "IntChunk",
                "getInteger", "getInt",
                "IntegerRingBuffer", "IntRingBuffer",
                "SizedIntegerChunk", "SizedIntChunk");
        if (intResult.contains("Integer")) {
            FileUtils.writeLines(new File(intResult.replaceAll("Integer", "Int")), lines);
            FileUtils.deleteQuietly(objectFile);
        } else {
            FileUtils.writeLines(objectFile, lines);
        }
    }

    private static void fixupStandardObject(String objectResult, final String className,
            boolean augmentConstructorAndFields,
            String... extraReplacements) throws IOException {
        final File objectFile = new File(objectResult);
        List<String> lines = FileUtils.readLines(objectFile, Charset.defaultCharset());
        lines = fixupChunkAttributes(lines);
        lines = ReplicationUtils.addImport(lines, "import io.deephaven.engine.table.impl.util.ChunkUtils;");
        try {
            lines = removeImport(lines, "import static io.deephaven.util.QueryConstants.NULL_OBJECT;");
        } catch (Exception e) {
            // Hey' it's fiiiiine. Don't worrrryy about it!
        }
        lines = ReplicationUtils.globalReplacements(lines,
                "class " + className, "class " + className + "<T>",
                "WritableColumnSource<Object>", "WritableColumnSource<T>",
                " ObjectSparseArraySource ", " ObjectSparseArraySource<T> ",
                " ObjectArraySource ", " ObjectArraySource<T> ",
                "ObjectChunk<Object, Values>", "ObjectChunk<T, Values>",
                "SizedObjectChunk<Object, >", "SizedObjectChunk<>",
                "new ObjectArraySource\\(\\);", "new ObjectArraySource<>(colType);",
                "new ObjectSparseArraySource\\(\\);", "new ObjectSparseArraySource<>(colType);",
                "(?:QueryConstants\\.)?NULL_OBJECT", "null",
                "Object lastValidValue", "T lastValidValue",
                "Object val", "T val",
                "Object curVal", "T curVal",
                "Object previousVal", "T previousVal",
                "Object singletonVal", "T singletonVal",
                "getObject", "get",
                "getPrevObject", "getPrev");
        if (extraReplacements != null && extraReplacements.length > 0) {
            lines = globalReplacements(lines, extraReplacements);
        }
        lines = ReplicationUtils.replaceRegion(lines, "extra-constructor-args",
                Collections.singletonList("                                      , final Class<T> colType"));
        lines = ReplicationUtils.replaceRegion(lines, "clear-output",
                Collections.singletonList(
                        "    @Override\n" +
                                "    public void clearOutputRows(final RowSet toClear) {\n" +
                                "        // if we are redirected, clear the inner source\n" +
                                "        if (rowRedirection != null) {\n" +
                                "            ChunkUtils.fillWithNullValue(maybeInnerSource, toClear);\n" +
                                "        } else {\n" +
                                "            ChunkUtils.fillWithNullValue(outputSource, toClear);\n" +
                                "        }\n" +
                                "    }"));


        if (augmentConstructorAndFields) {
            lines = ReplicationUtils.replaceRegion(lines, "extra-fields",
                    Collections.singletonList("    private final Class<T> colType;"));
            lines = ReplicationUtils.replaceRegion(lines, "constructor",
                    Collections.singletonList("        this.colType = colType;"));
        }
        FileUtils.writeLines(objectFile, lines);
    }

    private static void augmentLongWithReinterps(final String longResult) throws IOException {
        final File objectFile = new File(longResult);
        List<String> lines = FileUtils.readLines(objectFile, Charset.defaultCharset());
        lines = addImport(lines, "import io.deephaven.engine.table.ColumnSource;",
                "import java.util.Map;",
                "import java.util.Collections;",
                "import io.deephaven.time.DateTime;",
                "import java.time.Instant;",
                "import io.deephaven.engine.table.impl.sources.ReinterpretUtils;");
        lines = replaceRegion(lines, "extra-fields",
                Collections.singletonList("    private final Class<?> type;"));
        lines = replaceRegion(lines, "extra-constructor-args",
                Collections.singletonList("                              ,@NotNull final Class<?> type"));
        lines = replaceRegion(lines, "constructor",
                Collections.singletonList("        this.type = type;"));
        lines = replaceRegion(lines, "extra-methods",
                Collections.singletonList(
                        "    @NotNull\n" +
                                "    @Override\n" +
                                "    public Map<String, ColumnSource<?>> getOutputColumns() {\n" +
                                "        final ColumnSource<?> actualOutput;\n" +
                                "        if(type == DateTime.class) {\n" +
                                "            actualOutput = ReinterpretUtils.longToDateTimeSource(outputSource);\n" +
                                "        } else {\n" +
                                "            actualOutput = outputSource;\n" +
                                "        }\n" +
                                "        return Collections.singletonMap(pair.leftColumn, actualOutput);\n" +
                                "    }"));
        FileUtils.writeLines(objectFile, lines);
    }
}<|MERGE_RESOLUTION|>--- conflicted
+++ resolved
@@ -96,39 +96,9 @@
                 "engine/table/src/main/java/io/deephaven/engine/table/impl/updateby/ema/ShortEMAOperator.java",
                 "engine/table/src/main/java/io/deephaven/engine/table/impl/updateby/ema/FloatEMAOperator.java");
 
-<<<<<<< HEAD
-        ReplicatePrimitiveCode.floatToAllFloatingPoints(
-                "engine/table/src/main/java/io/deephaven/engine/table/impl/updateby/internal/PairwiseFloatRingBuffer.java",
-                exemptions);
-        ReplicatePrimitiveCode.floatToAllFloatingPoints(
-                "engine/table/src/test/java/io/deephaven/engine/table/impl/updateby/internal/PairwiseFloatRingBufferTest.java",
-                exemptions);
-
         replicateNumericOperator(
                 "engine/table/src/main/java/io/deephaven/engine/table/impl/updateby/rollingsum/ShortRollingSumOperator.java",
                 "engine/table/src/main/java/io/deephaven/engine/table/impl/updateby/rollingsum/FloatRollingSumOperator.java");
-
-        files = ReplicatePrimitiveCode.charToAllButBoolean(
-                "engine/table/src/main/java/io/deephaven/engine/table/impl/updateby/rollinggroup/CharRollingGroupOperator.java");
-        for (final String f : files) {
-            if (f.contains("Int")) {
-                fixupInteger(f);
-            }
-        }
-        objectResult = ReplicatePrimitiveCode.charToObject(
-                "engine/table/src/main/java/io/deephaven/engine/table/impl/updateby/rollinggroup/CharRollingGroupOperator.java");
-        fixupStandardObject(objectResult, "ObjectRollingGroupOperator", false,
-                "super\\(fillPair, new String\\[\\] \\{ fillPair.rightColumn \\}, rowRedirection\\);",
-                "super(fillPair, new String[] { fillPair.rightColumn }, rowRedirection, colType);",
-                "final SlicedObjectAggregateColumnSource outputSource",
-                "final SlicedObjectAggregateColumnSource<T> outputSource",
-                "ColumnSource<Object> valueSource", "ColumnSource<T> valueSource",
-                "SlicedObjectAggregateColumnSource\\(", "SlicedObjectAggregateColumnSource<>\\(");
-=======
-        replicateNumericOperator(
-                "engine/table/src/main/java/io/deephaven/engine/table/impl/updateby/rollingsum/ShortRollingSumOperator.java",
-                "engine/table/src/main/java/io/deephaven/engine/table/impl/updateby/rollingsum/FloatRollingSumOperator.java");
->>>>>>> 711e7aef
     }
 
     private static void replicateNumericOperator(@NotNull final String shortClass, @NotNull final String floatClass)
