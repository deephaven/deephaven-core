--- conflicted
+++ resolved
@@ -101,16 +101,6 @@
                 "engine/table/src/main/java/io/deephaven/engine/table/impl/updateby/rollingsum/ShortRollingSumOperator.java",
                 "engine/table/src/main/java/io/deephaven/engine/table/impl/updateby/rollingsum/FloatRollingSumOperator.java");
 
-<<<<<<< HEAD
-        replicateNumericOperator(
-                "engine/table/src/main/java/io/deephaven/engine/table/impl/updateby/rollingproduct/ShortRollingProductOperator.java",
-                "engine/table/src/main/java/io/deephaven/engine/table/impl/updateby/rollingproduct/FloatRollingProductOperator.java");
-
-        files = ReplicatePrimitiveCode.charToAllButBoolean(
-                "engine/table/src/main/java/io/deephaven/engine/table/impl/updateby/rollingproduct/CharRollingProductOperator.java");
-        for (final String f : files) {
-            if (f.contains("Integer")) {
-=======
         files = ReplicatePrimitiveCode.charToIntegers(
                 "engine/table/src/main/java/io/deephaven/engine/table/impl/updateby/rollingavg/CharRollingAvgOperator.java",
                 exemptions);
@@ -131,7 +121,14 @@
                 exemptions);
         for (final String f : files) {
             if (f.contains("Int")) {
->>>>>>> 005a54dc
+                fixupInteger(f);
+            }
+        }
+
+        files = ReplicatePrimitiveCode.charToAllButBoolean(
+                "engine/table/src/main/java/io/deephaven/engine/table/impl/updateby/rollingproduct/CharRollingProductOperator.java");
+        for (final String f : files) {
+            if (f.contains("Integer")) {
                 fixupInteger(f);
             }
         }
