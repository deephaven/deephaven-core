--- conflicted
+++ resolved
@@ -99,7 +99,6 @@
         replicateNumericOperator(
                 "engine/table/src/main/java/io/deephaven/engine/table/impl/updateby/rollingsum/ShortRollingSumOperator.java",
                 "engine/table/src/main/java/io/deephaven/engine/table/impl/updateby/rollingsum/FloatRollingSumOperator.java");
-<<<<<<< HEAD
 
         files = ReplicatePrimitiveCode.charToAllButBoolean(
                 "engine/table/src/main/java/io/deephaven/engine/table/impl/updateby/rollinggroup/CharRollingGroupOperator.java");
@@ -121,8 +120,6 @@
         replicateNumericOperator(
                 "engine/table/src/main/java/io/deephaven/engine/table/impl/updateby/rollingavg/ShortRollingAvgOperator.java",
                 "engine/table/src/main/java/io/deephaven/engine/table/impl/updateby/rollingavg/FloatRollingAvgOperator.java");
-=======
->>>>>>> 14fd8c27
     }
 
     private static void replicateNumericOperator(@NotNull final String shortClass, @NotNull final String floatClass)
