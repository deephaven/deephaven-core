--- conflicted
+++ resolved
@@ -101,7 +101,38 @@
                 "engine/table/src/main/java/io/deephaven/engine/table/impl/updateby/rollingsum/ShortRollingSumOperator.java",
                 "engine/table/src/main/java/io/deephaven/engine/table/impl/updateby/rollingsum/FloatRollingSumOperator.java");
 
-<<<<<<< HEAD
+        files = ReplicatePrimitiveCode.charToIntegers(
+                "engine/table/src/main/java/io/deephaven/engine/table/impl/updateby/rollingavg/CharRollingAvgOperator.java",
+                exemptions);
+        for (final String f : files) {
+            if (f.contains("Int")) {
+                fixupInteger(f);
+            }
+
+            if (f.contains("Byte")) {
+                fixupByte(f);
+            }
+        }
+        ReplicatePrimitiveCode.floatToAllFloatingPoints(
+                "engine/table/src/main/java/io/deephaven/engine/table/impl/updateby/rollingavg/FloatRollingAvgOperator.java");
+
+        files = ReplicatePrimitiveCode.charToAllButBoolean(
+                "engine/table/src/main/java/io/deephaven/engine/table/impl/updateby/rollingminmax/CharRollingMinMaxOperator.java",
+                exemptions);
+        for (final String f : files) {
+            if (f.contains("Int")) {
+                fixupInteger(f);
+            }
+        }
+
+        files = ReplicatePrimitiveCode.charToAllButBoolean(
+                "engine/table/src/main/java/io/deephaven/engine/table/impl/updateby/rollingproduct/CharRollingProductOperator.java");
+        for (final String f : files) {
+            if (f.contains("Integer")) {
+                fixupInteger(f);
+            }
+        }
+
         files = ReplicatePrimitiveCode.shortToAllNumericals(
                 "engine/table/src/main/java/io/deephaven/engine/table/impl/updateby/rollingwavg/ShortRollingWAvgOperator.java",
                 null);
@@ -116,37 +147,6 @@
 
             if (f.contains("Long") && f.contains("MinMax")) {
                 augmentLongWithReinterps(f);
-=======
-        files = ReplicatePrimitiveCode.charToIntegers(
-                "engine/table/src/main/java/io/deephaven/engine/table/impl/updateby/rollingavg/CharRollingAvgOperator.java",
-                exemptions);
-        for (final String f : files) {
-            if (f.contains("Int")) {
-                fixupInteger(f);
-            }
-
-            if (f.contains("Byte")) {
-                fixupByte(f);
-            }
-        }
-        ReplicatePrimitiveCode.floatToAllFloatingPoints(
-                "engine/table/src/main/java/io/deephaven/engine/table/impl/updateby/rollingavg/FloatRollingAvgOperator.java");
-
-        files = ReplicatePrimitiveCode.charToAllButBoolean(
-                "engine/table/src/main/java/io/deephaven/engine/table/impl/updateby/rollingminmax/CharRollingMinMaxOperator.java",
-                exemptions);
-        for (final String f : files) {
-            if (f.contains("Int")) {
-                fixupInteger(f);
-            }
-        }
-
-        files = ReplicatePrimitiveCode.charToAllButBoolean(
-                "engine/table/src/main/java/io/deephaven/engine/table/impl/updateby/rollingproduct/CharRollingProductOperator.java");
-        for (final String f : files) {
-            if (f.contains("Integer")) {
-                fixupInteger(f);
->>>>>>> f6bf25dd
             }
         }
     }
