package io.deephaven.replicators;

import io.deephaven.replication.ReplicatePrimitiveCode;
import io.deephaven.replication.ReplicationUtils;
import org.apache.commons.io.FileUtils;
import org.jetbrains.annotations.NotNull;

import java.io.File;
import java.io.IOException;
import java.nio.charset.Charset;
import java.util.Collections;
import java.util.List;

import static io.deephaven.replication.ReplicationUtils.*;

public class ReplicateUpdateBy {
    public static void main(String[] args) throws IOException {
        List<String> files = ReplicatePrimitiveCode.charToAll(
                "engine/table/src/main/java/io/deephaven/engine/table/impl/updateby/fill/CharFillByOperator.java");
        for (final String f : files) {
            if (f.contains("Int")) {
                fixupInteger(f);
            }

            if (f.contains("Long")) {
                augmentLongWithReinterps(f);
            }

            if (f.contains("Boolean")) {
                fixupBoolean(f);
            }
        }

        String objectResult = ReplicatePrimitiveCode.charToObject(
                "engine/table/src/main/java/io/deephaven/engine/table/impl/updateby/fill/CharFillByOperator.java");
        fixupStandardObject(objectResult, "ObjectFillByOperator", false,
                "super\\(fillPair, new String\\[\\] \\{ fillPair.rightColumn \\}, rowRedirection\\);",
                "super(fillPair, new String[] { fillPair.rightColumn }, rowRedirection, colType);",
                " BaseObjectUpdateByOperator", " BaseObjectUpdateByOperator<T>",
                "public ObjectChunk<Object,", "public ObjectChunk<T,");

        final String[] exemptions = new String[] {
                "long singletonGroup = QueryConstants.NULL_LONG",
                "long smallestModifiedKey",
                "LongChunk<OrderedRowKeys>",
                "LongChunk<\\? extends RowKeys>",
                "long groupPosition",
                "long bucketPosition",
                "long firstUnmodifiedKey",
                "long getFirstReprocessKey"
        };

        files = ReplicatePrimitiveCode.charToAllButBoolean(
                "engine/table/src/main/java/io/deephaven/engine/table/impl/updateby/internal/BaseCharUpdateByOperator.java",
                exemptions);
        for (final String f : files) {
            if (f.contains("Int")) {
                fixupInteger(f);
            }

            if (f.contains("Byte")) {
                fixupByteBase(f);
            }
        }
        objectResult = ReplicatePrimitiveCode.charToObject(
                "engine/table/src/main/java/io/deephaven/engine/table/impl/updateby/internal/BaseCharUpdateByOperator.java");
        fixupStandardObject(objectResult, "BaseObjectUpdateByOperator", true,
                "this\\(pair, affectingColumns, rowRedirection, null, 0, 0, false\\);",
                "this(pair, affectingColumns, rowRedirection, null, 0, 0, false, colType);");

        replicateNumericOperator(
                "engine/table/src/main/java/io/deephaven/engine/table/impl/updateby/sum/ShortCumSumOperator.java",
                "engine/table/src/main/java/io/deephaven/engine/table/impl/updateby/sum/FloatCumSumOperator.java");

        files = ReplicatePrimitiveCode.shortToAllNumericals(
                "engine/table/src/main/java/io/deephaven/engine/table/impl/updateby/minmax/ShortCumMinMaxOperator.java",
                null);
        for (final String f : files) {
            if (f.contains("Integer")) {
                fixupInteger(f);
            }

            if (f.contains("Byte")) {
                fixupByte(f);
            }

            if (f.contains("Long")) {
                augmentLongWithReinterps(f);
            }
        }

        replicateNumericOperator(
                "engine/table/src/main/java/io/deephaven/engine/table/impl/updateby/prod/ShortCumProdOperator.java",
                "engine/table/src/main/java/io/deephaven/engine/table/impl/updateby/prod/FloatCumProdOperator.java");

        files = ReplicatePrimitiveCode.charToAllButBooleanAndFloats(
                "engine/table/src/main/java/io/deephaven/engine/table/impl/updateby/ema/CharEMAOperator.java");
        for (final String f : files) {
            if (f.contains("Integer")) {
                fixupInteger(f);
            }
            if (f.contains("Byte")) {
                fixupByte(f);
            }
        }
        ReplicatePrimitiveCode.floatToAllFloatingPoints(
                "engine/table/src/main/java/io/deephaven/engine/table/impl/updateby/ema/FloatEMAOperator.java");

        files = ReplicatePrimitiveCode.charToAllButBooleanAndFloats(
                "engine/table/src/main/java/io/deephaven/engine/table/impl/updateby/emsum/CharEMSOperator.java");
        for (final String f : files) {
            if (f.contains("Integer")) {
                fixupInteger(f);
            }
            if (f.contains("Byte")) {
                fixupByte(f);
            }
        }
        ReplicatePrimitiveCode.floatToAllFloatingPoints(
                "engine/table/src/main/java/io/deephaven/engine/table/impl/updateby/emsum/FloatEMSOperator.java");

        replicateNumericOperator(
                "engine/table/src/main/java/io/deephaven/engine/table/impl/updateby/rollingsum/ShortRollingSumOperator.java",
                "engine/table/src/main/java/io/deephaven/engine/table/impl/updateby/rollingsum/FloatRollingSumOperator.java");

        files = ReplicatePrimitiveCode.charToIntegers(
                "engine/table/src/main/java/io/deephaven/engine/table/impl/updateby/rollingavg/CharRollingAvgOperator.java",
                exemptions);
        for (final String f : files) {
            if (f.contains("Int")) {
                fixupInteger(f);
            }

            if (f.contains("Byte")) {
                fixupByte(f);
            }
        }
        ReplicatePrimitiveCode.floatToAllFloatingPoints(
                "engine/table/src/main/java/io/deephaven/engine/table/impl/updateby/rollingavg/FloatRollingAvgOperator.java");

        files = ReplicatePrimitiveCode.charToAllButBoolean(
                "engine/table/src/main/java/io/deephaven/engine/table/impl/updateby/rollingminmax/CharRollingMinMaxOperator.java",
                exemptions);
        for (final String f : files) {
            if (f.contains("Int")) {
                fixupInteger(f);
            }
        }

        files = ReplicatePrimitiveCode.charToAllButBoolean(
                "engine/table/src/main/java/io/deephaven/engine/table/impl/updateby/rollingproduct/CharRollingProductOperator.java");
        for (final String f : files) {
            if (f.contains("Integer")) {
                fixupInteger(f);
            }
        }

        files = ReplicatePrimitiveCode.charToAllButBoolean(
<<<<<<< HEAD
                "engine/table/src/main/java/io/deephaven/engine/table/impl/updateby/rollingcount/CharRollingCountOperator.java");
        for (final String f : files) {
            if (f.contains("Integer")) {
                fixupInteger(f);
            }

            if (f.contains("Byte")) {
                fixupByte(f);
            }
=======
                "engine/table/src/main/java/io/deephaven/engine/table/impl/updateby/delta/CharDeltaOperator.java",
                exemptions);
        for (final String f : files) {
            if (f.contains("Int")) {
                fixupInteger(f);
            }
>>>>>>> ff73f986
        }
    }

    private static void replicateNumericOperator(@NotNull final String shortClass, @NotNull final String floatClass)
            throws IOException {
        for (final String f : ReplicatePrimitiveCode.shortToAllIntegralTypes(shortClass)) {
            if (f.contains("Integer")) {
                fixupInteger(f);
            }

            if (f.contains("Byte")) {
                fixupByte(f);
            }

            if (f.contains("Long") && f.contains("MinMax")) {
                augmentLongWithReinterps(f);
            }
        }

        ReplicatePrimitiveCode.floatToAllFloatingPoints(floatClass);
    }

    private static void fixupByteBase(String byteResult) throws IOException {
        final File objectFile = new File(byteResult);
        List<String> lines = FileUtils.readLines(objectFile, Charset.defaultCharset());

        lines = addImport(lines, "import io.deephaven.util.QueryConstants;",
                "import io.deephaven.engine.table.impl.sources.ByteArraySource;",
                "import io.deephaven.engine.table.impl.sources.ByteSparseArraySource;",
                "import io.deephaven.engine.table.WritableColumnSource;");

        lines = replaceRegion(lines, "extra-fields", Collections.singletonList("    final byte nullValue;"));
        lines = replaceRegion(lines, "constructor",
                Collections.singletonList("        this.nullValue = getNullValue();"));
        lines = globalReplacements(lines,
                "QueryConstants.NULL_BYTE", "nullValue",
                "protected ByteArraySource bucketLastVal;", "protected WritableColumnSource<Byte> bucketLastVal;");

        lines = replaceRegion(lines, "Shifts",
                Collections.singletonList(
                        "    @Override\n" +
                                "    public void applyOutputShift(@NotNull final RowSet subIndexToShift, final long delta) {\n"
                                +
                                "        if (outputSource instanceof BooleanSparseArraySource.ReinterpretedAsByte) {\n"
                                +
                                "            ((BooleanSparseArraySource.ReinterpretedAsByte)outputSource).shift(subIndexToShift, delta);\n"
                                +
                                "        } else {\n" +
                                "            ((ByteSparseArraySource)outputSource).shift(subIndexToShift, delta);\n" +
                                "        }\n" +
                                "    }"));

        lines = replaceRegion(lines, "extra-methods",
                Collections.singletonList(
                        "    protected byte getNullValue() {\n" +
                                "        return QueryConstants.NULL_BYTE;\n" +
                                "    }\n" +
                                "\n" +
                                "    // region extra-methods\n" +
                                "    protected WritableColumnSource<Byte> makeSparseSource() {\n" +
                                "        return new ByteSparseArraySource();\n" +
                                "    }\n" +
                                "\n" +
                                "    protected WritableColumnSource<Byte> makeDenseSource() {\n" +
                                "        return new ByteArraySource();\n" +
                                "    }"));
        lines = replaceRegion(lines, "create-dense", Collections.singletonList(
                "            this.maybeInnerSource = makeDenseSource();"));
        lines = replaceRegion(lines, "create-sparse", Collections.singletonList(
                "            this.outputSource = makeSparseSource();"));

        FileUtils.writeLines(objectFile, lines);
    }

    private static void fixupBoolean(String boolResult) throws IOException {
        final File objectFile = new File(boolResult);
        List<String> lines = FileUtils.readLines(objectFile, Charset.defaultCharset());
        lines = addImport(lines, "import io.deephaven.engine.table.ColumnSource;",
                "import java.util.Map;",
                "import java.util.Collections;",
                "import io.deephaven.engine.table.impl.sources.BooleanArraySource;",
                "import io.deephaven.engine.table.impl.sources.BooleanSparseArraySource;",
                "import io.deephaven.engine.table.WritableColumnSource;");

        lines = globalReplacements(lines,
                "BaseBooleanUpdateByOperator", "BaseByteUpdateByOperator",
                "boolean singletonVal", "byte singletonVal",
                "QueryConstants", "BooleanUtils",
                "boolean curVal", "byte curVal",
                "boolean val", "byte val",
                "getBoolean", "getByte",
                "boolean previousVal", "byte previousVal",
                "boolean currentVal", "byte currentVal",
                "BooleanChunk", "ByteChunk",
                "NULL_BOOLEAN", "NULL_BOOLEAN_AS_BYTE");
        lines = globalReplacements(lines,
                "!BooleanPrimitives\\.isNull\\(currentVal\\)", "currentVal != NULL_BOOLEAN_AS_BYTE");
        lines = replaceRegion(lines, "extra-methods",
                Collections.singletonList(
                        "    @Override\n" +
                                "    protected byte getNullValue() {\n" +
                                "        return NULL_BOOLEAN_AS_BYTE;\n" +
                                "    }\n" +
                                "    @Override\n" +
                                "    protected WritableColumnSource<Byte> makeSparseSource() {\n" +
                                "        return (WritableColumnSource<Byte>) new BooleanSparseArraySource().reinterpret(byte.class);\n"
                                +
                                "    }\n" +
                                "\n" +
                                "    @Override\n" +
                                "    protected WritableColumnSource<Byte> makeDenseSource() {\n" +
                                "        return (WritableColumnSource<Byte>) new BooleanArraySource().reinterpret(byte.class);\n"
                                +
                                "    }\n" +
                                "\n" +
                                "    @NotNull\n" +
                                "    @Override\n" +
                                "    public Map<String, ColumnSource<?>> getOutputColumns() {\n" +
                                "        return Collections.singletonMap(pair.leftColumn, outputSource.reinterpret(Boolean.class));\n"
                                +
                                "    }"));
        FileUtils.writeLines(objectFile, lines);
    }

    private static void fixupByte(String byteResult) throws IOException {
        final File objectFile = new File(byteResult);
        List<String> lines = FileUtils.readLines(objectFile, Charset.defaultCharset());
        lines = replaceRegion(lines, "extra-fields", Collections.singletonList("    final byte nullValue;"));
        lines = replaceRegion(lines, "extra-constructor-args",
                Collections.singletonList("                               ,final byte nullValue"));
        lines = replaceRegion(lines, "constructor", Collections.singletonList("        this.nullValue = nullValue;"));
        lines = ReplicationUtils.globalReplacements(lines,
                "!= NULL_BYTE", "!= nullValue",
                "== NULL_BYTE", "== nullValue");
        FileUtils.writeLines(objectFile, lines);
    }

    private static void fixupInteger(String intResult) throws IOException {
        final File objectFile = new File(intResult);
        List<String> lines = FileUtils.readLines(objectFile, Charset.defaultCharset());
        lines = ReplicationUtils.globalReplacements(lines,
                "BaseIntegerUpdateByOperator", "BaseIntUpdateByOperator",
                "BaseWindowedIntegerUpdateByOperator", "BaseWindowedIntUpdateByOperator",
                "public class Integer", "public class Int",
                "public Integer", "public Int",
                "WritableIntegerChunk", "WritableIntChunk",
                "IntegerChunk", "IntChunk",
                "getInteger", "getInt",
                "IntegerRingBuffer", "IntRingBuffer",
                "SizedIntegerChunk", "SizedIntChunk");
        if (intResult.contains("Integer")) {
            FileUtils.writeLines(new File(intResult.replaceAll("Integer", "Int")), lines);
            FileUtils.deleteQuietly(objectFile);
        } else {
            FileUtils.writeLines(objectFile, lines);
        }
    }

    private static void fixupStandardObject(String objectResult, final String className,
            boolean augmentConstructorAndFields,
            String... extraReplacements) throws IOException {
        final File objectFile = new File(objectResult);
        List<String> lines = FileUtils.readLines(objectFile, Charset.defaultCharset());
        lines = fixupChunkAttributes(lines);
        lines = ReplicationUtils.addImport(lines, "import io.deephaven.engine.table.impl.util.ChunkUtils;");
        try {
            lines = removeImport(lines, "import static io.deephaven.util.QueryConstants.NULL_OBJECT;");
        } catch (Exception e) {
            // Hey' it's fiiiiine. Don't worrrryy about it!
        }
        lines = ReplicationUtils.globalReplacements(lines,
                "class " + className, "class " + className + "<T>",
                "WritableColumnSource<Object>", "WritableColumnSource<T>",
                " ObjectSparseArraySource ", " ObjectSparseArraySource<T> ",
                " ObjectArraySource ", " ObjectArraySource<T> ",
                "ObjectChunk<Object, Values>", "ObjectChunk<T, Values>",
                "SizedObjectChunk<Object, >", "SizedObjectChunk<>",
                "new ObjectArraySource\\(\\);", "new ObjectArraySource<>(colType);",
                "new ObjectSparseArraySource\\(\\);", "new ObjectSparseArraySource<>(colType);",
                "(?:QueryConstants\\.)?NULL_OBJECT", "null",
                "Object lastValidValue", "T lastValidValue",
                "Object val", "T val",
                "Object curVal", "T curVal",
                "Object previousVal", "T previousVal",
                "Object singletonVal", "T singletonVal",
                "getObject", "get",
                "getPrevObject", "getPrev");
        if (extraReplacements != null && extraReplacements.length > 0) {
            lines = globalReplacements(lines, extraReplacements);
        }
        lines = ReplicationUtils.replaceRegion(lines, "extra-constructor-args",
                Collections.singletonList("                                      , final Class<T> colType"));
        lines = ReplicationUtils.replaceRegion(lines, "clear-output",
                Collections.singletonList(
                        "    @Override\n" +
                                "    public void clearOutputRows(final RowSet toClear) {\n" +
                                "        // if we are redirected, clear the inner source\n" +
                                "        if (rowRedirection != null) {\n" +
                                "            ChunkUtils.fillWithNullValue(maybeInnerSource, toClear);\n" +
                                "        } else {\n" +
                                "            ChunkUtils.fillWithNullValue(outputSource, toClear);\n" +
                                "        }\n" +
                                "    }"));


        if (augmentConstructorAndFields) {
            lines = ReplicationUtils.replaceRegion(lines, "extra-fields",
                    Collections.singletonList("    private final Class<T> colType;"));
            lines = ReplicationUtils.replaceRegion(lines, "constructor",
                    Collections.singletonList("        this.colType = colType;"));
        }
        FileUtils.writeLines(objectFile, lines);
    }

    private static void augmentLongWithReinterps(final String longResult) throws IOException {
        final File objectFile = new File(longResult);
        List<String> lines = FileUtils.readLines(objectFile, Charset.defaultCharset());
        lines = addImport(lines, "import io.deephaven.engine.table.ColumnSource;",
                "import java.util.Map;",
                "import java.util.Collections;",
                "import io.deephaven.time.DateTime;",
                "import java.time.Instant;",
                "import io.deephaven.engine.table.impl.sources.ReinterpretUtils;");
        lines = replaceRegion(lines, "extra-fields",
                Collections.singletonList("    private final Class<?> type;"));
        lines = replaceRegion(lines, "extra-constructor-args",
                Collections.singletonList("                              ,@NotNull final Class<?> type"));
        lines = replaceRegion(lines, "constructor",
                Collections.singletonList("        this.type = type;"));
        lines = replaceRegion(lines, "extra-methods",
                Collections.singletonList(
                        "    @NotNull\n" +
                                "    @Override\n" +
                                "    public Map<String, ColumnSource<?>> getOutputColumns() {\n" +
                                "        final ColumnSource<?> actualOutput;\n" +
                                "        if(type == DateTime.class) {\n" +
                                "            actualOutput = ReinterpretUtils.longToDateTimeSource(outputSource);\n" +
                                "        } else {\n" +
                                "            actualOutput = outputSource;\n" +
                                "        }\n" +
                                "        return Collections.singletonMap(pair.leftColumn, actualOutput);\n" +
                                "    }"));
        FileUtils.writeLines(objectFile, lines);
    }
}<|MERGE_RESOLUTION|>--- conflicted
+++ resolved
@@ -156,24 +156,24 @@
         }
 
         files = ReplicatePrimitiveCode.charToAllButBoolean(
-<<<<<<< HEAD
-                "engine/table/src/main/java/io/deephaven/engine/table/impl/updateby/rollingcount/CharRollingCountOperator.java");
-        for (final String f : files) {
-            if (f.contains("Integer")) {
-                fixupInteger(f);
-            }
-
-            if (f.contains("Byte")) {
-                fixupByte(f);
-            }
-=======
                 "engine/table/src/main/java/io/deephaven/engine/table/impl/updateby/delta/CharDeltaOperator.java",
                 exemptions);
         for (final String f : files) {
             if (f.contains("Int")) {
                 fixupInteger(f);
             }
->>>>>>> ff73f986
+        }
+
+        files = ReplicatePrimitiveCode.charToAllButBoolean(
+                "engine/table/src/main/java/io/deephaven/engine/table/impl/updateby/rollingcount/CharRollingCountOperator.java");
+        for (final String f : files) {
+            if (f.contains("Integer")) {
+                fixupInteger(f);
+            }
+
+            if (f.contains("Byte")) {
+                fixupByte(f);
+            }
         }
     }
 
