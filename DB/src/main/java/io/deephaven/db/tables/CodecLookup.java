--- conflicted
+++ resolved
@@ -37,21 +37,13 @@
      *        {@link io.deephaven.db.tables.dbarrays.DbArrayBase} types
      * @return Whether a codec is required
      */
-<<<<<<< HEAD
     public static boolean codecRequired(@NotNull final Class<?> dataType, @Nullable final Class<?> componentType) {
         if (dataType.isPrimitive() || dataType == Boolean.class || dataType == DBDateTime.class
                 || dataType == String.class || StringSet.class.isAssignableFrom(dataType)) {
-=======
-    public static boolean codecRequired(@NotNull final Class<?> dataType,
-        @Nullable final Class<?> componentType) {
-        if (dataType.isPrimitive() || dataType == Boolean.class || dataType == DBDateTime.class
-            || dataType == String.class || StringSet.class.isAssignableFrom(dataType)) {
->>>>>>> 3d46a74e
             // Primitive, basic, and special types do not require codecs
             return false;
         }
         if (dataType.isArray()) {
-<<<<<<< HEAD
             if (componentType == null || !dataType.getComponentType().isAssignableFrom(componentType)) {
                 throw new IllegalArgumentException(
                         "Array type " + dataType + " does not match component type " + componentType);
@@ -59,16 +51,6 @@
             // Arrays of primitives or basic types do not require codecs
             return !(componentType.isPrimitive() || componentType == Boolean.class || componentType == DBDateTime.class
                     || componentType == String.class);
-=======
-            if (componentType == null
-                || !dataType.getComponentType().isAssignableFrom(componentType)) {
-                throw new IllegalArgumentException(
-                    "Array type " + dataType + " does not match component type " + componentType);
-            }
-            // Arrays of primitives or basic types do not require codecs
-            return !(componentType.isPrimitive() || componentType == Boolean.class
-                || componentType == DBDateTime.class || componentType == String.class);
->>>>>>> 3d46a74e
         }
         if (DbArrayBase.class.isAssignableFrom(dataType)) {
             if (componentType == null) {
@@ -78,11 +60,7 @@
             if (DbArray.class.isAssignableFrom(dataType)) {
                 // DbArrays of basic types do not require codecs
                 return !(componentType == Boolean.class || componentType == DBDateTime.class
-<<<<<<< HEAD
                         || componentType == String.class);
-=======
-                    || componentType == String.class);
->>>>>>> 3d46a74e
             }
             // DbArrayBases of primitive types do not require codecs
             return false;
@@ -110,13 +88,8 @@
      * @return The {@link ObjectCodec}
      */
     public static <TYPE> ObjectCodec<TYPE> lookup(
-<<<<<<< HEAD
             @NotNull final ColumnDefinition<TYPE> columnDefinition,
             @NotNull final ColumnToCodecMappings codecMappings) {
-=======
-        @NotNull final ColumnDefinition<TYPE> columnDefinition,
-        @NotNull final ColumnToCodecMappings codecMappings) {
->>>>>>> 3d46a74e
         final String colName = columnDefinition.getName();
         final ObjectCodec<TYPE> codec = lookup(
             columnDefinition.getDataType(),
@@ -130,27 +103,16 @@
     }
 
     /**
-<<<<<<< HEAD
      * Lookup an {@link ObjectCodec} for the supplied data type, codec class name, and arguments. Assumes that the data
      * type is appropriate for use with a codec, i.e. that {@link #codecRequired(Class, Class)} will return false.
-=======
-     * Lookup an {@link ObjectCodec} for the supplied data type, codec class name, and arguments.
-     * Assumes that the data type is appropriate for use with a codec, i.e. that
-     * {@link #codecRequired(Class, Class)} will return false.
->>>>>>> 3d46a74e
      *
      * @param dataType The data type
      * @param codecClassName The codec class name
      * @param codecArguments The codec arguments in string form
      * @return The {@link ObjectCodec}
      */
-<<<<<<< HEAD
     public static <TYPE> ObjectCodec<TYPE> lookup(@NotNull final Class<TYPE> dataType, final String codecClassName,
             final String codecArguments) {
-=======
-    public static <TYPE> ObjectCodec<TYPE> lookup(@NotNull final Class<TYPE> dataType,
-        final String codecClassName, final String codecArguments) {
->>>>>>> 3d46a74e
         if (explicitCodecPresent(codecClassName)) {
             return CodecCache.DEFAULT.getCodec(codecClassName, codecArguments);
         }
