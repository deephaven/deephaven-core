--- conflicted
+++ resolved
@@ -2290,13 +2290,8 @@
 
     Table snapshot(Table baseTable, boolean doInitialSnapshot, String... stampColumns);
 
-<<<<<<< HEAD
     default Table snapshot(Table baseTable, String... stampColumns) {
-        return snapshot(baseTable, false, stampColumns);
-=======
-    default Table snapshot(Table rightTable, String... stampColumns) {
-        return snapshot(rightTable, true, stampColumns);
->>>>>>> 73a10d49
+        return snapshot(baseTable, true, stampColumns);
     }
 
     Table snapshotIncremental(Table rightTable, boolean doInitialSnapshot, String... stampColumns);
