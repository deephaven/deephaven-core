--- conflicted
+++ resolved
@@ -82,34 +82,27 @@
     }
 
     public static <T> ColumnDefinition<T> ofVariableWidthCodec(
-<<<<<<< HEAD
-        String name, Class<T> dataType, String codecName) {
-        return ofVariableWidthCodec(name, dataType, COLUMNTYPE_NORMAL, null, codecName, null);
-    }
-
-    public static <T> ColumnDefinition<T> ofVariableWidthCodec(
-            String name, Class<T> dataType, int columnType, Class<?> componentType, String codecName, String codecArgs) {
-        Objects.requireNonNull(name);
-        Objects.requireNonNull(dataType);
-        Objects.requireNonNull(codecName);
-        ColumnDefinition<T> cd = new ColumnDefinition<>(name, dataType, columnType);
-        cd.setComponentType(componentType);
-=======
             @NotNull final String name, @NotNull final Class<T> dataType,
             @Nullable final String codecName) {
-        return ofVariableWidthCodec(name, dataType, null, codecName);
+        return ofVariableWidthCodec(name, dataType, null, codecName, null);
     }
 
     public static <T> ColumnDefinition<T> ofVariableWidthCodec(
             @NotNull final String name, @NotNull final Class<T> dataType, @Nullable final Class<?> componentType,
             @Nullable final String codecName) {
+        return ofVariableWidthCodec(name, dataType, componentType, codecName, null);
+    }
+
+    public static <T> ColumnDefinition<T> ofVariableWidthCodec(
+            @NotNull final String name, @NotNull final Class<T> dataType, @Nullable final Class<?> componentType,
+            @Nullable final String codecName, @Nullable final String codecArgs) {
         Objects.requireNonNull(name);
         Objects.requireNonNull(dataType);
         Objects.requireNonNull(codecName);
         final ColumnDefinition<T> cd = new ColumnDefinition<>(name, dataType);
         maybeSetComponentType(cd, dataType, componentType);
->>>>>>> 43539c1d
         cd.setObjectCodecClass(codecName);
+        cd.setObjectCodecArguments(codecArgs);
         return cd;
     }
 
@@ -263,11 +256,7 @@
         this(name, dataType, COLUMNTYPE_NORMAL);
     }
 
-<<<<<<< HEAD
-    public ColumnDefinition(String name, Class<TYPE> dataType, int columnType) {
-=======
     private ColumnDefinition(String name, Class<TYPE> dataType, int columnType) {
->>>>>>> 43539c1d
         this(name, dataType, columnType, false);
     }
 
