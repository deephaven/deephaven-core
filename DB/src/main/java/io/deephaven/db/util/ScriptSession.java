--- conflicted
+++ resolved
@@ -30,12 +30,7 @@
     Object getVariable(String name) throws QueryScope.MissingVariableException;
 
     /**
-<<<<<<< HEAD
      * Retrieve a variable from the script session's bindings. If the variable is not present, return defaultValue.
-=======
-     * Retrieve a variable from the script session's bindings. If the variable is not present,
-     * return defaultValue.
->>>>>>> 3d46a74e
      *
      * If the variable is present, but is not of type (T), a ClassCastException may result.
      *
@@ -47,18 +42,10 @@
     <T> T getVariable(String name, T defaultValue);
 
     /**
-<<<<<<< HEAD
      * A {@link VariableProvider} instance, for services like autocomplete which may want a limited "just the variables"
      * view of our session state.
      * 
      * @return a VariableProvider instance backed by the global/binding context of this script session.
-=======
-     * A {@link VariableProvider} instance, for services like autocomplete which may want a limited
-     * "just the variables" view of our session state.
-     * 
-     * @return a VariableProvider instance backed by the global/binding context of this script
-     *         session.
->>>>>>> 3d46a74e
      */
     VariableProvider getVariableProvider();
 
@@ -84,13 +71,8 @@
      * method should be called from the serial executor as it manipulates static state.
      *
      * @param script the code to execute
-<<<<<<< HEAD
      * @param scriptName an optional script name, which may be ignored by the implementation, or used improve error
      *        messages or for other internal purposes
-=======
-     * @param scriptName an optional script name, which may be ignored by the implementation, or
-     *        used improve error messages or for other internal purposes
->>>>>>> 3d46a74e
      * @return the changes made to the exportable objects
      */
     Changes evaluateScript(String script, @Nullable String scriptName);
@@ -147,11 +129,7 @@
      * required).
      */
     void onApplicationInitializationBegin(Supplier<ScriptPathLoader> pathLoader,
-<<<<<<< HEAD
             ScriptPathLoaderState scriptLoaderState);
-=======
-        ScriptPathLoaderState scriptLoaderState);
->>>>>>> 3d46a74e
 
     /**
      * Called after Application initialization.
@@ -180,13 +158,8 @@
     boolean setUseOriginalScriptLoaderState(boolean useOriginal);
 
     /**
-<<<<<<< HEAD
      * Asks the session to remove any wrapping that exists on scoped objects so that clients can fetch them. Defaults to
      * returning the object itself.
-=======
-     * Asks the session to remove any wrapping that exists on scoped objects so that clients can
-     * fetch them. Defaults to returning the object itself.
->>>>>>> 3d46a74e
      *
      * @param object the scoped object
      * @return an obj which can be consumed by a client
