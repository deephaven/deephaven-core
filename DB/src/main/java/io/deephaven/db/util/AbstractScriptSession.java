--- conflicted
+++ resolved
@@ -75,19 +75,6 @@
             QueryScope.setDefaultScope(queryScope);
             QueryLibrary.setDefaultLibrary(queryLibrary);
         }
-<<<<<<< HEAD
-=======
-        @SuppressWarnings("rawtypes")
-        ServiceLoader<CompletionParseService> loader = ServiceLoader.load(CompletionParseService.class);
-        @SuppressWarnings("rawtypes")
-        final Iterator<CompletionParseService> itr = loader.iterator();
-        if (itr.hasNext()) {
-            parser = itr.next();
-        } else {
-            // hm, should maybe log to the user that we are using a do-nothing completer...
-            parser = new CompletionParseServiceNoOp();
-        }
->>>>>>> 590a746c
     }
 
     @Override
