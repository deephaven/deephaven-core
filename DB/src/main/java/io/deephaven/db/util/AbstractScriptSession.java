package io.deephaven.db.util;

import com.github.f4b6a3.uuid.UuidCreator;
import io.deephaven.UncheckedDeephavenException;
import io.deephaven.base.FileUtils;
import io.deephaven.compilertools.CompilerTools;
import io.deephaven.configuration.Configuration;
import io.deephaven.db.tables.Table;
import io.deephaven.db.tables.TableDefinition;
import io.deephaven.db.tables.libs.QueryLibrary;
import io.deephaven.db.tables.select.QueryScope;
import io.deephaven.db.util.liveness.LivenessScope;
import io.deephaven.db.util.liveness.LivenessScopeStack;
import io.deephaven.util.SafeCloseable;
import org.jetbrains.annotations.Nullable;

import java.io.File;
import java.util.*;

/**
<<<<<<< HEAD
 * This class exists to make all script sessions to be liveness artifacts, and provide a default implementation for
 * evaluateScript which handles liveness and diffs in a consistent way.
 */
public abstract class AbstractScriptSession extends LivenessScope implements ScriptSession, VariableProvider {
    public static final String CLASS_CACHE_LOCATION = Configuration.getInstance()
            .getStringWithDefault("ScriptSession.classCacheDirectory", "/tmp/dh_class_cache");
=======
 * This class exists to make all script sessions to be liveness artifacts, and provide a default
 * implementation for evaluateScript which handles liveness and diffs in a consistent way.
 */
public abstract class AbstractScriptSession extends LivenessScope
    implements ScriptSession, VariableProvider {
    public static final String CLASS_CACHE_LOCATION = Configuration.getInstance()
        .getStringWithDefault("ScriptSession.classCacheDirectory", "/tmp/dh_class_cache");
>>>>>>> 3d46a74e

    public static void createScriptCache() {
        final File classCacheDirectory = new File(CLASS_CACHE_LOCATION);
        createOrClearDirectory(classCacheDirectory);
    }

    private static void createOrClearDirectory(final File directory) {
        if (directory.exists()) {
            FileUtils.deleteRecursively(directory);
        }
        if (!directory.mkdirs()) {
            throw new UncheckedDeephavenException(
<<<<<<< HEAD
                    "Failed to create class cache directory " + directory.getAbsolutePath());
=======
                "Failed to create class cache directory " + directory.getAbsolutePath());
>>>>>>> 3d46a74e
        }
    }

    private final File classCacheDirectory;

    protected final QueryScope queryScope;
    protected final QueryLibrary queryLibrary;
    protected final CompilerTools.Context compilerContext;

    protected AbstractScriptSession(boolean isDefaultScriptSession) {
        final UUID scriptCacheId = UuidCreator.getRandomBased();
        classCacheDirectory = new File(CLASS_CACHE_LOCATION, UuidCreator.toString(scriptCacheId));
        createOrClearDirectory(classCacheDirectory);

        queryScope = newQueryScope();
        queryLibrary = QueryLibrary.makeNewLibrary();

        compilerContext =
            new CompilerTools.Context(classCacheDirectory, getClass().getClassLoader()) {
                {
                    addClassSource(getFakeClassDestination());
                }

<<<<<<< HEAD
            @Override
            public File getFakeClassDestination() {
                return classCacheDirectory;
            }

            @Override
            public String getClassPath() {
                return classCacheDirectory.getAbsolutePath() + File.pathSeparatorChar + super.getClassPath();
            }
        };
=======
                @Override
                public File getFakeClassDestination() {
                    return classCacheDirectory;
                }

                @Override
                public String getClassPath() {
                    return classCacheDirectory.getAbsolutePath() + File.pathSeparatorChar
                        + super.getClassPath();
                }
            };
>>>>>>> 3d46a74e

        if (isDefaultScriptSession) {
            CompilerTools.setDefaultContext(compilerContext);
            QueryScope.setDefaultScope(queryScope);
            QueryLibrary.setDefaultLibrary(queryLibrary);
        }
<<<<<<< HEAD
=======
        @SuppressWarnings("rawtypes")
        ServiceLoader<CompletionParseService> loader =
            ServiceLoader.load(CompletionParseService.class);
        @SuppressWarnings("rawtypes")
        final Iterator<CompletionParseService> itr = loader.iterator();
        if (itr.hasNext()) {
            parser = itr.next();
        } else {
            // hm, should maybe log to the user that we are using a do-nothing completer...
            parser = new CompletionParseServiceNoOp();
        }
>>>>>>> 3d46a74e
    }

    @Override
    public final Changes evaluateScript(final String script, final @Nullable String scriptName) {
        final Map<String, Object> existingScope = new HashMap<>(getVariables());

        // store pointers to exist query scope static variables
        final QueryLibrary prevQueryLibrary = QueryLibrary.getLibrary();
        final CompilerTools.Context prevCompilerContext = CompilerTools.getContext();
        final QueryScope prevQueryScope = QueryScope.getScope();

        // retain any objects which are created in the executed code, we'll release them when the
        // script session closes
        try (final SafeCloseable ignored = LivenessScopeStack.open(this, false)) {
            // point query scope static state to our session's state
            QueryScope.setScope(queryScope);
            CompilerTools.setContext(compilerContext);
            QueryLibrary.setLibrary(queryLibrary);

            // actually evaluate the script
            evaluate(script, scriptName);
        } finally {
            // restore pointers to query scope static variables
            QueryScope.setScope(prevQueryScope);
            CompilerTools.setContext(prevCompilerContext);
            QueryLibrary.setLibrary(prevQueryLibrary);
        }

        final Map<String, Object> newScope = new HashMap<>(getVariables());

        // produce a diff
        final Changes diff = new Changes();
        final Map<String, ExportedObjectType> types = new HashMap<>();
        for (final Map.Entry<String, Object> entry : newScope.entrySet()) {
            final Object value = entry.getValue();
            final ExportedObjectType type = ExportedObjectType.fromObject(value);
            if (!type.isDisplayableInSwing()) {
                continue;
            }
            types.put(entry.getKey(), type);
            final Object existingObject = existingScope.get(entry.getKey());
            // if the name still has a binding but the type changed, it is a removed+created
            if (ExportedObjectType.fromObject(existingObject) == type) {
                if (unwrapObject(value) != unwrapObject(existingObject)) {
                    diff.updated.put(entry.getKey(), type);
                }
            } else {
                diff.created.put(entry.getKey(), type);
            }
        }

        for (final Map.Entry<String, Object> entry : existingScope.entrySet()) {
            final String name = entry.getKey();
            final Object value = entry.getValue();

            final ExportedObjectType type = ExportedObjectType.fromObject(value);
            if (type.isDisplayableInSwing()) {
                if (type != types.get(name)) {
                    // either the name no longer exists, or it has a new type, and we mark it as
                    // removed (see above)
                    diff.removed.put(entry.getKey(), type);
                }
            }
        }

        return diff;
    }

    @Override
    protected void destroy() {
        // Clear our session's script directory:
        if (classCacheDirectory.exists()) {
            FileUtils.deleteRecursively(classCacheDirectory);
        }
    }

    /**
     * Evaluates command in the context of the current ScriptSession.
     * 
     * @param command the command to evaluate
<<<<<<< HEAD
     * @param scriptName an optional script name, which may be ignored by the implementation, or used improve error
     *        messages or for other internal purposes
=======
     * @param scriptName an optional script name, which may be ignored by the implementation, or
     *        used improve error messages or for other internal purposes
>>>>>>> 3d46a74e
     */
    protected abstract void evaluate(String command, @Nullable String scriptName);

    /**
     * @return a query scope for this session; only invoked during construction
     */
    protected abstract QueryScope newQueryScope();

    @Override
    public Class getVariableType(final String var) {
        final Object result = getVariable(var, null);
        if (result == null) {
            return null;
        } else if (result instanceof Table) {
            return Table.class;
        } else {
            return result.getClass();
        }
    }


    @Override
    public TableDefinition getTableDefinition(final String var) {
        Object o = getVariable(var, null);
        return o instanceof Table ? ((Table) o).getDefinition() : null;
    }

    @Override
    public VariableProvider getVariableProvider() {
        return this;
    }
}<|MERGE_RESOLUTION|>--- conflicted
+++ resolved
@@ -18,22 +18,12 @@
 import java.util.*;
 
 /**
-<<<<<<< HEAD
  * This class exists to make all script sessions to be liveness artifacts, and provide a default implementation for
  * evaluateScript which handles liveness and diffs in a consistent way.
  */
 public abstract class AbstractScriptSession extends LivenessScope implements ScriptSession, VariableProvider {
     public static final String CLASS_CACHE_LOCATION = Configuration.getInstance()
             .getStringWithDefault("ScriptSession.classCacheDirectory", "/tmp/dh_class_cache");
-=======
- * This class exists to make all script sessions to be liveness artifacts, and provide a default
- * implementation for evaluateScript which handles liveness and diffs in a consistent way.
- */
-public abstract class AbstractScriptSession extends LivenessScope
-    implements ScriptSession, VariableProvider {
-    public static final String CLASS_CACHE_LOCATION = Configuration.getInstance()
-        .getStringWithDefault("ScriptSession.classCacheDirectory", "/tmp/dh_class_cache");
->>>>>>> 3d46a74e
 
     public static void createScriptCache() {
         final File classCacheDirectory = new File(CLASS_CACHE_LOCATION);
@@ -46,11 +36,7 @@
         }
         if (!directory.mkdirs()) {
             throw new UncheckedDeephavenException(
-<<<<<<< HEAD
                     "Failed to create class cache directory " + directory.getAbsolutePath());
-=======
-                "Failed to create class cache directory " + directory.getAbsolutePath());
->>>>>>> 3d46a74e
         }
     }
 
@@ -74,7 +60,6 @@
                     addClassSource(getFakeClassDestination());
                 }
 
-<<<<<<< HEAD
             @Override
             public File getFakeClassDestination() {
                 return classCacheDirectory;
@@ -85,39 +70,12 @@
                 return classCacheDirectory.getAbsolutePath() + File.pathSeparatorChar + super.getClassPath();
             }
         };
-=======
-                @Override
-                public File getFakeClassDestination() {
-                    return classCacheDirectory;
-                }
-
-                @Override
-                public String getClassPath() {
-                    return classCacheDirectory.getAbsolutePath() + File.pathSeparatorChar
-                        + super.getClassPath();
-                }
-            };
->>>>>>> 3d46a74e
 
         if (isDefaultScriptSession) {
             CompilerTools.setDefaultContext(compilerContext);
             QueryScope.setDefaultScope(queryScope);
             QueryLibrary.setDefaultLibrary(queryLibrary);
         }
-<<<<<<< HEAD
-=======
-        @SuppressWarnings("rawtypes")
-        ServiceLoader<CompletionParseService> loader =
-            ServiceLoader.load(CompletionParseService.class);
-        @SuppressWarnings("rawtypes")
-        final Iterator<CompletionParseService> itr = loader.iterator();
-        if (itr.hasNext()) {
-            parser = itr.next();
-        } else {
-            // hm, should maybe log to the user that we are using a do-nothing completer...
-            parser = new CompletionParseServiceNoOp();
-        }
->>>>>>> 3d46a74e
     }
 
     @Override
@@ -198,13 +156,8 @@
      * Evaluates command in the context of the current ScriptSession.
      * 
      * @param command the command to evaluate
-<<<<<<< HEAD
      * @param scriptName an optional script name, which may be ignored by the implementation, or used improve error
      *        messages or for other internal purposes
-=======
-     * @param scriptName an optional script name, which may be ignored by the implementation, or
-     *        used improve error messages or for other internal purposes
->>>>>>> 3d46a74e
      */
     protected abstract void evaluate(String command, @Nullable String scriptName);
 
