package io.deephaven.db.v2.sources.regioned;

import io.deephaven.base.verify.Require;

import javax.annotation.OverridingMethodsMustInvokeSuper;
import io.deephaven.db.tables.ColumnDefinition;
import io.deephaven.db.v2.locations.ColumnLocation;
import io.deephaven.db.v2.sources.chunk.Attributes;
import io.deephaven.util.annotations.TestUseOnly;
import org.jetbrains.annotations.NotNull;
import org.jetbrains.annotations.Nullable;

import java.util.function.Supplier;

/**
 * Base class for all {@link RegionedColumnSource} implementations with column regions stored in an
 * array.
 */
abstract class RegionedColumnSourceArray<DATA_TYPE, ATTR extends Attributes.Values, REGION_TYPE extends ColumnRegion<ATTR>>
    extends RegionedColumnSourceBase<DATA_TYPE, ATTR, REGION_TYPE>
    implements MakeRegion<ATTR, REGION_TYPE> {

    @FunctionalInterface
    interface MakeDeferred<ATTR extends Attributes.Values, REGION_TYPE extends ColumnRegion<ATTR>> {
        REGION_TYPE make(final long pageMask, Supplier<REGION_TYPE> supplier);
    }

    private final REGION_TYPE nullRegion;
    private final MakeDeferred<ATTR, REGION_TYPE> makeDeferred;
    private volatile int regionCount = 0;
    private volatile REGION_TYPE[] regions;

    @SuppressWarnings("rawtypes")
    private static final ColumnRegion[] EMPTY = new ColumnRegion[0];

    private static <ATTR extends Attributes.Values, REGION_TYPE extends ColumnRegion<ATTR>> REGION_TYPE[] allocateRegionArray(
<<<<<<< HEAD
            int length) {
=======
        int length) {
>>>>>>> 3d46a74e
        // noinspection unchecked
        return (REGION_TYPE[]) (length == 0 ? EMPTY : new ColumnRegion[length]);
    }

    /**
     * Construct a {@code RegionedColumnSource} which is an array of references to
     * {@code ColumnRegion}s.
     *
<<<<<<< HEAD
     * @param nullRegion A ColumnRegion to be used when the actual region doesn't exist, which returns the correct null
     *        values for that region.
     * @param type The type of the column.
     * @param componentType The component type in case the main type is a DbArray
     * @param makeDeferred A function which creates the correct deferred region for this ColumnSource. If you don't want
     *        any deferred regions then use Supplier::get.
     */
    RegionedColumnSourceArray(@NotNull final REGION_TYPE nullRegion,
            @NotNull final Class<DATA_TYPE> type,
            @Nullable final Class componentType,
            @NotNull final MakeDeferred<ATTR, REGION_TYPE> makeDeferred) {
=======
     * @param nullRegion A ColumnRegion to be used when the actual region doesn't exist, which
     *        returns the correct null values for that region.
     * @param type The type of the column.
     * @param componentType The component type in case the main type is a DbArray
     * @param makeDeferred A function which creates the correct deferred region for this
     *        ColumnSource. If you don't want any deferred regions then use Supplier::get.
     */
    RegionedColumnSourceArray(@NotNull final REGION_TYPE nullRegion,
        @NotNull final Class<DATA_TYPE> type,
        @Nullable final Class componentType,
        @NotNull final MakeDeferred<ATTR, REGION_TYPE> makeDeferred) {
>>>>>>> 3d46a74e
        super(type, componentType);
        this.nullRegion = nullRegion;
        this.makeDeferred = makeDeferred;
        regions = allocateRegionArray(0);
    }

    /**
<<<<<<< HEAD
     * Delegate to {@link #RegionedColumnSourceArray(ColumnRegion, Class, Class, MakeDeferred)} with null component
     * type.
     *
     * @param nullRegion A ColumnRegion to be used when the actual region doesn't exist, which returns the correct null
     *        values for that region.
     * @param type The type of the column.
     * @param makeDeferred A function which creates the correct deferred region for this ColumnSource. If you don't want
     *        any deferred regions then use Supplier::get.
     */
    RegionedColumnSourceArray(@NotNull final REGION_TYPE nullRegion,
            @NotNull final Class<DATA_TYPE> type,
            @NotNull final MakeDeferred<ATTR, REGION_TYPE> makeDeferred) {
=======
     * Delegate to {@link #RegionedColumnSourceArray(ColumnRegion, Class, Class, MakeDeferred)} with
     * null component type.
     *
     * @param nullRegion A ColumnRegion to be used when the actual region doesn't exist, which
     *        returns the correct null values for that region.
     * @param type The type of the column.
     * @param makeDeferred A function which creates the correct deferred region for this
     *        ColumnSource. If you don't want any deferred regions then use Supplier::get.
     */
    RegionedColumnSourceArray(@NotNull final REGION_TYPE nullRegion,
        @NotNull final Class<DATA_TYPE> type,
        @NotNull final MakeDeferred<ATTR, REGION_TYPE> makeDeferred) {
>>>>>>> 3d46a74e
        this(nullRegion, type, null, makeDeferred);
    }

    @Override
    @OverridingMethodsMustInvokeSuper
    public synchronized int addRegion(@NotNull final ColumnDefinition<?> columnDefinition,
<<<<<<< HEAD
            @NotNull final ColumnLocation columnLocation) {
        maybeExtendRegions();
        final int regionIndex = regionCount;
        regions[regionIndex] = makeDeferred.make(PARAMETERS.regionMask,
                () -> updateRegion(regionIndex, makeRegion(columnDefinition, columnLocation, regionIndex)));
=======
        @NotNull final ColumnLocation columnLocation) {
        maybeExtendRegions();
        final int regionIndex = regionCount;
        regions[regionIndex] =
            makeDeferred.make(PARAMETERS.regionMask, () -> updateRegion(regionIndex,
                makeRegion(columnDefinition, columnLocation, regionIndex)));
>>>>>>> 3d46a74e
        return regionCount++;
    }

    /**
     * <p>
     * Add a pre-constructed region without going through the abstract factory method
     * {@link #makeRegion(ColumnDefinition, ColumnLocation, int)}.
     * <p>
     * <em>This method is for unit testing purposes only!</em>
     *
     * @param region The region to add
     * @return The index assigned to the added region
     */
    @Override
    @TestUseOnly
    synchronized <OTHER_REGION_TYPE> int addRegionForUnitTests(final OTHER_REGION_TYPE region) {
        Require.neqNull(region, "region");
        maybeExtendRegions();
        // noinspection unchecked
        regions[regionCount] = region == null ? nullRegion : (REGION_TYPE) region;
        return regionCount++;
    }

    /**
     * Re-allocate the {@code regions} array if needed.
     */
    private void maybeExtendRegions() {
        if (regionCount < regions.length) {
            return;
        }
        if (regionCount == MAXIMUM_REGION_COUNT) {
<<<<<<< HEAD
            throw new IllegalStateException("Cannot add another region to " + this + ", maximum region count "
                    + MAXIMUM_REGION_COUNT + " reached");
=======
            throw new IllegalStateException("Cannot add another region to " + this
                + ", maximum region count " + MAXIMUM_REGION_COUNT + " reached");
>>>>>>> 3d46a74e
        }
        final int newLength =
            Math.min(Math.max(regions.length * 2, regionCount + 1), MAXIMUM_REGION_COUNT);
        final REGION_TYPE[] newRegions = allocateRegionArray(newLength);
        System.arraycopy(regions, 0, newRegions, 0, regionCount);
        regions = newRegions;
    }

    /**
     * Update the region at a given index in this regioned column source. This is intended to be
     * used by the region suppliers in DeferredColumnRegion implementations.
     *
     * @param regionIndex The region index
     * @param region The new column region
     * @return The new column region, for method-chaining purposes
     */
    @NotNull
    private synchronized REGION_TYPE updateRegion(final int regionIndex, final REGION_TYPE region) {
        return regions[regionIndex] = region == null ? nullRegion : region;
    }

    @Override
    public final int getRegionCount() {
        return regionCount;
    }

    @Override
    public REGION_TYPE getRegion(final int regionIndex) {
        return regions[regionIndex];
    }

    @Override
    @OverridingMethodsMustInvokeSuper
    public void releaseCachedResources() {
        super.releaseCachedResources();
        for (int ri = 0; ri < getRegionCount(); ++ri) {
            getRegion(ri).releaseCachedResources();
        }
    }

    @NotNull
    public final REGION_TYPE getNullRegion() {
        return nullRegion;
    }
}<|MERGE_RESOLUTION|>--- conflicted
+++ resolved
@@ -34,11 +34,7 @@
     private static final ColumnRegion[] EMPTY = new ColumnRegion[0];
 
     private static <ATTR extends Attributes.Values, REGION_TYPE extends ColumnRegion<ATTR>> REGION_TYPE[] allocateRegionArray(
-<<<<<<< HEAD
             int length) {
-=======
-        int length) {
->>>>>>> 3d46a74e
         // noinspection unchecked
         return (REGION_TYPE[]) (length == 0 ? EMPTY : new ColumnRegion[length]);
     }
@@ -47,7 +43,6 @@
      * Construct a {@code RegionedColumnSource} which is an array of references to
      * {@code ColumnRegion}s.
      *
-<<<<<<< HEAD
      * @param nullRegion A ColumnRegion to be used when the actual region doesn't exist, which returns the correct null
      *        values for that region.
      * @param type The type of the column.
@@ -59,19 +54,6 @@
             @NotNull final Class<DATA_TYPE> type,
             @Nullable final Class componentType,
             @NotNull final MakeDeferred<ATTR, REGION_TYPE> makeDeferred) {
-=======
-     * @param nullRegion A ColumnRegion to be used when the actual region doesn't exist, which
-     *        returns the correct null values for that region.
-     * @param type The type of the column.
-     * @param componentType The component type in case the main type is a DbArray
-     * @param makeDeferred A function which creates the correct deferred region for this
-     *        ColumnSource. If you don't want any deferred regions then use Supplier::get.
-     */
-    RegionedColumnSourceArray(@NotNull final REGION_TYPE nullRegion,
-        @NotNull final Class<DATA_TYPE> type,
-        @Nullable final Class componentType,
-        @NotNull final MakeDeferred<ATTR, REGION_TYPE> makeDeferred) {
->>>>>>> 3d46a74e
         super(type, componentType);
         this.nullRegion = nullRegion;
         this.makeDeferred = makeDeferred;
@@ -79,7 +61,6 @@
     }
 
     /**
-<<<<<<< HEAD
      * Delegate to {@link #RegionedColumnSourceArray(ColumnRegion, Class, Class, MakeDeferred)} with null component
      * type.
      *
@@ -92,40 +73,17 @@
     RegionedColumnSourceArray(@NotNull final REGION_TYPE nullRegion,
             @NotNull final Class<DATA_TYPE> type,
             @NotNull final MakeDeferred<ATTR, REGION_TYPE> makeDeferred) {
-=======
-     * Delegate to {@link #RegionedColumnSourceArray(ColumnRegion, Class, Class, MakeDeferred)} with
-     * null component type.
-     *
-     * @param nullRegion A ColumnRegion to be used when the actual region doesn't exist, which
-     *        returns the correct null values for that region.
-     * @param type The type of the column.
-     * @param makeDeferred A function which creates the correct deferred region for this
-     *        ColumnSource. If you don't want any deferred regions then use Supplier::get.
-     */
-    RegionedColumnSourceArray(@NotNull final REGION_TYPE nullRegion,
-        @NotNull final Class<DATA_TYPE> type,
-        @NotNull final MakeDeferred<ATTR, REGION_TYPE> makeDeferred) {
->>>>>>> 3d46a74e
         this(nullRegion, type, null, makeDeferred);
     }
 
     @Override
     @OverridingMethodsMustInvokeSuper
     public synchronized int addRegion(@NotNull final ColumnDefinition<?> columnDefinition,
-<<<<<<< HEAD
             @NotNull final ColumnLocation columnLocation) {
         maybeExtendRegions();
         final int regionIndex = regionCount;
         regions[regionIndex] = makeDeferred.make(PARAMETERS.regionMask,
                 () -> updateRegion(regionIndex, makeRegion(columnDefinition, columnLocation, regionIndex)));
-=======
-        @NotNull final ColumnLocation columnLocation) {
-        maybeExtendRegions();
-        final int regionIndex = regionCount;
-        regions[regionIndex] =
-            makeDeferred.make(PARAMETERS.regionMask, () -> updateRegion(regionIndex,
-                makeRegion(columnDefinition, columnLocation, regionIndex)));
->>>>>>> 3d46a74e
         return regionCount++;
     }
 
@@ -157,13 +115,8 @@
             return;
         }
         if (regionCount == MAXIMUM_REGION_COUNT) {
-<<<<<<< HEAD
             throw new IllegalStateException("Cannot add another region to " + this + ", maximum region count "
                     + MAXIMUM_REGION_COUNT + " reached");
-=======
-            throw new IllegalStateException("Cannot add another region to " + this
-                + ", maximum region count " + MAXIMUM_REGION_COUNT + " reached");
->>>>>>> 3d46a74e
         }
         final int newLength =
             Math.min(Math.max(regions.length * 2, regionCount + 1), MAXIMUM_REGION_COUNT);
