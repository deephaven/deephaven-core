/*
 * Copyright (c) 2016-2021 Deephaven Data Labs and Patent Pending
 */

package io.deephaven.db.v2.sources;

import io.deephaven.base.verify.Require;
import io.deephaven.db.v2.sources.chunk.*;
import io.deephaven.db.v2.sources.chunk.Attributes.Values;
import io.deephaven.db.v2.tuples.TupleSource;
import io.deephaven.db.v2.utils.Index;
import io.deephaven.util.annotations.FinalDefault;
import org.jetbrains.annotations.NotNull;

import javax.annotation.OverridingMethodsMustInvokeSuper;
import java.util.Collections;
import java.util.List;
import java.util.Map;

/**
 * A "source" for column data - allows cell values to be looked up by (long) keys.
 *
 * <p>
<<<<<<< HEAD
 * Note for implementors: All {@link ColumnSource} implementations must map {@link Index#NULL_KEY} to a null value for
 * all {@code get} and {@code getPrev} methods.
 */
public interface ColumnSource<T>
        extends DefaultChunkSource.WithPrev<Values>, ElementSource<T>, TupleSource<T>, Releasable {
=======
 * Note for implementors: All {@link ColumnSource} implementations must map {@link Index#NULL_KEY}
 * to a null value for all {@code get} and {@code getPrev} methods.
 */
public interface ColumnSource<T>
    extends DefaultChunkSource.WithPrev<Values>, ElementSource<T>, TupleSource<T>, Releasable {
>>>>>>> 3d46a74e

    ColumnSource[] ZERO_LENGTH_COLUMN_SOURCE_ARRAY = new ColumnSource[0];

    Class<T> getType();

    Class<?> getComponentType();

    @FinalDefault
    default ChunkType getChunkType() {
        final Class<T> dataType = getType();
        if (dataType == Boolean.class) {
            return ChunkType.Object;
        }
        return ChunkType.fromElementType(dataType);
    }

    Index match(boolean invertMatch, boolean usePrev, boolean caseInsensitive, Index mapper,
        final Object... keys);

    Map<T, Index> getValuesMapping(Index subRange);

    /**
     * ColumnSource implementations that track previous values have the option to not actually start
     * tracking previous values until this method is called. This is an option, not an obligation:
     * some simple ColumnSource implementations (like TSingleValueSource for various T) always track
     * previous values; other implementations (like PrevColumnSource) never do; some (like
     * TArrayColumnSource) only start tracking once this method is called.
     *
     * An immutable column source can not have distinct prev values; therefore it is implemented as
     * a no-op.
     */
    default void startTrackingPrevValues() {
        if (!isImmutable()) {
            throw new UnsupportedOperationException(this.getClass().getName());
        }
    }

    /**
     * Compute grouping information for all keys present in this column source.
     *
     * @return A map from distinct data values to an index that contains those values
     */
    Map<T, Index> getGroupToRange();

    /**
     * Compute grouping information for (at least) all keys present in index.
     *
     * @param index The index to consider
     * @return A map from distinct data values to an index that contains those values
     */
    Map<T, Index> getGroupToRange(Index index);

    /**
     * Determine if this column source is immutable, meaning that the values at a given index key
     * never change.
     *
     * @return true if the values at a given index of the column source never change, false
     *         otherwise
     */
    boolean isImmutable();

    /**
     * Release any resources held for caching purposes. Implementations need not guarantee that
     * concurrent accesses are correct, as the purpose of this method is to ensure cleanup for
     * column sources that will no longer be used.
     */
    @Override
    @OverridingMethodsMustInvokeSuper
    default void releaseCachedResources() {
        Releasable.super.releaseCachedResources();
    }

    /**
     * Test if a reinterpret call will succeed.
     *
     * @param alternateDataType The alternative type to consider
     * @return If a reinterpret on this column source with the supplied alternateDataType will
     *         succeed.
     */
    <ALTERNATE_DATA_TYPE> boolean allowsReinterpret(
        @NotNull final Class<ALTERNATE_DATA_TYPE> alternateDataType);

    /**
     * Provide an alternative view into the data underlying this column source.
     *
     * @param alternateDataType The alternative type to expose
     * @return A column source of the alternate data type, backed by the same underlying data.
     * @throws IllegalArgumentException If the alternativeDataType supplied is not supported
     */
    <ALTERNATE_DATA_TYPE> ColumnSource<ALTERNATE_DATA_TYPE> reinterpret(
<<<<<<< HEAD
            @NotNull final Class<ALTERNATE_DATA_TYPE> alternateDataType) throws IllegalArgumentException;
=======
        @NotNull final Class<ALTERNATE_DATA_TYPE> alternateDataType)
        throws IllegalArgumentException;
>>>>>>> 3d46a74e

    @Override
    default List<ColumnSource> getColumnSources() {
        return Collections.singletonList(this);
    }

    @Override
    default T createTuple(final long indexKey) {
        return get(indexKey);
    }

    @Override
    default T createPreviousTuple(final long indexKey) {
        return getPrev(indexKey);
    }

    @Override
    default T createTupleFromValues(@NotNull final Object... values) {
        // noinspection unchecked
        return (T) values[0];
    }

    @Override
    default <ELEMENT_TYPE> void exportElement(final T tuple, final int elementIndex,
<<<<<<< HEAD
            @NotNull final WritableSource<ELEMENT_TYPE> writableSource, final long destinationIndexKey) {
=======
        @NotNull final WritableSource<ELEMENT_TYPE> writableSource,
        final long destinationIndexKey) {
>>>>>>> 3d46a74e
        // noinspection unchecked
        writableSource.set(destinationIndexKey, (ELEMENT_TYPE) tuple);
    }

    @Override
    default Object exportElement(T tuple, int elementIndex) {
        Require.eqZero(elementIndex, "elementIndex");
        return tuple;
    }

    @Override
    default Object exportToExternalKey(T tuple) {
        return tuple;
    }

    @Override
    default ChunkSource<Attributes.Values> getPrevSource() {
        return new PrevColumnSource<>(this);
    }

    /**
<<<<<<< HEAD
     * Returns this {@code ColumnSource}, parameterized by {@code <TYPE>}, if the data type of this column (as given by
     * {@link #getType()}) can be cast to {@code clazz}. This is analogous to casting the objects provided by this
     * column source to {@code clazz}.
=======
     * Returns this {@code ColumnSource}, parameterized by {@code <TYPE>}, if the data type of this
     * column (as given by {@link #getType()}) can be cast to {@code clazz}. This is analogous to
     * casting the objects provided by this column source to {@code clazz}.
>>>>>>> 3d46a74e
     * <p>
     * For example, the following code will throw an exception if the "MyString" column does not
     * actually contain {@code String} data:
     *
     * <pre>
     *     ColumnSource&lt;String&gt; colSource = table.getColumnSource("MyString").getParameterized(String.class)
     * </pre>
     * <p>
<<<<<<< HEAD
     * Due to the nature of type erasure, the JVM will still insert an additional cast to {@code TYPE} when elements are
     * retrieved from the column source, such as with {@code String myStr = colSource.get(0)}.
     *
     * @param clazz The target type.
     * @param <TYPE> The target type, as a type parameter. Intended to be inferred from {@code clazz}.
=======
     * Due to the nature of type erasure, the JVM will still insert an additional cast to
     * {@code TYPE} when elements are retrieved from the column source, such as with
     * {@code String myStr = colSource.get(0)}.
     *
     * @param clazz The target type.
     * @param <TYPE> The target type, as a type parameter. Intended to be inferred from
     *        {@code clazz}.
>>>>>>> 3d46a74e
     * @return A {@code ColumnSource} parameterized by {@code TYPE}.
     */
    default <TYPE> ColumnSource<TYPE> cast(Class<? extends TYPE> clazz) {
        Require.neqNull(clazz, "clazz");
        final Class<?> columnSourceType = getType();
        if (!clazz.isAssignableFrom(columnSourceType)) {
            throw new ClassCastException(
<<<<<<< HEAD
                    "Cannot convert column source for type " + columnSourceType.getName() + " to " +
                            "type " + clazz.getName());
=======
                "Cannot convert column source for type " + columnSourceType.getName() + " to " +
                    "type " + clazz.getName());
>>>>>>> 3d46a74e
        }
        // noinspection unchecked
        return (ColumnSource<TYPE>) this;
    }
}<|MERGE_RESOLUTION|>--- conflicted
+++ resolved
@@ -21,19 +21,11 @@
  * A "source" for column data - allows cell values to be looked up by (long) keys.
  *
  * <p>
-<<<<<<< HEAD
  * Note for implementors: All {@link ColumnSource} implementations must map {@link Index#NULL_KEY} to a null value for
  * all {@code get} and {@code getPrev} methods.
  */
 public interface ColumnSource<T>
         extends DefaultChunkSource.WithPrev<Values>, ElementSource<T>, TupleSource<T>, Releasable {
-=======
- * Note for implementors: All {@link ColumnSource} implementations must map {@link Index#NULL_KEY}
- * to a null value for all {@code get} and {@code getPrev} methods.
- */
-public interface ColumnSource<T>
-    extends DefaultChunkSource.WithPrev<Values>, ElementSource<T>, TupleSource<T>, Releasable {
->>>>>>> 3d46a74e
 
     ColumnSource[] ZERO_LENGTH_COLUMN_SOURCE_ARRAY = new ColumnSource[0];
 
@@ -124,12 +116,7 @@
      * @throws IllegalArgumentException If the alternativeDataType supplied is not supported
      */
     <ALTERNATE_DATA_TYPE> ColumnSource<ALTERNATE_DATA_TYPE> reinterpret(
-<<<<<<< HEAD
             @NotNull final Class<ALTERNATE_DATA_TYPE> alternateDataType) throws IllegalArgumentException;
-=======
-        @NotNull final Class<ALTERNATE_DATA_TYPE> alternateDataType)
-        throws IllegalArgumentException;
->>>>>>> 3d46a74e
 
     @Override
     default List<ColumnSource> getColumnSources() {
@@ -154,12 +141,7 @@
 
     @Override
     default <ELEMENT_TYPE> void exportElement(final T tuple, final int elementIndex,
-<<<<<<< HEAD
             @NotNull final WritableSource<ELEMENT_TYPE> writableSource, final long destinationIndexKey) {
-=======
-        @NotNull final WritableSource<ELEMENT_TYPE> writableSource,
-        final long destinationIndexKey) {
->>>>>>> 3d46a74e
         // noinspection unchecked
         writableSource.set(destinationIndexKey, (ELEMENT_TYPE) tuple);
     }
@@ -181,15 +163,9 @@
     }
 
     /**
-<<<<<<< HEAD
      * Returns this {@code ColumnSource}, parameterized by {@code <TYPE>}, if the data type of this column (as given by
      * {@link #getType()}) can be cast to {@code clazz}. This is analogous to casting the objects provided by this
      * column source to {@code clazz}.
-=======
-     * Returns this {@code ColumnSource}, parameterized by {@code <TYPE>}, if the data type of this
-     * column (as given by {@link #getType()}) can be cast to {@code clazz}. This is analogous to
-     * casting the objects provided by this column source to {@code clazz}.
->>>>>>> 3d46a74e
      * <p>
      * For example, the following code will throw an exception if the "MyString" column does not
      * actually contain {@code String} data:
@@ -198,21 +174,11 @@
      *     ColumnSource&lt;String&gt; colSource = table.getColumnSource("MyString").getParameterized(String.class)
      * </pre>
      * <p>
-<<<<<<< HEAD
      * Due to the nature of type erasure, the JVM will still insert an additional cast to {@code TYPE} when elements are
      * retrieved from the column source, such as with {@code String myStr = colSource.get(0)}.
      *
      * @param clazz The target type.
      * @param <TYPE> The target type, as a type parameter. Intended to be inferred from {@code clazz}.
-=======
-     * Due to the nature of type erasure, the JVM will still insert an additional cast to
-     * {@code TYPE} when elements are retrieved from the column source, such as with
-     * {@code String myStr = colSource.get(0)}.
-     *
-     * @param clazz The target type.
-     * @param <TYPE> The target type, as a type parameter. Intended to be inferred from
-     *        {@code clazz}.
->>>>>>> 3d46a74e
      * @return A {@code ColumnSource} parameterized by {@code TYPE}.
      */
     default <TYPE> ColumnSource<TYPE> cast(Class<? extends TYPE> clazz) {
@@ -220,13 +186,8 @@
         final Class<?> columnSourceType = getType();
         if (!clazz.isAssignableFrom(columnSourceType)) {
             throw new ClassCastException(
-<<<<<<< HEAD
                     "Cannot convert column source for type " + columnSourceType.getName() + " to " +
                             "type " + clazz.getName());
-=======
-                "Cannot convert column source for type " + columnSourceType.getName() + " to " +
-                    "type " + clazz.getName());
->>>>>>> 3d46a74e
         }
         // noinspection unchecked
         return (ColumnSource<TYPE>) this;
