--- conflicted
+++ resolved
@@ -13,19 +13,11 @@
  * Partial {@link TableLocationProvider} implementation for standalone use or as part of a
  * {@link TableDataService}.
  * <p>
-<<<<<<< HEAD
  * Presents an interface similar to {@link TableLocationProvider.Listener} for subclasses to use when communicating with
  * the parent; see {@link #handleTableLocationKey(TableLocationKey)}.
  * <p>
  * Note that subclasses are responsible for determining when it's appropriate to call {@link #setInitialized()} and/or
  * override {@link #doInitialization()}.
-=======
- * Presents an interface similar to {@link TableLocationProvider.Listener} for subclasses to use
- * when communicating with the parent; see {@link #handleTableLocationKey(TableLocationKey)}.
- * <p>
- * Note that subclasses are responsible for determining when it's appropriate to call
- * {@link #setInitialized()} and/or override {@link #doInitialization()}.
->>>>>>> 3d46a74e
  */
 public abstract class AbstractTableLocationProvider
     extends SubscriptionAggregator<TableLocationProvider.Listener>
@@ -43,19 +35,11 @@
      * </ol>
      */
     private final KeyedObjectHashMap<TableLocationKey, Object> tableLocations =
-<<<<<<< HEAD
             new KeyedObjectHashMap<>(LocationKeyDefinition.INSTANCE);
     @SuppressWarnings("unchecked")
     private final Collection<ImmutableTableLocationKey> unmodifiableTableLocationKeys =
             (Collection<ImmutableTableLocationKey>) (Collection<? extends TableLocationKey>) Collections
                     .unmodifiableCollection(tableLocations.keySet());
-=======
-        new KeyedObjectHashMap<>(LocationKeyDefinition.INSTANCE);
-    @SuppressWarnings("unchecked")
-    private final Collection<ImmutableTableLocationKey> unmodifiableTableLocationKeys =
-        (Collection<ImmutableTableLocationKey>) (Collection<? extends TableLocationKey>) Collections
-            .unmodifiableCollection(tableLocations.keySet());
->>>>>>> 3d46a74e
 
     private volatile boolean initialized;
 
@@ -123,13 +107,8 @@
             // observeInsert out of the business of subscription processing.
             locationCreatedRecorder = false;
             final Object result = tableLocations.putIfAbsent(locationKey, this::observeInsert);
-<<<<<<< HEAD
             if (locationCreatedRecorder && subscriptions.deliverNotification(Listener::handleTableLocationKey,
                     toKeyImmutable(result), true)) {
-=======
-            if (locationCreatedRecorder && subscriptions.deliverNotification(
-                Listener::handleTableLocationKey, toKeyImmutable(result), true)) {
->>>>>>> 3d46a74e
                 onEmpty();
             }
         }
@@ -251,12 +230,7 @@
             return ((TableLocationKey) keyOrLocation);
         }
         throw new IllegalArgumentException(
-<<<<<<< HEAD
                 "toKey expects a TableLocation or a TableLocationKey, instead received a " + keyOrLocation.getClass());
-=======
-            "toKey expects a TableLocation or a TableLocationKey, instead received a "
-                + keyOrLocation.getClass());
->>>>>>> 3d46a74e
     }
 
     private static ImmutableTableLocationKey toKeyImmutable(@NotNull final Object keyOrLocation) {
