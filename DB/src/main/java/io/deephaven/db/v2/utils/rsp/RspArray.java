package io.deephaven.db.v2.utils.rsp;

import io.deephaven.base.verify.Assert;
import io.deephaven.configuration.Configuration;
import io.deephaven.db.v2.utils.*;
import io.deephaven.db.v2.utils.singlerange.SingleRange;
import io.deephaven.db.v2.utils.sortedranges.SortedRanges;
import io.deephaven.db.v2.utils.sortedranges.SortedRangesInt;
import org.apache.commons.lang3.mutable.MutableBoolean;
import org.apache.commons.lang3.mutable.MutableLong;
import org.apache.commons.lang3.mutable.MutableObject;
import io.deephaven.db.v2.utils.rsp.container.Container;
import io.deephaven.db.v2.utils.rsp.container.ArrayContainer;
import io.deephaven.db.v2.utils.rsp.container.BitmapContainer;
import io.deephaven.db.v2.utils.rsp.container.TwoValuesContainer;
import io.deephaven.db.v2.utils.rsp.container.SingleRangeContainer;
import io.deephaven.db.v2.utils.rsp.container.RunContainer;
import io.deephaven.db.v2.utils.rsp.container.SearchRangeIterator;
import io.deephaven.util.annotations.VisibleForTesting;

import java.util.PrimitiveIterator;
import java.util.function.IntToLongFunction;
import java.util.function.LongConsumer;

import static io.deephaven.db.v2.utils.IndexUtilities.Comparator;

/**
 *
 * <p>
 * A set representation for long values using Regular Space Partitioning (RSP) of the long space
 * in "blocks" of (2^16) elements.
 * </p>
 *
 * <p>
 * Modeled heavily after roaringbitmap.RoaringArray (keeping API method names and semantics as much as possible),
 * with modifications for:
 *</p>
 *
 * <ol>
 * <li> Full "unsigned long" 64 bit range (as opposed to 32 bit in RoaringArray).</li>
 * <li> Spans of all bits set ("AllSet") that can be arbitrarily big (ie, not constrained to 2^16 = RB Container size).</li>
 * </ol>
 *
 * <p>
 * The handling of unsigned values follows RB; ie, key values are compared/sorted as unsigned longs.
 *</p>
 *
 * <p>
 * Definitions:
 *</p>
 *
 * <ul>
 *   <li> A "block" is a particular interval [n*2^16, (n+1)*2^16 - 1] of the long domain.</li>
 *   <li> A "span" is a partition of the domain consisting of one or more consecutive blocks;</li>
 *        a span is a subset of the domain represented by an interval [n*2^16, (n+m)*2^16 - 1], m >= 1.
 *   <li> Full blocks are blocks whose domain are fully contained in the set, ie, the set contains every
 *        possible value in the block's interval (as a bitmap, it would be "all ones").</li>
 *   <li> Spans of full blocks are represented by a single "full blocks span" object (just a Long)
 *        which knows how many 2^16 ranges it has (it's "full blocks span len" ("flen")
 *        is the number of full blocks in the span).</li>
 *   <li> Individual blocks that are not completely full are stored in an RB Container; their "full blocks span len"
 *        is zero.</li>
 *</ul>
 *
 * <p>
 * Our internal representation uses two parallel arrays:
 * </p>
 *
 * <ul>
 *  <li> a <code>long[] spanInfos</code> array that contains the information for the offset to the values in the span,
 *    which we call the span's "key".  For instance, a full block span that represents all the long values
 *    in [65536, 196607] has as its key the value 65536.</li>
 *  <li> an <code>Object[] spans</code> array that contains the actual spans.  At the most basic level,
 *    a span can be either a full block span or a container of values (but there is nuance in exactly how
 *    to represent them, see below).</li>
 *</ul>
 *
 * <p>
 * We use several optimizations to reduce memory utilization for sparse sets.  Details follow.
 *</p>
 *
 * <p>
 * The <code>long[] spanInfos</code> and <code>Object[] spans</code> data members of this class are used, combined,
 * to represent the offset (key) and span values in the set, against that offset.
 * The two arrays are used, together, as parallel arrays and the information for a given conceptual
 * span is contained in both of them for the same corresponding index i.
 *</p>
 *
 * <p>
 * There are two basic cases for a span: it is either a full blocks span, containing a >=1 number of full blocks,
 * or it is a container, containing individual values in the particular 2^16 block corresponding to the span's key.
 * </p>
 *
 * <p>
 * There are four ways total that these two cases can be represented between the long in the `spanInfos` array
 * and the Object in the `spans` array.  Given a span at position `i`:
 * </p>
 *
 * <ol>
 *   <li> If the corresponding <code>Object spans[i]</code> is of type Long,
 *        then the <code>long spanInfos[i]</code> value is the key
 *        for the span (with its lower 16 bits as zero), and the Long value represents how many full blocks
 *        are present.   Example, the set [ 0, 2^50 - 1 ] is represented as spanInfo==0 and span==Long(2^34).</li>
 *
 *   <li> As an optimization to conserve memory, if the Object spans[i] is the Object reference with value
 *        <code>FULL_BLOCK_SPAN_MARKER</code> (a singleton and final marker Object defined statically in this file).
 *        then the upper 48 bits of the <code>long spanInfo[i]</code> value represent the key for the span,
 *        and the lower 16 bits of the <code>long spanInfo[i]</code> value represent the full block span length.
 *        Example, the set [ 65536, 196607 ] is represented by <code>spanInfo==65538</code> and
 *        <code>span==FULL_BLOCK_SPAN_MARKER</code>
 *        (note <code>196607 == 65536*3 - 1</code>, so the set is 2 full blocks, and
 *        <code>65538 == 65536 | 2</code>.</li>
 *
 *  <li>  If the corresponding <code>Object spans[i]</code> is null, then the <code>long spanInfos[i]</code>
 *        represents the single
 *        value present in the span (note in this case, its upper 16 bits still corresponds to its key).
 *        Example, the set { 65537 } is represented by spanInfo==65537 and span==null.</li>
 *
 *  <li> If the corresponding <code>Object spans[i]</code> is of type <code>short[]</code> or of type
 *        <code>Container</code>, then it represents
 *        a container of multiple values in a single block (but not all of the possible values in the block,
 *        since in that case it would be a full block span as above).  In this case the higher 48 bits of
 *        its corresponding spanInfo represent the key for the span.  Depending on the actual type of span
 *        there are two subcases:
 *
 *        <ol type="a">
 *        <li>   If <code>spans[i]</code> is of type <code>Container</code>, then the values in the roaringbitmaps container object
 *               are part of the set, considered against its key offset. The key is represented in the higher
 *               48 bits of its corresponding spaninfo.  The lower 16 bits of spanInfo are zero in this case.
 *               Example, the set [ 100,000-100,010, 100,020-100,030 ] is represented by
 *               <code>spaInfo==65536</code>, <code>span==RunContainer({34464-34474, 34484-34494})</code></li>
 *
 *        <li>   If <code>spans[i]</code> is of type <code>short[]</code>, then an <code>ArrayContainer</code>
 *               with the <code>short[]</code> contents needs to be
 *               reconstructed.   The lower 16 bits of the spanInfo value are used to represent the other data
 *               members of ArrayContainer.  This case exists as an optimization to reduce memory utilization
 *               for sparse blocks.  For details of this reconstruction please see the code for the definition
 *               of the SpanView class below.</li>
 *        </ol>
 *   </li>
 * </ol>
 *
 * <p>
 * Notes:
 * </p>
 *
 * <ul>
 *   <li>  Our version of RB Container supports a "shared" boolean flag that is used to implement copy-on-write
 *         (COW) semantics and allow operation results to share containers in COW fashion.</li>
 *   <li>  We extended the Container class hierarchy to include specializations for empty, single value,
 *         single range, and two values containers.  These are immutable; empty is used only as a way to
 *         return empty results, and are never actual stored in the spans array.  For details, please
 *         see the Container class definition and derived class hierarchy.</li>
 * </ul>
 *
 * @IncludeAll
 */
public abstract class RspArray<T extends RspArray> extends RefCountedCow<T> {

    public static final boolean debug =
            Configuration.getInstance().getBooleanForClassWithDefault(RspArray.class, "debug", false);

    private static final int doublingAllocThreshold = Configuration.getInstance().getIntegerForClassWithDefault(
            RspArray.class,"doublingAllocThreshold", 1024);
    // minimum growth size after passing doubling alloc threshold
    private static final int linearAllocStep = Configuration.getInstance().getIntegerForClassWithDefault(
            RspArray.class,"linearAllocStep", 1024);
    // after doublingAllocThreshold, growth rate is (1 + 2^-n) with minimum step size of linearAllocStep (all rounded to nearest multiple of 1024)
    private static final int logarithmicAllocGrowthRate = Configuration.getInstance().getIntegerForClassWithDefault(
            RspArray.class,"logarithmicAllocGrowthRate", 4);
    // when size > accNullThreshold, the cardinality cache array is populated, otherwise is kept null.
    static final int accNullThreshold = Configuration.getInstance().getIntegerForClassWithDefault(
            RspArray.class,"accNullThreshold", 8);

    static {
        Assert.assertion(0 <= logarithmicAllocGrowthRate && logarithmicAllocGrowthRate < 32,
            "RspArray.logarithmicAllocGrowthRate must be >= 0 and < 32");
    }

    // BLOCK_SIZE should be a power of 2.
    public static final int BLOCK_SIZE = Container.MAX_RANGE;
    // BLOCK_LAST is used both as the last valid position in a block, and as a bitmask to get
    // the block offset for a long value.
    // Note that since BLOCK_SIZE is a power of 2, BLOCK_SIZE - 1 is an all-bits-one mask for the bits
    // below the single most significant bit in BLOCK_SIZE.
    public static final int BLOCK_LAST = (BLOCK_SIZE - 1);
    public static final int BITS_PER_BLOCK = Integer.numberOfTrailingZeros(BLOCK_SIZE);
    static {
        Assert.assertion(Integer.bitCount(BLOCK_SIZE) == 1,
                "RspArray.BITS_PER_BLOCK should be a power of 2.");
        Assert.assertion( (BLOCK_LAST & (BLOCK_LAST + 1)) == 0,
                "BLOCK_LAST is not a bitmask.");
    }

    protected boolean shareContainers() {
        return true;
    }

    protected abstract T make(final RspArray src,
                                   final int startIdx, final long startOffset,
                                   final int endIdx, final long endOffset);
    protected abstract T make();

    public static long highBits(final long val) {
        return val & ~((long) BLOCK_LAST);
    }
    public static short lowBits(final long val) { return (short) (val & BLOCK_LAST); }
    public static int lowBitsAsInt(final long val) { return (int) (val & BLOCK_LAST); }

    public static long divBlockSize(final long v) {
        return v / BLOCK_SIZE;  // division by a constant power of two is optimized fine.
    }

    public static int modBlockSize(final long v) {
        // modulo by a constant power of two can't be optimized if the compiler can't tell if v is negative;
        // we know it isn't.
        return (int) (v & (long) BLOCK_LAST);
    }

    /**
     * Array of keys (in the long's higher 48 bits) and other span data (in the long's lower 16 bits)
     * parallel to the spans array, mapping the long value in a given array position
     * to the corresponding span in the same position.  Please see the documentation for this class
     * for details of the different cases for the lower 16 bits, depending on the type of span.
     *
     * Values are kept in unsigned sorted order according to higher 16 bits to enable binary search of keys.
     */
    protected long[] spanInfos;

    /**
     * Array of Spans parallel to the spanInfos array, mapping the same index to the corresponding span for the spanInfo.
     * Please see the documentation for this class for the different possible types allowed and their meanings.
     */
    protected Object[] spans;

    /**
     * How many spans we have.  Also how many spanInfos, since they are parallel arrays.
     */
    int size;

    @VisibleForTesting
    long[] getKeys() {
        final long[] out = new long[size];
        for (int i = 0; i < size; ++i) {
            out[i] = spanInfoToKey(getSpanInfo(i));
        }
        return out;
    }

    int getSize() {
        return size;
    }

    @VisibleForTesting
    Object[] getSpans() {
        return spans;
    }

    protected final long getSpanInfo(final int i) {
        return spanInfos[i];
    }

    protected static long spanInfoToKey(final long spanInfo) {
        return highBits(spanInfo);
    }

    protected final long getKey(final int i) {
        return spanInfoToKey(spanInfos[i]);
    }

    protected final long getSingletonSpanValue(final int i) {
        return spanInfos[i];
    }

    protected static long spanInfoToSingletonSpanValue(final long spanInfo) {
        return spanInfo;
    }

    // set singleton span without calling modified(i).
    protected final void setSingletonSpanRaw(final int i, final long value) {
        spans[i] = null;
        spanInfos[i] = value;
    }

    protected final void setSingletonSpan(final int i, final long value) {
        setSingletonSpanRaw(i, value);
        modifiedSpan(i);
    }

    protected final void applyKeyOffset(final int i, final long offset) {
        spanInfos[i] += offset;
    }

    public static final Object FULL_BLOCK_SPAN_MARKER = new Object() {
        public String toString() {
            return "full block span";  // to facilitate debugger inspection.
        }
    };

    // set full block span without calling modified(i).
    protected void setFullBlockSpanRaw(final int i, final long key, final long flen) {
        setFullBlockSpanRaw(i, spanInfos, spans, key,flen);
    }

    protected static void setFullBlockSpanRaw(
            final int i, final long[] spanInfos, final Object[] spans,
            final long key, final long flen) {
        final long lowflen = lowBitsAsInt(flen);
        if (lowflen == flen) {
            spanInfos[i] = key | lowflen;
            spans[i] = FULL_BLOCK_SPAN_MARKER;
            return;
        }
        spanInfos[i] = key;
        spans[i] = flen;
    }

    protected void setFullBlockSpan(final int i, final long key, final long flen) {
        setFullBlockSpanRaw(i, key, flen);
        modifiedSpan(i);
    }

    public static long getPackedInfoLowBits(final ArrayContainer ac) {
        final long sharedBit = ac.isShared() ? SPANINFO_ARRAYCONTAINER_SHARED_BITMASK : 0L;
        final long cardinalityBits = SPANINFO_ARRAYCONTAINER_CARDINALITY_BITMASK & (long) ac.getCardinality();
        return sharedBit | cardinalityBits;
    }

    protected static void setContainerSpanRaw(
            final long[] spanInfos, final Object[] spans, final int i, final long key, final Container container) {
        if (container instanceof ArrayContainer) {
            final ArrayContainer ac = (ArrayContainer) container;
            spanInfos[i] = key | getPackedInfoLowBits(ac);
            spans[i] = ac.getContent();
            return;
        }
        spanInfos[i] = key;
        spans[i] = container;
    }

    // set container without calling modified(i).
    protected void setContainerSpanRaw(final int i, final long key, final Container container) {
        setContainerSpanRaw(spanInfos, spans, i, key, container);
    }

    protected void appendSharedContainer(
            final RspArray other, final long otherSpanInfo, final Container container) {
        if (size > 0) {
            tryOptimizeContainer(size - 1);
        }
        ensureSizeCanGrowBy(1);
        setSharedContainerRaw(size, other, otherSpanInfo, container);
        ++size;
    }

    protected void appendSharedContainerMaybePacked(
            final RspArray other, final int otherIdx, final long otherSpanInfo, final Object otherContainer) {
        if (size > 0) {
            tryOptimizeContainer(size - 1);
        }
        ensureSizeCanGrowBy(1);
        setSharedContainerMaybePackedRaw(size, other, otherIdx, otherSpanInfo, otherContainer);
        ++size;
    }

    protected void setSharedContainerMaybePackedRaw(
            final int i, final RspArray src, final int srcIdx, final long srcSpanInfo, final Object srcContainer) {
        if (srcContainer instanceof short[]) {
            spanInfos[i] = (src.spanInfos[srcIdx] |= SPANINFO_ARRAYCONTAINER_SHARED_BITMASK);
            spans[i] = srcContainer;
            return;
        }
        setContainerSpanRaw(i, srcSpanInfo, src.shareContainer((Container) srcContainer));
    }

    protected void insertSharedContainer(
            final int i, final RspArray other, final long otherSpanInfo, final Container otherContainer) {
        open(i);
        setSharedContainerRaw(i, other, otherSpanInfo, otherContainer);
        modifiedSpan(i);
    }

    protected void setSharedContainerRaw(
            final int i, final RspArray other, final long key, final Container container) {
        setContainerSpanRaw(i, key, other.shareContainer(container));
    }

    protected void copyKeyAndSpanStealingContainers(
            final int srcIdx, final long[] srcSpanInfos, final Object[] srcSpans,
            final int dstIdx, final long[] dstSpanInfos, final Object[] dstSpans) {
        dstSpanInfos[dstIdx] = srcSpanInfos[srcIdx];
        dstSpans[dstIdx] = srcSpans[srcIdx];
    }

    private static final long SPANINFO_ARRAYCONTAINER_SHARED_BITMASK = (1L << 15);
    private static final long SPANINFO_ARRAYCONTAINER_CARDINALITY_BITMASK = ~SPANINFO_ARRAYCONTAINER_SHARED_BITMASK & (long) BLOCK_LAST;

    // shiftAmount is a multiple of BLOCK_SIZE.
    protected void copyKeyAndSpanMaybeSharing(
            final long shiftAmount,
            final RspArray src, final int srcIdx,
            final long[] dstSpanInfos, final Object[] dstSpans, final int dstIdx,
            final boolean tryShare
    ) {
        Object span = src.spans[srcIdx];
        if (tryShare && src.shareContainers()) {
            if (span instanceof short[]) {
                src.spanInfos[srcIdx] |= SPANINFO_ARRAYCONTAINER_SHARED_BITMASK;
            } else if (span instanceof Container) {
                final Container c = (Container) span;
                c.setCopyOnWrite();
            }
        }
        dstSpanInfos[dstIdx] = src.spanInfos[srcIdx] + shiftAmount;
        dstSpans[dstIdx] = span;
    }

    protected void copyKeyAndSpanMaybeSharing(
            final RspArray src, final int srcIdx,
            final long[] dstSpanInfos, final Object[] dstSpans, final int dstIdx) {
        copyKeyAndSpanMaybeSharing(0, src, srcIdx, dstSpanInfos, dstSpans, dstIdx, true);
    }

    protected void setContainerSpan(final int i, final long key, final Container c) {
        setContainerSpanRaw(i, key, c);
        modifiedSpan(i);
    }

    protected void setContainerSpan(final Container oldContainer, final int i, final long key, final Container newContainer) {
        if (oldContainer != newContainer || oldContainer instanceof ArrayContainer) {
            setContainerSpanRaw(i, key, newContainer);
        }
        modifiedSpan(i);
    }

    // Helper class to unpack span data from the parallel arrays.
    // The loaded span may be a full block span, a singleton, or a container.
    // In the container case, we may need to unpack an ArrayContainer from the stored short[].
    // We inherit from ArrayContainer to support that case while avoiding to create more objects.
    // This object is only intended to exist during a stack activation for a method
    // that needs to do some computations on spans; to avoid keeping any live references
    // to objects it is an AutoCloseable.
    protected static final class SpanView extends ArrayContainer
            implements AutoCloseable {
        private final SpanViewRecycler recycler;
        // The original array and index for which we loaded; we need to keep the reference
        // for the cases where we need to update it (eg, setting a copy on write shared flag for an ArrayContainer
        // stored as short[]).
        private RspArray<?> arr;
        private int arrIdx;
        private long spanInfo;
        private Object span;

        public SpanView(final SpanViewRecycler recycler) {
            super(null, 0, false);
            this.recycler = recycler;
        }

        // The returned container is guaranteed to be valid until the next init() or close().
        public Container getContainer() {
            if (span instanceof short[]) {
                shared = (spanInfo & SPANINFO_ARRAYCONTAINER_SHARED_BITMASK) != 0;
                cardinality = (int) (spanInfo & SPANINFO_ARRAYCONTAINER_CARDINALITY_BITMASK);
                content = (short[]) span;
                return this;
            }
            shared = false;
            cardinality = 0;
            content = null;
            return (Container) span;
        }

        public boolean isFullBlockSpan() {
            return RspArray.isFullBlockSpan(span);
        }

        public long getFullBlockSpanLen() {
            return RspArray.getFullBlockSpanLen(spanInfo, span);
        }

        public boolean isSingletonSpan() {
            return RspArray.isSingletonSpan(span);
        }

        public long getSingletonSpanValue() {
            return spanInfoToSingletonSpanValue(spanInfo);
        }

        public long getKey() {
            return spanInfoToKey(spanInfo);
        }

        public long getSpanInfo() {
            return spanInfo;
        }

        public void init(final RspArray<?> arr, final int arrIdx) {
            init(arr, arrIdx, arr.spanInfos[arrIdx], arr.spans[arrIdx]);
        }

        public void init(final RspArray<?> arr, final int arrIdx, final long spanInfo, final Object span) {
            this.arr = arr;
            this.arrIdx = arrIdx;
            this.spanInfo = spanInfo;
            this.span = span;
        }

        @Override
        protected void onCopyOnWrite() {
            arr.spanInfos[arrIdx] |= SPANINFO_ARRAYCONTAINER_SHARED_BITMASK;
        }

        public void reset() {
            content = null;
            arr = null;
            span = null;
        }

        @Override
        public void close() {
            reset();
            if (recycler != null) {
                recycler.returnSpanView(this);
            }
        }
    }

    protected static boolean isSingletonSpan(final Object o) {
        return o == null;
    }

    /**
     *  Cache of accumulated cardinalities.  Parallel array to keys and spans.
     *  acc[i] == total cardinality for { span[0], span[1], ..., span[i] }.
     *  Should be updated by clients after mutating operations by calling ensureCardinalityCache,
     *  so that public methods on entry can assume
     *  it is up to date, ie maxAccIdx == size - 1 is a class invariant.
     *  Note this class own mutators do not update the cache themselves
     *  as clients can perform a series of update operations and
     *  only call ensureCardinalityCache at the end.
     *
     *  For a small number of keys, this is not created an kept null.
     */
    long[] acc;

    /**
     * If acc != null, highest index in acc that is valid, -1 if none.
     * if acc == null:
     *     * if cardinality fits in an int, the actual cardinality.
     *     * if cardinality does not fit in an int, -1.
     */
    int cardData;

    static final int INITIAL_CAPACITY = 1;

    RspArray() {
        spanInfos = new long[INITIAL_CAPACITY];
        spans = new Object[INITIAL_CAPACITY];
        acc = null;
        cardData = 0;
        size = 0;
    }

    void setCardDataFor(final long cardinality) {
        final int intCard = (int) cardinality;
        cardData = (cardinality != intCard) ? -1 : intCard;
    }

    RspArray(final long start, final long end) {
        final long sHigh = highBits(start);
        final long eHigh = highBits(end);
        final int sLow = lowBitsAsInt(start);
        final int eLow = lowBitsAsInt(end);
        final long cardinality = end - start + 1;
        if (sHigh == eHigh) {
            acc = null;
            setCardDataFor(cardinality);
            size = 1;
            spanInfos = new long[1];
            spans = new Object[1];
            if (cardinality == 1) {
                setSingletonSpan(0, start);
            } else {
                if (cardinality == BLOCK_SIZE) {
                    setFullBlockSpanRaw(0, sHigh, 1L);
                } else {
                    setContainerSpanRaw(0, sHigh, Container.rangeOfOnes(sLow, eLow + 1));
                }
            }
            return;
        }
        if (sLow == 0) {
            if (eLow == BLOCK_LAST) {
                spanInfos = new long[1];
                spans = new Object[1];
                setFullBlockSpanRaw(0, sHigh, distanceInBlocks(sHigh, eHigh) + 1);
                acc = null;
                setCardDataFor(cardinality);
                size = 1;
                return;
            }
            spanInfos = new long[2];
            spans = new Object[2];
<<<<<<< HEAD
            setSpanAtIndex(spans, 0, distanceInBlocks(sHigh, eHigh));
=======
            setFullBlockSpanRaw(0, sHigh, distanceInBlocks(sHigh, eHigh));
>>>>>>> 43539c1d
            if (eLow == 0) {
                setSingletonSpan(1, end);
            } else {
                setContainerSpanRaw(1, eHigh, Container.rangeOfOnes(0, eLow + 1));
            }
            acc = null;
            setCardDataFor(cardinality);
            size = 2;
            return;
        }
        if (eLow == BLOCK_LAST) {
            spanInfos = new long[2];
            spans = new Object[2];
<<<<<<< HEAD
            setSpanAtIndex(spans, 1, distanceInBlocks(sHigh, eHigh));
=======
>>>>>>> 43539c1d
            if (sLow == BLOCK_LAST) {
                setSingletonSpan(0, start);
            } else {
                setContainerSpanRaw(0, sHigh, Container.rangeOfOnes(sLow, BLOCK_SIZE));
            }
            setFullBlockSpanRaw(1, nextKey(sHigh), distanceInBlocks(sHigh, eHigh));
            acc = null;
            setCardDataFor(cardinality);
            size = 2;
            return;
        }
        final long nextKey = nextKey(sHigh);
        final long midflen = distanceInBlocks(nextKey, eHigh);
        if (midflen == 0) {
            spanInfos = new long[2];
            spans = new Object[2];
            if (sLow == BLOCK_LAST) {
                setSingletonSpan(0, start);
            } else {
                setContainerSpanRaw(0, sHigh, Container.rangeOfOnes(sLow, BLOCK_SIZE));
            }
            if (eLow == 0) {
                setSingletonSpan(1, end);
            } else {
                setContainerSpanRaw(1, eHigh, Container.rangeOfOnes(0, eLow + 1));
            }
            acc = null;
            setCardDataFor(cardinality);
            size = 2;
            return;
        }
        spanInfos = new long[3];
        spans = new Object[3];
        if (sLow == BLOCK_LAST) {
            setSingletonSpan(0, start);
        } else {
            setContainerSpanRaw(0, sHigh, Container.rangeOfOnes(sLow, BLOCK_SIZE));
        }
        setFullBlockSpanRaw(1, nextKey, midflen);
        if (eLow == 0) {
            setSingletonSpan(2, end);
        } else {
            setContainerSpanRaw(2, eHigh, Container.rangeOfOnes(0, eLow + 1));
        }
        acc = null;
        setCardDataFor(cardinality);
        size = 3;
    }

    /**
     * Used by one RspArray instance to ask another instance to share one of its containers.
     *
     * @param c The container requested
     * @return The container, possibly adjusted to make it shareable
     */
    Container shareContainer(final Container c) {
        if (c != null && shareContainers()) {
            c.setCopyOnWrite();
        }
        return c;
    }

    protected RspArray(final RspArray other) {
        copySharingSpansFrom(other, 0);
    }

    // shiftAmount is a multiple of BLOCK_SIZE.
    private void copySharingSpansFrom(final RspArray other, final long shiftAmount) {
        final int newSize =
                (other.size >= 2* INITIAL_CAPACITY && other.size < other.spanInfos.length / 2)
                        ? other.spanInfos.length / 2
                        : other.spanInfos.length;
        spanInfos = new long[newSize];
        spans = new Object[newSize];
        for (int i = 0; i < other.size; ++i) {
            copyKeyAndSpanMaybeSharing(shiftAmount, other, i, spanInfos, spans, i, true);
        }
        if (other.acc != null) {
            acc = new long[newSize];
            System.arraycopy(other.acc, 0, acc, 0, other.size);
        } else {
            acc = null;
        }
        cardData = other.cardData;
        size = other.size;
    }

    private void maybeSetAcc(final int i, final long accumCard) {
        if (acc == null) {
            return;
        }
        acc[i] = accumCard;
    }

    public RspArray(
            final RspArray src,
            final int startIdx, final long startOffset,
            final int endIdx, final long endOffset) {
        // an initial full block span that needs to be split may result in a sequence of spans as follows,
        // any of which may or may not be present:
        // (a) an initial container.
        // (b) an intermediate full block span.
        // (c) an ending container (this will only exist if endIdx == startIdx).
        // the following variables represent the computed cardinality (or full span len) of each, zero if not present.
        int startSplitInitialContainerCard = 0;
        long startSplitIntermediateFullBlockSpanLen = 0;
        long startSplitIntermediateFullBlockSpanCard = 0;
        int startSplitEndingContainerCard = 0;
        final Object firstSpan = src.spans[startIdx];
        // If either of the spans at startIndex or endIndex are a full block span of more than one block
        // that needs to be broken into an RB container and the remaining full block span,
        // that would affect our resulting size.
        int sz = endIdx - startIdx + 1;
        final long firstSpanInfo = src.spanInfos[startIdx];
        final long startIdxKey = spanInfoToKey(firstSpanInfo);
        final long flenFirstSpan = getFullBlockSpanLen(firstSpanInfo, firstSpan);
        final boolean firstSpanIsFull;
        final long keyForFirstBlock;
        if (flenFirstSpan == 0) {
            firstSpanIsFull = false;
            keyForFirstBlock = startIdxKey;
        } else {
            firstSpanIsFull = true;
            final long startKey = startIdxKey + startOffset;
            keyForFirstBlock = highBits(startKey);
            final long resultingCardFromFirstSpan;
            if (endIdx <= startIdx) {
                resultingCardFromFirstSpan = endOffset - startOffset + 1;
                final long singleIdxEndKey = highBits(startIdxKey + endOffset);
                if (singleIdxEndKey == keyForFirstBlock) {
                    size = 1;
                    spanInfos = new long[1];
                    spans = new Object[1];
                    if (resultingCardFromFirstSpan == BLOCK_SIZE) {
                        setFullBlockSpanRaw(0, keyForFirstBlock, 1L);
                    } else {
                        final int containerStart = (int) (startOffset & BLOCK_LAST);
                        final int containerEndInclusive = (int) (endOffset & BLOCK_LAST);
                        if (containerStart == containerEndInclusive) {
                            setSingletonSpanRaw(0, startKey);
                        } else {
                            final Container c = Container.rangeOfOnes(containerStart, containerEndInclusive + 1);
                            setContainerSpanRaw(0, keyForFirstBlock, c);
                        }
                    }
                    acc = null;
                    setCardDataFor(resultingCardFromFirstSpan);
                    ifDebugValidate();
                    return;
                }
            } else {
                resultingCardFromFirstSpan = flenFirstSpan*BLOCK_SIZE - startOffset;
            }
            int n = 0;  // how many containers we end up with after (potentially) splitting the first.
            final long startOffsetModBlockSize = RspArray.modBlockSize(startOffset);
            if (startOffsetModBlockSize == 0) {
                startSplitInitialContainerCard = 0;
            } else {
                startSplitInitialContainerCard = (int) (BLOCK_SIZE - startOffsetModBlockSize);
                ++n;
            }
            final long remainingCard = resultingCardFromFirstSpan - startSplitInitialContainerCard;
            startSplitIntermediateFullBlockSpanLen = RspArray.divBlockSize(remainingCard);
            if (startSplitIntermediateFullBlockSpanLen > 0) {
                ++n;
            }
            startSplitEndingContainerCard = RspArray.modBlockSize(remainingCard);
            startSplitIntermediateFullBlockSpanCard = remainingCard - startSplitEndingContainerCard;
            if (startSplitEndingContainerCard > 0) {
                ++n;
            }
            sz += n - 1;
        }
        boolean lastSpanIsFull = false;  // will set below to true if we find out otherwise.
        long deltaLast = 0;  // cardinality of the span(s) resulting from the split of a last full block span.
        int copyLastIdx = endIdx;
        if (endIdx > startIdx && endOffset < src.getSpanCardinalityAtIndexMaybeAcc(endIdx) - 1) {
            copyLastIdx = endIdx - 1;
            final Object lastSpan = src.spans[endIdx];
            final long lastSpanInfo = src.spanInfos[endIdx];
            final long flenLastSpan = getFullBlockSpanLen(lastSpanInfo, lastSpan);
            if (flenLastSpan > 0) {
                lastSpanIsFull = true;
                deltaLast = endOffset + 1;
                if (deltaLast > BLOCK_SIZE) {
                    ++sz;
                }
            }
        }
        size = sz;
        spanInfos = new long[size];
        spans = new Object[size];
        if (size > accNullThreshold) {
            acc = new long[size];
            cardData = size - 1;
        } else {
            acc = null;
        }
        int i = 0;
        long accSum = 0;
        int isrc;  // index in src from where to start copying spans.
        final WorkDataHolder wd = new WorkDataHolder();
        if (firstSpanIsFull) {
            long nextKey = keyForFirstBlock;
            if (startSplitInitialContainerCard > 0) {
                if (startSplitInitialContainerCard == 1) {
                    setSingletonSpanRaw(0, nextKey | BLOCK_LAST);
                } else {
                    final Container c = Container.rangeOfOnes(BLOCK_SIZE - startSplitInitialContainerCard, BLOCK_SIZE);
                    setContainerSpanRaw(0, nextKey, c);
                }
                nextKey = nextKey(nextKey);
                accSum = startSplitInitialContainerCard;
                maybeSetAcc(0, accSum);
                i = 1;
            }
            if (startSplitIntermediateFullBlockSpanLen > 0) {
                setFullBlockSpanRaw(i, nextKey, startSplitIntermediateFullBlockSpanLen);
                nextKey = highBits(nextKey + startSplitIntermediateFullBlockSpanCard);
<<<<<<< HEAD
                setSpanAtIndex(spans, i, startSplitIntermediateFullBlockSpanLen);
=======
>>>>>>> 43539c1d
                accSum += startSplitIntermediateFullBlockSpanCard;
                maybeSetAcc(i, accSum);
                ++i;
            }
            if (startSplitEndingContainerCard > 0) {
                if (startSplitEndingContainerCard == 1) {
                    setSingletonSpanRaw(i, nextKey);
                } else {
                    final Container c = Container.rangeOfOnes(0, startSplitEndingContainerCard);
                    setContainerSpanRaw(i, nextKey, c);
                }
                accSum += startSplitEndingContainerCard;
                if (acc != null) {
                    acc[i] = accSum;
                } else {
                    setCardDataFor(accSum);
                }
                ifDebugValidate();
                return;
            }
            isrc = startIdx + 1;
        } else {
            if (startOffset != 0 || (endIdx <= startIdx && endOffset < BLOCK_LAST)) {
                final Object spanSrc = src.spans[startIdx];
                if (isSingletonSpan(spanSrc)) {
                    if (startOffset != 0) {
                        throw new IllegalArgumentException(
                                "startOffset=" + startOffset + " and span at startIdx has a single element.");
                    }
                    setSingletonSpanRaw(0, src.getSingletonSpanValue(startIdx));
                    accSum = 1;
                    maybeSetAcc(0, 1);
                } else {
                    try (SpanView res = wd.get().borrowSpanView(src, startIdx)) {
                        final Container csrc = res.getContainer();
                        if (endIdx <= startIdx) {  // single span.
                            final int card = (int) src.getSpanCardinalityAtIndexMaybeAcc(startIdx);
                            if (endOffset + 1 < card) {
                                if (startOffset == endOffset) {
                                    setSingletonSpanRaw(0, startIdxKey | unsignedShortToInt(csrc.select((int) startOffset)));
                                } else {
                                    final Container c = csrc.select((int) startOffset, (int) (endOffset + 1));
                                    setContainerSpanRaw(0, startIdxKey, c);
                                }
                                accSum = endOffset - startOffset + 1;
                                if (acc != null) {
                                    acc[0] = accSum;
                                } else {
                                    setCardDataFor(accSum);
                                }
                                ifDebugValidate();
                                return;
                            }
                        }
                        final int card = (int) src.getSpanCardinalityAtIndexMaybeAcc(startIdx);
                        final int startOffsetInt = (int) startOffset;
                        if (startOffsetInt + 1 == card) {
                            setSingletonSpanRaw(0, startIdxKey | unsignedShortToInt(csrc.select(startOffsetInt)));
                        } else {
                            final Container c = csrc.select(startOffsetInt, card);
                            setContainerSpanRaw(0, startIdxKey, c);
                        }
                        accSum = card - startOffset;
                        maybeSetAcc(0, accSum);
                    }
                }
                i = 1;
                isrc = startIdx + 1;
            } else {
                i = 0;
                isrc = startIdx;
                accSum = 0;
            }
        }
        if (endIdx <= startIdx && i > 0) {
            if (acc == null) {
                setCardDataFor(accSum);
            }
            ifDebugValidate();
            return;
        }
        while (isrc <= copyLastIdx) {
            copyKeyAndSpanMaybeSharing(src, isrc, spanInfos, spans, i);
            accSum += src.getSpanCardinalityAtIndexMaybeAcc(isrc);
            maybeSetAcc(i, accSum);
            ++i;
            ++isrc;
        }
        if (isrc > endIdx) {
            if (acc == null) {
                setCardDataFor(accSum);
            }
            ifDebugValidate();
            return;
        }
        final long srcSpanInfo = src.spanInfos[isrc];
        final long srcKey = spanInfoToKey(srcSpanInfo);
        if (lastSpanIsFull) {
            if (deltaLast >= BLOCK_SIZE) {
                final long flen = RspArray.divBlockSize(deltaLast);
                final int delta = RspArray.modBlockSize(deltaLast);
<<<<<<< HEAD
                setSpanAtIndex(spans, i, flen);
=======
                setFullBlockSpanRaw(i, srcKey, flen);
>>>>>>> 43539c1d
                accSum += flen*BLOCK_SIZE;
                maybeSetAcc(i, accSum);
                ++i;
                if (delta > 0) {
                    final long nextKey = srcKey + flen*BLOCK_SIZE;
                    if (delta == 1) {
                        setSingletonSpanRaw(i, nextKey);
                    } else {
                        final Container c = Container.rangeOfOnes(0, delta);
                        setContainerSpanRaw(i, nextKey, c);
                    }
                    accSum += delta;
                    maybeSetAcc(i, accSum);
                }
            } else {
                final int ce = (int) deltaLast;
                if (ce == 1) {
                    setSingletonSpanRaw(i, srcKey);
                } else {
                    setContainerSpanRaw(i, srcKey, Container.rangeOfOnes(0, ce));
                }
                accSum += deltaLast;
                maybeSetAcc(i, accSum);
            }
        } else {
            final long card = endOffset + 1;
            final Object srcSpan = src.spans[isrc];
            if (!isSingletonSpan(srcSpan)) {
                try (SpanView res = wd.get().borrowSpanView(src, isrc, srcSpanInfo, srcSpan)) {
                    final Container csrc = res.getContainer();
                    // This can't be the full container or we would have copied it earlier.
                    if (endOffset == 0) {
                        setSingletonSpanRaw(i, srcKey | csrc.first());
                    } else {
                        final Container c = csrc.select(0, (int) card);
                        setContainerSpanRaw(i, srcKey, c);
                    }
                    accSum += card;
                    maybeSetAcc(i, accSum);
                }
            } else {
                // Can't happen; a single element span should have been copied over in its entirety earlier.
                throw new IllegalStateException("endIdx=" + endIdx + ", endOffset=" + endOffset + ", key=" + srcKey);
            }
        }
        if (acc == null) {
            setCardDataFor(accSum);
        }
        ifDebugValidate();
    }

    public int size() {
        return size;
    }
    public boolean isEmpty() {
        return size == 0;
    }

    public long firstValue() {
        return firstValueAtIndex(0);
    }

    public long firstValueAtIndex(final int i) {
        try (SpanView view = workDataPerThread.get().borrowSpanView(this, i)) {
            if (view.isSingletonSpan()) {
                return view.getSingletonSpanValue();
            }
            final long k = view.getKey();
            if (view.isFullBlockSpan()) {
                return k;
            }
            return k | (long) view.getContainer().first();
        }
    }

    public long keyForFirstBlock() {
        return getKey(0);
    }

    public long keyForLastBlock() {
        final Object span = spans[size - 1];
        final long spanInfo = spanInfos[size - 1];
        final long key = spanInfoToKey(spanInfo);
        final long flen = getFullBlockSpanLen(spanInfo, span);
        if (flen > 0) {
            return key + (flen - 1) * BLOCK_SIZE;
        }
        return key;
    }

    public long lastValue() {
        try (SpanView view = workDataPerThread.get().borrowSpanView(this, size - 1)) {
            if (view.isSingletonSpan()) {
                return view.getSingletonSpanValue();
            }
            final long flen = view.getFullBlockSpanLen();
            final long key = view.getKey();
            if (flen > 0) {
                return key + BLOCK_SIZE * flen - 1;
            }
            return key | (long) view.getContainer().last();
        }
    }

    public interface SpanCursor {
        /**
         * @return the current span's first key if the current span is valid, undefined otherwise.
         */
        default long spanKey() {
            return spanInfoToKey(spanInfo());
        }

        /**
         * @return the current span's span info if the current span is valid, undefined otherwise.
         */
        long spanInfo();
        /**
         * @return the current span if valid, undefined otherwise.
         */
        Object span();
        /**
         * Advances the pointer to the next span in the linear sequence.
         * If the span before the call was the last one, a subsequent call to hasNext will return false.
         */
        void next();
        /**
         *  This method should be called:
         *   * After the pointer is created and before calling any other methods;
         *     if it returns false, calling any other methods results in undefined behavior.
         *  * Right after a call to any advance method, similar to above.
         * @return true if the pointer currently points to a valid span.
         */
        boolean hasNext();

        /**
         * Advances the pointer forward to the next span in the sequence whose interval could have it include
         * the key argument.
         *
         * More specifically, the current span position is effectively advanced forward as long as the provided key
         * is bigger than the right endpoint for the current span.
         *
         * This operation is O(log(cardinality)).
         *
         * Note this may not move the pointer if the current span already satisfies the constraint, or it
         * may invalidate the pointer if the key is to the right of the last valid span.
         * Note also advance should only be called on a non-empty cursor, after having called hasNext() and next()
         * at least once.
         *
         * @param key key to search forward from the current span position.
         * @return false if the cursor is exhausted and there was no span satisfying the restriction found,
         *         true otherwise.
         */
        boolean advance(long key);

        /**
         * Releases the RspArray reference.
         */
        void release();

        RspArray arr();
        int arrIdx();
    }

    public interface SpanCursorForward extends SpanCursor {
        /**
         * Move the current position one step backwards.
         */
        void prev();

        /**
         * Advances the pointer forward to the last span in the sequence whose interval range has a value v such that
         * comp.directionToTargetFrom(v) >= 0.
         *
         * This operation is O(log(cardinality)).
         *
         * This operation never invalidates a valid cursor, it may only move it forward from its current position
         * but never exhaust it.
         *
         * Note also search should only be called on a non-empty cursor, after having called hasNext() and next()
         * at least once.
         *
         * @param comp a Comparator used to search forward from the current span position.
         */
        void search(Comparator comp);

        /**
         * Saner clone.
         *
         * @returns a SpanCursorForward that is a copy of this one.
         */
        SpanCursorForward copy();
    }

    static class SpanCursorForwardImpl implements SpanCursorForward {
        private RspArray ra;
        private int si;
        public SpanCursorForwardImpl(final RspArray ra, final int si) {
            ra.acquire();
            this.ra = ra;
            this.si = si - 1;
        }
        public SpanCursorForwardImpl(final RspArray ra) {
            this(ra, 0);
        }
        @Override public SpanCursorForwardImpl copy() {
            return new SpanCursorForwardImpl(ra, si);
        }
        @Override public long spanInfo() {
            return ra.spanInfos[si];
        }
        @Override public Object span() {
            return ra.spans[si];
        }
        @Override public void prev() {
            --si;
        }
        @Override public boolean hasNext() {
            return si < ra.size - 1;
        }
        @Override public void next() {
            ++si;
        }
        private boolean advanceSecondHalf(int i) {
            if (i >= 0) {
                si = i;
                return true;
            }
            si = -i - 1;
            return si < ra.size;
        }
        @Override public boolean advance(final long key) {
            final int i = ra.getSpanIndex(si, highBits(key));
            return advanceSecondHalf(i);
        }
        @Override public void search(final Comparator comp) {
            si = ra.searchSpanIndex(si, comp);
        }
        @Override public void release() {
            if (ra == null) {
                return;
            }
            ra.release();
            ra = null;
        }
        @Override public RspArray arr() {
            return ra;
        }
        @Override public int arrIdx() {
            return si;
        }
    }

    public RspRangeIterator getRangeIterator()  {
        return new RspRangeIterator(new SpanCursorForwardImpl(this));
    }

    public RspRangeBatchIterator getRangeBatchIterator(final long initialSeek, final long maxCount) {
        return new RspRangeBatchIterator(new SpanCursorForwardImpl(this), initialSeek, maxCount);
    }

    public RspIterator getIterator() {
        return new RspIterator(new SpanCursorForwardImpl(this));
    }

    private static class SpanCursorBackwardImpl implements SpanCursor {
        private RspArray ra;
        private int si;
        public SpanCursorBackwardImpl(final RspArray ra, int si) {
            ra.acquire();
            this.ra = ra;
            this.si = si;
        }
        public SpanCursorBackwardImpl(final RspArray ra) {
            this(ra, ra.size);
        }
        @Override public long spanInfo() {
            return ra.spanInfos[si];
        }
        @Override public Object span() {
            return ra.spans[si];
        }
        @Override public boolean hasNext() {
            return si > 0;
        }
        @Override public void next() {
            --si;
        }
        private boolean advanceSecondHalf(final int i) {
            if (i >= 0) {
                si = i;
                return true;
            }
            final int j = ~i - 1;
            if (j >= 0) {
                si = j;
                return true;
            }
            si = 0;
            return false;
        }
        @Override public boolean advance(final long key) {
            final int i = ra.getSpanIndex(0, si, highBits(key));
            return advanceSecondHalf(i);
        }
        @Override public void release() {
            if (ra == null) {
                return;
            }
            ra.release();
            ra = null;
        }
        @Override public RspArray arr() {
            return ra;
        }
        @Override public int arrIdx() {
            return si;
        }
    }

    public RspReverseIterator getReverseIterator() {
        return new RspReverseIterator(new SpanCursorBackwardImpl(this));
    }

    private int targetCapacityForSize(final int sz) {
        if (sz < 1024) {
            // smallest power of two greater or equal to sz.
            return 1 << (31 - Integer.numberOfLeadingZeros(sz - 1));
        }
        if ((sz & 3) == 0) {
            return sz;
        }
        return 5 * (sz / 4);
    }

    /**
     * Make sure there is capacity for at least n more spans
     */
    protected void ensureSizeCanGrowBy(final int n) {
        final int minCapacity = size + n;
        if (minCapacity <= spanInfos.length) {
            return;
        }
        int newCapacity = size == 0 ? 1 : size;
        while (newCapacity < minCapacity && newCapacity < doublingAllocThreshold) {
            newCapacity = 2 * newCapacity;
        }
        while (newCapacity < minCapacity) {
            final int rawStep = Math.max(linearAllocStep, newCapacity >> logarithmicAllocGrowthRate);
            newCapacity += (rawStep + 1023) & (~1023);
        }
        realloc(newCapacity);
    }

    // size <= newCapacity
    private void realloc(final int newCapacity) {
        final long[] newSpanInfos = new long[newCapacity];
        System.arraycopy(spanInfos, 0, newSpanInfos, 0, size);
        spanInfos = newSpanInfos;
        final Object[] newSpans = new Object[newCapacity];
        System.arraycopy(spans, 0, newSpans, 0, size);
        spans = newSpans;
        if (acc != null) {
            final long[] newAcc = new long[newCapacity];
            System.arraycopy(acc, 0, newAcc, 0, size);
            acc = newAcc;
        }
    }

    /**
     * @param compactFactor if k == 0, compact if count < capacity.
     *             k > 0, compact if (capacity - count > (capacity >> k).
     */
    public void tryCompactUnsafe(final int compactFactor) {
        if (compactFactor == 0) {
            if (size == spanInfos.length) {
                return;
            }
        } else if (spanInfos.length - size <= (spanInfos.length >> compactFactor)) {
            return;
        }
        realloc(size);
    }

    public void tryCompact(final int compactFactor) {
        if (!canWrite()) {
            return;
        }
        tryCompactUnsafe(compactFactor);
    }

    public int keySearch(final int startPos, final long key) {
        return keySearch(startPos, size, key);
    }

    public int keySearch(final int startPos, final int endPosExclusive, final long key) {
        final long blockKey = highBits(key);
        if (endPosExclusive == 0 || getKey(endPosExclusive - 1) == blockKey) {
            return endPosExclusive - 1;
        }
        return unsignedBinarySearch(this::getKey, startPos, endPosExclusive, blockKey);
    }

    public static boolean isFullBlockSpan(final Object s) {
        return (s == FULL_BLOCK_SPAN_MARKER) || (s instanceof Long);
    }

    public static boolean isContainer(final Object s) {
        return (s instanceof short[]) || (s instanceof Container);
    }

    @VisibleForTesting
    long getFullBlockSpanLenAt(final int i) {
        final long spanInfo = spanInfos[i];
        final Object span = spans[i];
        return getFullBlockSpanLen(spanInfo, span);
    }

    public static long getFullBlockSpanLen(final long spanInfo, final Object span) {
        if (span == FULL_BLOCK_SPAN_MARKER) {
            return spanInfo & BLOCK_LAST;
        }
        if (span instanceof Long) {
            return (Long) span;
        }
        return 0;
    }
    /**
     * @return if the key is included in some existing span, returns the index of that span.
     *         if the key is not included in any existing span, returns -(p - 1) where
     *         p is the position a span for the key would be inserted.
     *
     * Note that, since a span's covered interval may include multiple blocks, a key contained by a span may be different
     * than its first key (if the span includes more than one block).
     */
    public int getSpanIndex(final long key) {
        return getSpanIndex(0, key);
    }

    public int getSpanIndex(final int fromIndex, final long key) {
        return getSpanIndex(fromIndex, size, key);
    }

    public int getSpanIndex(final int fromIndex, final int endIndexExclusive, final long key) {
        final int i = keySearch(fromIndex, endIndexExclusive, key);
        if (i >= 0) {
            return i;
        }
        int preIdx = -i - 2;
        if (preIdx < fromIndex) {
            return i;
        }
        final Object preSpan = spans[preIdx];
        final long preSpanInfo = spanInfos[preIdx];
        final long flen = getFullBlockSpanLen(preSpanInfo, preSpan);
        if (flen == 0) {
            return i;
        }
        final long preKey = spanInfoToKey(preSpanInfo);
        if (distanceInBlocks(preKey, key) < flen) {
            return preIdx;
        }
        return i;
    }

    public int searchSpanIndex(final int startPos, final Comparator comp) {
        int i = binarySearchKeys(startPos, size, comp);
        if (i < 0) {
            i = -i - 2;
            if (i < startPos) {
                return startPos;
            }
        }
        return i;
    }

    public long getSpanCardinalityAtIndexMaybeAcc(final int i) {
        if (acc != null) {
            return getSpanCardinalityFromAccAtIndex(i);
        }
        return getSpanCardinalityAtIndex(i);
    }

    public long getSpanCardinalityAtIndex(final int i) {
        return getSpanCardinalityAtIndex(i, false);
    }

    public long getSpanCardinalityAtIndex(final int i, final boolean optimizeContainers) {
        final Object span = spans[i];
        final long spanInfo = spanInfos[i];
        final long flen = getFullBlockSpanLen(spanInfo, span);
        if (flen > 0) {
            return BLOCK_SIZE * flen;
        }
        if (isSingletonSpan(span)) {
            return 1;
        }
        if (span instanceof short[]) {
            return spanInfo & SPANINFO_ARRAYCONTAINER_CARDINALITY_BITMASK;
        }
        Container c = (Container) span;
        if (optimizeContainers) {
            spans[i] = c = c.runOptimize();
        }
        return c.getCardinality();
    }

    boolean isCardinalityCached() {
        if (acc != null) {
            return cardData == size - 1;
        }
        return cardData >= 0;
    }

    /**
     * Ensure cardinality cache is valid.
     *
     * @return total cardinality
     */
    void ensureCardinalityCache() {
        ensureCardinalityCache(false);
    }

    T forceAcc() {
        if (acc != null) {
            return self();
        }
        T ref = getWriteRef();
        ref.acc = new long[ref.spanInfos.length];
        ref.cardData = ref.size - 1;
        long card = 0;
        for (int i = 0; i < ref.size; ++i) {
            card += ref.getSpanCardinalityAtIndex(i);
            ref.acc[i] = card;
        }
        return ref;
    }

    void ensureCardinalityCache(final boolean optimizeContainers) {
        if (size == 0) {
            acc = null;
            cardData = 0;
            ifDebugValidate();
            return;
        }
        if (size <= accNullThreshold) {
            acc = null;
            long c = 0;
            for (int i = 0; i < size; ++i) {
                c += getSpanCardinalityAtIndex(i, optimizeContainers);
                if (c > Integer.MAX_VALUE) {
                    cardData = -1;
                    return;
                }
            }
            cardData = (int) c;
            return;
        }
        if (acc == null) {
            acc = new long[spanInfos.length];
            cardData = -1;
        }
        long cardinality = (cardData >= 0) ? acc[cardData] : 0;
        while (cardData < size - 1) {
            ++cardData;
            final long c = getSpanCardinalityAtIndex(cardData, optimizeContainers);
            cardinality += c;
            acc[cardData] = cardinality;
        }
        ifDebugValidate();
    }

    private static Container maybeOptimize(final Container c) {
        if (shouldOptimize(c)) {
            return c.runOptimize();
        }
        return c;
    }

    private static boolean shouldOptimize(final Container c) {
        final int bytesUsed = c.bytesUsed();
        final int bytesOverhead = c.bytesAllocated() - bytesUsed;
        if (bytesOverhead > bytesUsed) {
            return true;
        }
        if (!(c instanceof ArrayContainer) &&
                !(c instanceof BitmapContainer)) {
            return false;
        }
        final int card = c.getCardinality();
        if (card == 0) {
            throw new IllegalStateException("Zero cardinality container:" + c.toString());
        }
        final int range = c.last() - c.first() + 1;
        final int runsMinusOneUpperBound = Math.min(card - 1, range - card);
        // heuristic: an array of 16 runs (2 shorts each run)
        // fits in a 64 byte cache line.
        return runsMinusOneUpperBound < 16;
    }

    void ensureAccAndOptimize() {
        ensureCardinalityCache(true);
    }

    private long calculateCardinality() {
        long c = 0;
        for (int i = 0; i < size; ++i) {
            c += getSpanCardinalityAtIndex(i);
        }
        return c;
    }

    public long getCardinality() {
        if (acc != null) {
            return (size == 0) ? 0 : acc[size - 1];
        }
        if (cardData >= 0) {
            return cardData;
        }
        return calculateCardinality();
    }
    void modifiedSpan(final int i) {
        if (acc != null) {
            cardData = Math.min(i - 1, cardData);
            return;
        }
        cardData = -1;
    }
    void modifiedLastSpan() {
        if (acc != null) {
            cardData = Math.min(size - 2, cardData);
            return;
        }
        cardData = -1;
    }
    // For tests
    long getFullBlocksCount() {
        long tflen = 0;
        for (int i = 0; i < size; ++i) {
            final Object span = spans[i];
            final long spanInfo = spanInfos[i];
            tflen += getFullBlockSpanLen(spanInfo, span);
        }
        return tflen;
    }
    public static long nextKey(final long key) {
        return key + BLOCK_SIZE;
    }

    /**
     *
     * blockKeyEnd is exclusive.  Assumption on entry: blockKeyStart <= blockKeyEnd
     *
     * @param blockKeyStart inclusive start block key (only high 48 bits set).
     * @param blockKeyEnd exclusive end block key (only high 48 bits set).
     * @return distance in blocks between blockKeyStart and blockKeyEnd
     */
    public static long distanceInBlocks(final long blockKeyStart, final long blockKeyEnd) {
        return (blockKeyEnd - blockKeyStart) >> 16;
    }

<<<<<<< HEAD
    public static void setSpanAtIndex(final Object[] spans, final int i, final long flen) {
        if (flen <= 0) {
            throw new IllegalArgumentException("i=" + i + ", flen=" + flen);
        }
        spans[i] = flen;
    }

    public void setSpanAtIndex(final int i, final long flen) {
        setSpanAtIndex(spans, i, flen);
        modifiedSpan(i);
    }

    public void setSpanAtIndex(final int i, final Object s) {
        spans[i] = s;
        modifiedSpan(i);
    }

    public void setContainerAtIndexMaybeSingle(final int i, final Container c) {
        if (c.isSingleElement()) {
            keys[i] |= c.first();
            setSpanAtIndex(i, null);
            return;
        }
        setSpanAtIndex(i, c);
    }

    public void setNotNullContainerAtIndex(final int i, final Container c) {
        if (c == null) {
            throw new IllegalStateException("Null container, i=" + i);
        }
        setSpanAtIndex(i, c);
    }

    public void setNullContainerAtIndex(final int i) {
        setSpanAtIndex(i, null);
    }

=======
>>>>>>> 43539c1d
    private void arrayCopies(final int src, final int dst, final int n) {
        System.arraycopy(spanInfos, src, spanInfos, dst, n);
        System.arraycopy(spans, src, spans, dst, n);
    }

    private void compact() {
        if (size >= spans.length) {
            return;
        }
        realloc(size);
    }

    private void checkCompact() {
        final int thresholdSize;
        if (size < 2* INITIAL_CAPACITY || size > (thresholdSize = spans.length / 2)) {
            return;
        }
        realloc(thresholdSize);
    }

    /**
     * Collapse an inner range of spans, by overwriting it with a range
     * of spans from a certain later position till the end,
     * and reducing size accordingly to the number of spans removed
     * ({@code size -= isrc - idst}).
     * The resulting array will remove all spans between the original values at
     * {@code idst .. (isrc - 1)} inclusive.
     *
     * @param idst specifies the beginning position where the source range will move.
     * @param isrc specifies the source range to copy over as [isrc, size) (eg, from isrc inclusive till the end).
     *             If isrc == size no actual spans are copied, resulting in a size reduction only.
     */
    private void collapseRange(final int idst, final int isrc) {
        int newSize = size - (isrc - idst);
        int thresholdSize = 0;
        if (newSize > 2* INITIAL_CAPACITY && newSize < (thresholdSize = spans.length / 2)) {
            final Object[] newSpans = new Object[thresholdSize];
            System.arraycopy(spans, 0, newSpans, 0, idst);
            System.arraycopy(spans, isrc, newSpans, idst, size - isrc);
            spans = newSpans;
            final long[] newSpanInfos = new long[thresholdSize];
            System.arraycopy(spanInfos, 0, newSpanInfos, 0, idst);
            System.arraycopy(spanInfos, isrc, newSpanInfos, idst, size - isrc);
            spanInfos = newSpanInfos;
            if (acc != null && thresholdSize > accNullThreshold) {
                final long[] newAcc = new long[thresholdSize];
                System.arraycopy(acc, 0, newAcc, 0, idst);
                // no point copying the rest, it was invalidated by this operation.
                acc = newAcc;
            } else {
                acc = null;
                cardData = -1;
            }
            size = newSize;
            return;
        }
        arrayCopies(isrc, idst, size - isrc);
        // ensure we don't leak elements.
        for (int j = newSize; j <= size - 1; ++j) {
            spans[j] = null;
        }
        size = newSize;
        checkCompact();
    }

    /**
     *
     * @param newSpanIdx an index, as returned by getSpanAtIndex(k).  Note this can be negative, in which case this is an
     *              insertion (existing elements pushed to the right as necessary).
     * @param newSpanKey the key.
     * @param newSpanFlen the number of 2^16 intervals.
     *
     * @return the (positive) index where the span was actually inserted.
     */
    public int setOrInsertFullBlockSpanAtIndex(final int newSpanIdx, final long newSpanKey, final long newSpanFlen,
                                               final MutableObject<SortedRanges> madeNullSpansMu) {
        final int ii;  // set or insert position.
        long newflen = newSpanFlen;  // may grow if we merge to our right.
        final int idxForFirstKeyBigger;  // first index for a key bigger than newSpanKey.
        if (newSpanIdx < 0) {
            ii = -(newSpanIdx + 1);
            if (ii == size) {
                appendFullBlockSpan(newSpanKey, newSpanFlen);
                return size;
            }
            idxForFirstKeyBigger = ii;
        } else {
            ii = newSpanIdx;
            idxForFirstKeyBigger = ii + 1;
        }
        int lastIdx = 0;  // Last position that will be "overridden" by this new span, inclusive.
        if (idxForFirstKeyBigger >= size) {
            lastIdx = ii;
        } else {
            final long newSpanLastKey = newSpanKey + (newSpanFlen - 1) * BLOCK_SIZE;  // New span's last key.
            final int j = getSpanIndex(idxForFirstKeyBigger, newSpanLastKey);
            final int idxForLastKeyInsideNewSpan;
            if (j >= 0) {
                idxForLastKeyInsideNewSpan = j;
            } else {
                // One before (-j-1), which is the first position whose key is > newSpanLastKey.  Note this may be -1.
                idxForLastKeyInsideNewSpan = -j - 2;
            }
            // We may need to merge with a full block span extending to the right.
            boolean rightDone = false;
            final int idxForFirstKeyOutsideNewSpan = idxForLastKeyInsideNewSpan + 1;
            if (idxForFirstKeyOutsideNewSpan < size) {
                final long rightSpanInfo = spanInfos[idxForFirstKeyOutsideNewSpan];
                final long rightKey = spanInfoToKey(rightSpanInfo);
                if (rightKey - newSpanLastKey <= BLOCK_SIZE) {
                    final long rightLen = getFullBlockSpanLen(rightSpanInfo, spans[idxForFirstKeyOutsideNewSpan]);
                    if (rightLen > 0) {
                        final long rightSpanLastKey = getKeyForLastBlockInFullSpan(rightKey, rightLen);
                        if (rightSpanLastKey > newSpanLastKey) {
                            newflen += distanceInBlocks(newSpanLastKey, rightSpanLastKey);
                            rightDone = true;
                            lastIdx = idxForFirstKeyOutsideNewSpan;
                        }
                    }
                }
            }
            if (!rightDone) {
                if (idxForLastKeyInsideNewSpan >= 0) {
                    // we did not merge with a full block span to the right; we may need to absorb some len.
                    final long spanInfo = spanInfos[idxForLastKeyInsideNewSpan];
                    final long len = getFullBlockSpanLen(spanInfo, spans[idxForLastKeyInsideNewSpan]);
                    if (len > 0) {
                        final long spanKey = spanInfoToKey(spanInfo);
                        final long spanLastKey = getKeyForLastBlockInFullSpan(spanKey, len);
                        if (spanLastKey > newSpanLastKey) {
                            newflen += distanceInBlocks(newSpanLastKey, spanLastKey);
                        }
                    }
                }
                lastIdx = idxForLastKeyInsideNewSpan;
            }
        }
        long firstKey = newSpanKey;
        int firstIdx = ii;
        if (newSpanIdx >= 0) {
            // We may need to merge with a full block span at our position.
            final Object span = spans[ii];
            final long spanInfo = spanInfos[ii];
            final long spanLen = getFullBlockSpanLen(spanInfo, span);
            if (spanLen > 0) {
                final long key = spanInfoToKey(spanInfo);
                if (uLessOrEqual(key, firstKey)) {
                    final long d1 = distanceInBlocks(key, firstKey);
                    newflen = uMax(spanLen, newflen + d1);
                    firstKey = key;
                }
            }
        }
        if (ii > 0) {
            // We may need to merge with a full block span to our left.
            final int leftIdx = ii - 1;
            // Note getFullBlockSpanLen(null) == 0.
            final long leftSpanInfo = spanInfos[leftIdx];
            final long leftSpanLen = getFullBlockSpanLen(leftSpanInfo, spans[leftIdx]);
            if (leftSpanLen > 0) {
                final long leftKey = spanInfoToKey(leftSpanInfo);
                final long keyDistance = distanceInBlocks(leftKey, newSpanKey);
                if (leftSpanLen >= keyDistance) {
                    firstKey = leftKey;
                    firstIdx = leftIdx;
                    newflen += keyDistance;
                }
            }
        }
        if (firstIdx > lastIdx) {
            // We are inserting and did not merge as to avoid making space for the new span:
            // move keys over.
            ensureSizeCanGrowBy(1);
            arrayCopies(firstIdx, firstIdx + 1, size - firstIdx);
            ++size;
            lastIdx = firstIdx;
        }
        modifiedSpan(firstIdx);
        if (lastIdx == firstIdx) {
            setFullBlockSpanRaw(firstIdx, firstKey, newflen);
            return firstIdx;
        }
        if (madeNullSpansMu == null) {
            setFullBlockSpanRaw(firstIdx, firstKey, newflen);
            collapseRange(firstIdx + 1, lastIdx + 1);
            return firstIdx;
        }
        markIndexRangeAsRemoved(madeNullSpansMu, firstIdx, lastIdx - 1);
        setFullBlockSpanRaw(lastIdx, firstKey, newflen);
        return lastIdx;
    }

    private boolean tryMergeLeftFullBlockSpan(final int idx, final long k, final long slen) {
        if (idx < 1) {
            return false;
        }
        final int leftIdx = idx - 1;
        final long leftSpanInfo = spanInfos[leftIdx];
        final long leftSpanLen = getFullBlockSpanLen(leftSpanInfo, spans[leftIdx]);
        if (leftSpanLen > 0) {
            final long leftKey = spanInfoToKey(leftSpanInfo);
            final long keyDistance = distanceInBlocks(leftKey, k);
            if (leftSpanLen == keyDistance) {  // by construction leftSpanLen <= keyDistance.
                setFullBlockSpan(leftIdx, leftKey, leftSpanLen + slen);
                return true;
            }
        }
        return false;
    }

    public void setLastFullBlockSpan(final long k, final long slen) {
        // we may need to merge with a full block span to our left.
        if (tryMergeLeftFullBlockSpan(size - 1, k, slen)) {
            spans[size - 1] = null;
            --size;
            checkCompact();
            return;
        }
        setFullBlockSpan(size - 1, k, slen);
    }

    private void tryOptimizeContainer(final int i) {
        final Object o = spans[i];
        if (o instanceof short[]) {
            final short[] contents = (short[]) o;
            if (contents.length < 3 || contents.length > 12) {
                final long spanInfo = spanInfos[i];
                try (SpanView res = workDataPerThread.get().borrowSpanView(this, i, spanInfo, contents)) {
                    final Container c = res.getContainer();
                    final Container prevContainer = c.runOptimize();
                    if (prevContainer != c) {
                        setContainerSpanRaw(i, spanInfoToKey(spanInfo), prevContainer);
                    }
                    return;
                }
            }
        }
        if (!(o instanceof Container)) {
            return;
        }
        final Container prevContainer = (Container) o;
        spans[i] = prevContainer.runOptimize();
    }

    public void appendSingletonSpan(final long v) {
        if (size > 0) {
            tryOptimizeContainer(size - 1);
        }
        ensureSizeCanGrowBy(1);
        setSingletonSpanRaw(size, v);
        ++size;
    }

    public void appendContainer(final long k, final Container c) {
        if (size > 0) {
            tryOptimizeContainer(size - 1);
        }
        ensureSizeCanGrowBy(1);
        setContainerSpanRaw(size, k, c);
        ++size;
    }

    public void appendFullBlockSpan(final long k, final long slen) {
        // we may need to merge with a full block span to our left.
        if (tryMergeLeftFullBlockSpan(size, k, slen)) {
            return;
        }
        if (size > 0) {
            tryOptimizeContainer(size - 1);
        }
        ensureSizeCanGrowBy(1);
<<<<<<< HEAD
        keys[size] = k;
        setSpanAtIndex(spans, size, slen);
=======
        setFullBlockSpanRaw(size, k, slen);
>>>>>>> 43539c1d
        if (isCardinalityCached()) {
            // since is easy enough...
            long deltaCard = slen * BLOCK_SIZE;
            if (acc != null) {
                final long c = (size == 0) ? 0 : acc[size - 1];
                acc[size] = c + deltaCard;
            } else {
                setCardDataFor(cardData + deltaCard);
            }
        }
        ++size;
    }

<<<<<<< HEAD
    public void insertSpanAtIndex(final int i, final long key, final Container c) {
        insertSpanAtIndexRaw(i, key, c);
    }

    public void insertSpanAtIndex(final int i, final long key, final long flen) {
        if (flen <= 0) {
            throw new IllegalArgumentException("i=" + i + ", flen=" + flen);
        }
        insertSpanAtIndexRaw(i, key, flen);
    }

    /**
     * Insert a new span at position i with key k, pushing the existing elements to the right.
     * The caller should ensure that the key order is preserved by this operation.
     *
     * @param i position in which to insert
     * @param key key for the span to be inserted
     * @param s span to be inserted
     */
    public void insertSpanAtIndexRaw(final int i, final long key, final Object s) {
=======
    private void open(final int i) {
>>>>>>> 43539c1d
        ensureSizeCanGrowBy(1);
        final int dstPos = i + 1;
        final int n = size - i;
        arrayCopies(i, dstPos, n);
        ++size;
    }

    /**
     * Insert a full block span at position i with key k, pushing the existing elements to the right.
     * The caller should ensure that the key order is preserved by this operation.
     *
     * @param i position in which to insert
     * @param key key for the span to be inserted
     * @param flen the full block len for the span inserted.
     */
    public void insertFullBlockSpanAtIndex(final int i, final long key, final long flen) {
        open(i);
        setFullBlockSpan(i, key, flen);
    }

    /**
     * Insert a new singleton span at position i with key k, pushing the existing elements to the right.
     * The caller should ensure that the key order is preserved by this operation.
     *
     * @param i position in which to insert
     * @param value the singleton value for the span to be inserted
     */
    public void insertSingletonAtIndex(final int i, final long value) {
        open(i);
        setSingletonSpan(i, value);
    }

    /**
     * Insert a container at position i with key k, pushing the existing elements to the right.
     * The caller should ensure that the key order is preserved by this operation.
     *
     * @param i position in which to insert
     * @param key key for the span to be inserted
     * @param c the container to be inserted
     */
    public void insertContainerAtIndex(final int i, final long key, final Container c) {
        open(i);
        setContainerSpan(i, key, c);
    }

    public void removeSpanAtIndex(final int i) {
        collapseRange(i, i + 1);
        modifiedSpan(i);
    }

    /**
     * Replace the span at index i with the keys and spans from buf,
     */
    public void replaceSpanAtIndex(final int i, final ArraysBuf buf) {
        ensureSizeCanGrowBy(buf.size - 1);
        final int dstPos = i + buf.size;
        final int srcPos = i + 1;
        final int count = size - srcPos;
        arrayCopies(srcPos, dstPos, count);
        for (int j = 0; j < buf.size; ++j) {
            spanInfos[i + j] = buf.spanInfos[j];
            spans[i + j] = buf.spans[j];
        }
        size += buf.size - 1;
        modifiedSpan(i);
    }
    // Modeled after the version in RB Util class, which in turn is modeled on the Arrays.binarySearch API.
    // Like in them, toIndex is exclusive.
    static int unsignedBinarySearch(final IntToLongFunction fun, final int fromIndex, final int toIndex, final long k) {
        // next line accelerates the possibly common case where the value would
        // be inserted at the end
        if (toIndex > 0 && Long.compareUnsigned(fun.applyAsLong(toIndex - 1), k) < 0) {
            return -toIndex - 1;
        }
        int low = fromIndex;
        int high = toIndex - 1;
        // 8 in the next line matches the size of a cache line.
        while (low + 8 <= high) {
            final int middleIndex = (low + high) >>> 1;
            final long middleValue = fun.applyAsLong(middleIndex);

            int comp = Long.compareUnsigned(middleValue, k);
            if (comp < 0) {
                low = middleIndex + 1;
            } else if (comp > 0) {
                high = middleIndex - 1;
            } else {
                return middleIndex;
            }
        }
        // we finish the job with a sequential search
        int x = low;
        for (; x <= high; ++x) {
            final long val = fun.applyAsLong(x);
            if (Long.compareUnsigned(val, k) >= 0) {
                if (val == k) {
                    return x;
                }
                break;
            }
        }
        return -(x + 1);
    }

    public int binarySearchKeys(final int fromIndex, final int toIndex, final Comparator comp) {
        int low = fromIndex;
        int high = toIndex - 1;
        while (low <= high) {
            final int middleIndex = (low + high) / 2;
            final long middleValue = firstValueAtIndex(middleIndex);
            final int c = comp.directionToTargetFrom(middleValue);
            if (c < 0) {
                high = middleIndex - 1;
            } else if (c > 0) {
                low = middleIndex + 1;
            } else {
                return middleIndex;
            }
        }
        return -(low + 1);
    }

    public static long unsignedShortToLong(final short x) {
        return x & (long) BLOCK_LAST;
    }

    public static int unsignedShortToInt(final short x) {
        return x & BLOCK_LAST;
    }

    public static long paste(final long highBits, final short lowBits) {
        return highBits | unsignedShortToLong(lowBits);
    }

    // assumed on entry: cardinalityBefore(fromIndex) <= pos < getCardinality().
    // acc != null
    private int getIndexForRankWithAcc(final int fromIndex, final long pos) {
        final long posp1 = pos + 1;
        final int i = unsignedBinarySearch(j -> acc[j], fromIndex, size, posp1);
        return (i < 0) ? -i - 1 : i;
    }

    private int getIndexForRankNoAcc(final int fromIndex, final long pos, final MutableLong prevCardMu) {
        int i = fromIndex;
        final long posp1 = pos + 1;
        long card = (prevCardMu == null) ? 0 : prevCardMu.longValue();
        long prevCard;
        while (true) {
            prevCard = card;
            card += getSpanCardinalityAtIndex(i);
            if (posp1 <= card) {
                break;
            }
            ++i;
            if (i == size) {
                if (prevCardMu != null) {
                    prevCardMu.setValue(prevCard);
                }
                return size;
            }
        }
        if (prevCardMu != null) {
            prevCardMu.setValue(prevCard);
        }
        return i;
    }

    public long get(final long pos) {
        if (pos < 0) {
            return -1;
        }
        if (isCardinalityCached()) {
            final long cardinality = getCardinality();
            if (pos >= cardinality) {
                return -1;
            }
        }

        final int rankIndex;
        final long prevCard;
        // The only case where `acc != null && cardData != size - 1` is between client
        // calls for unsafe mutations, before a call to `finishMutations*()`.
        // In this case, as with `acc == null`, we use the else path, which allows
        // `get()` to be called when the cardinality cache is dirty.
        if (acc != null && cardData == size - 1) {
            rankIndex = getIndexForRankWithAcc(0, pos);
            prevCard = cardinalityBeforeWithAcc(rankIndex);
        } else {
            final MutableLong prevCardMu = new MutableLong(0);
            rankIndex = getIndexForRankNoAcc(0, pos, prevCardMu);
            if (rankIndex == size) {
                return -1;
            }
            prevCard = prevCardMu.longValue();
        }
        return get(rankIndex, pos - prevCard);
    }

    public void getKeysForPositions(final PrimitiveIterator.OfLong inputPositions, final LongConsumer outputKeys) {
        int fromIndex = 0;
        final long cardinality = isCardinalityCached() ? getCardinality() : -1;
        final MutableLong prevCardMu = (acc == null) ? new MutableLong(0) : null;
        while (inputPositions.hasNext()) {
            final long pos = inputPositions.nextLong();
            if (pos < 0 || (cardinality != -1 && pos >= cardinality)) {
                outputKeys.accept(-1);
                while (inputPositions.hasNext()) {
                    inputPositions.nextLong();
                    outputKeys.accept(-1);
                }
                return;
            }
            final long prevCardinality;
            if (acc != null) {
                fromIndex = getIndexForRankWithAcc(fromIndex, pos);
                prevCardinality = cardinalityBeforeWithAcc(fromIndex);
            } else {
                fromIndex = getIndexForRankNoAcc(fromIndex, pos, prevCardMu);
                if (fromIndex == size) {
                    outputKeys.accept(-1);
                    while (inputPositions.hasNext()) {
                        inputPositions.nextLong();
                        outputKeys.accept(-1);
                    }
                    return;
                }
                prevCardinality = prevCardMu.longValue();
            }
            final long key = get(fromIndex, pos - prevCardinality);
            outputKeys.accept(key);
        }
    }

    long get(final int idx, final long offset) {
        try (SpanView view = workDataPerThread.get().borrowSpanView(this, idx)) {
            if (view.isSingletonSpan()) {
                if (offset != 0) {
                    throw new IllegalArgumentException("Invalid offset=" + offset + " for index=" + idx);
                }
                return view.getSingletonSpanValue();
            }
            final long flen = view.getFullBlockSpanLen();
            final long highBits = view.getKey();
            if (flen > 0) {
                return highBits + offset;
            }
            //  flen == 0
            final int sv = (int) offset;
            if (sv != offset) {
                throw new IllegalArgumentException("Invalid offset=" + offset + " for index=" + idx);
            }
            final short lowBits = view.getContainer().select(sv);
            return paste(highBits, lowBits);
        }
    }

    final long cardinalityBeforeWithAcc(final int i) {
        return (i > 0) ? acc[i - 1] : 0;
    }

    final long cardinalityBeforeMaybeAcc(final int idx) {
        return cardinalityBeforeMaybeAcc(idx, 0, 0);
    }

    final long cardinalityBeforeNoAcc(final int idx, final int knownIdx, final long knownBeforeCard) {
        int i = knownIdx;
        long card = knownBeforeCard;
        while (i < idx) {
            card += getSpanCardinalityAtIndex(i);
            ++i;
        }
        return card;
    }

    final long cardinalityBeforeMaybeAcc(final int idx, final int knownIdx, final long knownBeforeCard) {
        if (acc != null) {
            return cardinalityBeforeWithAcc(idx);
        }
        return cardinalityBeforeNoAcc(idx, knownIdx, knownBeforeCard);
    }

    final long cardinalityBeforeMaybeAcc(final int idx, final BeforeCardContext ctx) {
        if (acc != null) {
            return cardinalityBeforeWithAcc(idx);
        }
        final long card = cardinalityBeforeNoAcc(idx, ctx.knownIdx, ctx.knownBeforeCard);
        ctx.knownIdx = idx;
        ctx.knownBeforeCard = card;
        return card;
    }

    final long getSpanCardinalityFromAccAtIndex(final int i) {
        return acc[i] - cardinalityBeforeWithAcc(i);
    }

    @FunctionalInterface
    interface FindOutput {
        void setResult(int index, long offset);
    }
    // returns false if val is to the left of the first value in the span at startIdx;
    // otherwise calls setResult on out with the appropriate position for val or the first position after it.
    boolean findOrNext(final int startIdx, final int endIdxExclusive, final long val, final FindOutput out) {
        final int ki = getSpanIndex(startIdx, endIdxExclusive, highBits(val));
        if (ki < 0) {
            final int i = ~ki;
            if (i <= startIdx) {
                return false;
            }
            out.setResult(i, 0);
            return true;
        }
        try (SpanView view = workDataPerThread.get().borrowSpanView(this, ki)) {
            if (view.isSingletonSpan()) {
                final long singletonValue = view.getSingletonSpanValue();
                if (val < singletonValue) {
                    if (ki == startIdx) {
                        return false;
                    }
                    out.setResult(ki, 0);
                } else if (val == singletonValue) {
                    out.setResult(ki, 0);
                } else {
                    out.setResult(ki + 1, 0);
                }
                return true;
            }
            final long flen = view.getFullBlockSpanLen();
            if (flen > 0) {
                final long key = view.getKey();
                out.setResult(ki, val - key);
                return true;
            }
            final Container c = view.getContainer();
            final int cf = c.find(lowBits(val));
            if (cf >= 0) {
                out.setResult(ki, cf);
                return true;
            }
            int j = ~cf;
            final long spanCard = c.getCardinality();
            if (j == spanCard) {
                out.setResult(ki + 1, 0);
                return true;
            }
            if (j == 0) {
                if (ki == startIdx) {
                    return false;
                }
            }
            out.setResult(ki, j);
            return true;
        }
    }

    // returns false if val is to the left of the first value in the span at startIdx;
    // otherwise calls setResult on out with the appropriate position for val or the last position before it.
    boolean findOrPrev(final int startIdx, final int endIdxExclusive, final long val, final FindOutput out) {
        final int ki = getSpanIndex(startIdx, endIdxExclusive, highBits(val));
        if (ki < 0) {
            final int i = ~ki;
            if (i <= startIdx) {
                return false;
            }
            out.setResult(i - 1, getSpanCardinalityAtIndexMaybeAcc(i - 1) - 1);
            return true;
        }
        try (SpanView view = workDataPerThread.get().borrowSpanView(this, ki)) {
            if (view.isSingletonSpan()) {
                final long singletonValue = view.getSingletonSpanValue();
                if (val < singletonValue) {
                    if (ki == startIdx) {
                        return false;
                    }
                    out.setResult(ki - 1, getSpanCardinalityAtIndexMaybeAcc(ki - 1) - 1);
                } else {
                    out.setResult(ki, 0);
                }
                return true;
            }
            final long flen = view.getFullBlockSpanLen();
            if (flen > 0) {
                final long k = view.getKey();
                out.setResult(ki, val - k);
                return true;
            }
            final int cf = view.getContainer().find(lowBits(val));
            if (cf >= 0) {
                out.setResult(ki, cf);
                return true;
            }
            int j = ~cf;
            if (j == 0) {
                if (ki == startIdx) {
                    return false;
                }
                out.setResult(ki - 1, getSpanCardinalityAtIndexMaybeAcc(ki - 1) - 1);
                return true;
            }
            out.setResult(ki, j - 1);
            return true;
        }
    }

    static class BeforeCardContext {
        public int knownIdx;
        public long knownBeforeCard;
        public BeforeCardContext(final int knownIdx, final long knownBeforeCard) {
            this.knownIdx = knownIdx;
            this.knownBeforeCard = knownBeforeCard;
        }
    }

    long find(final int startIdx, final long val) {
        final int ki = getSpanIndex(startIdx, highBits(val));
        if (ki < 0) {
            final int i = -ki - 1;
            if (i == 0) {
                return -1;
            }
            final long prevAcc = cardinalityBeforeMaybeAcc(i);
            return -prevAcc - 1;
        }
        final long prevAcc = cardinalityBeforeMaybeAcc(ki);
        return findInSpan(ki, val, prevAcc);
    }

    long findInSpan(final int idx, final long val, final long prevAcc) {
        try (SpanView view = workDataPerThread.get().borrowSpanView(this, idx)) {
            if (view.isSingletonSpan()) {
                final long singletonValue = view.getSingletonSpanValue();
                if (val == singletonValue) {
                    return prevAcc;
                }
                if (val < singletonValue) {
                    return ~prevAcc;
                }
                // val > k
                return ~(prevAcc + 1);
            }
            final long flen = view.getFullBlockSpanLen();
            if (flen > 0) {
                final long k = view.getKey();
                return prevAcc + val - k;
            }
            final int cf = view.getContainer().find(lowBits(val));
            if (cf >= 0) {
                return prevAcc + cf;
            }
            return -prevAcc + cf;
        }
    }

    public long find(final long val) {
        ifDebugValidateNoAssert();
        return find(0, val);
    }

    public boolean subsetOf(final RspArray other) {
        if (size == 0) {
            return true;
        }
        // we are not empty.
        if (other.size == 0) {
            return false;
        }
        // other is not empty either.
        if (isCardinalityCached() && other.isCardinalityCached() &&
                getCardinality() > other.getCardinality()) {
            return false;
        }
        return subsetOf(this, other);
    }

    private static boolean subsetOf(final RspArray r1, final RspArray r2) {
        int p2 = 0;
        final WorkData wd = workDataPerThread.get();
        for (int i1 = 0; i1 < r1.size; ++i1) {
            try (SpanView view1 = wd.borrowSpanView(r1, i1)) {
                final long k1 = view1.getKey();
                final long flen1 = view1.getFullBlockSpanLen();
                final int i2 = r2.getSpanIndex(p2, k1);
                if (i2 < 0) {
                    return false;
                }
                try (SpanView view2 = wd.borrowSpanView(r2, i2)) {
                    final long flen2 = view2.getFullBlockSpanLen();
                    if (flen1 > 0) {
                        if (flen2 == 0) {
                            return false;
                        }
                        final long kend1 = getKeyForLastBlockInSpan(k1, flen1);
                        final long k2 = view2.getKey();
                        // Note getKeyForLastBlockInSpan works both for full block spans and rb containers
                        // (in that later case it just returns the single block key).
                        final long kend2 = getKeyForLastBlockInSpan(k2, flen2);
                        if (uLess(kend2, kend1)) {
                            return false;
                        }
                        if (kend2 == kend1) {
                            ++p2;
                            if (p2 >= r2.size) {
                                return i1 == r1.size - 1;
                            }
                        }
                        continue;
                    }
                    if (flen2 > 0) {
                        continue;
                    }
                    if (view1.isSingletonSpan()) {
                        final long v1 = view1.getSingletonSpanValue();
                        if (view2.isSingletonSpan()) {
                            final long v2 = view2.getSingletonSpanValue();
                            if (v1 != v2) {
                                return false;
                            }
                        } else {
                            if (!view2.getContainer().contains(lowBits(v1))) {
                                return false;
                            }
                        }
                    } else if (view2.isSingletonSpan()) {
                        return false;
                    } else {
                        final Container c1 = view1.getContainer();
                        final Container c2 = view2.getContainer();
                        if (!c1.subsetOf(c2)) {
                            return false;
                        }
                    }
                    ++p2;
                    if (p2 >= r2.size) {
                        return i1 == r1.size - 1;
                    }
                }
            }
        }
        return true;
    }

    public boolean containsRange(final long start, final long end) {
        final long sHigh = highBits(start);
        final int si = getSpanIndex(sHigh);
        if (si < 0) {
            return false;
        }
        final long eHigh = highBits(end);
        final int ei = getSpanIndex(si, eHigh);
        if (ei < 0) {
            return false;
        }
        long pendingStart = start;
        final long pendingEnd = end;
        final WorkData wd = workDataPerThread.get();
        for (int i = si; i <= ei; ++i) {
            try (SpanView view = wd.borrowSpanView(this, i)) {
                final long ki = view.getKey();
                if (ki > pendingStart) {
                    return false;
                }
                if (view.isSingletonSpan()) {
                    final long v1 = view.getSingletonSpanValue();
                    if (pendingStart != v1) {
                        return false;
                    }
                    if (pendingEnd == pendingStart) {
                        return true;
                    }
                    if (lowBitsAsInt(pendingStart) != BLOCK_LAST) {
                        return false;
                    }
                    ++pendingStart;
                    continue;
                }
                final long slen = view.getFullBlockSpanLen();
                if (slen > 0) {
                    final long spanLast = ki + slen * BLOCK_SIZE - 1;
                    if (spanLast >= pendingEnd) {
                        return true;
                    }
                    pendingStart = spanLast + 1;
                    continue;
                }
                final Container c = view.getContainer();
                final int cstart = (int) (pendingStart - ki);
                final long blockLast = ki + BLOCK_LAST;
                final int cend = (int) (Math.min(pendingEnd, blockLast) - ki);
                if (!c.contains(cstart, cend + 1)) {
                    return false;
                }
                if (blockLast >= pendingEnd) {
                    return true;
                }
                pendingStart = blockLast + 1;
            }
        }
        return true;
    }

    public boolean overlaps(final RspArray other) {
        if (size == 0 || other.size == 0) {
            return false;
        }
        return (size < other.size) ? overlaps(this, other) : overlaps(other, this);
    }

    // Works for both full block spans and containers.
    private static long getKeyForLastBlockInSpan(final long spanStartKey, final long flen) {
        final long additionalBlocksAfterFirst = (flen > 1) ? flen - 1 : 0;
        return spanStartKey + additionalBlocksAfterFirst * BLOCK_SIZE;
    }

    private static long getKeyForLastBlockInFullSpan(final long spanKey, final long flen) {
        return spanKey + (flen - 1) * BLOCK_SIZE;
    }

    /**
     * Returns true if any value in this RspArray is contained inside the range [first, last], false
     * otherwise.
     *
     * @param first First value in the range to check
     * @param last Last value in the range to check
     * @return
     */
    public boolean overlapsRange(final long first, final long last) {
        return overlapsRange(0, first, last) >= 0;
    }

    public int overlapsRange(final int iStart, final long start, final long end) {
        final long startHighBits = highBits(start);
        int i = getSpanIndex(iStart, startHighBits);
        if (i < 0) {
            i = ~i;
            if (i >= size) {
                return ~i;
            }
        }
        final long endHighBits = highBits(end);
        long keyBlock = getKey(i);
        if (endHighBits < keyBlock) {
            return ~i;
        }
        final WorkData wd = workDataPerThread.get();
        while (true) {
            final long sk = Math.max(start, keyBlock);
            final long ek = Math.min(end, keyBlock + BLOCK_LAST);
            if (sk == keyBlock && ek == keyBlock + BLOCK_LAST) {
                return i;
            }
            try (SpanView view = wd.borrowSpanView(this, i)) {
                if (view.isSingletonSpan()) {
                    final long v = view.getSingletonSpanValue();
                    if (start <= v && v <= end) {
                        return i;
                    }
                } else {
                    final long slen = view.getFullBlockSpanLen();
                    if (slen > 0) {
                        return i;
                    }
                    final Container c = view.getContainer();
                    final int cstart = lowBitsAsInt(sk);
                    final int cend = lowBitsAsInt(ek) + 1;
                    if (c.overlapsRange(cstart, cend)) {
                        return i;
                    }
                }
                ++i;
                if (i >= size) {
                    return ~i;
                }
                keyBlock = getKey(i);
                if (endHighBits < keyBlock) {
                    return ~(i - 1);
                }
            }
        }
    }

    private static boolean overlaps(final RspArray r1, final RspArray r2) {
        if (r1.keyForLastBlock() < r2.keyForFirstBlock()
            || r2.keyForLastBlock() < r1.keyForFirstBlock()) {
            return false;
        }
        int p2 = 0;
        final WorkData wd = workDataPerThread.get();
        for (int i1 = 0; i1 < r1.size; ++i1) {
            try (SpanView view1 = wd.borrowSpanView(r1, i1)) {
                final long k1 = view1.getKey();
                final long flen1 = view1.getFullBlockSpanLen();
                final int i2 = r2.getSpanIndex(p2, k1);
                if (i2 >= 0) {
                    if (flen1 > 0) {
                        return true;
                    }
                    try (SpanView view2 = wd.borrowSpanView(r2, i2)) {
                        final long flen2 = view2.getFullBlockSpanLen();
                        if (flen2 > 0) {
                            return true;
                        }
                        if (view1.isSingletonSpan()) {
                            final long v1 = view1.getSingletonSpanValue();
                            if (view2.isSingletonSpan()) {
                                final long v2 = view2.getSingletonSpanValue();
                                if (v1 == v2) {
                                    return true;
                                }
                            } else {
                                final Container c2 = view2.getContainer();
                                if (c2.contains(lowBits(v1))) {
                                    return true;
                                }
                            }
                        } else if (view2.isSingletonSpan()) {
                            final long v2 = view2.getSingletonSpanValue();
                            final Container c1 = view1.getContainer();
                            if (c1.contains(lowBits(v2))) {
                                return true;
                            }
                        } else {
                            final Container c1 = view1.getContainer();
                            final Container c2 = view2.getContainer();
                            if (c1.overlaps(c2)) {
                                return true;
                            }
                        }
                        ++p2;
                        if (p2 >= r2.size) {
                            return false;
                        }
                        continue;
                    }
                }
                // i2 < 0
                if (flen1 > 0) {
                    final long k1Blocklast = k1 + (flen1 - 1) * BLOCK_SIZE;
                    int j2 = r2.getSpanIndex(p2, k1Blocklast);
                    if (j2 >= 0) {
                        return true;
                    }
                    // Both i2 and j2, the indices to the first and last key in s1, are negative,
                    // so those exact keys are not in r2.  However, if they are different,
                    // it means there is something in between them.
                    if (i2 != j2) {
                        return true;
                    }
                    p2 = -i2 - 1;
                    if (p2 >= r2.size) {
                        return false;
                    }
                    continue;
                }
                // s1 is a Container, and its block key is not an exact match in r2.
                // Only possibility would be for s2 to be a full block span
                // containing s1, but this can't be since i2 < 0.
                p2 = -i2 - 1;
                if (p2 >= r2.size) {
                    return false;
                }
            }
        }
        return false;
    }

    /**
     * OrEquals a single span into this container.
     *
     * @param shiftAmount an amount to shift the keys in the other container; shiftAmount should be a multiple of BLOCK_SIZE.
     * @param other the other RspArray to ask for container sharing
     * @param otherIdx the index into other for the span to apply or to.
     * @param startPos the first position to start looking for orKey in this container.
     * @return the index in this container to continue searches for keys after (orKey, orSpan).
     */
    private int orEqualsSpan(final long shiftAmount, final RspArray other, final int otherIdx,
                             final int startPos, final MutableObject<SortedRanges> sortedRangesMu,
                             final WorkData wd) {
        final Object otherSpan = other.spans[otherIdx];
        final long otherSpanInfo = other.getSpanInfo(otherIdx) + shiftAmount;
        try (SpanView otherView = wd.borrowSpanView(other, otherIdx, otherSpanInfo, otherSpan)) {
            final long otherKey = otherView.getKey();
            final long otherflen = otherView.getFullBlockSpanLen();
            final int orIdx = getSpanIndex(startPos, otherKey);
            if (otherflen > 0) {
                final int j = setOrInsertFullBlockSpanAtIndex(orIdx, otherKey, otherflen, sortedRangesMu);
                // can't increment for return since it may have been absorbed by a longer full block span.
                return j;
            }
            if (orIdx < 0) {
                final int i = -orIdx - 1;
                if (i >= size) {
                    if (otherView.isSingletonSpan()) {
                        appendSingletonSpan(otherView.getSingletonSpanValue());
                    } else {
                        final Container otherContainer = otherView.getContainer();
                        appendSharedContainer(other, otherKey, otherContainer);
                    }
                    return size;
                }
                if (otherView.isSingletonSpan()) {
                    insertSingletonAtIndex(i, otherView.getSingletonSpanValue());
                } else {
                    final Container otherContainer = otherView.getContainer();
                    insertSharedContainer(i, other, otherKey, otherContainer);
                }
                return i + 1;
            }
            try (SpanView ourView = wd.borrowSpanView(this, orIdx)) {
                final long flen = ourView.getFullBlockSpanLen();
                if (flen > 0) {
                    final long ki = ourView.getKey();
                    final long lastKey = getKeyForLastBlockInSpan(ki, flen);
                    if (uGreater(lastKey, otherKey)) {
                        return orIdx;
                    }
                    return orIdx + 1;
                }
                final Container orResultContainer;
                if (ourView.isSingletonSpan()) {
                    final long orIdxValue = ourView.getSingletonSpanValue();
                    if (otherView.isSingletonSpan()) {
                        final long otherValue = otherView.getSingletonSpanValue();
                        if (otherValue == orIdxValue) {
                            // no change.
                            return orIdx + 1;
                        }
                        final short v1, v2;
                        if (otherValue < orIdxValue) {
                            v1 = lowBits(otherValue);
                            v2 = lowBits(orIdxValue);
                        } else {
                            v1 = lowBits(orIdxValue);
                            v2 = lowBits(otherValue);
                        }
                        orResultContainer = Container.twoValues(v1, v2);
                    } else {
                        final Container orContainer = otherView.getContainer();
                        orResultContainer = orContainer.set(lowBits(orIdxValue));
                    }
                } else {
                    final Container c = ourView.getContainer();
                    if (otherView.isSingletonSpan()) {
                        final long otherValue = otherView.getSingletonSpanValue();
                        orResultContainer = c.iset(lowBits(otherValue));
                    } else {
                        final Container orContainer = otherView.getContainer();
                        orResultContainer = c.ior(orContainer);
                    }
                }
                if (orResultContainer.isAllOnes()) {
                    final int j = setOrInsertFullBlockSpanAtIndex(orIdx, otherKey, 1, sortedRangesMu);
                    // can't increment since it may have been merged with another span.
                    return j;
                }
                final Container copt = maybeOptimize(orResultContainer);
                setContainerSpan(orIdx, otherKey, copt);
                return orIdx + 1;
            }
        }
    }

    interface SpanViewRecycler {
        void returnSpanView(SpanView spanView);
    }

    static final class WorkData implements SpanViewRecycler {
        private static final SpanView[] ZERO_LENGTH_SPAN_VIEW_ARRAY = new SpanView[0];
        private int[] intArray;
        private SortedRangesInt sortedRangesInt;
        private SortedRangesInt madeNullSortedRanges;
        private ArraysBuf rspArraysBuf;
        private SpanView[] spanViewStack = ZERO_LENGTH_SPAN_VIEW_ARRAY;
        private int stackEnd = 0;
        private int stackGrowAmount = 0;

        int[] getIntArray() {
            if (intArray == null) {
                // In a 64bit hotspot JVM, the array object header is 12 bytes = 3 ints.
                intArray = new int[64 - 3];
            }
            return intArray;
        }

        void setIntArray(final int[] arr) {
            intArray = arr;
        }
        SortedRangesInt getSortedRanges() {
            if (sortedRangesInt == null) {
                sortedRangesInt = new SortedRangesInt(
                        Math.max(16 * 4 * 1024 / Integer.BYTES, SortedRanges.INT_DENSE_MAX_CAPACITY), 0);
            }
            sortedRangesInt.clear();
            return sortedRangesInt;
        }

        SortedRangesInt getMadeNullSortedRanges() {
            if (madeNullSortedRanges == null) {
                madeNullSortedRanges = new SortedRangesInt(
                        Math.max(16 * 4 * 1024 / Integer.BYTES, SortedRanges.INT_DENSE_MAX_CAPACITY), 0);
            }
            madeNullSortedRanges.clear();
            return madeNullSortedRanges;
        }

        ArraysBuf getArraysBuf(final int minCapacity) {
            if (rspArraysBuf == null) {
                rspArraysBuf = new ArraysBuf(minCapacity);
            } else {
                rspArraysBuf.reset(minCapacity);
            }
            return rspArraysBuf;
        }

        public SpanView borrowSpanView(final RspArray arr, final int arrIdx, final long spanInfo, final Object span) {
            final SpanView sv = borrowSpanView();
            sv.init(arr, arrIdx, spanInfo, span);
            return sv;
        }

        public SpanView borrowSpanView(final RspArray arr, final int arrIdx) {
            final SpanView sv = borrowSpanView();
            sv.init(arr, arrIdx);
            return sv;
        }

        public SpanView borrowSpanView() {
            if (stackEnd == 0) {
                ++stackGrowAmount;
                return new SpanView(this);
            }
            return spanViewStack[--stackEnd];
        }

        @Override
        public void returnSpanView(final SpanView sv) {
            if (stackGrowAmount != 0) {
                spanViewStack = new SpanView[spanViewStack.length + stackGrowAmount];
                stackGrowAmount = 0;
            }
            spanViewStack[stackEnd++] = sv;
        }
    }

    protected static final ThreadLocal<WorkData> workDataPerThread = ThreadLocal.withInitial(WorkData::new);

    private static final class WorkDataHolder {
        private WorkData wd = null;
        public WorkData get() {
            if (wd == null) {
                wd = workDataPerThread.get();
            }
            return wd;
        }
    }

    /**
     * For every element in other, add element to this RspArray.
     * The argument won't be modified (with the possible exclusion of sharing some of its containers Copy On Write).
     *
     * @param other the RspArray to add to this.
     */
    public void orEqualsUnsafeNoWriteCheck(final RspArray other) {
        orEqualsShiftedUnsafeNoWriteCheck(0, other);
    }

    /**
     * For every element in other, add (element + shiftAmount) to this RspArray.
     * Note shiftAmount is assumed to be a multiple of BLOCK_SIZE.
     * The argument won't be modified (with the possible exclusion of sharing some of its containers Copy On Write).
     *
     * @param shiftAmount the amount to add to each key in other before insertion
     * @param other the base keys to add in the (key + shiftAmount) formula for insertion.
     */
    public void orEqualsShiftedUnsafeNoWriteCheck(final long shiftAmount, final RspArray other) {
        if (other.size == 0) {
            return;
        }
        if (size == 0) {
            copySharingSpansFrom(other, shiftAmount);
            return;
        }
        // First check if this is effectively an append.
        if (tryAppendShiftedUnsafeNoWriteCheck(shiftAmount, other, false)) {
            return;
        }

        // Do a first pass finding all the containers on other for a key not present in this;
        // this way we try our best to avoid an O(n^2) scenario where we have to move later
        // spans to make space for earlier new keys over and over.

        // The first pass will accumulate pairs of (a, b) = (other's idx, this' idx) in this array,
        // for indices a of other that correspond to containers that will be inserted in b
        // in this.
        final WorkData wd = workDataPerThread.get();
        int[] idxPairs = wd.getIntArray();
        // Total number of elements stored in idxPairs array; should always be even.
        int idxPairsCount = 0;

        // As we check containers in others, the indices of the ones that were taken care of by the first
        // pass, and therefore can be skipped by the second pass, are stored here.
        SortedRanges secondPassSkips = wd.getSortedRanges();
        boolean tryAddToSecondPassSkips = true;
        int startPos = 0;
        for (int otherIdx = 0; otherIdx < other.size; ++otherIdx) {
            final Object otherSpan = other.spans[otherIdx];
            if (isFullBlockSpan(otherSpan)) {
                continue;
            }
            final long otherSpanKey = shiftAmount + other.getKey(otherIdx);
            int i = unsignedBinarySearch(this::getKey, startPos, size, otherSpanKey);
            if (i >= 0) {
                startPos = i + 1;
                continue;
            }
            i = ~i;
            if (i == size) {
                break;
            }
            // At this point we know this container from other has a key that is not
            // in our spans array; either it is part of a full block span,
            // and can be skipped altogether, or it will be added in this
            // first pass.  Either way, it needs to be skipped in the second pass.
            if (tryAddToSecondPassSkips) {
                final SortedRanges sr = secondPassSkips.appendUnsafe(otherIdx);
                if (sr == null) {
                    tryAddToSecondPassSkips = false;
                } else {
                    secondPassSkips = sr;
                }
            }

            startPos = i;
            if (i > 0) {
                final Object span = spans[i - 1];
                final long spanInfo = spanInfos[i - 1];
                final long flen = getFullBlockSpanLen(spanInfo, span);
                if (flen > 0) {
                    final long kSpan = spanInfoToKey(spanInfo);
                    final long kSpanLast = getKeyForLastBlockInSpan(kSpan, flen);
                    if (kSpanLast >= otherSpanKey) {
                        continue;
                    }
                }
            }
            if (idxPairsCount + 2 > idxPairs.length) {
                final int[] newArr;
                if (idxPairs.length + 3 < 1024) {
                    newArr = new int[2*idxPairs.length + 3];
                } else {
                    newArr = new int[idxPairs.length + 1024];
                }
                wd.setIntArray(newArr);
                System.arraycopy(idxPairs, 0, newArr, 0, idxPairsCount);
                idxPairs = newArr;
            }
            idxPairs[idxPairsCount++] = otherIdx;
            idxPairs[idxPairsCount++] = i;
        }
        if (idxPairsCount > 0) {
            boolean inPlace = true;
            Object[] newSpans = spans;
            long[] newSpanInfos = spanInfos;
            long[] newAcc = acc;
            final int deltaSpans = idxPairsCount / 2;
            final int newSize = size + deltaSpans;
            boolean accWasNull = acc == null;
            if (newSize > spanInfos.length) {
                inPlace = false;
                newSpans = new Object[newSize];
                newSpanInfos = new long[newSize];
                if (accWasNull) {
                    cardData = -1;
                }
                newAcc = (newSize > accNullThreshold) ? new long[newSize] : null;
            }
            int lastMoveRangeIdx = size - 1;
            int dstIdx = newSize - 1;
            while (idxPairsCount > 0) {
                final int thisIdx = idxPairs[--idxPairsCount];
                final int otherIdx = idxPairs[--idxPairsCount];
                for (int i = lastMoveRangeIdx; i >= thisIdx; --i) {
                    copyKeyAndSpanStealingContainers(i, spanInfos, spans, dstIdx, newSpanInfos, newSpans);
                    --dstIdx;
                }
                copyKeyAndSpanMaybeSharing(shiftAmount, other, otherIdx, newSpanInfos, newSpans, dstIdx, true);
                --dstIdx;
                lastMoveRangeIdx = thisIdx - 1;
            }
            if (!inPlace) {
                for (int i = lastMoveRangeIdx; i >= 0; --i) {
                    copyKeyAndSpanStealingContainers(i, spanInfos, spans, dstIdx, newSpanInfos, newSpans);
                    --dstIdx;
                }
                spanInfos = newSpanInfos;
                spans = newSpans;
                if (lastMoveRangeIdx >= 0 && !accWasNull && newAcc != null) {
                    System.arraycopy(acc, 0, newAcc, 0, lastMoveRangeIdx + 1);
                }
                acc = newAcc;
            }
            modifiedSpan(idxPairs[1]);
            size = newSize;
        }

        // Do the actual merging of container to container.
        startPos = 0;
        final Index.Iterator skipsIter = secondPassSkips.getIterator();
        int nextSkip;
        if (!skipsIter.hasNext()) {
            nextSkip = -1;
        } else {
            nextSkip = (int) skipsIter.nextLong();
        }
        final MutableObject<SortedRanges> sortedRangesMu = getWorkSortedRangesMutableObject(wd);
        for (int otherIdx = 0; otherIdx < other.size; ++otherIdx) {
            if (nextSkip == otherIdx) {
                if (!skipsIter.hasNext()) {
                    nextSkip = -1;
                } else {
                    nextSkip = (int) skipsIter.nextLong();
                }
                continue;
            }
            startPos = orEqualsSpan(shiftAmount, other, otherIdx, startPos, sortedRangesMu, wd);
        }
        collectRemovedIndicesIfAny(sortedRangesMu);
    }

    protected void markIndexAsRemoved(final MutableObject<SortedRanges> madeNullSpansMu, final int index) {
        spanInfos[index] = -1;
        modifiedSpan(index);
        SortedRanges madeNullSpans = madeNullSpansMu.getValue();
        if (madeNullSpans != null) {
            madeNullSpans = madeNullSpans.appendUnsafe(index);
            madeNullSpansMu.setValue(madeNullSpans);
        }
    }

    protected void markIndexRangeAsRemoved(
            final MutableObject<SortedRanges> madeNullSpansMu, final int iFirst, final int iLast) {
        for (int i = iFirst; i <= iLast; ++i) {
            spanInfos[i] = -1;
        }
        modifiedSpan(iFirst);
        SortedRanges madeNullSpans = madeNullSpansMu.getValue();
        if (madeNullSpans != null) {
            madeNullSpans = madeNullSpans.appendRangeUnsafe(iFirst, iLast);
            madeNullSpansMu.setValue(madeNullSpans);
        }
    }

    protected void collectRemovedIndicesIfAny(final MutableObject<SortedRanges> madeNullSpansMu) {
        final SortedRanges madeNullSpans = madeNullSpansMu.getValue();
        if (madeNullSpans == null || madeNullSpans.getCardinality() > 0) {
            collectRemovedIndicesUnsafeNoWriteCheck(madeNullSpans);
        }
    }

    protected MutableObject<SortedRanges> getWorkSortedRangesMutableObject(final WorkData wd) {
        final SortedRanges madeNullSpans = wd.getMadeNullSortedRanges();
        return new MutableObject<>(madeNullSpans);
    }

    /**
     * AndNotEquals a single span into this container.
     *
     * @param startPos the first position to start looking for orKey in this container.
     * @param other RspArray for the span to remove.
     * @param otherIdx the index of the span to remove in the other RspArray.
     * @return the index in our parallel arrays to continue searches for keys after (removeFirstKey, removeSpan).
     */
    private int andNotEqualsSpan(final int startPos, final RspArray other, final int otherIdx,
                                 final MutableObject<SortedRanges> madeNullSpansMu,
                                 final WorkData wd) {
        try (SpanView otherView = wd.borrowSpanView(other, otherIdx)) {
            final long removeKey = otherView.getKey();
            final long removeflen = otherView.getFullBlockSpanLen();
            if (removeflen == 0) {
                final int i = getSpanIndex(startPos, removeKey);
                if (i < 0) {
                    return ~i;
                }
                try (SpanView ourView = wd.borrowSpanView(this, i)) {
                    final long flen = ourView.getFullBlockSpanLen();
                    if (flen > 0) {
                        final Container notContainerPre;
                        if (otherView.isSingletonSpan()) {
                            final long singletonValue = otherView.getSingletonSpanValue();
                            int v = lowBitsAsInt(singletonValue);
                            if (v == 0) {
                                notContainerPre = Container.singleRange(1, BLOCK_SIZE);
                            } else if (v == BLOCK_LAST) {
                                notContainerPre = Container.singleRange(0, BLOCK_LAST);
                            } else {
                                notContainerPre = new RunContainer(0, v, v + 1, BLOCK_SIZE);
                            }
                        } else {
                            final Container rc = otherView.getContainer();
                            notContainerPre = rc.not(0, BLOCK_SIZE);
                        }
                        final Container notContainer;
                        final long keyNotContainer;
                        if (notContainerPre.isSingleElement()) {
                            notContainer = null;
                            keyNotContainer = removeKey | notContainerPre.first();
                        } else {
                            notContainer = maybeOptimize(notContainerPre);
                            keyNotContainer = removeKey;
                        }
                        final long firstKey = getKey(i);
                        final long endKey = firstKey + BLOCK_SIZE * (flen - 1);  // inclusive
                        if (uLess(firstKey, removeKey)) {
                            if (uLess(removeKey, endKey)) {
                                final ArraysBuf buf = wd.getArraysBuf(3);
                                buf.pushFullBlockSpan(firstKey, distanceInBlocks(firstKey, removeKey));
                                buf.pushContainer(keyNotContainer, notContainer);
                                buf.pushFullBlockSpan(removeKey + BLOCK_SIZE, distanceInBlocks(removeKey, endKey));
                                replaceSpanAtIndex(i, buf);
                            } else {
                                final ArraysBuf buf = wd.getArraysBuf(2);
                                buf.pushFullBlockSpan(firstKey, distanceInBlocks(firstKey, removeKey));
                                buf.pushContainer(keyNotContainer, notContainer);
                                replaceSpanAtIndex(i, buf);
                            }
                            return i + 2;
                        }
                        if (uLess(removeKey, endKey)) {
                            final ArraysBuf buf = wd.getArraysBuf(2);
                            buf.pushContainer(keyNotContainer, notContainer);
                            buf.pushFullBlockSpan(removeKey + BLOCK_SIZE, distanceInBlocks(removeKey, endKey));
                            replaceSpanAtIndex(i, buf);
                        } else if (notContainer == null) {
                            setSingletonSpan(i, keyNotContainer);
                        } else {
                            setContainerSpan(i, keyNotContainer, notContainer);
                        }
                        return i + 1;
                    }
                    if (ourView.isSingletonSpan()) {
                        final long firstValue = ourView.getSingletonSpanValue();
                        if (otherView.isSingletonSpan()) {
                            if (otherView.getSingletonSpanValue() == firstValue) {
                                markIndexAsRemoved(madeNullSpansMu, i);
                            }
                            return i + 1;
                        }
                        final Container removeContainer = otherView.getContainer();
                        if (removeContainer.contains(lowBits(firstValue))) {
                            markIndexAsRemoved(madeNullSpansMu, i);
                        }
                        return i + 1;
                    }
                    final Container container = ourView.getContainer();
                    final Container result;
                    if (otherView.isSingletonSpan()) {
                        final long v = otherView.getSingletonSpanValue();
                        result = container.iunset(lowBits(v));
                    } else {
                        final Container removed = otherView.getContainer();
                        result = container.iandNot(removed);
                    }
                    if (result.isEmpty()) {
                        markIndexAsRemoved(madeNullSpansMu, i);
                        return i + 1;
                    }
                    final long firstKey = ourView.getKey();
                    if (result.isSingleElement()) {
                        setSingletonSpan(i, firstKey | result.first());
                    } else {
                        final Container c3 = maybeOptimize(result);
                        setContainerSpan(container, i, firstKey, c3);
                    }
                    return i + 1;
                }
            }
            // removeflen > 0.
            int idxBegin = getSpanIndex(startPos, removeKey);
            if (idxBegin < 0) {
                idxBegin = -idxBegin - 1;
                if (idxBegin >= size) {
                    return size;
                }
            }
            final long removeLastKey = removeKey + BLOCK_SIZE * (removeflen - 1);  // inclusive.
            final int idxEnd;
            if (removeLastKey == removeKey) {
                idxEnd = idxBegin;
            } else {
                int j = getSpanIndex(idxBegin + 1, removeLastKey);
                idxEnd = (j >= 0) ? j : -j - 2;
            }
            final long spanInfoAtIdxBegin = spanInfos[idxBegin];
            final long keyAtIdxBegin = spanInfoToKey(spanInfoAtIdxBegin);
            if (keyAtIdxBegin > removeLastKey) {
                return idxBegin;
            }
            final Object spanAtIdxBegin = spans[idxBegin];
            final long flenAtIdxBegin = getFullBlockSpanLen(spanInfoAtIdxBegin, spanAtIdxBegin);
            final long keyAtIdxEnd;
            final long flenAtIdxEnd;
            if (idxBegin == idxEnd) {
                keyAtIdxEnd = keyAtIdxBegin;
                flenAtIdxEnd = flenAtIdxBegin;
            } else {
                final Object spanAtIdxEnd = spans[idxEnd];
                final long spanInfoAtIdxEnd = spanInfos[idxEnd];
                keyAtIdxEnd = spanInfoToKey(spanInfoAtIdxEnd);
                flenAtIdxEnd = getFullBlockSpanLen(spanInfoAtIdxEnd, spanAtIdxEnd);
            }
            int dst = idxBegin;
            if (uLess(keyAtIdxBegin, removeKey)) {
                dst = idxBegin + 1;
                if (flenAtIdxBegin > 0) {
                    final long newflen = distanceInBlocks(keyAtIdxBegin, removeKey);
                    setFullBlockSpan(idxBegin, keyAtIdxBegin, newflen);
                }
            }
            int src = idxEnd + 1;
            final long blockKeyAtIdxEnd = highBits(keyAtIdxEnd);
            final long lastKeyAtIdxEnd = getKeyForLastBlockInSpan(blockKeyAtIdxEnd, flenAtIdxEnd);
            if (uLess(removeLastKey, lastKeyAtIdxEnd)) {
                final long nextKey = nextKey(removeLastKey);
                final long newflen = distanceInBlocks(removeLastKey, lastKeyAtIdxEnd);
                if (idxEnd >= dst) {
                    setFullBlockSpan(idxEnd, nextKey, newflen);
                    src = idxEnd;
                } else {
                    insertFullBlockSpanAtIndex(dst, nextKey, newflen);
                    src = dst;
                }
            }
            if (dst < src) {
                markIndexRangeAsRemoved(madeNullSpansMu, dst, src - 1);
            }
            return src;
        }
    }

    /**
     * Remove every element from argument from this RspArray. Argument won't be modified.
     *
     * @param other the elements to remove.
     */
    public void andNotEqualsUnsafeNoWriteCheck(final RspArray other) {
        if (isEmpty() || other.isEmpty()) {
            return;
        }
        final long keyForFirstBlock = keyForFirstBlock();
        if (other.keyForLastBlock() < keyForFirstBlock || keyForLastBlock() < other.keyForFirstBlock()) {
            return;
        }
        int startPos = 0;
        int firstKey = other.getSpanIndex(0, keyForFirstBlock);
        if (firstKey < 0) {
            firstKey = -firstKey - 1;
        }
        final WorkData wd = workDataPerThread.get();
        final MutableObject<SortedRanges> madeNullSpansMu = getWorkSortedRangesMutableObject(wd);
        for (int andNotIdx = firstKey; andNotIdx < other.size; ++andNotIdx) {
            startPos = andNotEqualsSpan(startPos, other, andNotIdx, madeNullSpansMu, wd);
            if (startPos >= size) {
                break;
            }
        }
        collectRemovedIndicesIfAny(madeNullSpansMu);
    }

    private void collectRemovedIndicesUnsafeNoWriteCheck(final SortedRanges madeNullSpans) {
        if (madeNullSpans == null) {
            compactRemovedUnsafeNoWriteCheck();
            return;
        }
        final Index.RangeIterator it = madeNullSpans.getRangeIterator();
        if (!it.hasNext()) {
            return;
        }
        it.next();
        long dst = it.currentRangeStart();
        while (true) {
            long j = it.currentRangeEnd() + 1;
            long k; // exclusive end of range of non-nulls.
            if (!it.hasNext()) {
                k = size;
            } else {
                it.next();
                k = it.currentRangeStart();
            }
            long n = k - j;
            arrayCopies((int) j, (int) dst, (int) n);
            dst += n;
            if (k == size) {
                break;
            }
        }
        size = (int) dst;
        tryCompactUnsafe(4);
    }

    private void compactRemovedUnsafeNoWriteCheck() {
        int i = cardData + 1;
        while (i < size && getSpanInfo(i) != -1) {
            ++i;
        }
        if (i == size) {
            return;
        }
        // getKey(i) == -1.
        int dst = i;
        while (true) {
            int j = i + 1;
            while (j < size && getSpanInfo(j) == -1) {
                ++j;
            }
            if (j == size) {
                break;
            }
            // getKey(j) != -1
            int k = j + 1;
            while (k < size && getSpanInfo(k) != -1) {
                ++k;
            }
            // keys[k - 1] != -1.
            // move the block [j, k - 1] to i.
            final int n = k - j;
            arrayCopies(j, dst, n);
            dst += n;
            i = k;
            while (i < size && getSpanInfo(i) != -1) {
                ++i;
            }
            if (i == size) {
                break;
            }
        }
        size = dst;
        tryCompactUnsafe(4);
    }

    private int andEqualsSpan(final RspArray other, final int otherIdx,
                              final int startPos, final MutableObject<SortedRanges> madeNullSpansMu,
                              final WorkData wd) {
        try (SpanView otherView = wd.borrowSpanView(other, otherIdx)) {
            final long andflen = otherView.getFullBlockSpanLen();
            final long andKey = otherView.getKey();
            if (andflen > 0) {
                final long andLastKey = getKeyForLastBlockInSpan(andKey, andflen);
                int andLastKeyIdx = keySearch(startPos, andLastKey);
                if (andLastKeyIdx >= 0) {
                    return andLastKeyIdx + 1;
                }
                return -andLastKeyIdx - 1;
            }
            int andIdx = getSpanIndex(startPos, andKey);
            if (andIdx < 0) {
                return -andIdx - 1;
            }
            try (SpanView ourView = wd.borrowSpanView(this, andIdx)) {
                final long flen = ourView.getFullBlockSpanLen();
                if (flen > 0) {
                    final long ourKey = ourView.getKey();
                    final long lastKey = getKeyForLastBlockInSpan(ourKey, flen);
                    // andIdx > 0, therefore andKey is contained in this span.
                    if (uLess(ourKey, andKey)) {
                        // when this method is called from andEquals, given the previous pruning this
                        // case can't be hit.
                        if (uLess(andKey, lastKey)) {
                            final ArraysBuf buf = wd.getArraysBuf(3);
                            buf.pushFullBlockSpan(ourKey, distanceInBlocks(ourKey, andKey));
                            if (otherView.isSingletonSpan()) {
                                buf.pushSingletonSpan(otherView.getSingletonSpanValue());
                            } else {
                                buf.pushSharedContainer(other, andKey, otherView.getContainer());
                            }
                            buf.pushFullBlockSpan(nextKey(andKey), distanceInBlocks(andKey, lastKey));
                            replaceSpanAtIndex(andIdx, buf);
                        } else {
                            final ArraysBuf buf = wd.getArraysBuf(2);
                            buf.pushFullBlockSpan(ourKey, distanceInBlocks(ourKey, andKey));
                            if (otherView.isSingletonSpan()) {
                                buf.pushSingletonSpan(ourView.getSingletonSpanValue());
                            } else {
                                buf.pushSharedContainer(other, andKey, otherView.getContainer());
                            }
                            replaceSpanAtIndex(andIdx, buf);
                        }
                    } else if (uLess(andKey, lastKey)) {
                        final ArraysBuf buf = wd.getArraysBuf(2);
                        // when this method is called from andEquals, given the previous pruning this
                        // case can't be hit.
                        if (otherView.isSingletonSpan()) {
                            buf.pushSingletonSpan(otherView.getSingletonSpanValue());
                        } else {
                            buf.pushSharedContainer(other, andKey, otherView.getContainer());
                        }
                        buf.pushFullBlockSpan(nextKey(andKey), distanceInBlocks(andKey, lastKey));
                        replaceSpanAtIndex(andIdx, buf);
                    } else if (otherView.isSingletonSpan()) {
                        setSingletonSpan(andIdx, otherView.getSingletonSpanValue());
                    } else {
                        setSharedContainerRaw(andIdx, other, andKey, otherView.getContainer());
                    }
                    return andIdx + 1;
                }
                Container result = null;  // if result stays null, the result is empty and we should remove this span.
                Container ourContainer = null;
                // Container operations may return copy on write copies in either direction;
                // when a ContainerResource is used it can't be freed until we are certain there is no
                // outstanding reference to a container it may be holding.
                if (ourView.isSingletonSpan()) {
                    final long ourValue = ourView.getSingletonSpanValue();
                    if (otherView.isSingletonSpan()) {
                        final long andSpanValue = otherView.getSingletonSpanValue();
                        if (andSpanValue == ourValue) {
                            return andIdx + 1;
                        }
                    } else {
                        final Container ac = otherView.getContainer();
                        if (ac.contains(lowBits(ourValue))) {
                            return andIdx + 1;
                        }
                    }
                } else {
                    ourContainer = ourView.getContainer();
                    if (otherView.isSingletonSpan()) {
                        final long andSpanValue = otherView.getSingletonSpanValue();
                        if (ourContainer.contains(lowBits(andSpanValue))) {
                            setSingletonSpan(andIdx, andSpanValue);
                            return andIdx + 1;
                        }
                    } else {
                        final Container ac = otherView.getContainer();
                        result = ourContainer.iand(ac);
                        if (result.isEmpty()) {
                            result = null;
                        }
                    }
                }
                if (result == null) {
                    markIndexAsRemoved(madeNullSpansMu, andIdx);
                    return andIdx + 1;
                }
                if (result.isSingleElement()) {
                    setSingletonSpan(andIdx, andKey | result.first());
                } else {
                    final Container c3 = maybeOptimize(result);
                    setContainerSpan(ourContainer, andIdx, andKey, c3);
                }
                return andIdx + 1;
            }
        }
    }

    protected static class ArraysBuf {
        private static final int CAPACITY_FLOOR = 4;
        private long[] spanInfos;
        private Object[] spans;
        private int size;

        ArraysBuf(final int minCapacity) {
            final int capacity = Math.max(minCapacity, CAPACITY_FLOOR);
            spanInfos = new long[capacity];
            spans = new Object[capacity];
            size = 0;
        }
        void reset(final int minCapacity) {
            if (minCapacity > capacity()) {
                final int capacity = Math.max(minCapacity, CAPACITY_FLOOR);
                spanInfos = new long[capacity];
                spans = new Object[capacity];
            }
            size = 0;
        }
        int capacity() {
            if (spanInfos == null) {
                return 0;
            }
            return spanInfos.length;
        }
        void swap(final long[] spanInfos, final Object[] spans) {
            if (spanInfos.length >= CAPACITY_FLOOR) {
                this.spanInfos = spanInfos;
                this.spans = spans;
                return;
            }
            this.spanInfos = null;
            this.spans = null;
        }
        void pushSharedContainer(final RspArray other, final long key, final Container c) {
            setContainerSpanRaw(spanInfos, spans, size, key, other.shareContainer(c));
        }
        void pushContainer(final long key, final Container container) {
            spanInfos[size] = key;
            spans[size] = container;
            ++size;
        }
        void pushSingletonSpan(final long value) {
            spanInfos[size] = value;
            spans[size] = null;
            ++size;
        }
        void pushFullBlockSpan(final long key, final long flen) {
            setFullBlockSpanRaw(size, spanInfos, spans, key, flen);
            ++size;
        }
    }

    /**
     * Intersects this RspArray with the argument, leaving the result on this RspArray.
     * The argument won't be modified.
     *
     * @param other an RspArray.
     */
    public void andEqualsUnsafeNoWriteCheck(final RspArray other) {
        // First do one pass of pruning spans that do not have a chance to intersect.
        // The max number of resulting spans is potentially greater than max(size, other.size):
        // think about a full block span in one array that ends up being split due to multiple
        // single block containers in the other array; eg:
        // this:  {[key / BLOCK_SIZE, flen]} = { [0, 4], [10, 0], [11, 0] }
        // other:                            = { [1, 0], [2, 0], [9, 7] }
        // result:                           = { [1, 0], [2, 0], [10, 0], [11, 0] }
        final WorkData wd = workDataPerThread.get();
        final int maxNewCapacity = size + other.size;
        final ArraysBuf buf = wd.getArraysBuf(maxNewCapacity);
        int startPos = 0;
        for (int andIdx = 0; andIdx < other.size; ++andIdx) {
            if (startPos >= size) {
                break;
            }
            final Object andSpan = other.spans[andIdx];
            final long andSpanInfo = other.spanInfos[andIdx];
            final long andSpanKey = spanInfoToKey(andSpanInfo);
            final long andflen = getFullBlockSpanLen(andSpanInfo, andSpan);
            final long andLastKey = getKeyForLastBlockInSpan(andSpanKey, andflen);
            int firstIdx = getSpanIndex(startPos, andSpanKey);
            if (firstIdx < 0) {
                firstIdx = -firstIdx - 1;
                if (firstIdx == size) {
                    break;
                }
            }
            int lastIdx;
            if (andSpanKey == andLastKey || firstIdx == size - 1) {
                lastIdx = firstIdx;
            } else {
                lastIdx = getSpanIndex(firstIdx + 1, andLastKey);
                if (lastIdx < 0) {
                    lastIdx = -lastIdx - 2;
                }
            }
            int i = firstIdx;
            while (true) {
                final long spanInfo = spanInfos[i];
                final long spanKey = spanInfoToKey(spanInfo);
                if (uGreater(spanKey, andLastKey)) {
                    startPos = i;
                    break;
                }
                final Object span = spans[i];
                final long flen = getFullBlockSpanLen(spanInfo, span);
                if (flen > 0) {
                    final long lastKey = getKeyForLastBlockInSpan(spanKey, flen);
                    if (uGreaterOrEqual(lastKey, andSpanKey)) {
                        final long newKey = uMax(andSpanKey, spanKey);
                        buf.spanInfos[buf.size] = newKey;
                        long newLen = flen - distanceInBlocks(spanKey, newKey);
                        boolean bail = false;
                        if (uGreater(lastKey, andLastKey)) {
                            newLen -= distanceInBlocks(andLastKey, lastKey);
                            bail = true;
                        }
<<<<<<< HEAD
                        setSpanAtIndex(buf.spans, newSize, newLen);
                        ++newSize;
=======
                        buf.spans[buf.size] = newLen;
                        ++buf.size;
>>>>>>> 43539c1d
                        if (bail) {
                            startPos = i;
                            break;
                        }
                    }
                } else if (uGreaterOrEqual(spanKey, andSpanKey)) {
                    buf.spanInfos[buf.size] = spanInfo;
                    buf.spans[buf.size] = span;
                    ++buf.size;
                }
                ++i;
                if (i > lastIdx) {
                    startPos = i;
                    break;
                }
            }
        }
        final int maxWaste = 7;
        size = buf.size;
        if (buf.capacity() - buf.size > maxWaste) {
            spanInfos = new long[buf.size];
            spans = new Object[buf.size];
            if (buf.size > accNullThreshold) {
                acc = new long[buf.size];
            }
            System.arraycopy(buf.spanInfos, 0, spanInfos, 0, buf.size);
            System.arraycopy(buf.spans, 0, spans, 0, buf.size);
        } else {
            final long[] oldSpanInfos = spanInfos;
            final Object[] oldSpans = spans;
            if (buf.capacity() != spanInfos.length && buf.capacity() > accNullThreshold) {
                acc = new long[buf.capacity()];
            }
            spanInfos = buf.spanInfos;
            spans = buf.spans;
            buf.swap(oldSpanInfos, oldSpans);
        }
        cardData = -1;
        startPos = 0;
        final MutableObject<SortedRanges> madeNullSpansMu = getWorkSortedRangesMutableObject(wd);
        for (int otherIdx = 0; otherIdx < other.size; ++otherIdx) {
            startPos = andEqualsSpan(other, otherIdx, startPos, madeNullSpansMu, wd);
            if (startPos >= size) {
                break;
            }
        }
        collectRemovedIndicesIfAny(madeNullSpansMu);
    }

    public void applyKeyOffset(final long offset) {
        for (int i = 0; i < size; ++i) {
            applyKeyOffset(i, offset);
        }
    }

    // end is inclusive
    private void appendSpanIntersectionByKeyRange(final RspArray r, final int i, final long start, final long end) {
        final Object span = spans[i];
        final long spanInfo = spanInfos[i];
        final long flen = getFullBlockSpanLen(spanInfo, span);
        if (flen > 0) {
            final long key = spanInfoToKey(spanInfo);
            final long sLastPlusOne = key + BLOCK_SIZE * flen;
            final long resultStart = uMax(key, start);
            if (uGreaterOrEqual(resultStart, sLastPlusOne)) {
                return;
            }
            final long resultEnd = uMin(sLastPlusOne - 1, end);
            final long nextHiBits;
            if (highBits(resultStart) == resultStart) {
                nextHiBits = resultStart;
            } else {  // k < resultStart (unsigned comparison)
                final long resultStartHiBits = highBits(resultStart);
                if (uLess(resultEnd, resultStartHiBits + BLOCK_LAST)) {
                    final int cs = lowBitsAsInt(resultStart);
                    final int ce = lowBitsAsInt(resultEnd);
                    if (cs == ce) {
                        r.appendSingletonSpan(resultStart);
                    } else {
                        r.appendContainer(resultStartHiBits, Container.rangeOfOnes(cs, ce + 1 /* exclusive */));
                    }
                    return;
                }
                final int cs = lowBitsAsInt(resultStart);
                if (cs == BLOCK_LAST) {
                    r.appendSingletonSpan(resultStart);
                } else {
                    r.appendContainer(resultStartHiBits, Container.rangeOfOnes(cs, BLOCK_SIZE));
                }
                nextHiBits = nextKey(resultStartHiBits);
            }
            final long resultEndHiBits = highBits(resultEnd);
            final long midflen = distanceInBlocks(nextHiBits, resultEndHiBits);
            final long keyAfterMid;
            if (midflen > 0) {
                r.appendFullBlockSpan(nextHiBits, midflen);
                keyAfterMid = nextHiBits + midflen * BLOCK_SIZE;
            } else {
                keyAfterMid = nextHiBits;
            }
            if (uGreaterOrEqual(resultEnd, keyAfterMid)) {
                final int e = lowBitsAsInt(resultEnd);
                if (e == BLOCK_LAST) {
                    r.appendFullBlockSpan(keyAfterMid, 1);
                } else {
                    if (e == 0) {
                        r.appendSingletonSpan(keyAfterMid);
                    } else {
                        r.appendContainer(keyAfterMid, Container.rangeOfOnes(0, e + 1 /* exclusive */));
                    }
                }
            }
            return;
        }
        // we have a single container to intersect against [start, end).
        if (isSingletonSpan(span)) {
            final long v = spanInfoToSingletonSpanValue(spanInfo);
            if (start <= v && v <= end) {
                r.appendSingletonSpan(v);
            }
            return;
        }
        final long key = spanInfoToKey(spanInfo);
        final long blockLast = key + BLOCK_LAST;
        if (uLess(end, key) || uGreater(start, blockLast)) {
            return;
        }
        final long resultStart = uMax(key, start);
        final long resultEnd;
        if (uLess(end, blockLast)) {
            resultEnd = end;
        } else {
            if (resultStart == key) {
                r.appendSharedContainerMaybePacked(this, i, key, span);
                return;
            }
            resultEnd = blockLast;
        }
        final int rStart = (int) (resultStart - key);
        final int rEndExclusive = (int) (resultEnd - key) + 1;
        final Container result;
        try (SpanView view = workDataPerThread.get().borrowSpanView(this, i, spanInfo, span)) {
            final Container c = view.getContainer();
            result = c.andRange(rStart, rEndExclusive);
            if (result.isEmpty()) {
                return;
            }
            if (result.isSingleElement()) {
                r.appendSingletonSpan(key | result.first());
                return;
            }
            r.appendContainer(key, maybeOptimize(result));
        }
    }

    boolean forEachLongInSpanWithOffsetAndMaxCount(final int i, final long offset, LongAbortableConsumer lc, final long maxCount) {
        final MutableLong n = new MutableLong(0);
        forEachLongInSpanWithOffset(i, offset, (final long v) -> {
            if (!lc.accept(v)) {
                return false;
            }
            n.increment();
            return n.longValue() < maxCount;
        });
        return n.longValue() >= maxCount;  // The only way we get to maxCount is if lc never returns false above.
    }

    boolean forEachLongInSpanWithOffset(final int i, final long offset, LongAbortableConsumer lc) {
        try (SpanView view = workDataPerThread.get().borrowSpanView(this, i)) {
            if (view.isSingletonSpan()) {
                final long v = view.getSingletonSpanValue();
                return lc.accept(v);
            }
            final long flen = view.getFullBlockSpanLen();
            final long key = view.getKey();
            if (flen > 0) {
                final long oneAfterLast = key + flen * BLOCK_SIZE;
                for (long v = key + offset; v < oneAfterLast; ++v) {
                    final boolean wantMore = lc.accept(v);
                    if (!wantMore) {
                        return false;
                    }
                }
                return true;
            }
            final Container c = view.getContainer();
            final boolean wantMore = c.forEach(
                    (int) offset, (short v) -> lc.accept(key | unsignedShortToLong(v)));
            return wantMore;
        }
    }

    boolean forEachLongInSpanWithMaxCount(final int i, LongAbortableConsumer lc, final long maxCount) {
        final MutableLong n = new MutableLong(0);
        forEachLongInSpan(i, (final long v) -> {
            if (!lc.accept(v)) {
                return false;
            }
            n.increment();
            return n.longValue() < maxCount;
        });
        return n.longValue() >= maxCount;  // The only way we get to maxCount is if lc never returns false above.
    }

    boolean forEachLongInSpan(final int i, LongAbortableConsumer lc) {
        try (SpanView view = workDataPerThread.get().borrowSpanView(this, i)) {
            if (view.isSingletonSpan()) {
                final long v = view.getSingletonSpanValue();
                return lc.accept(v);
            }
            final long flen = view.getFullBlockSpanLen();
            final long key = view.getKey();
            if (flen > 0) {
                final long oneAfterLast = key + flen * BLOCK_SIZE;
                for (long v = key; v < oneAfterLast; ++v) {
                    final boolean wantMore = lc.accept(v);
                    if (!wantMore) {
                        return false;
                    }
                }
                return true;
            }
            final Container c = view.getContainer();
            final boolean wantMore = c.forEach(
                    (short v) -> lc.accept(key | unsignedShortToLong(v)));
            return wantMore;
        }
    }

    public boolean forEachLong(final LongAbortableConsumer lc) {
        for (int i = 0; i < size; ++i) {
            if (!forEachLongInSpan(i, lc)) {
                return false;
            }
        }
        return true;
    }

    public boolean forEachLongRangeInSpanWithOffsetAndMaxCardinality(
            final int i, final long offset, final long maxCardinality,
            final LongRangeAbortableConsumer larc) {
        if (maxCardinality <= 0) {
            return true;
        }
        try (SpanView view = workDataPerThread.get().borrowSpanView(this, i)) {
            if (view.isSingletonSpan()) {
                if (offset != 0) {
                    throw new IllegalArgumentException("offset=" + offset + " and single key span.");
                }
                final long v = view.getSingletonSpanValue();
                return larc.accept(v, v);
            }
            final long flen = view.getFullBlockSpanLen();
            final long key = view.getKey();
            if (flen > 0) {
                final long start = key + offset;
                long end = key + flen * BLOCK_SIZE - 1;
                final long d = end - start + 1;
                if (d > maxCardinality) {
                    end = start + maxCardinality - 1;
                }
                return larc.accept(start, end);
            }
            long remaining = maxCardinality;
            final int bufSz = 10;
            final short[] buf = new short[bufSz];
            final Container c = view.getContainer();
            final SearchRangeIterator ri = c.getShortRangeIterator((int) offset);
            while (ri.hasNext()) {
                final int nRanges = ri.next(buf, 0, bufSz / 2);
                for (int j = 0; j < 2 * nRanges; j += 2) {
                    final long start = key | unsignedShortToLong(buf[j]);
                    long end = key | unsignedShortToLong(buf[j + 1]);
                    long delta = end - start + 1;
                    if (delta > remaining) {
                        delta = remaining;
                        end = start + remaining - 1;
                    }
                    if (!larc.accept(start, end)) {
                        return false;
                    }
                    remaining -= delta;
                    if (remaining <= 0) {
                        return true;
                    }
                }
            }
        }
        return true;
    }

    boolean forEachLongRangeInSpanWithOffset(final int i, final long offset,
                                             final LongRangeAbortableConsumer larc) {
        try (SpanView view = workDataPerThread.get().borrowSpanView(this, i)) {
            if (view.isSingletonSpan()) {
                if (offset != 0) {
                    throw new IllegalArgumentException("offset=" + offset + " and single key span.");
                }
                final long v = view.getSingletonSpanValue();
                return larc.accept(v, v);
            }
            final long flen = view.getFullBlockSpanLen();
            final long key = view.getKey();
            if (flen > 0) {
                final long oneAfterLast = key + flen * BLOCK_SIZE;
                return larc.accept(key + offset, oneAfterLast - 1);
            }
            final int bufSz = 10;
            final short[] buf = new short[bufSz];
            final Container c = view.getContainer();
            final SearchRangeIterator ri = c.getShortRangeIterator((int) offset);
            while (ri.hasNext()) {
                final int nRanges = ri.next(buf, 0, bufSz / 2);
                for (int j = 0; j < 2 * nRanges; j += 2) {
                    final long start = key | unsignedShortToLong(buf[j]);
                    final long end = key | unsignedShortToLong(buf[j + 1]);
                    if (!larc.accept(start, end)) {
                        return false;
                    }
                }
            }
            return true;
        }
    }

    static LongRangeAbortableConsumer makeAdjacentRangesCollapsingWrapper(final long[] pendingRange, final LongRangeAbortableConsumer lrac) {
        pendingRange[0] = -2;
        pendingRange[1] = -2;
        final LongRangeAbortableConsumer wrapper = (final long start, final long end) -> {
            if (pendingRange[0] == -2) {
                pendingRange[0] = start;
                pendingRange[1] = end;
                return true;
            }
            if (pendingRange[1] + 1 == start) {
                pendingRange[1] = end;
                return true;
            }
            final boolean wantsMore = lrac.accept(pendingRange[0], pendingRange[1]);
            pendingRange[0] = start;
            pendingRange[1] = end;
            return wantsMore;
        };
        return wrapper;
    }

    public boolean forEachLongRange(final LongRangeAbortableConsumer lrac) {
        if (size == 0) {
            return true;
        }
        if (size == 1) {
            return forEachLongRangeInSpanWithOffset(0, 0, lrac);
        }
        final long[] pendingRange = new long[2];
        final LongRangeAbortableConsumer wrapper = makeAdjacentRangesCollapsingWrapper(pendingRange, lrac);
        for (int i = 0; i < size; ++i) {
            if (!forEachLongRangeInSpanWithOffset(i, 0, wrapper)) {
                return false;
            }
        }
        if (pendingRange[0] != -2) {
            return lrac.accept(pendingRange[0], pendingRange[1]);
        }
        return true;
    }

    // end is inclusive
    protected T subrangeByKeyInternal(final long start, final long end) {
        T r = make();
        final long startHiBits = highBits(start);
        int ikstart = getSpanIndex(startHiBits);
        if (ikstart < 0) {
            ikstart = -ikstart - 1;
            if (ikstart >= size) {
                return r;
            }
        }
        final long endHighBits = highBits(end);
        int ikend = getSpanIndex(endHighBits);
        if (ikend < 0) {
            // If end is not an exact match, the range cannot span beyond the previous position returned.
            ikend = -ikend - 2;
            if (ikend < 0) {
                return r;
            }
        }
        for (int i = ikstart; i <= ikend; ++i) {
            appendSpanIntersectionByKeyRange(r, i, start, end);
        }
        return r;
    }

    // If the result is empty we return null.
    protected T subrangeByPosInternal(final long firstPos, final long lastPos) {
        final long effectiveLastPos;
        if (isCardinalityCached()) {
            final long cardinality = getCardinality();
            if (firstPos >= cardinality) {
                return null;
            }
            final long arrLast = cardinality - 1;
            if (lastPos >= arrLast) {
                if (firstPos == 0) {
                    return cowRef();
                }
                effectiveLastPos = arrLast;
            } else {
                effectiveLastPos = lastPos;
            }
        } else {
            effectiveLastPos = lastPos;
        }
        final int startIdx;
        final long cardBeforeStart;
        final MutableLong prevCardMu;
        if (acc != null) {
            prevCardMu = null;
            startIdx = getIndexForRankWithAcc(0, firstPos);
            cardBeforeStart = cardinalityBeforeWithAcc(startIdx);
        } else {
            prevCardMu = new MutableLong(0);
            startIdx = getIndexForRankNoAcc(0, firstPos, prevCardMu);
            if (startIdx == size) {
                return null;
            }
            cardBeforeStart = prevCardMu.longValue();
        }
        final int endIdx;
        final long endOffset;
        if (acc != null) {
            endIdx = getIndexForRankWithAcc(startIdx, effectiveLastPos);
            final long cardBeforeEnd = cardinalityBeforeWithAcc(endIdx);
            endOffset = effectiveLastPos - cardBeforeEnd;
        } else {
            final int ansIdx = getIndexForRankNoAcc(startIdx, effectiveLastPos, prevCardMu);
            if (ansIdx == size) {
                endIdx = size - 1;
                endOffset = getSpanCardinalityAtIndex(endIdx) - 1;
            } else {
                endIdx = ansIdx;
                final long cardBeforeEnd = prevCardMu.longValue();
                endOffset = effectiveLastPos - cardBeforeEnd;
            }
        }
        final long startOffset = firstPos - cardBeforeStart;
        return make(this, startIdx, startOffset, endIdx, endOffset);
    }

    // rsEnd is inclusive.
    static private void setToRangeOfOnesMinusRangeForKey(
            ArraysBuf buf,
            final long kHigh,
            final long rsStart, final long rsEnd) {
        final int crsStart = (int) (rsStart - kHigh);
        final int crsEnd = (int) (rsEnd - kHigh);
        if (crsStart > 0) {
            if (crsEnd < BLOCK_LAST) {
                buf.pushContainer(kHigh, Container.twoRanges(0, crsStart, crsEnd + 1, BLOCK_SIZE));
                return;
            }
            if (crsStart == 1) {
                buf.pushSingletonSpan(kHigh);
                return;
            }
            buf.pushContainer(kHigh, Container.singleRange(0, crsStart));
            return;
        }
        if (debug && crsEnd >= BLOCK_LAST) {
            throw new IllegalStateException("crsEnd=" + crsEnd);
        }
        if (crsEnd + 1 == BLOCK_LAST) {
            buf.pushSingletonSpan(kHigh | BLOCK_LAST);
            return;
        }
        buf.pushContainer(kHigh, Container.rangeOfOnes(crsEnd + 1, BLOCK_SIZE));
    }

    /**
     * requirement: (start, end) should intersect span at index i.
     * @param i span index.
     * @param spanInfo spanInfo for span i
     * @param key block key for span i
     * @param start start of range to remove (may be outside of span)
     * @param end end of range to remove (may be outside of span)
     * @param madeNullSpansMu where to store the indices of spans that were made null
     *                       because they ended up empty; these should be collected later by the caller.
     * @return if >= 0, the index of the last span where the removal effectively happened.
     *         if < 0, ~index for the span where to continue the removals, after a span was effectively eliminated.
     */
    private int removeRangeInSpan(final int i, final long spanInfo, final long key, final long start, final long end,
                                  final MutableObject<SortedRanges> madeNullSpansMu,
                                  final WorkData wd) {
        final Object span = spans[i];
        try (SpanView view = wd.borrowSpanView(this, i, spanInfo, span)) {
            final long flen = view.getFullBlockSpanLen();
            if (flen > 0) {
                final long sLastPlusOne = key + BLOCK_SIZE * flen;
                final long rsStart = uMax(key, start);
                if (uGreaterOrEqual(rsStart, sLastPlusOne)) {
                    return i;
                }
                final long rsEnd = uMin(sLastPlusOne - 1, end);
                final long kStart = highBits(rsStart);
                final long kEnd = highBits(rsEnd);
                final ArraysBuf buf = wd.getArraysBuf(4);
                int returnValue = ~i;
                final long preflen = distanceInBlocks(key, kStart);
                if (preflen > 0) {
                    buf.pushFullBlockSpan(key, preflen);
                }
                if (kStart == kEnd) {
                    if (rsEnd - rsStart < BLOCK_LAST) {
                        setToRangeOfOnesMinusRangeForKey(buf, kStart, rsStart, rsEnd);
                        returnValue = i + buf.size - 1;
                    }
                } else {
                    final long c1End = Math.min(kEnd, nextKey(kStart)) - 1;
                    if (rsStart != kStart || c1End - rsStart < BLOCK_LAST) {
                        setToRangeOfOnesMinusRangeForKey(buf, kStart, rsStart, c1End);
                        returnValue = i + buf.size - 1;
                    }
                    if (rsEnd - kEnd < BLOCK_LAST) {
                        setToRangeOfOnesMinusRangeForKey(buf, kEnd, kEnd, rsEnd);
                        returnValue = i + buf.size - 1;
                    }
                }
                final long posSpanFirstKey = nextKey(kEnd);
                final long posflen = distanceInBlocks(posSpanFirstKey, sLastPlusOne);
                if (posflen > 0) {
                    buf.pushFullBlockSpan(posSpanFirstKey, posflen);
                }
                if (buf.size > 0) {
                    replaceSpanAtIndex(i, buf);
                    return returnValue;
                }
                // the full span is being removed.
                markIndexAsRemoved(madeNullSpansMu, i);
                return ~(i + 1);
            }
            // we have a single container from where to remove [start, end).
            Container result = null;  // if result stays null this span should be eliminated.
            Container ourContainer = null;
            if (view.isSingletonSpan()) {
                final long v = view.getSingletonSpanValue();
                if (v < start || end < v) {
                    return i;
                }
            } else {
                final long resultStart = uMax(key, start);
                final long resultEnd = uMin(key + BLOCK_LAST, end);
                ourContainer = view.getContainer();
                final int rStart = (int) (resultStart - key);
                final int rEnd = (int) (resultEnd - key) + 1;  // exclusive.
                result = ourContainer.iremove(rStart, rEnd);
                if (result.isEmpty()) {
                    result = null;
                }
            }
            if (result == null) {
                markIndexAsRemoved(madeNullSpansMu, i);
                return ~(i + 1);
            }
            if (result.isSingleElement()) {
                setSingletonSpan(i, key | result.first());
            } else {
                final Container c3 = maybeOptimize(result);
                setContainerSpan(ourContainer, i, key, c3);
            }
            return i;
        }
    }

    public void removeRangeUnsafeNoWriteCheck(final long start, final long end) {
        final WorkData wd = workDataPerThread.get();
        final MutableObject<SortedRanges> madeNullSpansMu = getWorkSortedRangesMutableObject(wd);
        removeRange(0, start, end, madeNullSpansMu, wd);
        collectRemovedIndicesIfAny(madeNullSpansMu);
    }

    private int removeRange(final int fromIdx, final long start, final long end,
                            final MutableObject<SortedRanges> madeNullSpansMu,
                            final WorkData wd) {
        final long startHiBits = highBits(start);
        int i = getSpanIndex(fromIdx, startHiBits);
        if (i < 0) {
            i = -i - 1;
            if (i >= size) {
                return i;
            }
        }
        final long kEnd = highBits(end);
        int last = i;
        while (i < size) {
            final long spanInfo = getSpanInfo(i);
            final long blockKey = spanInfoToKey(spanInfo);
            if (blockKey > kEnd) {
                break;
            }
            i = removeRangeInSpan(i, spanInfo, blockKey, start, end, madeNullSpansMu, wd);
            if (i >= 0) {
                last = i;
                ++i;
            } else {
                last = i = ~i;
            }
        }
        return last;
    }

    public void removeRangesUnsafeNoWriteCheck(final Index.RangeIterator rit) {
        try {
            final WorkData wd = workDataPerThread.get();
            final MutableObject<SortedRanges> madeNullSpansMu = getWorkSortedRangesMutableObject(wd);
            int i = 0;
            while (rit.hasNext()) {
                rit.next();
                final long start = rit.currentRangeStart();
                final long end = rit.currentRangeEnd();
                i = removeRange(i, start, end, madeNullSpansMu, wd);
                if (i >= size) {
                    break;
                }
            }
            collectRemovedIndicesIfAny(madeNullSpansMu);
        } finally {
            rit.close();
        }
    }

    // Neither this nor other can be empty.
    // shiftAmount should be a multiple of BLOCK_SIZE.
    boolean tryAppendShiftedUnsafeNoWriteCheck(final long shiftAmount, final RspArray other, final boolean acquire) {
        if (RspArray.debug) {
            if (size == 0 || other.size == 0) {
                throw new IllegalArgumentException(
                        "Append called for empty argument: size=" + size + ", other.size=" + other.size);
            }
        }
        final long otherFirstSpanInfo = other.spanInfos[0];
        final long firstOtherBlockKey = spanInfoToKey(otherFirstSpanInfo) + shiftAmount;
        final long ourLastSpanInfo = spanInfos[size - 1];
        final Object ourLastSpan = spans[size - 1];
        final long ourflen = getFullBlockSpanLen(ourLastSpanInfo, ourLastSpan);
        final long ourLastKey = spanInfoToKey(ourLastSpanInfo);
        final long ourLastBlockKey = ourLastKey + ((ourflen == 0) ? 0 : (ourflen - 1)*BLOCK_SIZE);
        if (firstOtherBlockKey <= ourLastBlockKey) {
            return false;
        }
        int firstOtherSpan = 0;
        if (ourLastBlockKey + BLOCK_SIZE == firstOtherBlockKey) {
            if (ourflen > 0) {
                final Object otherFirstSpan = other.spans[0];
                final long otherflen = getFullBlockSpanLen(otherFirstSpanInfo, otherFirstSpan);
                if (otherflen > 0) {
                    // we need to merge these spans.
                    setFullBlockSpan(size - 1, ourLastKey, ourflen + otherflen);
                    firstOtherSpan = 1;
                }
            }

        }
        ensureSizeCanGrowBy(other.size - firstOtherSpan);
        if (!acquire) {
            for (int i = firstOtherSpan; i < other.size; ++i) {
                final int pos = size + i - firstOtherSpan;
                copyKeyAndSpanMaybeSharing(shiftAmount, other, i, spanInfos, spans, pos, !acquire);
            }
        }
        size += other.size - firstOtherSpan;
        // leave acc alone.
        return true;
    }

    public static long uMax(final long k1, final long k2) {
        return uGreater(k1, k2) ? k1 : k2;
    }

    public static long uMin(final long k1, final long k2) {
        return uLess(k1, k2) ? k1 : k2;
    }

    public static boolean uLess(final long k1, final long k2) {
        return Long.compareUnsigned(k1, k2) < 0;
    }

    public static boolean uLessOrEqual(final long k1, final long k2) {
        return Long.compareUnsigned(k1, k2) <= 0;
    }

    public static boolean uGreater(final long k1, final long k2) {
        return Long.compareUnsigned(k1, k2) > 0;
    }

    public static boolean uGreaterOrEqual(final long k1, final long k2) {
        return Long.compareUnsigned(k1, k2) >= 0;
    }

    public String toString() {
        final StringBuilder sb = new StringBuilder(valuesToString());
        sb.append(" -- RspArray{");
        boolean first = true;
        for (int i = 0; i < size; ++i) {
            if (!first) {
                sb.append(" ,");
            }
            sb.append("[ ");
            final long sInfo = spanInfos[i];
            final long k = spanInfoToKey(sInfo);
            sb.append(String.format("0x%X", k >> 16));
            sb.append(", ");
            final Object s = spans[i];
            if (isSingletonSpan(s)) {
                sb.append('n');
            } else {
                final long flen = getFullBlockSpanLen(sInfo, s);
                sb.append(flen);
            }
            sb.append(" ]");
            first = false;
        }
        sb.append("}");
        return sb.toString();
    }

    private static boolean debugValidateEnabled = false;

    void ifDebugValidateNoAssert() {
        if (debugValidateEnabled && debug) {
            validate("", false, false);
        }
    }

    void ifDebugValidate() {
        if (debugValidateEnabled && debug) {
            validate("", true, false);
        }
    }

    boolean validate() {
        return validate("",false, false);
    }

    void validate(final String s) {
        validate(s, true, false);
    }

    boolean validate(final String strArg, final boolean doAssert, final boolean isUnsafe) {
        final String str = strArg == null ? "" : strArg;
        boolean firstTime = true;
        long lastSpanLastBlockKey = 0;
        boolean lastSpanWasFullBlock = false;
        final int refCount = refCount();
        if (refCount <= 0) {
            final String m = str + ": invalid refCount=" + refCount;
            if (doAssert) {
                Assert.assertion(false, m);
            }
            return false;
        }
        if (cardData < -1 || (acc != null && cardData > size - 1)) {
            final String m = str + ": invalid cardData=" + cardData + " (size=" + size + ")";
            if (doAssert) {
                Assert.assertion(false, m);
            }
            return false;
        }
        final WorkData wd = workDataPerThread.get();
        for (int i = 0; i < size; ++i) {
            try (SpanView view = wd.borrowSpanView(this, i)) {
                final long sInfo = view.getSpanInfo();
                final long k = view.getKey();
                final Object s = spans[i];
                if (s != null && s != FULL_BLOCK_SPAN_MARKER && !(s instanceof short[]) && (sInfo & BLOCK_LAST) != 0) {
                    final String m = str + ": lower 16 bits of spanInfo non-zero i=" + i + ", sInfo=" + sInfo;
                    if (doAssert) {
                        Assert.assertion(false, m);
                    }
                    return false;
                }
                if (!firstTime) {
                    if (!uLess(lastSpanLastBlockKey, k)) {
                        final String m = str + ": non-increasing key found i=" + i + ", k=" + k +
                                ", lastSpanLastBlockKey=" + lastSpanLastBlockKey + ", size=" + size;
                        if (doAssert) {
                            Assert.assertion(false, m);
                        }
                        return false;
                    }
                }
                final long flen = view.getFullBlockSpanLen();
                if (flen > 0) {
                    if (lastSpanWasFullBlock && k - lastSpanLastBlockKey <= BLOCK_SIZE) {
                        final String m = str + ": consecutive full block spans found i=" + i + ", size=" + size;
                        if (doAssert) {
                            Assert.assertion(false, m);
                        }
                        return false;
                    }
                    lastSpanWasFullBlock = true;
                } else {
                    if (s != null) {
                        if (!(s instanceof Container || s instanceof short[])) {
                            final String m = str + ": can't cast s=" + s + " of class " + s.getClass().getSimpleName() +
                                    " to Container or short[] when !(flen > 0).";
                            if (doAssert) {
                                Assert.assertion(false, m);
                            }
                            return false;
                        }
                        final Container c = view.getContainer();
                        if (c.isEmpty()) {
                            final String m = str + ": empty RB container found i=" + i + ", size=" + size;
                            if (doAssert) {
                                Assert.assertion(false, m);
                            }
                            return false;
                        }
                        if (c.isAllOnes()) {
                            final String m = str + ": full RB container found i=" + i + ", size=" + size;
                            if (doAssert) {
                                Assert.assertion(false, m);
                            }
                            return false;
                        }
                        if (c.isSingleElement()) {
                            final String m = str + ": singleton container found i=" + i + ", type=" + c.getClass().getSimpleName();
                            if (doAssert) {
                                Assert.assertion(false, m);
                            }
                            return false;
                        }
                    }
                    lastSpanWasFullBlock = false;
                }
                if (acc != null) {
                    final int lastIndexForAccValidation = (isUnsafe) ? cardData : size - 1;
                    if (i <= lastIndexForAccValidation) {
                        final long prevCard = (i == 0) ? 0 : acc[i - 1];
                        final long dCard = acc[i] - prevCard;
                        final long c = getSpanCardinalityAtIndex(i);
                        if (dCard != c) {
                            final String m = str + ": acc cardinality mismatch, isUnsafe=" + isUnsafe + " at i=" + i
                                    + ", prevCard=" + prevCard + ", dCard=" + dCard + ", c=" + c + ", size=" + size;
                            Assert.assertion(false, m);
                        }
                    }
                }
                lastSpanLastBlockKey = getKeyForLastBlockInSpan(k, flen);
                firstTime = false;
            }
        }
        if (acc == null && cardData >= 0) {
            final long cardinality = calculateCardinality();
            if (cardinality != (long) cardData) {
                final String m = str + ": acc == null && cardData (=" + cardData +
                        ") != cardinality (=" + cardinality + ")";
                Assert.assertion(false, m);
            }

        }
        return true;
    }

    public OrderedKeys getOrderedKeysByPosition(final long startPositionInclusive, final long length) {
        if (startPositionInclusive < 0) {
            throw new IllegalArgumentException(("startPositionInclusive=" + startPositionInclusive + " should be >=0."));
        }
        final long endPositionInclusive;
        if (isCardinalityCached()) {
            final long cardinality = getCardinality();
            if (startPositionInclusive >= cardinality) {
                return OrderedKeys.EMPTY;
            }
            endPositionInclusive = Math.min(startPositionInclusive + length, cardinality) - 1;
        } else {
            endPositionInclusive = startPositionInclusive + length;
        }
        final MutableLong prevCardMu;
        final int startIdx;
        final long cardBeforeStart;
        if (acc != null) {
            prevCardMu = null;
            startIdx = getIndexForRankWithAcc(0, startPositionInclusive);
            cardBeforeStart = cardinalityBeforeWithAcc(startIdx);
        } else {
            prevCardMu = new MutableLong(0);
            startIdx = getIndexForRankNoAcc(0, startPositionInclusive, prevCardMu);
            if (startIdx == size) {
                return OrderedKeys.EMPTY;
            }
            cardBeforeStart = prevCardMu.longValue();
        }
        final int endIdx;
        final long endOffset;
        final long cardBeforeEnd;
        if (acc != null) {
            endIdx = getIndexForRankWithAcc(startIdx, endPositionInclusive);
            cardBeforeEnd = cardinalityBeforeWithAcc(endIdx);
            endOffset = endPositionInclusive - cardBeforeEnd;
        } else {
            final int ansIdx = getIndexForRankNoAcc(startIdx, endPositionInclusive, prevCardMu);
            cardBeforeEnd = prevCardMu.longValue();
            if (ansIdx == size) {
                endIdx = size - 1;
                endOffset = getSpanCardinalityAtIndex(endIdx) - 1;
            } else {
                endIdx = ansIdx;
                endOffset = endPositionInclusive - cardBeforeEnd;
            }
        }
        final long startOffset = startPositionInclusive - cardBeforeStart;
        return new RspOrderedKeys(this, startIdx, startOffset, cardBeforeStart, endIdx, endOffset, cardBeforeEnd);
    }

    public OrderedKeys getOrderedKeysByKeyRange(final long startValueInclusive, final long endValueInclusive) {
        if (isEmpty() || endValueInclusive < startValueInclusive) {
            return OrderedKeys.EMPTY;
        }
        final long lastSpanCardinality = getSpanCardinalityAtIndexMaybeAcc(size - 1);
        return getOrderedKeysByKeyRangeConstrainedToIndexAndOffsetRange(startValueInclusive, endValueInclusive,
                0, 0, 0, size - 1, lastSpanCardinality - 1);
    }

    public RspOrderedKeys asOrderedKeys() {
        if (isEmpty()) {
            throw new IllegalStateException("Cannot convert to ordered keys an empty array");
        }
        final long lastSpanCard = getSpanCardinalityAtIndexMaybeAcc(size - 1);
        return new RspOrderedKeys(this,
                0, 0, 0,
                size - 1, lastSpanCard - 1, getCardinality() - lastSpanCard);
    }

    // endIdx and endOffsetIn are inclusive.
    OrderedKeys getOrderedKeysByKeyRangeConstrainedToIndexAndOffsetRange(
            final long startValue, final long endValue,
            final int startIdx, final long startOffsetIn, final long cardBeforeStartIdx,
            final int endIdx, final long endOffsetIn) {
        final long startKey = highBits(startValue);
        int startKeyIdx = getSpanIndex(startIdx, startKey);
        if (startKeyIdx < 0) {
            startKeyIdx = -startKeyIdx - 1;
            if (startKeyIdx >= size) {
                return OrderedKeys.EMPTY;
            }
        }
        final long endKey = highBits(endValue);
        int endKeyIdx = getSpanIndex(startKeyIdx, endKey);
        final boolean endKeyIdxWasNegative = endKeyIdx < 0;
        if (endKeyIdxWasNegative) {
            // endIdx can't be -1, otherwise we would have returned above.
            endKeyIdx = -endKeyIdx - 2;
        }
        final BeforeCardContext beforeCardCtx = (acc == null)
                ? new BeforeCardContext(startIdx, cardBeforeStartIdx)
                : null;
        long cardBeforeStartKeyIdx = cardinalityBeforeMaybeAcc(startKeyIdx, beforeCardCtx);
        long absoluteStartPos = findInSpan(startKeyIdx, startValue, cardBeforeStartKeyIdx);
        if (absoluteStartPos < 0) {
            // the following result can't be outside of valid pos space or we would have returned above.
            absoluteStartPos = -absoluteStartPos - 1;
            if (absoluteStartPos == getCardinality()) {
                return OrderedKeys.EMPTY;
            }
        }
        final long cardBeforeEndKeyIdx = cardinalityBeforeMaybeAcc(endKeyIdx, beforeCardCtx);
        long absoluteEndPos;
        if (endKeyIdxWasNegative) {
            absoluteEndPos = cardBeforeEndKeyIdx + getSpanCardinalityAtIndexMaybeAcc(endKeyIdx) - 1;
        } else {
            absoluteEndPos = findInSpan(endKeyIdx, endValue, cardBeforeEndKeyIdx);
            if (absoluteEndPos < 0) {
                absoluteEndPos = -absoluteEndPos - 2;
                if (absoluteEndPos < 0) {
                    return OrderedKeys.EMPTY;
                }
                final long totalCardAtEndKeyIdx = cardBeforeEndKeyIdx + getSpanCardinalityAtIndexMaybeAcc(endKeyIdx);
                final long lastValidPos = totalCardAtEndKeyIdx - 1;
                if (absoluteEndPos > lastValidPos) {
                    absoluteEndPos = lastValidPos;
                }
            }
        }
        long relativeStartOffset = absoluteStartPos - cardBeforeStartKeyIdx;
        final long spanCardAtStartKeyIdx = getSpanCardinalityAtIndexMaybeAcc(startKeyIdx);
        if (relativeStartOffset >= spanCardAtStartKeyIdx) {
            ++startKeyIdx;
            cardBeforeStartKeyIdx += spanCardAtStartKeyIdx;
            relativeStartOffset = 0;
        }
        final long startOffsetOut;
        if (startKeyIdx > startIdx || relativeStartOffset >= startOffsetIn) {
            startOffsetOut = relativeStartOffset;
        } else {
            startKeyIdx = startIdx;
            cardBeforeStartKeyIdx = cardBeforeStartIdx;
            startOffsetOut = startOffsetIn;
        }
        final long relativeEndOffset = absoluteEndPos - cardBeforeEndKeyIdx;
        final long endOffsetOut;
        if (endKeyIdx < endIdx || relativeEndOffset <= endOffsetIn) {
            endOffsetOut = relativeEndOffset;
        } else {
            endOffsetOut = endOffsetIn;
        }
        return new RspOrderedKeys(this,
                startKeyIdx, startOffsetOut, cardBeforeStartKeyIdx,
                endKeyIdx, endOffsetOut, cardBeforeEndKeyIdx);
    }

    public OrderedKeys.Iterator getOrderedKeysIterator() {
        if (isEmpty()) {
            return OrderedKeys.Iterator.EMPTY;
        }
        return new RspOrderedKeys.Iterator(asOrderedKeys());
    }

    public long getAverageRunLengthEstimate() {
        if (isEmpty()) {
            return 1;
        }
        return getAverageRunLengthEstimate(0, size - 1);
    }

    public long getAverageRunLengthEstimate(final int startIdx, final int endIdx) {
        if (acc != null) {
            final long sz = acc[endIdx] - cardinalityBeforeWithAcc(startIdx);
            final long nRanges = rangesCountUpperBound(startIdx, endIdx);
            if (sz < nRanges) {
                return 1;
            }
            return sz / nRanges;
        }
        if (cardData >= 0 && cardData <= 32) {
            // don't bother.
            return 1;
        }
        long card = 0;
        long nRanges = 0;
        for (int i = startIdx; i <= endIdx; ++i) {
            final Object span = spans[i];
            if (isSingletonSpan(span)) {
                ++card;
                ++nRanges;
                continue;
            }
            final long spanInfo = spanInfos[i];
            final long flen = getFullBlockSpanLen(spanInfo, span);
            if (flen > 0) {
                card += flen * BLOCK_SIZE;
                ++nRanges;
            } else if (span instanceof short[]) {
                // expensive numberOfRanges implementation; estimate.
                final long containerCard = spanInfo & SPANINFO_ARRAYCONTAINER_CARDINALITY_BITMASK;
                card += containerCard;
                nRanges += containerCard;
            } else if (span instanceof ArrayContainer) {
                // expensive numberOfRanges implementation; estimate.
                final ArrayContainer container = (ArrayContainer) span;
                final int containerCard = container.getCardinality();
                card += containerCard;
                nRanges += containerCard;
            } else if (span instanceof BitmapContainer) {
                // expensive numberOfRanges implementation; estimate.
                final BitmapContainer bc = (BitmapContainer) span;
                final int containerCard = bc.getCardinality();
                card += containerCard;
                nRanges += Math.max(1, containerCard / 3);   // estimate.
            } else {
                // use numberOfRanges implementation.
                final Container c = (Container) span;
                card += c.getCardinality();
                nRanges += c.numberOfRanges();
            }
        }
        final double estimate = card / (double) nRanges;
        if (estimate < 1.0) {
            return 1;
        }
        return Math.round(estimate);
    }

    public long rangesCountUpperBound() {
        if (isEmpty()) {
            return 0;
        }
        return rangesCountUpperBound(0, size -1);
    }

    public long rangesCountUpperBound(final int startIdx, final int endIdx) {
        long nRanges = 0;
        for (int idx = startIdx; idx <= endIdx; ++idx) {
            final Object s = spans[idx];
            final long sInfo = spanInfos[idx];
            final long slen = RspArray.getFullBlockSpanLen(sInfo, s);
            if (slen > 0) {
                ++nRanges;
                continue;
            }
            if (isSingletonSpan(s)) {
                ++nRanges;
            }
            else if (s instanceof io.deephaven.db.v2.utils.rsp.container.RunContainer) {
                nRanges += ((io.deephaven.db.v2.utils.rsp.container.RunContainer) s).numberOfRanges();
            } else if (s instanceof io.deephaven.db.v2.utils.rsp.container.SingleRangeContainer) {
                nRanges += 1;
            } else if (s instanceof io.deephaven.db.v2.utils.rsp.container.TwoValuesContainer) {
                nRanges += 2;
            } else if (s instanceof short[]) {
                final long card = sInfo & SPANINFO_ARRAYCONTAINER_CARDINALITY_BITMASK;
                nRanges += card;
            } else { // Bitmap or Array Container.
                final long card = ((Container) s).getCardinality();
                nRanges += card;
            }
        }
        return nRanges;
    }

    public String valuesToString() {
        final StringBuilder sb = new StringBuilder(Integer.toString(refCount()));
        sb.append(" { ");
        if (isEmpty()) {
            sb.append("}");
            return sb.toString();
        }
        boolean first = true;
        int range = 0;
        final int maxRanges = 500;
        try (final RspRangeIterator rit = getRangeIterator()) {
            while (rit.hasNext() && range < maxRanges) {
                rit.next();
                if (!first) {
                    sb.append(",");
                }
                final long s = rit.start();
                final long e = rit.end();
                if (s == e) {
                    sb.append(s);
                } else {
                    sb.append(rit.start()).append("-").append(rit.end());
                }
                first = false;
                ++range;
            }
            if (rit.hasNext()) {
                sb.append(" ...");
            }
        }
        sb.append(" }");
        return sb.toString();
    }

    public double containerOverhead() {
        if (size <= 0) {
            return 0.0;
        }
        long used = 0;
        long allocated = 0;
        for (int i = 0; i < size; ++i) {
            final Object o = spans[i];
            if (o instanceof short[]) {
                used += spanInfos[i] & SPANINFO_ARRAYCONTAINER_CARDINALITY_BITMASK;
                allocated += ((short[]) o).length;
                continue;
            }
            if (!(o instanceof Container)) {
                continue;
            }
            final Container c = (Container) o;
            used += c.bytesUsed();
            allocated += c.bytesAllocated();
        }
        return (allocated - used) / (double) allocated;
    }

    public void sampleMetrics(
            final LongConsumer rspParallelArraysSizeUsed,
            final LongConsumer rspParallelArraysSizeUnused,
            final LongConsumer arrayContainersBytesAllocated,
            final LongConsumer arrayContainersBytesUnused,
            final LongConsumer arrayContainersCardinality,
            final LongConsumer arrayContainersCount,
            final LongConsumer bitmapContainersBytesAllocated,
            final LongConsumer bitmapContainersBytesUnused,
            final LongConsumer bitmapContainersCardinality,
            final LongConsumer bitmapContainersCount,
            final LongConsumer runContainersBytesAllocated,
            final LongConsumer runContainersBytesUnused,
            final LongConsumer runContainersCardinality,
            final LongConsumer runContainersCount,
            final LongConsumer runContainersRunsCount,
            final LongConsumer singleRangeContainersCount,
            final LongConsumer singleRangeContainerCardinality,
            final LongConsumer singletonContainersCount,
            final LongConsumer twoValuesContainerCount
    ) {
        rspParallelArraysSizeUsed.accept(size);
        rspParallelArraysSizeUnused.accept(spanInfos.length - size);
        // TODO: It would be much more efficient to accumulate multiple samples (perhaps one array of them per Metric),
        // and then provide them to the metric in one call, to prevent multiple volatile assignments.
        for (int i = 0; i < size; ++i) {
            final Object o = spans[i];
            if (isSingletonSpan(o)) {
                singletonContainersCount.accept(1);
                continue;
            }
            if (o instanceof short[]) {
                arrayContainersCount.accept(1);
                final long card = spanInfos[i] & SPANINFO_ARRAYCONTAINER_CARDINALITY_BITMASK;
                arrayContainersCardinality.accept(card);
                final long allocated = ((short[]) o).length;
                arrayContainersBytesAllocated.accept(allocated);
                arrayContainersBytesUnused.accept(allocated - card);
                continue;
            }
            if (!(o instanceof Container)) {
                continue;
            }
            final Container c = (Container) o;
            if (c instanceof ArrayContainer) {
                arrayContainersCount.accept(1);
                arrayContainersCardinality.accept(c.getCardinality());
                final long allocated = c.bytesAllocated();
                arrayContainersBytesAllocated.accept(allocated);
                arrayContainersBytesUnused.accept(allocated - c.bytesUsed());
            } else if (c instanceof RunContainer) {
                runContainersCount.accept(1);
                runContainersCardinality.accept(c.getCardinality());
                final long allocated = c.bytesAllocated();
                runContainersBytesAllocated.accept(allocated);
                runContainersBytesUnused.accept(allocated - c.bytesUsed());
                runContainersRunsCount.accept(c.numberOfRanges());
            } else if (c instanceof BitmapContainer) {
                bitmapContainersCount.accept(1);
                bitmapContainersCardinality.accept(c.getCardinality());
                final long allocated = c.bytesAllocated();
                bitmapContainersBytesAllocated.accept(allocated);
                bitmapContainersBytesUnused.accept(allocated - c.bytesUsed());
            } else if (c instanceof SingleRangeContainer) {
                singleRangeContainersCount.accept(1);
                singleRangeContainerCardinality.accept(c.getCardinality());
            } else if (c instanceof TwoValuesContainer) {
                twoValuesContainerCount.accept(1);
            } else {
                throw new IllegalStateException("unknown Container subtype");
            }
        }
    }

    // Returns null if we can't compact.
    protected final TreeIndexImpl tryCompact() {
        if (size == 0) {
            return TreeIndexImpl.EMPTY;
        }
        final long card = getCardinality();
        final long last = lastValue();
        final long first = firstValue();
        if (size == 1) {
            final long range = last - first;
            if (range == card - 1) {
                return SingleRange.make(firstValue(), lastValue());
            }
            // if we have a single container, is likely
            // that we would fit, but not guaranteed.
        } else if (card > SortedRanges.LONG_DENSE_MAX_CAPACITY) {
            return null;
        }
        SortedRanges sr = SortedRanges.tryMakeForKnownRangeUnknownMaxCapacity(SortedRanges.LONG_DENSE_MAX_CAPACITY, first, last, true);
        try (RspRangeIterator it = getRangeIterator()) {
            while (it.hasNext()) {
                it.next();
                sr = sr.appendRange(it.start(), it.end());
                if (sr == null) {
                    return null;
                }
            }
        }
        if (sr != null) {
            sr = sr.tryCompactUnsafe(0);
        }
        return sr;
    }
}<|MERGE_RESOLUTION|>--- conflicted
+++ resolved
@@ -299,12 +299,15 @@
 
     // set full block span without calling modified(i).
     protected void setFullBlockSpanRaw(final int i, final long key, final long flen) {
-        setFullBlockSpanRaw(i, spanInfos, spans, key,flen);
+        setFullBlockSpanRaw(i, spanInfos, spans, key, flen);
     }
 
     protected static void setFullBlockSpanRaw(
             final int i, final long[] spanInfos, final Object[] spans,
             final long key, final long flen) {
+	if (flen <= 0) {
+	    throw new IllegalArgumentException("i=" + i + ", flen=" + flen);
+	}
         final long lowflen = lowBitsAsInt(flen);
         if (lowflen == flen) {
             spanInfos[i] = key | lowflen;
@@ -601,11 +604,7 @@
             }
             spanInfos = new long[2];
             spans = new Object[2];
-<<<<<<< HEAD
-            setSpanAtIndex(spans, 0, distanceInBlocks(sHigh, eHigh));
-=======
             setFullBlockSpanRaw(0, sHigh, distanceInBlocks(sHigh, eHigh));
->>>>>>> 43539c1d
             if (eLow == 0) {
                 setSingletonSpan(1, end);
             } else {
@@ -619,10 +618,6 @@
         if (eLow == BLOCK_LAST) {
             spanInfos = new long[2];
             spans = new Object[2];
-<<<<<<< HEAD
-            setSpanAtIndex(spans, 1, distanceInBlocks(sHigh, eHigh));
-=======
->>>>>>> 43539c1d
             if (sLow == BLOCK_LAST) {
                 setSingletonSpan(0, start);
             } else {
@@ -842,10 +837,6 @@
             if (startSplitIntermediateFullBlockSpanLen > 0) {
                 setFullBlockSpanRaw(i, nextKey, startSplitIntermediateFullBlockSpanLen);
                 nextKey = highBits(nextKey + startSplitIntermediateFullBlockSpanCard);
-<<<<<<< HEAD
-                setSpanAtIndex(spans, i, startSplitIntermediateFullBlockSpanLen);
-=======
->>>>>>> 43539c1d
                 accSum += startSplitIntermediateFullBlockSpanCard;
                 maybeSetAcc(i, accSum);
                 ++i;
@@ -947,11 +938,7 @@
             if (deltaLast >= BLOCK_SIZE) {
                 final long flen = RspArray.divBlockSize(deltaLast);
                 final int delta = RspArray.modBlockSize(deltaLast);
-<<<<<<< HEAD
-                setSpanAtIndex(spans, i, flen);
-=======
                 setFullBlockSpanRaw(i, srcKey, flen);
->>>>>>> 43539c1d
                 accSum += flen*BLOCK_SIZE;
                 maybeSetAcc(i, accSum);
                 ++i;
@@ -1612,46 +1599,6 @@
         return (blockKeyEnd - blockKeyStart) >> 16;
     }
 
-<<<<<<< HEAD
-    public static void setSpanAtIndex(final Object[] spans, final int i, final long flen) {
-        if (flen <= 0) {
-            throw new IllegalArgumentException("i=" + i + ", flen=" + flen);
-        }
-        spans[i] = flen;
-    }
-
-    public void setSpanAtIndex(final int i, final long flen) {
-        setSpanAtIndex(spans, i, flen);
-        modifiedSpan(i);
-    }
-
-    public void setSpanAtIndex(final int i, final Object s) {
-        spans[i] = s;
-        modifiedSpan(i);
-    }
-
-    public void setContainerAtIndexMaybeSingle(final int i, final Container c) {
-        if (c.isSingleElement()) {
-            keys[i] |= c.first();
-            setSpanAtIndex(i, null);
-            return;
-        }
-        setSpanAtIndex(i, c);
-    }
-
-    public void setNotNullContainerAtIndex(final int i, final Container c) {
-        if (c == null) {
-            throw new IllegalStateException("Null container, i=" + i);
-        }
-        setSpanAtIndex(i, c);
-    }
-
-    public void setNullContainerAtIndex(final int i) {
-        setSpanAtIndex(i, null);
-    }
-
-=======
->>>>>>> 43539c1d
     private void arrayCopies(final int src, final int dst, final int n) {
         System.arraycopy(spanInfos, src, spanInfos, dst, n);
         System.arraycopy(spans, src, spans, dst, n);
@@ -1923,12 +1870,7 @@
             tryOptimizeContainer(size - 1);
         }
         ensureSizeCanGrowBy(1);
-<<<<<<< HEAD
-        keys[size] = k;
-        setSpanAtIndex(spans, size, slen);
-=======
         setFullBlockSpanRaw(size, k, slen);
->>>>>>> 43539c1d
         if (isCardinalityCached()) {
             // since is easy enough...
             long deltaCard = slen * BLOCK_SIZE;
@@ -1942,30 +1884,7 @@
         ++size;
     }
 
-<<<<<<< HEAD
-    public void insertSpanAtIndex(final int i, final long key, final Container c) {
-        insertSpanAtIndexRaw(i, key, c);
-    }
-
-    public void insertSpanAtIndex(final int i, final long key, final long flen) {
-        if (flen <= 0) {
-            throw new IllegalArgumentException("i=" + i + ", flen=" + flen);
-        }
-        insertSpanAtIndexRaw(i, key, flen);
-    }
-
-    /**
-     * Insert a new span at position i with key k, pushing the existing elements to the right.
-     * The caller should ensure that the key order is preserved by this operation.
-     *
-     * @param i position in which to insert
-     * @param key key for the span to be inserted
-     * @param s span to be inserted
-     */
-    public void insertSpanAtIndexRaw(final int i, final long key, final Object s) {
-=======
     private void open(final int i) {
->>>>>>> 43539c1d
         ensureSizeCanGrowBy(1);
         final int dstPos = i + 1;
         final int n = size - i;
@@ -3635,13 +3554,8 @@
                             newLen -= distanceInBlocks(andLastKey, lastKey);
                             bail = true;
                         }
-<<<<<<< HEAD
-                        setSpanAtIndex(buf.spans, newSize, newLen);
-                        ++newSize;
-=======
                         buf.spans[buf.size] = newLen;
                         ++buf.size;
->>>>>>> 43539c1d
                         if (bail) {
                             startPos = i;
                             break;
