package io.deephaven.db.v2.parquet;

import io.deephaven.base.FileUtils;
import io.deephaven.db.tables.ColumnDefinition;
import io.deephaven.db.tables.StringSetArrayWrapper;
import io.deephaven.db.tables.Table;
import io.deephaven.db.tables.TableDefinition;
import io.deephaven.db.tables.libs.QueryLibrary;
import io.deephaven.db.tables.libs.StringSet;
import io.deephaven.db.tables.utils.TableManagementTools;
import io.deephaven.db.tables.utils.TableTools;
import io.deephaven.db.v2.QueryTable;
import io.deephaven.db.v2.TstUtils;
import io.deephaven.test.types.OutOfBandTest;
import junit.framework.TestCase;
import org.junit.After;
import org.junit.Before;
import org.junit.Test;

import java.io.File;
import java.math.BigInteger;
import java.util.ArrayList;
import java.util.Arrays;
import org.junit.experimental.categories.Category;

@Category(OutOfBandTest.class)
public class ParquetTableReadWriteTest {

    private static final String ROOT_FILENAME = ParquetTableReadWriteTest.class.getName() + "_root";

    private static File rootFile;

    @Before
    public void setUp() {
        rootFile = new File(ROOT_FILENAME);
        if (rootFile.exists()) {
            FileUtils.deleteRecursively(rootFile);
        }
        //noinspection ResultOfMethodCallIgnored
        rootFile.mkdirs();
    }

    @After
    public void tearDown() {
        FileUtils.deleteRecursively(rootFile);
    }

    private static Table getTableFlat(int size, boolean includeSerializable) {
        QueryLibrary.importClass(ParquetTableWriter.SomeSillyTest.class);
        ArrayList<String> columns = new ArrayList<>(Arrays.asList("someStringColumn = i % 10 == 0?null:(`` + (i % 101))",
                "nonNullString = `` + (i % 60)",
                "nonNullPolyString = `` + (i % 600)",
                "someIntColumn = i",
                "someLongColumn = ii",
                "someDoubleColumn = i*1.1",
                "someFloatColumn = (float)(i*1.1)",
                "someBoolColumn = i % 3 == 0?true:i%3 == 1?false:null",
                "someShortColumn = (short)i",
                "someByteColumn = (byte)i",
                "someCharColumn = (char)i",
                "someTime = DBDateTime.now() + i",
                "someKey = `` + (int)(i /100)",
                "nullKey = i < -1?`123`:null"));
        if (includeSerializable) {
            columns.add("someSerializable = new SomeSillyTest(i)");
        }
        return TableTools.emptyTable(size).select(
                columns
        );
    }

    private static Table getOneColumnTableFlat(int size) {
        QueryLibrary.importClass(ParquetTableWriter.SomeSillyTest.class);
        return TableTools.emptyTable(size).select(
                //   "someBoolColumn = i % 3 == 0?true:i%3 == 1?false:null"
                "someIntColumn = i % 3 == 0 ? null:i"
        );
    }

    private static Table getGroupedOneColumnTable(int size) {
        Table t = getOneColumnTableFlat(size);
        QueryLibrary.importClass(StringSetArrayWrapper.class);
        QueryLibrary.importClass(StringSet.class);
        Table result = t.by("groupKey = i % 100 + (int)(i/10)");
        result = result.select(result.getDefinition().getColumnNames().stream().map(name -> name.equals("groupKey") ?
                name : (name + " = i % 5 == 0 ? null:(i%3 == 0?" + name + ".subArray(0,0):" + name + ")")).toArray(String[]::new));
        return result;
    }

    private static Table getEmptyArray(int size) {
        QueryLibrary.importClass(ParquetTableWriter.SomeSillyTest.class);
        return TableTools.emptyTable(size).select(
                "someEmptyString = new String[0]",
                "someEmptyInt = new int[0]",
                "someEmptyBool = new Boolean[0]",
                "someEmptyObject = new SomeSillyTest[0]"
        );
    }

    private static Table getGroupedTable(int size, boolean includeSerializable) {
        Table t = getTableFlat(size, includeSerializable);
        QueryLibrary.importClass(StringSetArrayWrapper.class);
        QueryLibrary.importClass(StringSet.class);
        Table result = t.by("groupKey = i % 100 + (int)(i/10)");
        result = result.select(result.getDefinition().getColumnNames().stream().map(name -> name.equals("groupKey") ?
                name : (name + " = i % 5 == 0 ? null:(i%3 == 0?" + name + ".subArray(0,0):" + name + ")")).toArray(String[]::new));
        result = result.update("someStringSet = (StringSet)new StringSetArrayWrapper( ((Object)nonNullString) == null?new String[0]:(String[])nonNullString.toArray())");
        result = result.update("largeStringSet = (StringSet)new StringSetArrayWrapper(((Object)nonNullPolyString) == null?new String[0]:(String[])nonNullPolyString.toArray())");
        result = result.update("someStringColumn = (String[])(((Object)someStringColumn) == null?null:someStringColumn.toArray())",
                "nonNullString = (String[])(((Object)nonNullString) == null?null:nonNullString.toArray())",
                "nonNullPolyString = (String[])(((Object)nonNullPolyString) == null?null:nonNullPolyString.toArray())",
                "someBoolColumn = (Boolean[])(((Object)someBoolColumn) == null?null:someBoolColumn.toArray())",
                "someTime = (DBDateTime[])(((Object)someTime) == null?null:someTime.toArray())");
        return result;
    }

    private void flatTable(String tableName, int size, boolean includeSerializable) {
        final Table tableToSave = getTableFlat(size, includeSerializable);
        final File dest = new File(rootFile, "ParquetTest_" + tableName + "_test");
        TableManagementTools.writeTable(tableToSave, tableToSave.getDefinition(), dest, TableManagementTools.StorageFormat.Parquet);
<<<<<<< HEAD
        final Table fromDisk = TableManagementTools.readTable(dest);
        TstUtils.assertTableEquals(tableToSave, fromDisk);
=======
        final Table fromDisk = TableManagementTools.readTableFromDir(dest);
        TstUtils.assertTableEquals(fromDisk, tableToSave);
>>>>>>> f99b9625
    }

    private void groupedTable(String tableName, int size, boolean includeSerializable) {
        final Table tableToSave = getGroupedTable(size, includeSerializable);
        final File dest = new File(rootFile, "ParquetTest_" + tableName + "_test");
        TableManagementTools.writeTable(tableToSave, tableToSave.getDefinition(), dest, TableManagementTools.StorageFormat.Parquet);
<<<<<<< HEAD
        final Table fromDisk = TableManagementTools.readTable(dest);
        TstUtils.assertTableEquals(tableToSave, fromDisk);
=======
        final Table fromDisk = TableManagementTools.readTableFromDir(dest);
        TstUtils.assertTableEquals(fromDisk, tableToSave);
>>>>>>> f99b9625
    }

    private void groupedOneColumnTable(String tableName, int size) {
        final Table tableToSave = getGroupedOneColumnTable(size);
        TableTools.show(tableToSave, 50);
        final File dest = new File(rootFile, "ParquetTest_" + tableName + "_test");
        TableManagementTools.writeTable(tableToSave, tableToSave.getDefinition(), dest, TableManagementTools.StorageFormat.Parquet);
<<<<<<< HEAD
        final Table fromDisk = TableManagementTools.readTable(dest);
        TstUtils.assertTableEquals(tableToSave, fromDisk);
=======
        final Table fromDisk = TableManagementTools.readTableFromDir(dest);
        TstUtils.assertTableEquals(fromDisk, tableToSave);
>>>>>>> f99b9625
    }

    private void testEmptyArrayStore(String tableName, int size) {
        final Table tableToSave = getEmptyArray(size);
        final File dest = new File(rootFile, "ParquetTest_" + tableName + "_test");
        TableManagementTools.writeTable(tableToSave, tableToSave.getDefinition(), dest, TableManagementTools.StorageFormat.Parquet);
<<<<<<< HEAD
        final Table fromDisk = TableManagementTools.readTable(dest);
        TstUtils.assertTableEquals(tableToSave, fromDisk);
=======
        final Table fromDisk = TableManagementTools.readTableFromDir(dest);
        TstUtils.assertTableEquals(fromDisk, tableToSave);
>>>>>>> f99b9625
    }

    @Test
    @Category(OutOfBandTest.class)
    public void flatParquetFormat() {
        flatTable("emptyFlatParquet", 0, true);
        flatTable("smallFlatParquet", 20, true);
        flatTable("largeFlatParquet", 4000000, false);
    }

    @Test
    @Category(OutOfBandTest.class)
    public void vectorParquetFormat() {
        testEmptyArrayStore("smallEmpty", 20);
        groupedOneColumnTable("smallAggOneColumn", 20);
        groupedTable("smallAggParquet", 20, true);
        testEmptyArrayStore("largeEmpty", 4000000);
        groupedOneColumnTable("largeAggOneColumn", 4000000);
        groupedTable("largeAggParquet", 4000000, false);
    }

    @Test
    public void groupingByLongKey() {
        final TableDefinition definition = TableDefinition.of(
            ColumnDefinition.ofInt("someInt"),
            ColumnDefinition.ofLong("someLong").withGrouping());
        final Table testTable = ((QueryTable)TableTools.emptyTable(10).select("someInt = i", "someLong  = ii % 3").by("someLong").ungroup("someInt")).withDefinitionUnsafe(definition);
        final File dest = new File(rootFile, "ParquetTest_groupByLong_test");
        TableManagementTools.writeTable(testTable, dest, TableManagementTools.StorageFormat.Parquet);
        final Table fromDisk = TableManagementTools.readTableFromDir(dest);
        TstUtils.assertTableEquals(fromDisk, testTable);
        TestCase.assertNotNull(fromDisk.getColumnSource("someLong").getGroupToRange());
    }

    @Test
    public void groupingByStringKey() {
        final TableDefinition definition = TableDefinition.of(
            ColumnDefinition.ofInt("someInt"),
            ColumnDefinition.ofString("someString").withGrouping());
        final Table testTable = ((QueryTable)TableTools.emptyTable(10).select("someInt = i", "someString  = `foo`").where("i % 2 == 0").by("someString").ungroup("someInt")).withDefinitionUnsafe(definition);
        final File dest = new File(rootFile, "ParquetTest_groupByString_test");
        TableManagementTools.writeTable(testTable, dest, TableManagementTools.StorageFormat.Parquet);
        final Table fromDisk = TableManagementTools.readTableFromDir(dest);
        TstUtils.assertTableEquals(fromDisk, testTable);
        TestCase.assertNotNull(fromDisk.getColumnSource("someString").getGroupToRange());
    }

    @Test
    public void groupingByBigInt() {
        QueryLibrary.importClass(BigInteger.class);
        final TableDefinition definition = TableDefinition.of(
            ColumnDefinition.ofInt("someInt"),
            ColumnDefinition.fromGenericType("someBigInt", BigInteger.class).withGrouping());
        final Table testTable = ((QueryTable)TableTools.emptyTable(10).select("someInt = i", "someBigInt  =  BigInteger.valueOf(i % 3)").where("i % 2 == 0").by("someBigInt").ungroup("someInt")).withDefinitionUnsafe(definition);
        final File dest = new File(rootFile, "ParquetTest_groupByBigInt_test");
        TableManagementTools.writeTable(testTable, dest, TableManagementTools.StorageFormat.Parquet);
        final Table fromDisk = TableManagementTools.readTableFromDir(dest);
        TstUtils.assertTableEquals(fromDisk, testTable);
        TestCase.assertNotNull(fromDisk.getColumnSource("someBigInt").getGroupToRange());
    }
}<|MERGE_RESOLUTION|>--- conflicted
+++ resolved
@@ -118,26 +118,16 @@
         final Table tableToSave = getTableFlat(size, includeSerializable);
         final File dest = new File(rootFile, "ParquetTest_" + tableName + "_test");
         TableManagementTools.writeTable(tableToSave, tableToSave.getDefinition(), dest, TableManagementTools.StorageFormat.Parquet);
-<<<<<<< HEAD
-        final Table fromDisk = TableManagementTools.readTable(dest);
-        TstUtils.assertTableEquals(tableToSave, fromDisk);
-=======
-        final Table fromDisk = TableManagementTools.readTableFromDir(dest);
-        TstUtils.assertTableEquals(fromDisk, tableToSave);
->>>>>>> f99b9625
+        final Table fromDisk = TableManagementTools.readTableFromDir(dest);
+        TstUtils.assertTableEquals(tableToSave, fromDisk);
     }
 
     private void groupedTable(String tableName, int size, boolean includeSerializable) {
         final Table tableToSave = getGroupedTable(size, includeSerializable);
         final File dest = new File(rootFile, "ParquetTest_" + tableName + "_test");
         TableManagementTools.writeTable(tableToSave, tableToSave.getDefinition(), dest, TableManagementTools.StorageFormat.Parquet);
-<<<<<<< HEAD
-        final Table fromDisk = TableManagementTools.readTable(dest);
-        TstUtils.assertTableEquals(tableToSave, fromDisk);
-=======
-        final Table fromDisk = TableManagementTools.readTableFromDir(dest);
-        TstUtils.assertTableEquals(fromDisk, tableToSave);
->>>>>>> f99b9625
+        final Table fromDisk = TableManagementTools.readTableFromDir(dest);
+        TstUtils.assertTableEquals(tableToSave, fromDisk);
     }
 
     private void groupedOneColumnTable(String tableName, int size) {
@@ -145,26 +135,16 @@
         TableTools.show(tableToSave, 50);
         final File dest = new File(rootFile, "ParquetTest_" + tableName + "_test");
         TableManagementTools.writeTable(tableToSave, tableToSave.getDefinition(), dest, TableManagementTools.StorageFormat.Parquet);
-<<<<<<< HEAD
-        final Table fromDisk = TableManagementTools.readTable(dest);
-        TstUtils.assertTableEquals(tableToSave, fromDisk);
-=======
-        final Table fromDisk = TableManagementTools.readTableFromDir(dest);
-        TstUtils.assertTableEquals(fromDisk, tableToSave);
->>>>>>> f99b9625
+        final Table fromDisk = TableManagementTools.readTableFromDir(dest);
+        TstUtils.assertTableEquals(tableToSave, fromDisk);
     }
 
     private void testEmptyArrayStore(String tableName, int size) {
         final Table tableToSave = getEmptyArray(size);
         final File dest = new File(rootFile, "ParquetTest_" + tableName + "_test");
         TableManagementTools.writeTable(tableToSave, tableToSave.getDefinition(), dest, TableManagementTools.StorageFormat.Parquet);
-<<<<<<< HEAD
-        final Table fromDisk = TableManagementTools.readTable(dest);
-        TstUtils.assertTableEquals(tableToSave, fromDisk);
-=======
-        final Table fromDisk = TableManagementTools.readTableFromDir(dest);
-        TstUtils.assertTableEquals(fromDisk, tableToSave);
->>>>>>> f99b9625
+        final Table fromDisk = TableManagementTools.readTableFromDir(dest);
+        TstUtils.assertTableEquals(tableToSave, fromDisk);
     }
 
     @Test
