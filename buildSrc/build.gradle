--- conflicted
+++ resolved
@@ -6,16 +6,6 @@
 java {
     toolchain {
         languageVersion = JavaLanguageVersion.of(11)
-<<<<<<< HEAD
-    }
-}
-
-idea {
-    project {
-        jdkName = '11'
-        languageLevel = '11'
-=======
->>>>>>> 2a351a84
     }
 }
 
