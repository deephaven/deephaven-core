package io.deephaven.tools.docker

import com.bmuschko.gradle.docker.tasks.AbstractDockerRemoteApiTask
import com.bmuschko.gradle.docker.tasks.container.DockerCreateContainer
import com.github.dockerjava.api.async.ResultCallback
import com.github.dockerjava.api.command.CopyArchiveFromContainerCmd
import com.github.dockerjava.api.command.CreateContainerCmd
import com.github.dockerjava.api.command.CreateContainerResponse
import com.github.dockerjava.api.command.LogContainerCmd
import com.github.dockerjava.api.command.RemoveContainerCmd
import com.github.dockerjava.api.command.StartContainerCmd
import com.github.dockerjava.api.command.WaitContainerCmd
import com.github.dockerjava.api.model.Frame
import com.github.dockerjava.api.model.WaitResponse
import groovy.io.FileType
import org.gradle.api.GradleException
import org.gradle.api.file.DirectoryProperty
import org.gradle.api.model.ObjectFactory
import org.gradle.api.provider.ListProperty
import org.gradle.api.provider.Property
import org.gradle.api.tasks.Input
import org.gradle.api.tasks.Nested
import org.gradle.api.tasks.Optional
import org.gradle.api.tasks.OutputDirectory

import javax.inject.Inject
import java.util.concurrent.TimeUnit

/**
 * Combined work of DockerCreateContainer, DockerStartContainer, and DockerLogsContainer, such that both
 * inputs and outputs are declared. Only specific inputs are exposed, in part because they might be
 * incompatible with gradle's up-to-date checking, and in part because they haven't been necessary.
 */
class CombinedDockerRunTask extends AbstractDockerRemoteApiTask {
    @Input
    final Property<String> imageId = project.objects.property(String)

    @Nested
    final DockerCreateContainer.HostConfig hostConfig

    @Input
    @Optional
    final ListProperty<String> entrypoint = project.objects.listProperty(String)

    @Input
    final Property<Integer> awaitStatusTimeoutSeconds = project.objects.property(Integer)

    @Input
    final Property<String> remotePath = project.objects.property(String)

    @OutputDirectory
    final DirectoryProperty outputDir = project.objects.directoryProperty()

    @Inject
    CombinedDockerRunTask(ObjectFactory objectFactory) {
        hostConfig = objectFactory.newInstance(DockerCreateContainer.HostConfig, objectFactory)
    }

    @Override
    void runRemoteCommand() {
        String containerId;
        try {
            // Create the container
            CreateContainerCmd createContainerCmd = dockerClient.createContainerCmd(imageId.get())

            //inlined setContainerCommandConfig(containerCommand)
            if (hostConfig.network.getOrNull()) {
                createContainerCmd.hostConfig.withNetworkMode(hostConfig.network.get())
            }
            if (entrypoint.getOrNull()) {
                createContainerCmd.withEntrypoint(entrypoint.get())
            }

            CreateContainerResponse container = createContainerCmd.exec()
            logger.quiet "Created container with ID '$container.id'."
            containerId = container.id

            // If there is an entrypoint (else no need to start, we just copy out of existing one
            if (entrypoint.getOrNull()) {
                // Start the container and wait for finish
                StartContainerCmd startContainerCmd = dockerClient.startContainerCmd(containerId)
                startContainerCmd.exec()

                WaitContainerCmd waitCommand = dockerClient.waitContainerCmd(containerId)

                ResultCallback<WaitResponse> callback = waitCommand.start()
                def failedMessage = null;
                try {
                    def exitCode = callback.awaitStatusCode(awaitStatusTimeoutSeconds.get(), TimeUnit.SECONDS)
                    logger.quiet "Container exited with code ${exitCode}"
                    if (exitCode != 0) {
                        failedMessage = "Command '${entrypoint.get()}' failed with status code ${exitCode}";
                    }
                } catch (Exception exception) {
                    if (exception.message.contains('timeout')) {
                        failedMessage = "Command '${entrypoint.get()}' timed out after ${awaitStatusTimeoutSeconds.get()} seconds"
                    } else {
                        failedMessage = "Command '${entrypoint.get()}' failed: " + exception.message
                    }
                }

                // If the task failed, write all logs
                if (failedMessage) {
                    LogContainerCmd logCommand = dockerClient.logContainerCmd(containerId)
                    logCommand.withContainerId(containerId)
                    logCommand.withStdErr(true)
                    logCommand.withStdOut(true)

                    logCommand.exec(createCallback())?.awaitCompletion(10, TimeUnit.SECONDS)

                    throw new GradleException("${failedMessage}, check logs for details")
                }
            }
<<<<<<< HEAD

=======
>>>>>>> 124b55fa
        } finally {
            if (containerId == null) {
                return;
            }
            // Copy output to internal output directory
            CopyArchiveFromContainerCmd copyCommand = dockerClient.copyArchiveFromContainerCmd(containerId, remotePath.get())
            logger.quiet "Copying '${remotePath.get()}' from container with ID '${containerId}' to '${outputDir.get()}'."
            InputStream tarStream
            try {
                tarStream = copyCommand.exec()

                def hostDestination = outputDir.get().asFile

                hostDestination.deleteDir()
                copyFile(tarStream, hostDestination)
            } finally {
                tarStream?.close()
            }
<<<<<<< HEAD
=======

>>>>>>> 124b55fa
            RemoveContainerCmd removeCommand = dockerClient.removeContainerCmd(containerId)
            removeCommand.withRemoveVolumes(true)
            removeCommand.withForce(true)
            logger.quiet "Removing container with ID '${containerId}'."
            try {
                removeCommand.exec()
            } catch (Exception ignored) {
                // Failure is possible if some other part of the task failed
            }
        }
    }

    private ResultCallback.Adapter<Frame> createCallback() {
        return new ResultCallback.Adapter<Frame>() {
            @Override
            void onNext(Frame frame) {
                // delegate to avoid an apparent groovy bytecode error
                writeLog(frame)
            }
        }
    }
    void writeLog(Frame frame) {
        try {
            switch (frame.streamType as String) {
                case 'STDOUT':
                case 'RAW':
                    logger.quiet(new String(frame.payload).replaceFirst(/\s+$/, ''))
                    break
                case 'STDERR':
                    logger.error(new String(frame.payload).replaceFirst(/\s+$/, ''))
                    break
            }
        } catch(Exception e) {
            logger.error('Failed to handle frame', e)
        }
    }

    /**
     * Copy regular file or directory from container to host
     */
    private void copyFile(InputStream tarStream, File hostDestination) {
        def tempDestination
        try {
            tempDestination = untarStream(tarStream)
            /*
                At this juncture we have 3 possibilities:
                    1.) 0 files were found in which case we do nothing
                    2.) 1 regular file was found
                    3.) N regular files (and possibly directories) were found
            */
            def fileCount = 0
            tempDestination.eachFileRecurse(FileType.FILES) { fileCount++ }
            if (fileCount == 0) {
                logger.quiet "Nothing to copy."
            } else if (fileCount == 1) {
                copySingleFile(hostDestination, tempDestination)
            } else {
                copyMultipleFiles(hostDestination, tempDestination)
            }
        } finally {
            if(!tempDestination?.deleteDir()) {
                throw new GradleException("Failed deleting directory at ${tempDestination.path}")
            }
        }
    }
    /**
     * Unpack tar stream into generated directory relative to $buildDir
     */
    private File untarStream(InputStream tarStream) {
        def tempFile
        def outputDirectory
        try {
            // Write tar to temp location since we are exploding it anyway
            tempFile = File.createTempFile(UUID.randomUUID().toString(), ".tar")
            tempFile.withOutputStream { it << tarStream }

            // We are not allowed to rename tempDir's created in OS temp directory (as
            // we do further downstream) which is why we are creating it relative to
            // build directory
            outputDirectory = project.layout.buildDirectory.dir(UUID.randomUUID().toString()).get().asFile
            if(!outputDirectory.mkdirs()) {
                throw new GradleException("Failed creating directory at ${outputDirectory.path}")
            }

            project.copy {
                into outputDirectory
                from project.tarTree(tempFile)
            }
            return outputDirectory

        } finally {
            if(!tempFile.delete()) {
                throw new GradleException("Failed deleting previously existing file at ${tempFile.path}")
            }
        }
    }

    /**
     * Copy regular file inside tempDestination to, or into, hostDestination
     */
    private static void copySingleFile(File hostDestination, File tempDestination) {

        // ensure regular file does not exist as we don't want clobbering
        if (hostDestination.exists() && !hostDestination.isDirectory() && !hostDestination.delete()) {
            throw new GradleException("Failed deleting file at ${hostDestination.path}")
        }

        // create parent files of hostPath should they not exist
        if (!hostDestination.exists() && !hostDestination.parentFile.exists() && !hostDestination.parentFile.mkdirs()) {
            throw new GradleException("Failed creating parent directory for ${hostDestination.path}")
        }

        def parentDirectory = hostDestination.isDirectory() ? hostDestination : hostDestination.parentFile
        def fileName = hostDestination.isDirectory() ? tempDestination.listFiles().last().name : hostDestination.name

        def destination = new File(parentDirectory, fileName)
        if (!tempDestination.listFiles().last().renameTo(destination)) {
            throw new GradleException("Failed renaming file ${tempDestination.path} to ${destination.path}")
        }
    }

    /**
     * Copy files inside tempDestination into hostDestination
     */
    private static void copyMultipleFiles(File hostDestination, File tempDestination) {

        // Flatten single top-level directory to behave more like docker. Basically
        // we are turning this:
        //
        //     /<requested-host-dir>/base-directory/actual-files-start-here
        //
        // into this:
        //
        //     /<requested-host-dir>/actual-files-start-here
        //
        // gradle does not currently offer any mechanism to do this which
        // is why we have to do the following gymnastics
        if (tempDestination.listFiles().size() == 1) {
            def dirToFlatten = tempDestination.listFiles().last()
            def dirToFlattenParent = tempDestination.listFiles().last().parentFile
            def flatDir = new File(dirToFlattenParent, UUID.randomUUID().toString())

            // rename origin to escape potential clobbering
            if(!dirToFlatten.renameTo(flatDir)) {
                throw new GradleException("Failed renaming file ${dirToFlatten.path} to ${flatDir.path}")
            }

            // rename files 1 level higher
            flatDir.listFiles().each {
                def movedFile = new File(dirToFlattenParent, it.name)
                if (!it.renameTo(movedFile)) {
                    throw new GradleException("Failed renaming file ${it.path} to ${movedFile.path}")
                }
            }

            if (!flatDir.deleteDir()) {
                throw new GradleException("Failed deleting directory at ${flatDir.path}")
            }
        }

        // delete regular file should it exist
        if (hostDestination.exists() && !hostDestination.isDirectory())
            if(!hostDestination.delete())
                throw new GradleException("Failed deleting file at ${hostDestination.path}")

        // If directory already exists, rename each file into said directory, otherwise rename entire directory.
        if (hostDestination.exists()) {
            def parentName = tempDestination.name
            tempDestination.listFiles().each {
                def originPath = it.absolutePath
                def index = originPath.lastIndexOf(parentName) + parentName.length()
                def relativePath = originPath.substring(index, originPath.length())
                def destFile = new File("${hostDestination.path}/${relativePath}")
                if (!it.renameTo(destFile)) {
                    throw new GradleException("Failed renaming file ${it.path} to ${destFile.path}")
                }
            }
        } else if (!tempDestination.renameTo(hostDestination)) {
            throw new GradleException("Failed renaming file ${tempDestination.path} to ${hostDestination.path}")
        }
    }

}<|MERGE_RESOLUTION|>--- conflicted
+++ resolved
@@ -111,10 +111,7 @@
                     throw new GradleException("${failedMessage}, check logs for details")
                 }
             }
-<<<<<<< HEAD
-
-=======
->>>>>>> 124b55fa
+
         } finally {
             if (containerId == null) {
                 return;
@@ -133,10 +130,7 @@
             } finally {
                 tarStream?.close()
             }
-<<<<<<< HEAD
-=======
-
->>>>>>> 124b55fa
+
             RemoveContainerCmd removeCommand = dockerClient.removeContainerCmd(containerId)
             removeCommand.withRemoveVolumes(true)
             removeCommand.withForce(true)
