import groovy.transform.CompileStatic
import org.gradle.api.Action
import org.gradle.api.Project
import org.gradle.api.artifacts.Configuration
import org.gradle.api.artifacts.Dependency
import org.gradle.api.internal.artifacts.dependencies.DefaultExternalModuleDependency
import org.gradle.api.plugins.JavaPlatformPlugin
import org.gradle.api.plugins.JavaPlugin
import org.gradle.internal.Actions

/**
 * A centralized utility for adding classpaths to projects.
 *
 * This is the most efficient way to standardize dependencies,
 * as it does not add any unnecessary configurations "just in case we need them"
 * (i.e. what was done in the original gradle refactor).
 *
 * To use:
 * Classpaths.inheritSomething(project)
 */
@CompileStatic
class Classpaths {

    static final String ELEMENTAL_GROUP = 'com.google.elemental2'
    static final String ELEMENTAL_VERSION = '1.0.0-RC1'

    static final String GWT_GROUP = 'com.google.gwt'
    static final String GWT_VERSION = '2.8.2'

    static final String JAVA_PARSER_GROUP = 'com.github.javaparser'
    static final String JAVA_PARSER_NAME = 'javaparser-core'
    static final String JAVA_PARSER_VERSION = '3.23.0'
    // TODO (core#1163): take advantage of symbol-solver-core
//    static final String JAVA_PARSER_NAME = 'javaparser-symbol-solver-core'

    static final String JAVAX_ANNOTATIONS_GROUP = 'javax.validation'
    static final String JAVAX_ANNOTATIONS_NAME = 'validation-api'
    static final String JAVAX_ANNOTATIONS_VERSION = '1.0.0.GA'

    static final String JETTY_GROUP = 'org.eclipse.jetty'
    static final String JETTY_VERSION = '9.4.20.v20190813'

    static final String JGIT_VERSION = '5.8.1.202007141445-r'

    static final String JS_INTEROP_GROUP = 'com.google.jsinterop'
    static final String JS_INTEROP_VERSION = '1.0.2'

    static final String COMMONS_GROUP = 'org.apache.commons'

    static final String ARROW_GROUP = 'org.apache.arrow'
    static final String ARROW_VERSION = '5.0.0'

    static final String SLF4J_GROUP = 'org.slf4j'
    static final String SLF4J_VERSION = '2.0.0-alpha5'

    static final String FLATBUFFER_GROUP = 'com.google.flatbuffers'
    static final String FLATBUFFER_NAME = 'flatbuffers-java'
    static final String FLATBUFFER_VERSION = '1.12.0'

    static final String DAGGER_GROUP = 'com.google.dagger'
    static final String DAGGER_NAME = 'dagger'
    static final String DAGGER_COMPILER = 'dagger-compiler'
    static final String DAGGER_VERSION = '2.31.1'

    static final String AUTOSERVICE_GROUP = 'com.google.auto.service'
    static final String AUTOSERVICE_NAME = 'auto-service-annotations'
    static final String AUTOSERVICE_COMPILER = 'auto-service'
    static final String AUTOSERVICE_VERSION = '1.0.1'

    static final String IMMUTABLES_GROUP = 'org.immutables'
    static final String IMMUTABLES_NAME = 'value'
    static final String IMMUTABLES_VERSION = '2.8.1'

    static final String JUNIT_GROUP = 'org.junit'
    static final String JUNIT_NAME = 'junit-bom'
    static final String JUNIT_VERSION = '5.7.2'

    static final String ASSERTJ_GROUP = 'org.assertj'
    static final String ASSERTJ_NAME = 'assertj-core'
    static final String ASSERTJ_VERSION = '3.19.0'

    static final String LOGBACK_GROUP = 'ch.qos.logback'
    static final String LOGBACK_NAME = 'logback-classic'
    static final String LOGBACK_VERSION = '1.3.0-alpha12'

    static final String GROOVY_GROUP = 'org.codehaus.groovy'
    static final String GROOVY_VERSION = '3.0.9'

    static final String GRPC_GROUP = 'io.grpc'
    static final String GRPC_VERSION = '1.42.1'

    static boolean addDependency(Configuration conf, String group, String name, String version, Action<? super DefaultExternalModuleDependency> configure = Actions.doNothing()) {
        if (!conf.dependencies.find { it.name == name && it.group == group}) {
            DefaultExternalModuleDependency dep = dependency group, name, version
            configure.execute(dep)
            conf.dependencies.add(dep)
            true
        }
        false
    }

    static void addDependency(Configuration conf, Dependency dep) {
        conf.dependencies.add(dep)
    }

    static DefaultExternalModuleDependency dependency(String group, String name, String version) {
        new DefaultExternalModuleDependency(group, name, version)
    }

    static Configuration compile(Project p) {
        p.configurations.findByName('api') ?: p.configurations.getByName('compile')
    }

    static void inheritGwt(Project p, String name = 'gwt-user', String configName = 'compileOnly') {
        Configuration config = p.configurations.getByName(configName)
        if (addDependency(config, GWT_GROUP, name, GWT_VERSION)) {
            // when we add gwt-dev, lets also force asm version, just to be safe.
            name == 'gwt-dev' && config.resolutionStrategy {
                force 'org.ow2.asm:asm:5.0.3'
                force 'org.ow2.asm:asm-util:5.0.3'
                force 'org.ow2.asm:asm-commons:5.0.3'
            }
        }
    }

    static void inheritJavaParser(Project p, String name = JAVA_PARSER_NAME) {
        Configuration compile = compile p
        addDependency compile, JAVA_PARSER_GROUP, name, JAVA_PARSER_VERSION
    }

    static void inheritJavaxAnnotations(Project p) {
        Configuration compile = compile p
        addDependency compile, JAVAX_ANNOTATIONS_GROUP, JAVAX_ANNOTATIONS_NAME, JAVAX_ANNOTATIONS_VERSION
    }

    static void inheritJsInterop(Project p, String name = 'base') {
        Configuration compile = compile p
        addDependency compile, JS_INTEROP_GROUP, name,
                // google is annoying, and have different versions released for the same groupId
                // :base: is the only one that is different, so we'll use it in the ternary.
                name == 'base'? '1.0.0-RC1' : JS_INTEROP_VERSION
    }

    static void inheritElemental(Project p, String name = 'elemental2-core') {
        Configuration compile = compile p
        addDependency compile, ELEMENTAL_GROUP, name, ELEMENTAL_VERSION
    }

    static void inheritCommonsText(Project p) {
        Configuration compile = compile p
        addDependency compile, COMMONS_GROUP, 'commons-text', "1.6", {
            // commons-text depends on commons-lang3; sadly, our version of lang3 is so old,
            // there is no version of commons-text which depends on it.  So, we just exclude it.
            // we only want some small, self-contained classes in commons-text anyway.
            dep -> dep.exclude(['module': 'commons-lang3'])
        }
    }

    static void inheritArrow(Project p, String name, String configName) {
        Configuration config = p.configurations.getByName(configName)
        addDependency(config, ARROW_GROUP, name, ARROW_VERSION)
    }

    static void inheritFlatbuffer(Project p, String configName) {
        Configuration config = p.configurations.getByName(configName)
        addDependency(config, FLATBUFFER_GROUP, FLATBUFFER_NAME, FLATBUFFER_VERSION)
    }

    static void inheritDagger(Project p, boolean test = false) {
        Configuration ic = p.configurations.getByName(test ? 'testImplementation' : 'implementation')
        addDependency(ic, DAGGER_GROUP, DAGGER_NAME, DAGGER_VERSION)
        Configuration ap = p.configurations.getByName(test ? 'testAnnotationProcessor' : 'annotationProcessor')
        addDependency(ap, DAGGER_GROUP, DAGGER_COMPILER, DAGGER_VERSION)
    }

<<<<<<< HEAD
=======
    /**
     * Auto service is an annotation processor that will generate META-INF/services/ files.
     *
     * @see <a href="https://github.com/google/auto/tree/master/service">google/auto/tree/master/service</a>
     */
>>>>>>> b740bb33
    static void inheritAutoService(Project p, boolean test = false) {
        Configuration ic = p.configurations.getByName(test ? 'testCompileOnly' : 'compileOnly')
        addDependency(ic, AUTOSERVICE_GROUP, AUTOSERVICE_NAME, AUTOSERVICE_VERSION)
        Configuration ap = p.configurations.getByName(test ? 'testAnnotationProcessor' : 'annotationProcessor')
        addDependency(ap, AUTOSERVICE_GROUP, AUTOSERVICE_COMPILER, AUTOSERVICE_VERSION)
    }

    static void inheritImmutables(Project p) {
        Configuration ap = p.configurations.getByName('annotationProcessor')
        addDependency(ap, IMMUTABLES_GROUP, IMMUTABLES_NAME, IMMUTABLES_VERSION)
        p.getDependencies().add('compileOnly', p.project(':util-immutables'))
    }

    static void inheritJUnitPlatform(Project p, String configName = JavaPlugin.TEST_IMPLEMENTATION_CONFIGURATION_NAME) {
        Configuration config = p.configurations.getByName(configName)
        addDependency(config, p.getDependencies().platform(JUNIT_GROUP + ":" + JUNIT_NAME + ":" + JUNIT_VERSION))
    }

    static void inheritAssertJ(Project p, String configName = JavaPlugin.TEST_IMPLEMENTATION_CONFIGURATION_NAME) {
        Configuration config = p.configurations.getByName(configName)
        addDependency(config, ASSERTJ_GROUP, ASSERTJ_NAME, ASSERTJ_VERSION)
    }

    static void inheritLogbackClassic(Project p, String configName = JavaPlugin.RUNTIME_ONLY_CONFIGURATION_NAME) {
        Configuration config = p.configurations.getByName(configName)
        addDependency(config, LOGBACK_GROUP, LOGBACK_NAME, LOGBACK_VERSION)
    }

    static void inheritSlf4j(Project p, String name, String configName) {
        Configuration config = p.configurations.getByName(configName)
        addDependency(config, SLF4J_GROUP, name, SLF4J_VERSION)
    }

    static void inheritGroovy(Project p, String name, String configName) {
        Configuration config = p.configurations.getByName(configName)
        addDependency(config, GROOVY_GROUP, name, GROOVY_VERSION)
    }

    static void inheritGrpcPlatform(Project p, String configName = JavaPlugin.IMPLEMENTATION_CONFIGURATION_NAME) {
        Configuration config = p.configurations.getByName(configName)
        addDependency(config, p.getDependencies().platform(GRPC_GROUP + ":" + 'grpc-bom' + ":" + GRPC_VERSION))
    }
}<|MERGE_RESOLUTION|>--- conflicted
+++ resolved
@@ -173,14 +173,11 @@
         addDependency(ap, DAGGER_GROUP, DAGGER_COMPILER, DAGGER_VERSION)
     }
 
-<<<<<<< HEAD
-=======
     /**
      * Auto service is an annotation processor that will generate META-INF/services/ files.
      *
      * @see <a href="https://github.com/google/auto/tree/master/service">google/auto/tree/master/service</a>
      */
->>>>>>> b740bb33
     static void inheritAutoService(Project p, boolean test = false) {
         Configuration ic = p.configurations.getByName(test ? 'testCompileOnly' : 'compileOnly')
         addDependency(ic, AUTOSERVICE_GROUP, AUTOSERVICE_NAME, AUTOSERVICE_VERSION)
