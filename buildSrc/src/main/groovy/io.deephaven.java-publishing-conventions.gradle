import io.deephaven.project.util.PublishingTools

plugins {
  id 'java'
  id 'signing'
  id 'maven-publish'
  id 'io.deephaven.javadoc-conventions'
}

java {
  withJavadocJar()
  withSourcesJar()
}

// Any published source jar should contain apt-generated sources
<<<<<<< HEAD
sourceSets.configureEach { sourceSet ->
  if (tasks.names.contains(sourceSet.getSourcesJarTaskName())) {
    def compile = tasks.named(sourceSet.getCompileTaskName('java'))
    tasks.named(sourceSet.getSourcesJarTaskName(), Jar) {
      dependsOn(compile)
      from compile.map { it.options.generatedSourceOutputDirectory }
=======
// See https://github.com/gradle/gradle/issues/33287
sourceSets.configureEach { sourceSet ->
  if (tasks.names.contains(sourceSet.getSourcesJarTaskName())) {
    tasks.named(sourceSet.getSourcesJarTaskName(), Jar) {
      from sourceSet.output.generatedSourcesDirs
>>>>>>> 7dee09e1
    }
  }
}

tasks.withType(Javadoc) {
  // https://github.com/gradle/gradle/issues/19869
  options.addStringOption('sourcepath', sourceSets.main.allJava.getSourceDirectories().getAsPath())
}

PublishingTools.setupPublications(project) {
  from components.java
}

PublishingTools.setupRepositories(project)
PublishingTools.setupMavenPublication(project, publishing.publications.mavenJava)
PublishingTools.setupSigning(project, publishing.publications.mavenJava)<|MERGE_RESOLUTION|>--- conflicted
+++ resolved
@@ -13,20 +13,11 @@
 }
 
 // Any published source jar should contain apt-generated sources
-<<<<<<< HEAD
-sourceSets.configureEach { sourceSet ->
-  if (tasks.names.contains(sourceSet.getSourcesJarTaskName())) {
-    def compile = tasks.named(sourceSet.getCompileTaskName('java'))
-    tasks.named(sourceSet.getSourcesJarTaskName(), Jar) {
-      dependsOn(compile)
-      from compile.map { it.options.generatedSourceOutputDirectory }
-=======
 // See https://github.com/gradle/gradle/issues/33287
 sourceSets.configureEach { sourceSet ->
   if (tasks.names.contains(sourceSet.getSourcesJarTaskName())) {
     tasks.named(sourceSet.getSourcesJarTaskName(), Jar) {
       from sourceSet.output.generatedSourcesDirs
->>>>>>> 7dee09e1
     }
   }
 }
