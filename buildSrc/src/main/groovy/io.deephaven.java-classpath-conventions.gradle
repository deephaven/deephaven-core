plugins {
    id 'base'
    id 'java'
}

// TODO(deephaven-core#1162): Adopt java-platform to manage versions
ext {
    depAnnotations = 'com.intellij:annotations:5.1'
    depCommonsCompress = 'org.apache.commons:commons-compress:1.22'
    depCommonsLang3 = 'org.apache.commons:commons-lang3:3.12.0'
    depCommonsIo = 'commons-io:commons-io:2.11.0'
    depJdom2 = 'org.jdom:jdom2:2.0.6.1'
    depTrove3 = 'net.sf.trove4j:trove4j:3.0.3'
}

configurations {

    commonsIo
    jdom
    math3
    jama.extendsFrom math3
    dxCompile
    dxRuntime.extendsFrom dxCompile
    mockrunner
    junit

    fishBase
    fishIo.extendsFrom fishBase
    fishDataStructure.extendsFrom fishIo
    fishConfig.extendsFrom fishDataStructure
    fishDataGenerator.extendsFrom jdom
    fishNet.extendsFrom fishIo
    fishNumerics.extendsFrom fishBase
    fishUtil.extendsFrom fishConfig
    fishStats.extendsFrom fishUtil
    fishBaseTest.extendsFrom junit
    fishIoTest.extendsFrom fishBaseTest

    dhNumerics.extendsFrom fishNumerics, jama
    dhUtil.extendsFrom commonsIo, commonsLang3, commonsText, fishUtil, fishStats, jdom
    dhPlot.extendsFrom dhUtil
    dhBenchmarkSupport.extendsFrom fishData
    dhIntegrations.extendsFrom math3
}

dependencies {

    // First, one-off configurations for stuff we need "here and there"
    jdom 'org.jdom:jdom2:2.0.6.1'
<<<<<<< HEAD
    httpClient 'org.apache.httpcomponents:httpclient:4.5.6'
    commonsLang3 'org.apache.commons:commons-lang3:3.12.0'
=======
    commonsLang3 'org.apache.commons:commons-lang3:3.9'
>>>>>>> 0971ab08
    commonsText 'org.apache.commons:commons-text:1.10.0'
    commonsIo 'commons-io:commons-io:2.11.0'
    math3 'org.apache.commons:commons-math3:3.6.1'
    jama 'gov.nist.math.jama:gov.nist.math.jama:1.1.1'
    mockrunner 'com.mockrunner:mockrunner-jdbc:1.0.4'

    Classpaths.inheritJUnitClassic(project, 'junit')
    Classpaths.inheritJMock(project, 'junit')

    // Now, all the various fish libs we depend on, with inherited dependencies matching
    // the actual dependencies used in fishlib... if we were strongly coupled, we could skip
    // having to maintain this...
    fishBase project(':Base'),
            'net.sf.trove4j:trove4j:3.0.3',
            'com.intellij:annotations:5.1',
            depCommonsCompress

    fishIo project(':IO')

    fishDataStructure project(':DataStructures')

    fishConfig project(':Configuration')

    fishUtil project(':FishUtil')

    fishStats project(':Net'),
            project(':Stats')

    fishBaseTest project(path: ':Base', configuration: 'tests')

    fishIoTest project(path: ':IO', configuration: 'tests')

    // https://mvnrepository.com/artifact/com.univocity/univocity-parsers
    dhBenchmarkSupport 'com.univocity:univocity-parsers:2.6.0'

    Classpaths.inheritJacksonPlatform(project, 'dhBenchmarkSupport')
    dhBenchmarkSupport 'com.fasterxml.jackson.core:jackson-core'
}<|MERGE_RESOLUTION|>--- conflicted
+++ resolved
@@ -47,12 +47,7 @@
 
     // First, one-off configurations for stuff we need "here and there"
     jdom 'org.jdom:jdom2:2.0.6.1'
-<<<<<<< HEAD
-    httpClient 'org.apache.httpcomponents:httpclient:4.5.6'
     commonsLang3 'org.apache.commons:commons-lang3:3.12.0'
-=======
-    commonsLang3 'org.apache.commons:commons-lang3:3.9'
->>>>>>> 0971ab08
     commonsText 'org.apache.commons:commons-text:1.10.0'
     commonsIo 'commons-io:commons-io:2.11.0'
     math3 'org.apache.commons:commons-math3:3.6.1'
