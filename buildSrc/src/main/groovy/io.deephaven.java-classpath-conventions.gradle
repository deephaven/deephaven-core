--- conflicted
+++ resolved
@@ -6,13 +6,8 @@
 // TODO(deephaven-core#1162): Adopt java-platform to manage versions
 ext {
     depAnnotations = 'com.intellij:annotations:5.1'
-<<<<<<< HEAD
-    depCommonsCompress = 'org.apache.commons:commons-compress:1.21'
+    depCommonsCompress = 'org.apache.commons:commons-compress:1.22'
     depCommonsLang3 = 'org.apache.commons:commons-lang3:3.12.0'
-=======
-    depCommonsCompress = 'org.apache.commons:commons-compress:1.22'
-    depCommonsLang3 = 'org.apache.commons:commons-lang3:3.9'
->>>>>>> 431c3d8d
     depCommonsIo = 'commons-io:commons-io:2.11.0'
     depJdom2 = 'org.jdom:jdom2:2.0.6.1'
     depTrove3 = 'net.sf.trove4j:trove4j:3.0.3'
