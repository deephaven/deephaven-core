--- conflicted
+++ resolved
@@ -164,92 +164,6 @@
     }
 
     @Override
-<<<<<<< HEAD
-    public final TOPS_1 aggAllBy(AggSpec spec, Collection<String> groupByColumns) {
-        return adapt(delegate.aggAllBy(spec, groupByColumns));
-    }
-
-    @Override
-    public final TOPS_1 aggBy(Aggregation aggregation) {
-        return adapt(delegate.aggBy(aggregation));
-    }
-
-    @Override
-    public final TOPS_1 aggBy(Collection<? extends Aggregation> aggregations) {
-        return adapt(delegate.aggBy(aggregations));
-    }
-
-    @Override
-    public TOPS_1 aggBy(Collection<? extends Aggregation> aggregations, boolean preserveEmpty) {
-        return adapt(delegate.aggBy(aggregations, preserveEmpty));
-    }
-
-    @Override
-    public final TOPS_1 aggBy(Aggregation aggregation, String... groupByColumns) {
-        return adapt(delegate.aggBy(aggregation, groupByColumns));
-    }
-
-    @Override
-    public final TOPS_1 aggBy(Aggregation aggregation, Collection<? extends ColumnName> groupByColumns) {
-        return adapt(delegate.aggBy(aggregation, groupByColumns));
-    }
-
-    @Override
-    public final TOPS_1 aggBy(Collection<? extends Aggregation> aggregations, String... groupByColumns) {
-        return adapt(delegate.aggBy(aggregations, groupByColumns));
-    }
-
-    @Override
-    public final TOPS_1 aggBy(Collection<? extends Aggregation> aggregations,
-            Collection<? extends ColumnName> groupByColumns) {
-        return adapt(delegate.aggBy(aggregations, groupByColumns));
-    }
-
-
-    @Override
-    public final TOPS_1 updateBy(UpdateByOperation operation) {
-        return adapt(delegate.updateBy(operation));
-    }
-
-    @Override
-    public final TOPS_1 updateBy(UpdateByControl control, UpdateByOperation operation) {
-        return adapt(delegate.updateBy(control, operation));
-    }
-
-    @Override
-    public final TOPS_1 updateBy(UpdateByOperation operation, String... byColumns) {
-        return adapt(delegate.updateBy(operation, byColumns));
-    }
-
-    @Override
-    public final TOPS_1 updateBy(UpdateByControl control, UpdateByOperation operation, String... byColumns) {
-        return adapt(delegate.updateBy(control, operation, byColumns));
-    }
-
-    @Override
-    public final TOPS_1 updateBy(Collection<? extends UpdateByOperation> operations) {
-        return adapt(delegate.updateBy(operations));
-    }
-
-    @Override
-    public final TOPS_1 updateBy(Collection<? extends UpdateByOperation> operations, String... byColumns) {
-        return adapt(delegate.updateBy(operations, byColumns));
-    }
-
-    @Override
-    public final TOPS_1 updateBy(Collection<? extends UpdateByOperation> operations,
-            Collection<? extends ColumnName> byColumns) {
-        return adapt(delegate.updateBy(operations, byColumns));
-    }
-
-    @Override
-    public final TOPS_1 updateBy(UpdateByControl control, Collection<? extends UpdateByOperation> operations) {
-        return adapt(delegate.updateBy(control, operations));
-    }
-
-    @Override
-=======
->>>>>>> 2bb46431
     public final TOPS_1 updateBy(UpdateByControl control, Collection<? extends UpdateByOperation> operations,
             Collection<? extends ColumnName> byColumns) {
         return adapt(delegate.updateBy(control, operations, byColumns));
