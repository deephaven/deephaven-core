--- conflicted
+++ resolved
@@ -26,13 +26,8 @@
     // -------------------------------------------------------------------------------------------
 
     /**
-<<<<<<< HEAD
      * Snapshot {@code baseTable}, triggered by {@code this} table, and return a new table as a
-     * result.
-=======
-     * Snapshot {@code rightTable}, triggered by {@code this} table, and return a new table as a
      * result. The returned table will include an initial snapshot.
->>>>>>> 73a10d49
      *
      * <p>
      * Delegates to {@link #snapshot(Object, boolean, Collection)}.
