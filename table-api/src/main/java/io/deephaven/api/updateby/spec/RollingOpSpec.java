package io.deephaven.api.updateby.spec;

import org.immutables.value.Value;

/**
 * An {@link UpdateBySpec} base class for performing a windowed rolling operation
 */

public abstract class RollingOpSpec extends UpdateBySpecBase {
    // We would like to use jdk.internal.util.ArraysSupport.MAX_ARRAY_LENGTH, but it is not exported
    final static int MAX_ARRAY_SIZE = Integer.MAX_VALUE - 8;

    // Provide a default reverse-looking timescale
    @Value.Default
    public WindowScale revWindowScale() {
        return WindowScale.ofTicks(0);
    }

<<<<<<< HEAD
    // {rovide a default forward-looking timescale
=======
    // Provide a default forward-looking timescale
>>>>>>> f6bf25dd
    @Value.Default
    public WindowScale fwdWindowScale() {
        return WindowScale.ofTicks(0);
    }

    @Value.Check
    final void checkWindowSizes() {
        // assert some rational constraints on window sizes (leq MAX_SIZE and geq 0)
        final long size = revWindowScale().timescaleUnits() + fwdWindowScale().timescaleUnits();
        if (size < 0) {
            throw new IllegalArgumentException("UpdateBy rolling window size must be non-negative");
        } else if (!revWindowScale().isTimeBased() && size > MAX_ARRAY_SIZE) {
            throw new IllegalArgumentException(
                    "UpdateBy rolling window size may not exceed MAX_ARRAY_SIZE (" + MAX_ARRAY_SIZE + ")");
        }
    }
}<|MERGE_RESOLUTION|>--- conflicted
+++ resolved
@@ -16,11 +16,7 @@
         return WindowScale.ofTicks(0);
     }
 
-<<<<<<< HEAD
-    // {rovide a default forward-looking timescale
-=======
     // Provide a default forward-looking timescale
->>>>>>> f6bf25dd
     @Value.Default
     public WindowScale fwdWindowScale() {
         return WindowScale.ofTicks(0);
