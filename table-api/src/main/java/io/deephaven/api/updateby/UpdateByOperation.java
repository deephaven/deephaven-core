--- conflicted
+++ resolved
@@ -346,7 +346,6 @@
     }
 
     /**
-<<<<<<< HEAD
      * Create an {@link EmMinMaxSpec exponential moving minimum} for the supplied column name pairs, using ticks as the
      * decay unit. Uses the default OperationControl settings.
      * <p>
@@ -606,7 +605,9 @@
     static UpdateByOperation EmMax(OperationControl control, String timestampColumn, Duration durationDecay,
             String... pairs) {
         return EmMinMaxSpec.ofTime(control, true, timestampColumn, durationDecay).clause(pairs);
-=======
+    }
+
+    /**
      * Create a {@link DeltaSpec delta} for the supplied column name pairs.
      *
      * @param pairs The input/output column name pairs
@@ -624,7 +625,6 @@
      */
     static UpdateByOperation Delta(DeltaControl control, String... pairs) {
         return DeltaSpec.of().clause(pairs);
->>>>>>> 4cbbc706
     }
 
     /**
