--- conflicted
+++ resolved
@@ -1345,35 +1345,16 @@
     }
 
     /**
-<<<<<<< HEAD
-     * Create a {@link RollingWAvgSpec rolling weighted average} for the supplied column name pairs, using ticks as the
-     * windowing unit. Ticks are row counts and you may specify the previous window in number of rows to include. The
-     * current row is considered to belong to the reverse window, so calling this with {@code revTicks = 1} will simply
-     * return the current row. Specifying {@code revTicks = 10} will include the previous 9 rows to this one and this
-     * row for a total of 10 rows.
-=======
      * Create a {@link RollingCountSpec rolling count} for the supplied column name pairs, using ticks as the windowing
      * unit. Ticks are row counts and you may specify the previous window in number of rows to include. The current row
      * is considered to belong to the reverse window, so calling this with {@code revTicks = 1} will simply return the
      * current row. Specifying {@code revTicks = 10} will include the previous 9 rows to this one and this row for a
      * total of 10 rows.
->>>>>>> ef06f36c
      *
      * @param revTicks the look-behind window size (in rows/ticks)
      * @param pairs The input/output column name pairs
      * @return The aggregation
      */
-<<<<<<< HEAD
-    static UpdateByOperation RollingWAvg(long revTicks, String weightCol, String... pairs) {
-        return RollingWAvgSpec.ofTicks(revTicks, weightCol).clause(pairs);
-    }
-
-    /**
-     * Create a {@link RollingWAvgSpec rolling weighted average} for the supplied column name pairs, using ticks as the
-     * windowing unit. Ticks are row counts and you may specify the reverse and forward window in number of rows to
-     * include. The current row is considered to belong to the reverse window but not the forward window. Also, negative
-     * values are allowed and can be used to generate completely forward or completely reverse windows.
-=======
     static UpdateByOperation RollingCount(long revTicks, String... pairs) {
         return RollingCountSpec.ofTicks(revTicks).clause(pairs);
     }
@@ -1383,7 +1364,6 @@
      * unit. Ticks are row counts and you may specify the reverse and forward window in number of rows to include. The
      * current row is considered to belong to the reverse window but not the forward window. Also, negative values are
      * allowed and can be used to generate completely forward or completely reverse windows.
->>>>>>> ef06f36c
      * <p>
      * Here are some examples of window values:
      * <ul>
@@ -1405,17 +1385,6 @@
      * @param pairs The input/output column name pairs
      * @return The aggregation
      */
-<<<<<<< HEAD
-    static UpdateByOperation RollingWAvg(long revTicks, long fwdTicks, String weightCol, String... pairs) {
-        return RollingWAvgSpec.ofTicks(revTicks, fwdTicks, weightCol).clause(pairs);
-    }
-
-    /**
-     * Create a {@link RollingWAvgSpec rolling weighted average} for the supplied column name pairs, using time as the
-     * windowing unit. This function accepts {@link Duration duration} as the reverse window parameter. A row containing
-     * a {@code null} in the timestamp column belongs to no window and will not have a value computed or be considered
-     * in the windows of other rows.
-=======
     static UpdateByOperation RollingCount(long revTicks, long fwdTicks, String... pairs) {
         return RollingCountSpec.ofTicks(revTicks, fwdTicks).clause(pairs);
     }
@@ -1425,7 +1394,6 @@
      * unit. This function accepts {@link Duration duration} as the reverse window parameter. A row containing a
      * {@code null} in the timestamp column belongs to no window and will not have a value computed or be considered in
      * the windows of other rows.
->>>>>>> ef06f36c
      * <p>
      * Here are some examples of window values:
      * <ul>
@@ -1438,18 +1406,6 @@
      * @param pairs The input/output column name pairs
      * @return The aggregation
      */
-<<<<<<< HEAD
-    static UpdateByOperation RollingWAvg(String timestampCol, Duration revDuration, String weightCol, String... pairs) {
-        return RollingWAvgSpec.ofTime(timestampCol, revDuration, weightCol).clause(pairs);
-    }
-
-    /**
-     * Create a {@link RollingWAvgSpec rolling weighted average} for the supplied column name pairs, using time as the
-     * windowing unit. This function accepts {@link Duration durations} as the reverse and forward window parameters.
-     * Negative values are allowed and can be used to generate completely forward or completely reverse windows. A row
-     * containing a {@code null} in the timestamp column belongs to no window and will not have a value computed or be
-     * considered in the windows of other rows.
-=======
     static UpdateByOperation RollingCount(String timestampCol, Duration revDuration, String... pairs) {
         return RollingCountSpec.ofTime(timestampCol, revDuration).clause(pairs);
     }
@@ -1460,7 +1416,6 @@
      * values are allowed and can be used to generate completely forward or completely reverse windows. A row containing
      * a {@code null} in the timestamp column belongs to no window and will not have a value computed or be considered
      * in the windows of other rows.
->>>>>>> ef06f36c
      * <p>
      * Here are some examples of window values:
      * <ul>
@@ -1483,7 +1438,137 @@
      * @param pairs The input/output column name pairs
      * @return The aggregation
      */
-<<<<<<< HEAD
+    static UpdateByOperation RollingCount(String timestampCol, Duration revDuration, Duration fwdDuration,
+            String... pairs) {
+        return RollingCountSpec.ofTime(timestampCol, revDuration, fwdDuration).clause(pairs);
+    }
+
+    /**
+     * Create a {@link RollingCountSpec rolling count} for the supplied column name pairs, using time as the windowing
+     * unit. This function accepts {@code nanoseconds} as the reverse window parameters. A row containing a {@code null}
+     * in the timestamp column belongs to no window and will not have a value computed or be considered in the windows
+     * of other rows.
+     *
+     * @param timestampCol the name of the timestamp column
+     * @param revTime the look-behind window size (in nanoseconds)
+     * @param pairs The input/output column name pairs
+     * @return The aggregation
+     */
+    static UpdateByOperation RollingCount(String timestampCol, long revTime, String... pairs) {
+        return RollingCountSpec.ofTime(timestampCol, revTime).clause(pairs);
+    }
+
+    /**
+     * Create a {@link RollingCountSpec rolling count} for the supplied column name pairs, using time as the windowing
+     * unit. This function accepts {@code nanoseconds} as the reverse and forward window parameters. Negative values are
+     * allowed and can be used to generate completely forward or completely reverse windows. A row containing a
+     * {@code null} in the timestamp column belongs to no window and will not have a value computed or be considered in
+     * the windows of other rows.
+     *
+     * @param timestampCol the name of the timestamp column
+     * @param revTime the look-behind window size (in nanoseconds)
+     * @param fwdTime the look-ahead window size (in nanoseconds)
+     * @param pairs The input/output column name pairs
+     * @return The aggregation
+     */
+    static UpdateByOperation RollingCount(String timestampCol, long revTime, long fwdTime, String... pairs) {
+        return RollingCountSpec.ofTime(timestampCol, revTime, fwdTime).clause(pairs);
+    }
+
+    /**
+     * Create a {@link RollingWAvgSpec rolling weighted average} for the supplied column name pairs, using ticks as the
+     * windowing unit. Ticks are row counts and you may specify the previous window in number of rows to include. The
+     * current row is considered to belong to the reverse window, so calling this with {@code revTicks = 1} will simply
+     * return the current row. Specifying {@code revTicks = 10} will include the previous 9 rows to this one and this
+     * row for a total of 10 rows.
+     *
+     * @param revTicks the look-behind window size (in rows/ticks)
+     * @param pairs The input/output column name pairs
+     * @return The aggregation
+     */
+    static UpdateByOperation RollingWAvg(long revTicks, String weightCol, String... pairs) {
+        return RollingWAvgSpec.ofTicks(revTicks, weightCol).clause(pairs);
+    }
+
+    /**
+     * Create a {@link RollingWAvgSpec rolling weighted average} for the supplied column name pairs, using ticks as the
+     * windowing unit. Ticks are row counts and you may specify the reverse and forward window in number of rows to
+     * include. The current row is considered to belong to the reverse window but not the forward window. Also, negative
+     * values are allowed and can be used to generate completely forward or completely reverse windows.
+     * <p>
+     * Here are some examples of window values:
+     * <ul>
+     * <li>{@code revTicks = 1, fwdTicks = 0} - contains only the current row</li>
+     * <li>{@code revTicks = 10, fwdTicks = 0} - contains 9 previous rows and the current row</li>
+     * <li>{@code revTicks = 0, fwdTicks = 10} - contains the following 10 rows, excludes the current row</li>
+     * <li>{@code revTicks = 10, fwdTicks = 10} - contains the previous 9 rows, the current row and the 10 rows
+     * following</li>
+     * <li>{@code revTicks = 10, fwdTicks = -5} - contains 5 rows, beginning at 9 rows before, ending at 5 rows before
+     * the current row (inclusive)</li>
+     * <li>{@code revTicks = 11, fwdTicks = -1} - contains 10 rows, beginning at 10 rows before, ending at 1 row before
+     * the current row (inclusive)</li>
+     * <li>{@code revTicks = -5, fwdTicks = 10} - contains 5 rows, beginning 5 rows following, ending at 10 rows
+     * following the current row (inclusive)</li>
+     * </ul>
+     *
+     * @param revTicks the look-behind window size (in rows/ticks)
+     * @param fwdTicks the look-ahead window size (in rows/ticks)
+     * @param pairs The input/output column name pairs
+     * @return The aggregation
+     */
+    static UpdateByOperation RollingWAvg(long revTicks, long fwdTicks, String weightCol, String... pairs) {
+        return RollingWAvgSpec.ofTicks(revTicks, fwdTicks, weightCol).clause(pairs);
+    }
+
+    /**
+     * Create a {@link RollingWAvgSpec rolling weighted average} for the supplied column name pairs, using time as the
+     * windowing unit. This function accepts {@link Duration duration} as the reverse window parameter. A row containing
+     * a {@code null} in the timestamp column belongs to no window and will not have a value computed or be considered
+     * in the windows of other rows.
+     * <p>
+     * Here are some examples of window values:
+     * <ul>
+     * <li>{@code revDuration = 0m} - contains rows that exactly match the current row timestamp</li>
+     * <li>{@code revDuration = 10m} - contains rows from 10m earlier through the current row timestamp (inclusive)</li>
+     * </ul>
+     *
+     * @param timestampCol the name of the timestamp column
+     * @param revDuration the look-behind window size (in Duration)
+     * @param pairs The input/output column name pairs
+     * @return The aggregation
+     */
+    static UpdateByOperation RollingWAvg(String timestampCol, Duration revDuration, String weightCol, String... pairs) {
+        return RollingWAvgSpec.ofTime(timestampCol, revDuration, weightCol).clause(pairs);
+    }
+
+    /**
+     * Create a {@link RollingWAvgSpec rolling weighted average} for the supplied column name pairs, using time as the
+     * windowing unit. This function accepts {@link Duration durations} as the reverse and forward window parameters.
+     * Negative values are allowed and can be used to generate completely forward or completely reverse windows. A row
+     * containing a {@code null} in the timestamp column belongs to no window and will not have a value computed or be
+     * considered in the windows of other rows.
+     * <p>
+     * Here are some examples of window values:
+     * <ul>
+     * <li>{@code revDuration = 0m, fwdDuration = 0m} - contains rows that exactly match the current row timestamp</li>
+     * <li>{@code revDuration = 10m, fwdDuration = 0m} - contains rows from 10m earlier through the current row
+     * timestamp (inclusive)</li>
+     * <li>{@code revDuration = 0m, fwdDuration = 10m} - contains rows from the current row through 10m following the
+     * current row timestamp (inclusive)</li>
+     * <li>{@code revDuration = 10m, fwdDuration = 10m} - contains rows from 10m earlier through 10m following the
+     * current row timestamp (inclusive)</li>
+     * <li>{@code revDuration = 10m, fwdDuration = -5m} - contains rows from 10m earlier through 5m before the current
+     * row timestamp (inclusive), this is a purely backwards looking window</li>
+     * <li>{@code revDuration = -5m, fwdDuration = 10m} - contains rows from 5m following through 10m following the
+     * current row timestamp (inclusive), this is a purely forwards looking window</li>
+     * </ul>
+     *
+     * @param timestampCol the name of the timestamp column
+     * @param revDuration the look-behind window size (in Duration)
+     * @param fwdDuration the look-ahead window size (in Duration)
+     * @param pairs The input/output column name pairs
+     * @return The aggregation
+     */
     static UpdateByOperation RollingWAvg(String timestampCol, Duration revDuration, Duration fwdDuration,
             String weightCol, String... pairs) {
         return RollingWAvgSpec.ofTime(timestampCol, revDuration, fwdDuration, weightCol).clause(pairs);
@@ -1494,25 +1579,12 @@
      * windowing unit. This function accepts {@code nanoseconds} as the reverse window parameters. A row containing a
      * {@code null} in the timestamp column belongs to no window and will not have a value computed or be considered in
      * the windows of other rows.
-=======
-    static UpdateByOperation RollingCount(String timestampCol, Duration revDuration, Duration fwdDuration,
-            String... pairs) {
-        return RollingCountSpec.ofTime(timestampCol, revDuration, fwdDuration).clause(pairs);
-    }
-
-    /**
-     * Create a {@link RollingCountSpec rolling count} for the supplied column name pairs, using time as the windowing
-     * unit. This function accepts {@code nanoseconds} as the reverse window parameters. A row containing a {@code null}
-     * in the timestamp column belongs to no window and will not have a value computed or be considered in the windows
-     * of other rows.
->>>>>>> ef06f36c
      *
      * @param timestampCol the name of the timestamp column
      * @param revTime the look-behind window size (in nanoseconds)
      * @param pairs The input/output column name pairs
      * @return The aggregation
      */
-<<<<<<< HEAD
     static UpdateByOperation RollingWAvg(String timestampCol, long revTime, String weightCol, String... pairs) {
         return RollingWAvgSpec.ofTime(timestampCol, revTime, weightCol).clause(pairs);
     }
@@ -1523,18 +1595,6 @@
      * values are allowed and can be used to generate completely forward or completely reverse windows. A row containing
      * a {@code null} in the timestamp column belongs to no window and will not have a value computed or be considered
      * in the windows of other rows.
-=======
-    static UpdateByOperation RollingCount(String timestampCol, long revTime, String... pairs) {
-        return RollingCountSpec.ofTime(timestampCol, revTime).clause(pairs);
-    }
-
-    /**
-     * Create a {@link RollingCountSpec rolling count} for the supplied column name pairs, using time as the windowing
-     * unit. This function accepts {@code nanoseconds} as the reverse and forward window parameters. Negative values are
-     * allowed and can be used to generate completely forward or completely reverse windows. A row containing a
-     * {@code null} in the timestamp column belongs to no window and will not have a value computed or be considered in
-     * the windows of other rows.
->>>>>>> ef06f36c
      *
      * @param timestampCol the name of the timestamp column
      * @param revTime the look-behind window size (in nanoseconds)
@@ -1542,14 +1602,9 @@
      * @param pairs The input/output column name pairs
      * @return The aggregation
      */
-<<<<<<< HEAD
     static UpdateByOperation RollingWAvg(String timestampCol, long revTime, long fwdTime, String weightCol,
             String... pairs) {
         return RollingWAvgSpec.ofTime(timestampCol, revTime, fwdTime, weightCol).clause(pairs);
-=======
-    static UpdateByOperation RollingCount(String timestampCol, long revTime, long fwdTime, String... pairs) {
-        return RollingCountSpec.ofTime(timestampCol, revTime, fwdTime).clause(pairs);
->>>>>>> ef06f36c
     }
 
     <T> T walk(Visitor<T> visitor);
