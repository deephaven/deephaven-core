package io.deephaven.api.updateby;

import io.deephaven.api.agg.Pair;
import io.deephaven.api.updateby.spec.*;

import java.time.Duration;

/**
 * Defines an operation that can be applied to a table with Table#updateBy()}
 */
public interface UpdateByOperation {
    /**
     * Conjoin an {@link UpdateBySpec} with columns for it to be applied to so the engine can construct the proper
     * operators.
     * 
     * @param spec the {@link UpdateBySpec} that defines the operation to perform
     * @param columns the columns to apply the operation to.
     * @return a {@link ColumnUpdateOperation} that will be used to construct operations for each column
     */
    static ColumnUpdateOperation of(final UpdateBySpec spec, final String... columns) {
        return spec.clause(columns);
    }

    /**
     * Conjoin an {@link UpdateBySpec} with columns for it to be applied to so the engine can construct the proper
     * operators.
     *
     * @param spec the {@link UpdateBySpec} that defines the operation to perform
     * @param columns the columns to apply the operation to.
     * @return a {@link ColumnUpdateOperation} that will be used to construct operations for each column
     */
    static ColumnUpdateOperation of(final UpdateBySpec spec, final Pair... columns) {
        return spec.clause(columns);
    }

    /**
     * Create a {@link CumSumSpec cumulative sum} for the supplied column name pairs.
     *
     * @param pairs The input/output column name pairs
     * @return The aggregation
     */
    static UpdateByOperation CumSum(String... pairs) {
        return CumSumSpec.of().clause(pairs);
    }

    /**
     * Create a {@link CumProdSpec cumulative product} for the supplied column name pairs.
     *
     * @param pairs The input/output column name pairs
     * @return The aggregation
     */
    static UpdateByOperation CumProd(String... pairs) {
        return CumProdSpec.of().clause(pairs);
    }

    /**
     * Create a {@link CumMinMaxSpec cumulative minimum} for the supplied column name pairs.
     *
     * @param pairs The input/output column name pairs
     * @return The aggregation
     */
    static UpdateByOperation CumMin(String... pairs) {
        return CumMinMaxSpec.of(false).clause(pairs);
    }

    /**
     * Create a {@link CumMinMaxSpec cumulative maximum} for the supplied column name pairs.
     *
     * @param pairs The input/output column name pairs
     * @return The aggregation
     */
    static UpdateByOperation CumMax(String... pairs) {
        return CumMinMaxSpec.of(true).clause(pairs);
    }

    /**
     * Create a {@link FillBySpec forward fill} for the supplied column name pairs.
     *
     * @param pairs The input/output column name pairs
     * @return The aggregation
     */
    static UpdateByOperation Fill(String... pairs) {
        return FillBySpec.of().clause(pairs);
    }

    /**
     * Create an {@link EmaSpec exponential moving average} for the supplied column name pairs, using ticks as the decay
     * unit. Uses the default OperationControl settings.
     * <p>
     * The formula used is
     * </p>
     *
     * <pre>
     *     a = e^(-1 / tickDecay)
     *     ema_next = a * ema_last + (1 - a) * value
     * </pre>
     *
     * @param tickDecay the decay rate in ticks
     * @param pairs The input/output column name pairs
     * @return The aggregation
     */
    static UpdateByOperation Ema(long tickDecay, String... pairs) {
        return EmaSpec.ofTicks(tickDecay).clause(pairs);
    }

    /**
     * Create an {@link EmaSpec exponential moving average} for the supplied column name pairs, using ticks as the decay
     * unit.
     * <p>
     * The formula used is
     * </p>
     *
     * <pre>
     *     a = e^(-1 / tickDecay)
     *     ema_next = a * ema_last + (1 - a) * value
     * </pre>
     *
     * @param control a {@link OperationControl control} object that defines how special cases should behave. See
     *        {@link OperationControl} for further details.
     * @param tickDecay the decay rate in ticks
     * @param pairs The input/output column name pairs
     * @return The aggregation
     */
    static UpdateByOperation Ema(final OperationControl control, long tickDecay, String... pairs) {
        return EmaSpec.ofTicks(control, tickDecay).clause(pairs);
    }

    /**
     * Create an {@link EmaSpec exponential moving average} for the supplied column name pairs, using time as the decay
     * unit. Uses the default OperationControl settings.
     * <p>
     * The formula used is
     * </p>
     *
     * <pre>
     *     a = e^(-dt / timeDecay)
     *     ema_next = a * ema_last + (1 - a) * value
     * </pre>
     *
     * @param timestampColumn the column in the source table to use for timestamps
     * @param timeDecay the decay rate in nanoseconds
     * @param pairs The input/output column name pairs
     * @return The aggregation
     */
    static UpdateByOperation Ema(String timestampColumn, long timeDecay, String... pairs) {
        return EmaSpec.ofTime(timestampColumn, timeDecay).clause(pairs);
    }

    /**
     * Create an {@link EmaSpec exponential moving average} for the supplied column name pairs, using time as the decay
     * unit.
     * <p>
     * The formula used is
     * </p>
     *
     * <pre>
     *     a = e^(-dt / timeDecay)
     *     ema_next = a * ema_last + (1 - a) * value
     * </pre>
     *
     * @param control a {@link OperationControl control} object that defines how special cases should behave. See
     *        {@link OperationControl} for further details.
     * @param timestampColumn the column in the source table to use for timestamps
     * @param timeDecay the decay rate in nanoseconds
     * @param pairs The input/output column name pairs
     * @return The aggregation
     */
    static UpdateByOperation Ema(OperationControl control, String timestampColumn, long timeDecay, String... pairs) {
        return EmaSpec.ofTime(control, timestampColumn, timeDecay).clause(pairs);
    }

    /**
     * Create an {@link EmaSpec exponential moving average} for the supplied column name pairs, using time as the decay
     * unit. Uses the default OperationControl settings.
     * <p>
     * The formula used is
     * </p>
     *
     * <pre>
     *     a = e^(-dt / durationDecay)
     *     ema_next = a * ema_last + (1 - a) * value
     * </pre>
     *
     * @param timestampColumn the column in the source table to use for timestamps
     * @param durationDecay the decay rate as {@link Duration duration}
     * @param pairs The input/output column name pairs
     * @return The aggregation
     */
    static UpdateByOperation Ema(String timestampColumn, Duration durationDecay, String... pairs) {
        return EmaSpec.ofTime(timestampColumn, durationDecay).clause(pairs);
    }

    /**
     * Create an {@link EmaSpec exponential moving average} for the supplied column name pairs, using time as the decay
     * unit.
     * <p>
     * The formula used is
     * </p>
     *
     * <pre>
     *     a = e^(-dt / durationDecay)
     *     ema_next = a * ema_last + (1 - a) * value
     * </pre>
     *
     * @param control a {@link OperationControl control} object that defines how special cases should behave. See
     *        {@link OperationControl} for further details.
     * @param timestampColumn the column in the source table to use for timestamps
     * @param durationDecay the decay rate as {@link Duration duration}
     * @param pairs The input/output column name pairs
     * @return The aggregation
     */
    static UpdateByOperation Ema(OperationControl control, String timestampColumn, Duration durationDecay,
            String... pairs) {
        return EmaSpec.ofTime(control, timestampColumn, durationDecay).clause(pairs);
    }

    /**
     * Create an {@link EmsSpec exponential moving sum} for the supplied column name pairs, using ticks as the decay
     * unit. Uses the default OperationControl settings.
     * <p>
     * The formula used is
     * </p>
     *
     * <pre>
     *     a = e^(-1 / tickDecay)
     *     ems_next = a * ems_last + value
     * </pre>
     *
     * @param tickDecay the decay rate in ticks
     * @param pairs The input/output column name pairs
     * @return The aggregation
     */
    static UpdateByOperation Ems(long tickDecay, String... pairs) {
        return EmsSpec.ofTicks(tickDecay).clause(pairs);
    }

    /**
     * Create an {@link EmsSpec exponential moving sum} for the supplied column name pairs, using ticks as the decay
     * unit.
     * <p>
     * The formula used is
     * </p>
     *
     * <pre>
     *     a = e^(-1 / tickDecay)
     *     ems_next = a * ems_last + value
     * </pre>
     *
     * @param control a {@link OperationControl control} object that defines how special cases should behave. See
     *        {@link OperationControl} for further details.
     * @param tickDecay the decay rate in ticks
     * @param pairs The input/output column name pairs
     * @return The aggregation
     */
    static UpdateByOperation Ems(final OperationControl control, long tickDecay, String... pairs) {
        return EmsSpec.ofTicks(control, tickDecay).clause(pairs);
    }

    /**
     * Create an {@link EmsSpec exponential moving sum} for the supplied column name pairs, using time as the decay
     * unit. Uses the default OperationControl settings.
     * <p>
     * The formula used is
     * </p>
     *
     * <pre>
     *     a = e^(-dt / timeDecay)
     *     ems_next = a * ems_last + value
     * </pre>
     *
     * @param timestampColumn the column in the source table to use for timestamps
     * @param timeDecay the decay rate in nanoseconds
     * @param pairs The input/output column name pairs
     * @return The aggregation
     */
    static UpdateByOperation Ems(String timestampColumn, long timeDecay, String... pairs) {
        return EmsSpec.ofTime(timestampColumn, timeDecay).clause(pairs);
    }

    /**
     * Create an {@link EmsSpec exponential moving sum} for the supplied column name pairs, using time as the decay
     * unit.
     * <p>
     * The formula used is
     * </p>
     *
     * <pre>
     *     a = e^(-dt / timeDecay)
     *     ems_next = a * ems_last + value
     * </pre>
     *
     * @param control a {@link OperationControl control} object that defines how special cases should behave. See
     *        {@link OperationControl} for further details.
     * @param timestampColumn the column in the source table to use for timestamps
     * @param timeDecay the decay rate in nanoseconds
     * @param pairs The input/output column name pairs
     * @return The aggregation
     */
    static UpdateByOperation Ems(OperationControl control, String timestampColumn, long timeDecay, String... pairs) {
        return EmsSpec.ofTime(control, timestampColumn, timeDecay).clause(pairs);
    }

    /**
     * Create an {@link EmsSpec exponential moving sum} for the supplied column name pairs, using time as the decay
     * unit. Uses the default OperationControl settings.
     * <p>
     * The formula used is
     * </p>
     *
     * <pre>
     *     a = e^(-dt / durationDecay)
     *     ems_next = a * ems_last + value
     * </pre>
     *
     * @param timestampColumn the column in the source table to use for timestamps
     * @param durationDecay the decay rate as {@link Duration duration}
     * @param pairs The input/output column name pairs
     * @return The aggregation
     */
    static UpdateByOperation Ems(String timestampColumn, Duration durationDecay, String... pairs) {
        return EmsSpec.ofTime(timestampColumn, durationDecay).clause(pairs);
    }

    /**
     * Create an {@link EmsSpec exponential moving sum} for the supplied column name pairs, using time as the decay
     * unit.
     * <p>
     * The formula used is
     * </p>
     *
     * <pre>
     *     a = e^(-dt / durationDecay)
     *     ems_next = a * ems_last + value
     * </pre>
     *
     * @param control a {@link OperationControl control} object that defines how special cases should behave. See
     *        {@link OperationControl} for further details.
     * @param timestampColumn the column in the source table to use for timestamps
     * @param durationDecay the decay rate as {@link Duration duration}
     * @param pairs The input/output column name pairs
     * @return The aggregation
     */
    static UpdateByOperation Ems(OperationControl control, String timestampColumn, Duration durationDecay,
            String... pairs) {
        return EmsSpec.ofTime(control, timestampColumn, durationDecay).clause(pairs);
    }

    /**
     * Create an {@link EmMinMaxSpec exponential moving minimum} for the supplied column name pairs, using ticks as the
     * decay unit. Uses the default OperationControl settings.
     * <p>
     * The formula used is
     * </p>
     *
     * <pre>
     *     a = e^(-1 / tickDecay)
     *     em_val_next = min(a * em_val_last, value)
     * </pre>
     *
     * @param tickDecay the decay rate in ticks
     * @param pairs The input/output column name pairs
     * @return The aggregation
     */
    static UpdateByOperation EmMin(long tickDecay, String... pairs) {
        return EmMinMaxSpec.ofTicks(false, tickDecay).clause(pairs);
    }

    /**
     * Create an {@link EmMinMaxSpec exponential moving minimum} for the supplied column name pairs, using ticks as the
     * decay unit.
     * <p>
     * The formula used is
     * </p>
     *
     * <pre>
     *     a = e^(-1 / tickDecay)
     *     em_val_next = min(a * em_val_last, value)
     * </pre>
     *
     * @param control a {@link OperationControl control} object that defines how special cases should behave. See
     *        {@link OperationControl} for further details.
     * @param tickDecay the decay rate in ticks
     * @param pairs The input/output column name pairs
     * @return The aggregation
     */
    static UpdateByOperation EmMin(final OperationControl control, long tickDecay, String... pairs) {
        return EmMinMaxSpec.ofTicks(control, false, tickDecay).clause(pairs);
    }

    /**
     * Create an {@link EmMinMaxSpec exponential moving minimum} for the supplied column name pairs, using time as the
     * decay unit. Uses the default OperationControl settings.
     * <p>
     * The formula used is
     * </p>
     *
     * <pre>
     *     a = e^(-dt / timeDecay)
     *     em_val_next = min(a * em_val_last, value)
     * </pre>
     *
     * @param timestampColumn the column in the source table to use for timestamps
     * @param timeDecay the decay rate in nanoseconds
     * @param pairs The input/output column name pairs
     * @return The aggregation
     */
    static UpdateByOperation EmMin(String timestampColumn, long timeDecay, String... pairs) {
        return EmMinMaxSpec.ofTime(false, timestampColumn, timeDecay).clause(pairs);
    }

    /**
     * Create an {@link EmMinMaxSpec exponential moving minimum} for the supplied column name pairs, using time as the
     * decay unit.
     * <p>
     * The formula used is
     * </p>
     *
     * <pre>
     *     a = e^(-dt / timeDecay)
     *     em_val_next = min(a * em_val_last, value)
     * </pre>
     *
     * @param control a {@link OperationControl control} object that defines how special cases should behave. See
     *        {@link OperationControl} for further details.
     * @param timestampColumn the column in the source table to use for timestamps
     * @param timeDecay the decay rate in nanoseconds
     * @param pairs The input/output column name pairs
     * @return The aggregation
     */
    static UpdateByOperation EmMin(OperationControl control, String timestampColumn, long timeDecay, String... pairs) {
        return EmMinMaxSpec.ofTime(control, false, timestampColumn, timeDecay).clause(pairs);
    }

    /**
     * Create an {@link EmMinMaxSpec exponential moving minimum} for the supplied column name pairs, using time as the
     * decay unit. Uses the default OperationControl settings.
     * <p>
     * The formula used is
     * </p>
     *
     * <pre>
     *     a = e^(-dt / durationDecay)
     *     em_val_next = min(a * em_val_last, value)
     * </pre>
     *
     * @param timestampColumn the column in the source table to use for timestamps
     * @param durationDecay the decay rate as {@link Duration duration}
     * @param pairs The input/output column name pairs
     * @return The aggregation
     */
    static UpdateByOperation EmMin(String timestampColumn, Duration durationDecay, String... pairs) {
        return EmMinMaxSpec.ofTime(false, timestampColumn, durationDecay).clause(pairs);
    }

    /**
     * Create an {@link EmMinMaxSpec exponential moving minimum} for the supplied column name pairs, using time as the
     * decay unit.
     * <p>
     * The formula used is
     * </p>
     *
     * <pre>
     *     a = e^(-dt / durationDecay)
     *     em_val_next = min(a * em_val_last, value)
     * </pre>
     *
     * @param control a {@link OperationControl control} object that defines how special cases should behave. See
     *        {@link OperationControl} for further details.
     * @param timestampColumn the column in the source table to use for timestamps
     * @param durationDecay the decay rate as {@link Duration duration}
     * @param pairs The input/output column name pairs
     * @return The aggregation
     */
    static UpdateByOperation EmMin(OperationControl control, String timestampColumn, Duration durationDecay,
            String... pairs) {
        return EmMinMaxSpec.ofTime(control, false, timestampColumn, durationDecay).clause(pairs);
    }

    /**
     * Create an {@link EmMinMaxSpec exponential moving maximum} for the supplied column name pairs, using ticks as the
     * decay unit. Uses the default OperationControl settings.
     * <p>
     * The formula used is
     * </p>
     *
     * <pre>
     *     a = e^(-1 / tickDecay)
     *     em_val_next = max(a * em_val_last, value)
     * </pre>
     *
     * @param tickDecay the decay rate in ticks
     * @param pairs The input/output column name pairs
     * @return The aggregation
     */
    static UpdateByOperation EmMax(long tickDecay, String... pairs) {
        return EmMinMaxSpec.ofTicks(true, tickDecay).clause(pairs);
    }

    /**
     * Create an {@link EmMinMaxSpec exponential moving maximum} for the supplied column name pairs, using ticks as the
     * decay unit.
     * <p>
     * The formula used is
     * </p>
     *
     * <pre>
     *     a = e^(-1 / tickDecay)
     *     em_val_next = max(a * em_val_last, value)
     * </pre>
     *
     * @param control a {@link OperationControl control} object that defines how special cases should behave. See
     *        {@link OperationControl} for further details.
     * @param tickDecay the decay rate in ticks
     * @param pairs The input/output column name pairs
     * @return The aggregation
     */
    static UpdateByOperation EmMax(final OperationControl control, long tickDecay, String... pairs) {
        return EmMinMaxSpec.ofTicks(control, true, tickDecay).clause(pairs);
    }

    /**
     * Create an {@link EmMinMaxSpec exponential moving maximum} for the supplied column name pairs, using time as the
     * decay unit. Uses the default OperationControl settings.
     * <p>
     * The formula used is
     * </p>
     *
     * <pre>
     *     a = e^(-dt / timeDecay)
     *     em_val_next = max(a * em_val_last, value)
     * </pre>
     *
     * @param timestampColumn the column in the source table to use for timestamps
     * @param timeDecay the decay rate in nanoseconds
     * @param pairs The input/output column name pairs
     * @return The aggregation
     */
    static UpdateByOperation EmMax(String timestampColumn, long timeDecay, String... pairs) {
        return EmMinMaxSpec.ofTime(true, timestampColumn, timeDecay).clause(pairs);
    }

    /**
     * Create an {@link EmMinMaxSpec exponential moving maximum} for the supplied column name pairs, using time as the
     * decay unit.
     * <p>
     * The formula used is
     * </p>
     *
     * <pre>
     *     a = e^(-dt / timeDecay)
     *     em_val_next = max(a * em_val_last, value)
     * </pre>
     *
     * @param control a {@link OperationControl control} object that defines how special cases should behave. See
     *        {@link OperationControl} for further details.
     * @param timestampColumn the column in the source table to use for timestamps
     * @param timeDecay the decay rate in nanoseconds
     * @param pairs The input/output column name pairs
     * @return The aggregation
     */
    static UpdateByOperation EmMax(OperationControl control, String timestampColumn, long timeDecay, String... pairs) {
        return EmMinMaxSpec.ofTime(control, true, timestampColumn, timeDecay).clause(pairs);
    }

    /**
     * Create an {@link EmMinMaxSpec exponential moving maximum} for the supplied column name pairs, using time as the
     * decay unit. Uses the default OperationControl settings.
     * <p>
     * The formula used is
     * </p>
     *
     * <pre>
     *     a = e^(-dt / durationDecay)
     *     em_val_next = max(a * em_val_last, value)
     * </pre>
     *
     * @param timestampColumn the column in the source table to use for timestamps
     * @param durationDecay the decay rate as {@link Duration duration}
     * @param pairs The input/output column name pairs
     * @return The aggregation
     */
    static UpdateByOperation EmMax(String timestampColumn, Duration durationDecay, String... pairs) {
        return EmMinMaxSpec.ofTime(true, timestampColumn, durationDecay).clause(pairs);
    }

    /**
     * Create an {@link EmMinMaxSpec exponential moving maximum} for the supplied column name pairs, using time as the
     * decay unit.
     * <p>
     * The formula used is
     * </p>
     *
     * <pre>
     *     a = e^(-dt / durationDecay)
     *     em_val_next = max(a * em_val_last, value)
     * </pre>
     *
     * @param control a {@link OperationControl control} object that defines how special cases should behave. See
     *        {@link OperationControl} for further details.
     * @param timestampColumn the column in the source table to use for timestamps
     * @param durationDecay the decay rate as {@link Duration duration}
     * @param pairs The input/output column name pairs
     * @return The aggregation
     */
    static UpdateByOperation EmMax(OperationControl control, String timestampColumn, Duration durationDecay,
            String... pairs) {
        return EmMinMaxSpec.ofTime(control, true, timestampColumn, durationDecay).clause(pairs);
    }

    /**
     * Create a {@link DeltaSpec delta} for the supplied column name pairs.
     *
     * @param pairs The input/output column name pairs
     * @return The aggregation
     */
    static UpdateByOperation Delta(String... pairs) {
        return DeltaSpec.of().clause(pairs);
    }

    /**
     * Create a {@link DeltaSpec delta} for the supplied column name pairs.
     *
     * @param pairs The input/output column name pairs
     * @return The aggregation
     */
    static UpdateByOperation Delta(DeltaControl control, String... pairs) {
        return DeltaSpec.of().clause(pairs);
    }

    /**
     * Create a {@link RollingSumSpec rolling sum} for the supplied column name pairs, using ticks as the windowing
     * unit. Ticks are row counts and you may specify the previous window in number of rows to include. The current row
     * is considered to belong to the reverse window, so calling this with {@code revTicks = 1} will simply return the
     * current row. Specifying {@code revTicks = 10} will include the previous 9 rows to this one and this row for a
     * total of 10 rows.
     *
     * @param revTicks the look-behind window size (in rows/ticks)
     * @param pairs The input/output column name pairs
     * @return The aggregation
     */
    static UpdateByOperation RollingSum(long revTicks, String... pairs) {
        return RollingSumSpec.ofTicks(revTicks).clause(pairs);
    }

    /**
     * Create a {@link RollingSumSpec rolling sum} for the supplied column name pairs, using ticks as the windowing
     * unit. Ticks are row counts and you may specify the reverse and forward window in number of rows to include. The
     * current row is considered to belong to the reverse window but not the forward window. Also, negative values are
     * allowed and can be used to generate completely forward or completely reverse windows.
     * <p>
     * Here are some examples of window values:
     * <ul>
     * <li>{@code revTicks = 1, fwdTicks = 0} - contains only the current row</li>
     * <li>{@code revTicks = 10, fwdTicks = 0} - contains 9 previous rows and the current row</li>
     * <li>{@code revTicks = 0, fwdTicks = 10} - contains the following 10 rows, excludes the current row</li>
     * <li>{@code revTicks = 10, fwdTicks = 10} - contains the previous 9 rows, the current row and the 10 rows
     * following</li>
     * <li>{@code revTicks = 10, fwdTicks = -5} - contains 5 rows, beginning at 9 rows before, ending at 5 rows before
     * the current row (inclusive)</li>
     * <li>{@code revTicks = 11, fwdTicks = -1} - contains 10 rows, beginning at 10 rows before, ending at 1 row before
     * the current row (inclusive)</li>
     * <li>{@code revTicks = -5, fwdTicks = 10} - contains 5 rows, beginning 5 rows following, ending at 10 rows
     * following the current row (inclusive)</li>
     * </ul>
     *
     * @param revTicks the look-behind window size (in rows/ticks)
     * @param fwdTicks the look-ahead window size (in rows/ticks)
     * @param pairs The input/output column name pairs
     * @return The aggregation
     */
    static UpdateByOperation RollingSum(long revTicks, long fwdTicks, String... pairs) {
        return RollingSumSpec.ofTicks(revTicks, fwdTicks).clause(pairs);
    }

    /**
     * Create a {@link RollingSumSpec rolling sum} for the supplied column name pairs, using time as the windowing unit.
     * This function accepts {@link Duration duration} as the reverse window parameter. A row containing a {@code null}
     * in the timestamp column belongs to no window and will not have a value computed or be considered in the windows
     * of other rows.
     * <p>
     * Here are some examples of window values:
     * <ul>
     * <li>{@code revDuration = 0m} - contains rows that exactly match the current row timestamp</li>
     * <li>{@code revDuration = 10m} - contains rows from 10m earlier through the current row timestamp (inclusive)</li>
     * </ul>
     *
     * @param timestampCol the name of the timestamp column
     * @param revDuration the look-behind window size (in Duration)
     * @param pairs The input/output column name pairs
     * @return The aggregation
     */
    static UpdateByOperation RollingSum(String timestampCol, Duration revDuration, String... pairs) {
        return RollingSumSpec.ofTime(timestampCol, revDuration).clause(pairs);
    }

    /**
     * Create a {@link RollingSumSpec rolling sum} for the supplied column name pairs, using time as the windowing unit.
     * This function accepts {@link Duration durations} as the reverse and forward window parameters. Negative values
     * are allowed and can be used to generate completely forward or completely reverse windows. A row containing a
     * {@code null} in the timestamp column belongs to no window and will not have a value computed or be considered in
     * the windows of other rows.
     * <p>
     * Here are some examples of window values:
     * <ul>
     * <li>{@code revDuration = 0m, fwdDuration = 0m} - contains rows that exactly match the current row timestamp</li>
     * <li>{@code revDuration = 10m, fwdDuration = 0m} - contains rows from 10m earlier through the current row
     * timestamp (inclusive)</li>
     * <li>{@code revDuration = 0m, fwdDuration = 10m} - contains rows from the current row through 10m following the
     * current row timestamp (inclusive)</li>
     * <li>{@code revDuration = 10m, fwdDuration = 10m} - contains rows from 10m earlier through 10m following the
     * current row timestamp (inclusive)</li>
     * <li>{@code revDuration = 10m, fwdDuration = -5m} - contains rows from 10m earlier through 5m before the current
     * row timestamp (inclusive), this is a purely backwards looking window</li>
     * <li>{@code revDuration = -5m, fwdDuration = 10m} - contains rows from 5m following through 10m following the
     * current row timestamp (inclusive), this is a purely forwards looking window</li>
     * </ul>
     *
     * @param timestampCol the name of the timestamp column
     * @param revDuration the look-behind window size (in Duration)
     * @param fwdDuration the look-ahead window size (in Duration)
     * @param pairs The input/output column name pairs
     * @return The aggregation
     */
    static UpdateByOperation RollingSum(String timestampCol, Duration revDuration, Duration fwdDuration,
            String... pairs) {
        return RollingSumSpec.ofTime(timestampCol, revDuration, fwdDuration).clause(pairs);
    }

    /**
     * Create a {@link RollingSumSpec rolling sum} for the supplied column name pairs, using time as the windowing unit.
     * This function accepts {@code nanoseconds} as the reverse window parameters. A row containing a {@code null} in
     * the timestamp column belongs to no window and will not have a value computed or be considered in the windows of
     * other rows.
     *
     * @param timestampCol the name of the timestamp column
     * @param revTime the look-behind window size (in nanoseconds)
     * @param pairs The input/output column name pairs
     * @return The aggregation
     */
    static UpdateByOperation RollingSum(String timestampCol, long revTime, String... pairs) {
        return RollingSumSpec.ofTime(timestampCol, revTime).clause(pairs);
    }

    /**
     * Create a {@link RollingSumSpec rolling sum} for the supplied column name pairs, using time as the windowing unit.
     * This function accepts {@code nanoseconds} as the reverse and forward window parameters. Negative values are
     * allowed and can be used to generate completely forward or completely reverse windows. A row containing a
     * {@code null} in the timestamp column belongs to no window and will not have a value computed or be considered in
     * the windows of other rows.
     *
     * @param timestampCol the name of the timestamp column
     * @param revTime the look-behind window size (in nanoseconds)
     * @param fwdTime the look-ahead window size (in nanoseconds)
     * @param pairs The input/output column name pairs
     * @return The aggregation
     */
    static UpdateByOperation RollingSum(String timestampCol, long revTime, long fwdTime, String... pairs) {
        return RollingSumSpec.ofTime(timestampCol, revTime, fwdTime).clause(pairs);
    }

    /**
     * Create {@link RollingGroupSpec rolling groups} for the supplied column name pairs, using ticks as the windowing
     * unit. Uses the default OperationControl settings.
     *
     * @param prevTimeTicks the look-behind window size (in rows/ticks)
     * @param pairs The input/output column name pairs
     * @return The aggregation
     */
    static UpdateByOperation RollingGroup(long prevTimeTicks, String... pairs) {
        return RollingGroupSpec.ofTicks(prevTimeTicks).clause(pairs);
    }

    /**
     * Create {@link RollingGroupSpec rolling groups} for the supplied column name pairs, using ticks as the windowing
     * unit. Uses the default OperationControl settings.
     *
     * @param prevTimeTicks the look-behind window size (in rows/ticks)
     * @param fwdTimeTicks the look-ahead window size (in rows/ticks)
     * @param pairs The input/output column name pairs
     * @return The aggregation
     */
    static UpdateByOperation RollingGroup(long prevTimeTicks, long fwdTimeTicks, String... pairs) {
        return RollingGroupSpec.ofTicks(prevTimeTicks, fwdTimeTicks).clause(pairs);
    }

    /**
     * Create {@link RollingGroupSpec rolling groups} for the supplied column name pairs, using time as the windowing
     * unit. Uses the default OperationControl settings.
     *
     * @param prevWindowDuration the look-behind window size (in Duration)
     * @param pairs The input/output column name pairs
     * @return The aggregation
     */
    static UpdateByOperation RollingGroup(String timestampCol, Duration prevWindowDuration, String... pairs) {
        return RollingGroupSpec.ofTime(timestampCol, prevWindowDuration).clause(pairs);
    }

    /**
     * Create {@link RollingGroupSpec rolling groups} for the supplied column name pairs, using time as the windowing
     * unit. Uses the default OperationControl settings.
     *
     * @param prevWindowDuration the look-behind window size (in Duration)
     * @param fwdWindowDuration the look-ahead window size (in Duration)
     * @param pairs The input/output column name pairs
     * @return The aggregation
     */
    static UpdateByOperation RollingGroup(String timestampCol, Duration prevWindowDuration, Duration fwdWindowDuration,
            String... pairs) {
        return RollingGroupSpec.ofTime(timestampCol, prevWindowDuration, fwdWindowDuration).clause(pairs);
    }

    /**
     * Create {@link RollingGroupSpec rolling groups} for the supplied column name pairs, using time as the windowing
     * unit. Uses the default OperationControl settings.
     *
     * @param prevWindowNanos the look-behind window size (in nanoseconds)
     * @param pairs The input/output column name pairs
     * @return The aggregation
     */
    static UpdateByOperation RollingGroup(String timestampCol, long prevWindowNanos, String... pairs) {
        return RollingGroupSpec.ofTime(timestampCol, prevWindowNanos).clause(pairs);
    }

    /**
     * Create {@link RollingGroupSpec rolling groups} for the supplied column name pairs, using time as the windowing
     * unit. Uses the default OperationControl settings.
     *
     * @param prevWindowNanos the look-behind window size (in nanoseconds)
     * @param fwdWindowNanos the look-ahead window size (in nanoseconds)
     * @param pairs The input/output column name pairs
     * @return The aggregation
     */
    static UpdateByOperation RollingGroup(String timestampCol, long prevWindowNanos, long fwdWindowNanos,
            String... pairs) {
        return RollingGroupSpec.ofTime(timestampCol, prevWindowNanos, fwdWindowNanos).clause(pairs);
    }


    /**
     * Create a {@link RollingAvgSpec rolling average} for the supplied column name pairs, using ticks as the windowing
     * unit. Ticks are row counts and you may specify the previous window in number of rows to include. The current row
     * is considered to belong to the reverse window, so calling this with {@code revTicks = 1} will simply return the
     * current row. Specifying {@code revTicks = 10} will include the previous 9 rows to this one and this row for a
     * total of 10 rows.
     *
     * @param revTicks the look-behind window size (in rows/ticks)
     * @param pairs The input/output column name pairs
     * @return The aggregation
     */
    static UpdateByOperation RollingAvg(long revTicks, String... pairs) {
        return RollingAvgSpec.ofTicks(revTicks).clause(pairs);
    }

    /**
     * Create a {@link RollingAvgSpec rolling average} for the supplied column name pairs, using ticks as the windowing
     * unit. Ticks are row counts and you may specify the reverse and forward window in number of rows to include. The
     * current row is considered to belong to the reverse window but not the forward window. Also, negative values are
     * allowed and can be used to generate completely forward or completely reverse windows. Here are some examples of
     * window values:
     * <ul>
     * <li>{@code revTicks = 1, fwdTicks = 0} - contains only the current row</li>
     * <li>{@code revTicks = 10, fwdTicks = 0} - contains 9 previous rows and the current row</li>
     * <li>{@code revTicks = 0, fwdTicks = 10} - contains the following 10 rows, excludes the current row</li>
     * <li>{@code revTicks = 10, fwdTicks = 10} - contains the previous 9 rows, the current row and the 10 rows
     * following</li>
     * <li>{@code revTicks = 10, fwdTicks = -5} - contains 5 rows, beginning at 9 rows before, ending at 5 rows before
     * the current row (inclusive)</li>
     * <li>{@code revTicks = 11, fwdTicks = -1} - contains 10 rows, beginning at 10 rows before, ending at 1 row before
     * the current row (inclusive)</li>
     * <li>{@code revTicks = -5, fwdTicks = 10} - contains 5 rows, beginning 5 rows following, ending at 10 rows
     * following the current row (inclusive)</li>
     * </ul>
     *
     * @param revTicks the look-behind window size (in rows/ticks)
     * @param fwdTicks the look-ahead window size (in rows/ticks)
     * @param pairs The input/output column name pairs
     * @return The aggregation
     */
    static UpdateByOperation RollingAvg(long revTicks, long fwdTicks, String... pairs) {
        return RollingAvgSpec.ofTicks(revTicks, fwdTicks).clause(pairs);
    }

    /**
     * Create a {@link RollingAvgSpec rolling average} for the supplied column name pairs, using time as the windowing
     * unit. This function accepts {@link Duration duration} as the reverse window parameter. A row containing a
     * {@code null} in the timestamp column belongs to no window and will not have a value computed or be considered in
     * the windows of other rows.
     *
     * Here are some examples of window values:
     * <ul>
     * <li>{@code revDuration = 0m} - contains rows that exactly match the current row timestamp</li>
     * <li>{@code revDuration = 10m} - contains rows from 10m earlier through the current row timestamp (inclusive)</li>
     * </ul>
     *
     * @param timestampCol the name of the timestamp column
     * @param revDuration the look-behind window size (in Duration)
     * @param pairs The input/output column name pairs
     * @return The aggregation
     */
    static UpdateByOperation RollingAvg(String timestampCol, Duration revDuration, String... pairs) {
        return RollingAvgSpec.ofTime(timestampCol, revDuration).clause(pairs);
    }

    /**
     * Create a {@link RollingAvgSpec rolling average} for the supplied column name pairs, using time as the windowing
     * unit. This function accepts {@link Duration durations} as the reverse and forward window parameters. Negative
     * values are allowed and can be used to generate completely forward or completely reverse windows. A row containing
     * a {@code null} in the timestamp column belongs to no window and will not have a value computed or be considered
     * in the windows of other rows.
     *
     * Here are some examples of window values:
     * <ul>
     * <li>{@code revDuration = 0m, fwdDuration = 0m} - contains rows that exactly match the current row timestamp</li>
     * <li>{@code revDuration = 10m, fwdDuration = 0m} - contains rows from 10m earlier through the current row
     * timestamp (inclusive)</li>
     * <li>{@code revDuration = 0m, fwdDuration = 10m} - contains rows from the current row through 10m following the
     * current row timestamp (inclusive)</li>
     * <li>{@code revDuration = 10m, fwdDuration = 10m} - contains rows from 10m earlier through 10m following the
     * current row timestamp (inclusive)</li>
     * <li>{@code revDuration = 10m, fwdDuration = -5m} - contains rows from 10m earlier through 5m before the current
     * row timestamp (inclusive), this is a purely backwards looking window</li>
     * <li>{@code revDuration = -5m, fwdDuration = 10m} - contains rows from 5m following through 10m following the
     * current row timestamp (inclusive), this is a purely forwards looking window</li>
     * </ul>
     *
     * @param timestampCol the name of the timestamp column
     * @param revDuration the look-behind window size (in Duration)
     * @param fwdDuration the look-ahead window size (in Duration)
     * @param pairs The input/output column name pairs
     * @return The aggregation
     */
    static UpdateByOperation RollingAvg(String timestampCol, Duration revDuration, Duration fwdDuration,
            String... pairs) {
        return RollingAvgSpec.ofTime(timestampCol, revDuration, fwdDuration).clause(pairs);
    }

    /**
     * Create a {@link RollingAvgSpec rolling average} for the supplied column name pairs, using time as the windowing
     * unit. This function accepts {@code nanoseconds} as the reverse window parameters. A row containing a {@code null}
     * in the timestamp column belongs to no window and will not have a value computed or be considered in the windows
     * of other rows.
     *
     * @param timestampCol the name of the timestamp column
     * @param revTime the look-behind window size (in nanoseconds)
     * @param pairs The input/output column name pairs
     * @return The aggregation
     */
    static UpdateByOperation RollingAvg(String timestampCol, long revTime, String... pairs) {
        return RollingAvgSpec.ofTime(timestampCol, revTime).clause(pairs);
    }

    /**
     * Create a {@link RollingAvgSpec rolling average} for the supplied column name pairs, using time as the windowing
     * unit. This function accepts {@code nanoseconds} as the reverse and forward window parameters. Negative values are
     * allowed and can be used to generate completely forward or completely reverse windows. A row containing a
     * {@code null} in the timestamp column belongs to no window and will not have a value computed or be considered in
     * the windows of other rows.
     *
     * @param timestampCol the name of the timestamp column
     * @param revTime the look-behind window size (in nanoseconds)
     * @param fwdTime the look-ahead window size (in nanoseconds)
     * @param pairs The input/output column name pairs
     * @return The aggregation
     */
    static UpdateByOperation RollingAvg(String timestampCol, long revTime, long fwdTime, String... pairs) {
        return RollingAvgSpec.ofTime(timestampCol, revTime, fwdTime).clause(pairs);
    }


    /**
     * Create a {@link RollingMinMaxSpec rolling minimum} for the supplied column name pairs, using ticks as the
     * windowing unit. Ticks are row counts and you may specify the previous window in number of rows to include. The
     * current row is considered to belong to the reverse window, so calling this with {@code revTicks = 1} will simply
     * return the current row. Specifying {@code revTicks = 10} will include the previous 9 rows to this one and this
     * row for a total of 10 rows.
     *
     * @param revTicks the look-behind window size (in rows/ticks)
     * @param pairs The input/output column name pairs
     * @return The aggregation
     */
    static UpdateByOperation RollingMin(long revTicks, String... pairs) {
        return RollingMinMaxSpec.ofTicks(false, revTicks).clause(pairs);
    }

    /**
     * Create a {@link RollingMinMaxSpec rolling minimum} for the supplied column name pairs, using ticks as the
     * windowing unit. Ticks are row counts and you may specify the reverse and forward window in number of rows to
     * include. The current row is considered to belong to the reverse window but not the forward window. Also, negative
     * values are allowed and can be used to generate completely forward or completely reverse windows.
     * <p>
     * Here are some examples of window values:
     * <ul>
     * <li>{@code revTicks = 1, fwdTicks = 0} - contains only the current row</li>
     * <li>{@code revTicks = 10, fwdTicks = 0} - contains 9 previous rows and the current row</li>
     * <li>{@code revTicks = 0, fwdTicks = 10} - contains the following 10 rows, excludes the current row</li>
     * <li>{@code revTicks = 10, fwdTicks = 10} - contains the previous 9 rows, the current row and the 10 rows
     * following</li>
     * <li>{@code revTicks = 10, fwdTicks = -5} - contains 5 rows, beginning at 9 rows before, ending at 5 rows before
     * the current row (inclusive)</li>
     * <li>{@code revTicks = 11, fwdTicks = -1} - contains 10 rows, beginning at 10 rows before, ending at 1 row before
     * the current row (inclusive)</li>
     * <li>{@code revTicks = -5, fwdTicks = 10} - contains 5 rows, beginning 5 rows following, ending at 10 rows
     * following the current row (inclusive)</li>
     * </ul>
     *
     * @param revTicks the look-behind window size (in rows/ticks)
     * @param fwdTicks the look-ahead window size (in rows/ticks)
     * @param pairs The input/output column name pairs
     * @return The aggregation
     */
    static UpdateByOperation RollingMin(long revTicks, long fwdTicks, String... pairs) {
        return RollingMinMaxSpec.ofTicks(false, revTicks, fwdTicks).clause(pairs);
    }

    /**
     * Create a {@link RollingMinMaxSpec rolling minimum} for the supplied column name pairs, using time as the
     * windowing unit. This function accepts {@link Duration duration} as the reverse window parameter. A row containing
     * a {@code null} in the timestamp column belongs to no window and will not have a value computed or be considered
     * in the windows of other rows.
     * <p>
     * Here are some examples of window values:
     * <ul>
     * <li>{@code revDuration = 0m} - contains rows that exactly match the current row timestamp</li>
     * <li>{@code revDuration = 10m} - contains rows from 10m earlier through the current row timestamp (inclusive)</li>
     * </ul>
     *
     * @param timestampCol the name of the timestamp column
     * @param revDuration the look-behind window size (in Duration)
     * @param pairs The input/output column name pairs
     * @return The aggregation
     */
    static UpdateByOperation RollingMin(String timestampCol, Duration revDuration, String... pairs) {
        return RollingMinMaxSpec.ofTime(false, timestampCol, revDuration).clause(pairs);
    }

    /**
     * Create a {@link RollingMinMaxSpec rolling minimum} for the supplied column name pairs, using time as the
     * windowing unit. This function accepts {@link Duration durations} as the reverse and forward window parameters.
     * Negative values are allowed and can be used to generate completely forward or completely reverse windows. A row
     * containing a {@code null} in the timestamp column belongs to no window and will not have a value computed or be
     * considered in the windows of other rows.
     * <p>
     * Here are some examples of window values:
     * <ul>
     * <li>{@code revDuration = 0m, fwdDuration = 0m} - contains rows that exactly match the current row timestamp</li>
     * <li>{@code revDuration = 10m, fwdDuration = 0m} - contains rows from 10m earlier through the current row
     * timestamp (inclusive)</li>
     * <li>{@code revDuration = 0m, fwdDuration = 10m} - contains rows from the current row through 10m following the
     * current row timestamp (inclusive)</li>
     * <li>{@code revDuration = 10m, fwdDuration = 10m} - contains rows from 10m earlier through 10m following the
     * current row timestamp (inclusive)</li>
     * <li>{@code revDuration = 10m, fwdDuration = -5m} - contains rows from 10m earlier through 5m before the current
     * row timestamp (inclusive), this is a purely backwards looking window</li>
     * <li>{@code revDuration = -5m, fwdDuration = 10m} - contains rows from 5m following through 10m following the
     * current row timestamp (inclusive), this is a purely forwards looking window</li>
     * </ul>
     *
     * @param timestampCol the name of the timestamp column
     * @param revDuration the look-behind window size (in Duration)
     * @param fwdDuration the look-ahead window size (in Duration)
     * @param pairs The input/output column name pairs
     * @return The aggregation
     */
    static UpdateByOperation RollingMin(String timestampCol, Duration revDuration, Duration fwdDuration,
            String... pairs) {
        return RollingMinMaxSpec.ofTime(false, timestampCol, revDuration, fwdDuration).clause(pairs);
    }

    /**
     * Create a {@link RollingMinMaxSpec rolling minimum} for the supplied column name pairs, using time as the
     * windowing unit. This function accepts {@code nanoseconds} as the reverse window parameters. A row containing a
     * {@code null} in the timestamp column belongs to no window and will not have a value computed or be considered in
     * the windows of other rows.
     *
     * @param timestampCol the name of the timestamp column
     * @param revTime the look-behind window size (in nanoseconds)
     * @param pairs The input/output column name pairs
     * @return The aggregation
     */
    static UpdateByOperation RollingMin(String timestampCol, long revTime, String... pairs) {
        return RollingMinMaxSpec.ofTime(false, timestampCol, revTime).clause(pairs);
    }

    /**
     * Create a {@link RollingMinMaxSpec rolling minimum} for the supplied column name pairs, using time as the
     * windowing unit. This function accepts {@code nanoseconds} as the reverse and forward window parameters. Negative
     * values are allowed and can be used to generate completely forward or completely reverse windows. A row containing
     * a {@code null} in the timestamp column belongs to no window and will not have a value computed or be considered
     * in the windows of other rows.
     *
     * @param timestampCol the name of the timestamp column
     * @param revTime the look-behind window size (in nanoseconds)
     * @param fwdTime the look-ahead window size (in nanoseconds)
     * @param pairs The input/output column name pairs
     * @return The aggregation
     */
    static UpdateByOperation RollingMin(String timestampCol, long revTime, long fwdTime, String... pairs) {
        return RollingMinMaxSpec.ofTime(false, timestampCol, revTime, fwdTime).clause(pairs);
    }

    /**
     * Create a {@link RollingMinMaxSpec rolling maximum} for the supplied column name pairs, using ticks as the
     * windowing unit. Ticks are row counts and you may specify the previous window in number of rows to include. The
     * current row is considered to belong to the reverse window, so calling this with {@code revTicks = 1} will simply
     * return the current row. Specifying {@code revTicks = 10} will include the previous 9 rows to this one and this
     * row for a total of 10 rows.
     *
     * @param revTicks the look-behind window size (in rows/ticks)
     * @param pairs The input/output column name pairs
     * @return The aggregation
     */
    static UpdateByOperation RollingMax(long revTicks, String... pairs) {
        return RollingMinMaxSpec.ofTicks(true, revTicks).clause(pairs);
    }

    /**
     * Create a {@link RollingMinMaxSpec rolling maximum} for the supplied column name pairs, using ticks as the
     * windowing unit. Ticks are row counts and you may specify the reverse and forward window in number of rows to
     * include. The current row is considered to belong to the reverse window but not the forward window. Also, negative
     * values are allowed and can be used to generate completely forward or completely reverse windows. Here are some
     * examples of window values:
     * <ul>
     * <li>{@code revTicks = 1, fwdTicks = 0} - contains only the current row</li>
     * <li>{@code revTicks = 10, fwdTicks = 0} - contains 9 previous rows and the current row</li>
     * <li>{@code revTicks = 0, fwdTicks = 10} - contains the following 10 rows, excludes the current row</li>
     * <li>{@code revTicks = 10, fwdTicks = 10} - contains the previous 9 rows, the current row and the 10 rows
     * following</li>
     * <li>{@code revTicks = 10, fwdTicks = -5} - contains 5 rows, beginning at 9 rows before, ending at 5 rows before
     * the current row (inclusive)</li>
     * <li>{@code revTicks = 11, fwdTicks = -1} - contains 10 rows, beginning at 10 rows before, ending at 1 row before
     * the current row (inclusive)</li>
     * <li>{@code revTicks = -5, fwdTicks = 10} - contains 5 rows, beginning 5 rows following, ending at 10 rows
     * following the current row (inclusive)</li>
     * </ul>
     *
     * @param revTicks the look-behind window size (in rows/ticks)
     * @param fwdTicks the look-ahead window size (in rows/ticks)
     * @param pairs The input/output column name pairs
     * @return The aggregation
     */
    static UpdateByOperation RollingMax(long revTicks, long fwdTicks, String... pairs) {
        return RollingMinMaxSpec.ofTicks(true, revTicks, fwdTicks).clause(pairs);
    }

    /**
     * Create a {@link RollingMinMaxSpec rolling maximum} for the supplied column name pairs, using time as the
     * windowing unit. This function accepts {@link Duration duration} as the reverse window parameter. A row containing
     * a {@code null} in the timestamp column belongs to no window and will not have a value computed or be considered
     * in the windows of other rows.
     * <p>
     * Here are some examples of window values:
     * <ul>
     * <li>{@code revDuration = 0m} - contains rows that exactly match the current row timestamp</li>
     * <li>{@code revDuration = 10m} - contains rows from 10m earlier through the current row timestamp (inclusive)</li>
     * </ul>
     *
     * @param timestampCol the name of the timestamp column
     * @param revDuration the look-behind window size (in Duration)
     * @param pairs The input/output column name pairs
     * @return The aggregation
     */
    static UpdateByOperation RollingMax(String timestampCol, Duration revDuration, String... pairs) {
        return RollingMinMaxSpec.ofTime(true, timestampCol, revDuration).clause(pairs);
    }

    /**
     * Create a {@link RollingMinMaxSpec rolling maximum} for the supplied column name pairs, using time as the
     * windowing unit. This function accepts {@link Duration durations} as the reverse and forward window parameters.
     * Negative values are allowed and can be used to generate completely forward or completely reverse windows. A row
     * containing a {@code null} in the timestamp column belongs to no window and will not have a value computed or be
     * considered in the windows of other rows.
     * <p>
     * Here are some examples of window values:
     * <ul>
     * <li>{@code revDuration = 0m, fwdDuration = 0m} - contains rows that exactly match the current row timestamp</li>
     * <li>{@code revDuration = 10m, fwdDuration = 0m} - contains rows from 10m earlier through the current row
     * timestamp (inclusive)</li>
     * <li>{@code revDuration = 0m, fwdDuration = 10m} - contains rows from the current row through 10m following the
     * current row timestamp (inclusive)</li>
     * <li>{@code revDuration = 10m, fwdDuration = 10m} - contains rows from 10m earlier through 10m following the
     * current row timestamp (inclusive)</li>
     * <li>{@code revDuration = 10m, fwdDuration = -5m} - contains rows from 10m earlier through 5m before the current
     * row timestamp (inclusive), this is a purely backwards looking window</li>
     * <li>{@code revDuration = -5m, fwdDuration = 10m} - contains rows from 5m following through 10m following the
     * current row timestamp (inclusive), this is a purely forwards looking window</li>
     * </ul>
     *
     * @param timestampCol the name of the timestamp column
     * @param revDuration the look-behind window size (in Duration)
     * @param fwdDuration the look-ahead window size (in Duration)
     * @param pairs The input/output column name pairs
     * @return The aggregation
     */
    static UpdateByOperation RollingMax(String timestampCol, Duration revDuration, Duration fwdDuration,
            String... pairs) {
        return RollingMinMaxSpec.ofTime(true, timestampCol, revDuration, fwdDuration).clause(pairs);
    }

    /**
     * Create a {@link RollingMinMaxSpec rolling maximum} for the supplied column name pairs, using time as the
     * windowing unit. This function accepts {@code nanoseconds} as the reverse window parameters. A row containing a
     * {@code null} in the timestamp column belongs to no window and will not have a value computed or be considered in
     * the windows of other rows.
     *
     * @param timestampCol the name of the timestamp column
     * @param revTime the look-behind window size (in nanoseconds)
     * @param pairs The input/output column name pairs
     * @return The aggregation
     */
    static UpdateByOperation RollingMax(String timestampCol, long revTime, String... pairs) {
        return RollingMinMaxSpec.ofTime(true, timestampCol, revTime).clause(pairs);
    }

    /**
     * Create a {@link RollingMinMaxSpec rolling maximum} for the supplied column name pairs, using time as the
     * windowing unit. This function accepts {@code nanoseconds} as the reverse and forward window parameters. Negative
     * values are allowed and can be used to generate completely forward or completely reverse windows. A row containing
     * a {@code null} in the timestamp column belongs to no window and will not have a value computed or be considered
     * in the windows of other rows.
     *
     * @param timestampCol the name of the timestamp column
     * @param revTime the look-behind window size (in nanoseconds)
     * @param fwdTime the look-ahead window size (in nanoseconds)
     * @param pairs The input/output column name pairs
     * @return The aggregation
     */
    static UpdateByOperation RollingMax(String timestampCol, long revTime, long fwdTime, String... pairs) {
        return RollingMinMaxSpec.ofTime(true, timestampCol, revTime, fwdTime).clause(pairs);
    }


    /**
     * Create a {@link RollingProductSpec rolling product} for the supplied column name pairs, using ticks as the
     * windowing unit. Ticks are row counts and you may specify the reverse and forward window in number of rows to
     * include. The current row is considered to belong to the reverse window but not the forward window. Also, negative
     * values are allowed and can be used to generate completely forward or completely reverse windows. Here are some
     * examples of window values:
     * <ul>
     * <li>{@code revTicks = 1, fwdTicks = 0} - contains only the current row</li>
     * <li>{@code revTicks = 10, fwdTicks = 0} - contains 9 previous rows and the current row</li>
     * <li>{@code revTicks = 0, fwdTicks = 10} - contains the following 10 rows, excludes the current row</li>
     * <li>{@code revTicks = 10, fwdTicks = 10} - contains the previous 9 rows, the current row and the 10 rows
     * following</li>
     * <li>{@code revTicks = 10, fwdTicks = -5} - contains 5 rows, beginning at 9 rows before, ending at 5 rows before
     * the current row (inclusive)</li>
     * <li>{@code revTicks = 11, fwdTicks = -1} - contains 10 rows, beginning at 10 rows before, ending at 1 row before
     * the current row (inclusive)</li>
     * <li>{@code revTicks = -5, fwdTicks = 10} - contains 5 rows, beginning 5 rows following, ending at 10 rows
     * following the current row (inclusive)</li>
     * </ul>
     *
     * @param revTicks the look-behind window size (in rows/ticks)
     * @param fwdTicks the look-ahead window size (in rows/ticks)
     * @param pairs The input/output column name pairs
     * @return The aggregation
     */
    static UpdateByOperation RollingProduct(long revTicks, long fwdTicks, String... pairs) {
        return RollingProductSpec.ofTicks(revTicks, fwdTicks).clause(pairs);
    }

    /**
     * Create a {@link RollingProductSpec rolling product} for the supplied column name pairs, using time as the
     * windowing unit. This function accepts {@link Duration duration} as the reverse window parameter. A row containing
     * a {@code null} in the timestamp column belongs to no window and will not have a value computed or be considered
     * in the windows of other rows.
     *
     * Here are some examples of window values:
     * <ul>
     * <li>{@code revDuration = 0m} - contains rows that exactly match the current row timestamp</li>
     * <li>{@code revDuration = 10m} - contains rows from 10m earlier through the current row timestamp (inclusive)</li>
     * </ul>
     *
     * @param timestampCol the name of the timestamp column
     * @param revDuration the look-behind window size (in Duration)
     * @param pairs The input/output column name pairs
     * @return The aggregation
     */
    static UpdateByOperation RollingProduct(String timestampCol, Duration revDuration, String... pairs) {
        return RollingProductSpec.ofTime(timestampCol, revDuration).clause(pairs);
    }

    /**
     * Create a {@link RollingProductSpec rolling product} for the supplied column name pairs, using time as the
     * windowing unit. This function accepts {@link Duration durations} as the reverse and forward window parameters.
     * Negative values are allowed and can be used to generate completely forward or completely reverse windows. A row
     * containing a {@code null} in the timestamp column belongs to no window and will not have a value computed or be
     * considered in the windows of other rows.
     *
     * Here are some examples of window values:
     * <ul>
     * <li>{@code revDuration = 0m, fwdDuration = 0m} - contains rows that exactly match the current row timestamp</li>
     * <li>{@code revDuration = 10m, fwdDuration = 0m} - contains rows from 10m earlier through the current row
     * timestamp (inclusive)</li>
     * <li>{@code revDuration = 0m, fwdDuration = 10m} - contains rows from the current row through 10m following the
     * current row timestamp (inclusive)</li>
     * <li>{@code revDuration = 10m, fwdDuration = 10m} - contains rows from 10m earlier through 10m following the
     * current row timestamp (inclusive)</li>
     * <li>{@code revDuration = 10m, fwdDuration = -5m} - contains rows from 10m earlier through 5m before the current
     * row timestamp (inclusive), this is a purely backwards looking window</li>
     * <li>{@code revDuration = -5m, fwdDuration = 10m} - contains rows from 5m following through 10m following the
     * current row timestamp (inclusive), this is a purely forwards looking window</li>
     * </ul>
     *
     * @param timestampCol the name of the timestamp column
     * @param revDuration the look-behind window size (in Duration)
     * @param fwdDuration the look-ahead window size (in Duration)
     * @param pairs The input/output column name pairs
     * @return The aggregation
     */
    static UpdateByOperation RollingProduct(String timestampCol, Duration revDuration, Duration fwdDuration,
            String... pairs) {
        return RollingProductSpec.ofTime(timestampCol, revDuration, fwdDuration).clause(pairs);
    }

    /**
     * Create a {@link RollingProductSpec rolling product} for the supplied column name pairs, using time as the
     * windowing unit. This function accepts {@code nanoseconds} as the reverse window parameters. A row containing a
     * {@code null} in the timestamp column belongs to no window and will not have a value computed or be considered in
     * the windows of other rows.
     *
     * @param timestampCol the name of the timestamp column
     * @param revTime the look-behind window size (in nanoseconds)
     * @param pairs The input/output column name pairs
     * @return The aggregation
     */
    static UpdateByOperation RollingProduct(String timestampCol, long revTime, String... pairs) {
        return RollingProductSpec.ofTime(timestampCol, revTime).clause(pairs);
    }

    /**
     * Create a {@link RollingProductSpec rolling product} for the supplied column name pairs, using time as the
     * windowing unit. This function accepts {@code nanoseconds} as the reverse and forward window parameters. Negative
     * values are allowed and can be used to generate completely forward or completely reverse windows. A row containing
     * a {@code null} in the timestamp column belongs to no window and will not have a value computed or be considered
     * in the windows of other rows.
     *
     * @param timestampCol the name of the timestamp column
     * @param revTime the look-behind window size (in nanoseconds)
     * @param fwdTime the look-ahead window size (in nanoseconds)
     * @param pairs The input/output column name pairs
     * @return The aggregation
     */
    static UpdateByOperation RollingProduct(String timestampCol, long revTime, long fwdTime, String... pairs) {
        return RollingProductSpec.ofTime(timestampCol, revTime, fwdTime).clause(pairs);
    }

    /**
     * Create a {@link RollingCountSpec rolling count} for the supplied column name pairs, using ticks as the windowing
     * unit. Ticks are row counts and you may specify the previous window in number of rows to include. The current row
     * is considered to belong to the reverse window, so calling this with {@code revTicks = 1} will simply return the
     * current row. Specifying {@code revTicks = 10} will include the previous 9 rows to this one and this row for a
     * total of 10 rows.
     *
     * @param revTicks the look-behind window size (in rows/ticks)
     * @param pairs The input/output column name pairs
     * @return The aggregation
     */
    static UpdateByOperation RollingCount(long revTicks, String... pairs) {
        return RollingCountSpec.ofTicks(revTicks).clause(pairs);
    }

    /**
     * Create a {@link RollingCountSpec rolling count} for the supplied column name pairs, using ticks as the windowing
     * unit. Ticks are row counts and you may specify the reverse and forward window in number of rows to include. The
     * current row is considered to belong to the reverse window but not the forward window. Also, negative values are
     * allowed and can be used to generate completely forward or completely reverse windows.
     * <p>
     * Here are some examples of window values:
     * <ul>
     * <li>{@code revTicks = 1, fwdTicks = 0} - contains only the current row</li>
     * <li>{@code revTicks = 10, fwdTicks = 0} - contains 9 previous rows and the current row</li>
     * <li>{@code revTicks = 0, fwdTicks = 10} - contains the following 10 rows, excludes the current row</li>
     * <li>{@code revTicks = 10, fwdTicks = 10} - contains the previous 9 rows, the current row and the 10 rows
     * following</li>
     * <li>{@code revTicks = 10, fwdTicks = -5} - contains 5 rows, beginning at 9 rows before, ending at 5 rows before
     * the current row (inclusive)</li>
     * <li>{@code revTicks = 11, fwdTicks = -1} - contains 10 rows, beginning at 10 rows before, ending at 1 row before
     * the current row (inclusive)</li>
     * <li>{@code revTicks = -5, fwdTicks = 10} - contains 5 rows, beginning 5 rows following, ending at 10 rows
     * following the current row (inclusive)</li>
     * </ul>
     *
     * @param revTicks the look-behind window size (in rows/ticks)
     * @param fwdTicks the look-ahead window size (in rows/ticks)
     * @param pairs The input/output column name pairs
     * @return The aggregation
     */
    static UpdateByOperation RollingCount(long revTicks, long fwdTicks, String... pairs) {
        return RollingCountSpec.ofTicks(revTicks, fwdTicks).clause(pairs);
    }

    /**
     * Create a {@link RollingCountSpec rolling count} for the supplied column name pairs, using time as the windowing
     * unit. This function accepts {@link Duration duration} as the reverse window parameter. A row containing a
     * {@code null} in the timestamp column belongs to no window and will not have a value computed or be considered in
     * the windows of other rows.
     * <p>
     * Here are some examples of window values:
     * <ul>
     * <li>{@code revDuration = 0m} - contains rows that exactly match the current row timestamp</li>
     * <li>{@code revDuration = 10m} - contains rows from 10m earlier through the current row timestamp (inclusive)</li>
     * </ul>
     *
     * @param timestampCol the name of the timestamp column
     * @param revDuration the look-behind window size (in Duration)
     * @param pairs The input/output column name pairs
     * @return The aggregation
     */
    static UpdateByOperation RollingCount(String timestampCol, Duration revDuration, String... pairs) {
        return RollingCountSpec.ofTime(timestampCol, revDuration).clause(pairs);
    }

    /**
     * Create a {@link RollingCountSpec rolling count} for the supplied column name pairs, using time as the windowing
     * unit. This function accepts {@link Duration durations} as the reverse and forward window parameters. Negative
     * values are allowed and can be used to generate completely forward or completely reverse windows. A row containing
     * a {@code null} in the timestamp column belongs to no window and will not have a value computed or be considered
     * in the windows of other rows.
     * <p>
     * Here are some examples of window values:
     * <ul>
     * <li>{@code revDuration = 0m, fwdDuration = 0m} - contains rows that exactly match the current row timestamp</li>
     * <li>{@code revDuration = 10m, fwdDuration = 0m} - contains rows from 10m earlier through the current row
     * timestamp (inclusive)</li>
     * <li>{@code revDuration = 0m, fwdDuration = 10m} - contains rows from the current row through 10m following the
     * current row timestamp (inclusive)</li>
     * <li>{@code revDuration = 10m, fwdDuration = 10m} - contains rows from 10m earlier through 10m following the
     * current row timestamp (inclusive)</li>
     * <li>{@code revDuration = 10m, fwdDuration = -5m} - contains rows from 10m earlier through 5m before the current
     * row timestamp (inclusive), this is a purely backwards looking window</li>
     * <li>{@code revDuration = -5m, fwdDuration = 10m} - contains rows from 5m following through 10m following the
     * current row timestamp (inclusive), this is a purely forwards looking window</li>
     * </ul>
     *
     * @param timestampCol the name of the timestamp column
     * @param revDuration the look-behind window size (in Duration)
     * @param fwdDuration the look-ahead window size (in Duration)
     * @param pairs The input/output column name pairs
     * @return The aggregation
     */
    static UpdateByOperation RollingCount(String timestampCol, Duration revDuration, Duration fwdDuration,
            String... pairs) {
        return RollingCountSpec.ofTime(timestampCol, revDuration, fwdDuration).clause(pairs);
    }

    /**
     * Create a {@link RollingCountSpec rolling count} for the supplied column name pairs, using time as the windowing
     * unit. This function accepts {@code nanoseconds} as the reverse window parameters. A row containing a {@code null}
     * in the timestamp column belongs to no window and will not have a value computed or be considered in the windows
     * of other rows.
     *
     * @param timestampCol the name of the timestamp column
     * @param revTime the look-behind window size (in nanoseconds)
     * @param pairs The input/output column name pairs
     * @return The aggregation
     */
    static UpdateByOperation RollingCount(String timestampCol, long revTime, String... pairs) {
        return RollingCountSpec.ofTime(timestampCol, revTime).clause(pairs);
    }

    /**
     * Create a {@link RollingCountSpec rolling count} for the supplied column name pairs, using time as the windowing
     * unit. This function accepts {@code nanoseconds} as the reverse and forward window parameters. Negative values are
     * allowed and can be used to generate completely forward or completely reverse windows. A row containing a
     * {@code null} in the timestamp column belongs to no window and will not have a value computed or be considered in
     * the windows of other rows.
     *
     * @param timestampCol the name of the timestamp column
     * @param revTime the look-behind window size (in nanoseconds)
     * @param fwdTime the look-ahead window size (in nanoseconds)
     * @param pairs The input/output column name pairs
     * @return The aggregation
     */
    static UpdateByOperation RollingCount(String timestampCol, long revTime, long fwdTime, String... pairs) {
        return RollingCountSpec.ofTime(timestampCol, revTime, fwdTime).clause(pairs);
    }


    /**
     * Create a {@link RollingStdSpec rolling standard deviation} for the supplied column name pairs, using ticks as the
     * windowing unit. Ticks are row counts and you may specify the previous window in number of rows to include. The
     * current row is considered to belong to the reverse window, so calling this with {@code revTicks = 1} will simply
     * return the current row. Specifying {@code revTicks = 10} will include the previous 9 rows to this one and this
     * row for a total of 10 rows.
     *
     * @param revTicks the look-behind window size (in rows/ticks)
     * @param pairs The input/output column name pairs
     * @return The aggregation
     */
    static UpdateByOperation RollingStd(long revTicks, String... pairs) {
        return RollingStdSpec.ofTicks(revTicks).clause(pairs);
    }

    /**
     * Create a {@link RollingStdSpec rolling standard deviation} for the supplied column name pairs, using ticks as the
     * windowing unit. Ticks are row counts and you may specify the reverse and forward window in number of rows to
     * include. The current row is considered to belong to the reverse window but not the forward window. Also, negative
     * values are allowed and can be used to generate completely forward or completely reverse windows. Here are some
     * examples of window values:
     * <ul>
     * <li>{@code revTicks = 1, fwdTicks = 0} - contains only the current row</li>
     * <li>{@code revTicks = 10, fwdTicks = 0} - contains 9 previous rows and the current row</li>
     * <li>{@code revTicks = 0, fwdTicks = 10} - contains the following 10 rows, excludes the current row</li>
     * <li>{@code revTicks = 10, fwdTicks = 10} - contains the previous 9 rows, the current row and the 10 rows
     * following</li>
     * <li>{@code revTicks = 10, fwdTicks = -5} - contains 5 rows, beginning at 9 rows before, ending at 5 rows before
     * the current row (inclusive)</li>
     * <li>{@code revTicks = 11, fwdTicks = -1} - contains 10 rows, beginning at 10 rows before, ending at 1 row before
     * the current row (inclusive)</li>
     * <li>{@code revTicks = -5, fwdTicks = 10} - contains 5 rows, beginning 5 rows following, ending at 10 rows
     * following the current row (inclusive)</li>
     * </ul>
     *
     * @param revTicks the look-behind window size (in rows/ticks)
     * @param fwdTicks the look-ahead window size (in rows/ticks)
     * @param pairs The input/output column name pairs
     * @return The aggregation
     */
    static UpdateByOperation RollingStd(long revTicks, long fwdTicks, String... pairs) {
        return RollingStdSpec.ofTicks(revTicks, fwdTicks).clause(pairs);
    }

    /**
     * Create a {@link RollingStdSpec rolling standard deviation} for the supplied column name pairs, using time as the
     * windowing unit. This function accepts {@link Duration duration} as the reverse window parameter. A row containing
     * a {@code null} in the timestamp column belongs to no window and will not have a value computed or be considered
     * in the windows of other rows.
     *
     * Here are some examples of window values:
     * <ul>
     * <li>{@code revDuration = 0m} - contains rows that exactly match the current row timestamp</li>
     * <li>{@code revDuration = 10m} - contains rows from 10m earlier through the current row timestamp (inclusive)</li>
     * </ul>
     *
     * @param timestampCol the name of the timestamp column
     * @param revDuration the look-behind window size (in Duration)
     * @param pairs The input/output column name pairs
     * @return The aggregation
     */
    static UpdateByOperation RollingStd(String timestampCol, Duration revDuration, String... pairs) {
        return RollingStdSpec.ofTime(timestampCol, revDuration).clause(pairs);
    }

    /**
     * Create a {@link RollingStdSpec rolling standard deviation} for the supplied column name pairs, using time as the
     * windowing unit. This function accepts {@link Duration durations} as the reverse and forward window parameters.
     * Negative values are allowed and can be used to generate completely forward or completely reverse windows. A row
     * containing a {@code null} in the timestamp column belongs to no window and will not have a value computed or be
     * considered in the windows of other rows.
     *
     * Here are some examples of window values:
     * <ul>
     * <li>{@code revDuration = 0m, fwdDuration = 0m} - contains rows that exactly match the current row timestamp</li>
     * <li>{@code revDuration = 10m, fwdDuration = 0m} - contains rows from 10m earlier through the current row
     * timestamp (inclusive)</li>
     * <li>{@code revDuration = 0m, fwdDuration = 10m} - contains rows from the current row through 10m following the
     * current row timestamp (inclusive)</li>
     * <li>{@code revDuration = 10m, fwdDuration = 10m} - contains rows from 10m earlier through 10m following the
     * current row timestamp (inclusive)</li>
     * <li>{@code revDuration = 10m, fwdDuration = -5m} - contains rows from 10m earlier through 5m before the current
     * row timestamp (inclusive), this is a purely backwards looking window</li>
     * <li>{@code revDuration = -5m, fwdDuration = 10m} - contains rows from 5m following through 10m following the
     * current row timestamp (inclusive), this is a purely forwards looking window</li>
     * </ul>
     *
     * @param timestampCol the name of the timestamp column
     * @param revDuration the look-behind window size (in Duration)
     * @param fwdDuration the look-ahead window size (in Duration)
     * @param pairs The input/output column name pairs
     * @return The aggregation
     */
    static UpdateByOperation RollingStd(String timestampCol, Duration revDuration, Duration fwdDuration,
            String... pairs) {
        return RollingStdSpec.ofTime(timestampCol, revDuration, fwdDuration).clause(pairs);
    }

    /**
     * Create a {@link RollingStdSpec rolling standard deviation} for the supplied column name pairs, using time as the
     * windowing unit. This function accepts {@code nanoseconds} as the reverse window parameters. A row containing a
     * {@code null} in the timestamp column belongs to no window and will not have a value computed or be considered in
     * the windows of other rows.
     *
     * @param timestampCol the name of the timestamp column
     * @param revTime the look-behind window size (in nanoseconds)
     * @param pairs The input/output column name pairs
     * @return The aggregation
     */
    static UpdateByOperation RollingStd(String timestampCol, long revTime, String... pairs) {
        return RollingStdSpec.ofTime(timestampCol, revTime).clause(pairs);
    }

    /**
     * Create a {@link RollingStdSpec rolling standard deviation} for the supplied column name pairs, using time as the
     * windowing unit. This function accepts {@code nanoseconds} as the reverse and forward window parameters. Negative
     * values are allowed and can be used to generate completely forward or completely reverse windows. A row containing
     * a {@code null} in the timestamp column belongs to no window and will not have a value computed or be considered
     * in the windows of other rows.
     *
     * @param timestampCol the name of the timestamp column
     * @param revTime the look-behind window size (in nanoseconds)
     * @param fwdTime the look-ahead window size (in nanoseconds)
     * @param pairs The input/output column name pairs
     * @return The aggregation
     */
    static UpdateByOperation RollingStd(String timestampCol, long revTime, long fwdTime, String... pairs) {
        return RollingStdSpec.ofTime(timestampCol, revTime, fwdTime).clause(pairs);
    }


<<<<<<< HEAD
=======
    /**
     * Create a {@link RollingWAvgSpec rolling weighted average} for the supplied column name pairs, using ticks as the
     * windowing unit. Ticks are row counts and you may specify the previous window in number of rows to include. The
     * current row is considered to belong to the reverse window, so calling this with {@code revTicks = 1} will simply
     * return the current row. Specifying {@code revTicks = 10} will include the previous 9 rows to this one and this
     * row for a total of 10 rows.
     *
     * @param revTicks the look-behind window size (in rows/ticks)
     * @param pairs The input/output column name pairs
     * @return The aggregation
     */
    static UpdateByOperation RollingWAvg(long revTicks, String weightCol, String... pairs) {
        return RollingWAvgSpec.ofTicks(revTicks, weightCol).clause(pairs);
    }

    /**
     * Create a {@link RollingWAvgSpec rolling weighted average} for the supplied column name pairs, using ticks as the
     * windowing unit. Ticks are row counts and you may specify the reverse and forward window in number of rows to
     * include. The current row is considered to belong to the reverse window but not the forward window. Also, negative
     * values are allowed and can be used to generate completely forward or completely reverse windows.
     * <p>
     * Here are some examples of window values:
     * <ul>
     * <li>{@code revTicks = 1, fwdTicks = 0} - contains only the current row</li>
     * <li>{@code revTicks = 10, fwdTicks = 0} - contains 9 previous rows and the current row</li>
     * <li>{@code revTicks = 0, fwdTicks = 10} - contains the following 10 rows, excludes the current row</li>
     * <li>{@code revTicks = 10, fwdTicks = 10} - contains the previous 9 rows, the current row and the 10 rows
     * following</li>
     * <li>{@code revTicks = 10, fwdTicks = -5} - contains 5 rows, beginning at 9 rows before, ending at 5 rows before
     * the current row (inclusive)</li>
     * <li>{@code revTicks = 11, fwdTicks = -1} - contains 10 rows, beginning at 10 rows before, ending at 1 row before
     * the current row (inclusive)</li>
     * <li>{@code revTicks = -5, fwdTicks = 10} - contains 5 rows, beginning 5 rows following, ending at 10 rows
     * following the current row (inclusive)</li>
     * </ul>
     *
     * @param revTicks the look-behind window size (in rows/ticks)
     * @param fwdTicks the look-ahead window size (in rows/ticks)
     * @param pairs The input/output column name pairs
     * @return The aggregation
     */
    static UpdateByOperation RollingWAvg(long revTicks, long fwdTicks, String weightCol, String... pairs) {
        return RollingWAvgSpec.ofTicks(revTicks, fwdTicks, weightCol).clause(pairs);
    }

    /**
     * Create a {@link RollingWAvgSpec rolling weighted average} for the supplied column name pairs, using time as the
     * windowing unit. This function accepts {@link Duration duration} as the reverse window parameter. A row containing
     * a {@code null} in the timestamp column belongs to no window and will not have a value computed or be considered
     * in the windows of other rows.
     * <p>
     * Here are some examples of window values:
     * <ul>
     * <li>{@code revDuration = 0m} - contains rows that exactly match the current row timestamp</li>
     * <li>{@code revDuration = 10m} - contains rows from 10m earlier through the current row timestamp (inclusive)</li>
     * </ul>
     *
     * @param timestampCol the name of the timestamp column
     * @param revDuration the look-behind window size (in Duration)
     * @param pairs The input/output column name pairs
     * @return The aggregation
     */
    static UpdateByOperation RollingWAvg(String timestampCol, Duration revDuration, String weightCol, String... pairs) {
        return RollingWAvgSpec.ofTime(timestampCol, revDuration, weightCol).clause(pairs);
    }

    /**
     * Create a {@link RollingWAvgSpec rolling weighted average} for the supplied column name pairs, using time as the
     * windowing unit. This function accepts {@link Duration durations} as the reverse and forward window parameters.
     * Negative values are allowed and can be used to generate completely forward or completely reverse windows. A row
     * containing a {@code null} in the timestamp column belongs to no window and will not have a value computed or be
     * considered in the windows of other rows.
     * <p>
     * Here are some examples of window values:
     * <ul>
     * <li>{@code revDuration = 0m, fwdDuration = 0m} - contains rows that exactly match the current row timestamp</li>
     * <li>{@code revDuration = 10m, fwdDuration = 0m} - contains rows from 10m earlier through the current row
     * timestamp (inclusive)</li>
     * <li>{@code revDuration = 0m, fwdDuration = 10m} - contains rows from the current row through 10m following the
     * current row timestamp (inclusive)</li>
     * <li>{@code revDuration = 10m, fwdDuration = 10m} - contains rows from 10m earlier through 10m following the
     * current row timestamp (inclusive)</li>
     * <li>{@code revDuration = 10m, fwdDuration = -5m} - contains rows from 10m earlier through 5m before the current
     * row timestamp (inclusive), this is a purely backwards looking window</li>
     * <li>{@code revDuration = -5m, fwdDuration = 10m} - contains rows from 5m following through 10m following the
     * current row timestamp (inclusive), this is a purely forwards looking window</li>
     * </ul>
     *
     * @param timestampCol the name of the timestamp column
     * @param revDuration the look-behind window size (in Duration)
     * @param fwdDuration the look-ahead window size (in Duration)
     * @param pairs The input/output column name pairs
     * @return The aggregation
     */
    static UpdateByOperation RollingWAvg(String timestampCol, Duration revDuration, Duration fwdDuration,
            String weightCol, String... pairs) {
        return RollingWAvgSpec.ofTime(timestampCol, revDuration, fwdDuration, weightCol).clause(pairs);
    }

    /**
     * Create a {@link RollingWAvgSpec rolling weighted average} for the supplied column name pairs, using time as the
     * windowing unit. This function accepts {@code nanoseconds} as the reverse window parameters. A row containing a
     * {@code null} in the timestamp column belongs to no window and will not have a value computed or be considered in
     * the windows of other rows.
     *
     * @param timestampCol the name of the timestamp column
     * @param revTime the look-behind window size (in nanoseconds)
     * @param pairs The input/output column name pairs
     * @return The aggregation
     */
    static UpdateByOperation RollingWAvg(String timestampCol, long revTime, String weightCol, String... pairs) {
        return RollingWAvgSpec.ofTime(timestampCol, revTime, weightCol).clause(pairs);
    }

    /**
     * Create a {@link RollingWAvgSpec rolling weighted average} for the supplied column name pairs, using time as the
     * windowing unit. This function accepts {@code nanoseconds} as the reverse and forward window parameters. Negative
     * values are allowed and can be used to generate completely forward or completely reverse windows. A row containing
     * a {@code null} in the timestamp column belongs to no window and will not have a value computed or be considered
     * in the windows of other rows.
     *
     * @param timestampCol the name of the timestamp column
     * @param revTime the look-behind window size (in nanoseconds)
     * @param fwdTime the look-ahead window size (in nanoseconds)
     * @param pairs The input/output column name pairs
     * @return The aggregation
     */
    static UpdateByOperation RollingWAvg(String timestampCol, long revTime, long fwdTime, String weightCol,
            String... pairs) {
        return RollingWAvgSpec.ofTime(timestampCol, revTime, fwdTime, weightCol).clause(pairs);
    }

>>>>>>> dd2f01f5
    <T> T walk(Visitor<T> visitor);

    interface Visitor<T> {
        T visit(ColumnUpdateOperation clause);
    }
}<|MERGE_RESOLUTION|>--- conflicted
+++ resolved
@@ -1607,8 +1607,6 @@
     }
 
 
-<<<<<<< HEAD
-=======
     /**
      * Create a {@link RollingWAvgSpec rolling weighted average} for the supplied column name pairs, using ticks as the
      * windowing unit. Ticks are row counts and you may specify the previous window in number of rows to include. The
@@ -1741,7 +1739,6 @@
         return RollingWAvgSpec.ofTime(timestampCol, revTime, fwdTime, weightCol).clause(pairs);
     }
 
->>>>>>> dd2f01f5
     <T> T walk(Visitor<T> visitor);
 
     interface Visitor<T> {
