package io.deephaven.api.updateby;

import io.deephaven.api.agg.Pair;
import io.deephaven.api.updateby.spec.*;

import java.time.Duration;

/**
 * Defines an operation that can be applied to a table with Table#updateBy()}
 */
public interface UpdateByOperation {
    /**
     * Conjoin an {@link UpdateBySpec} with columns for it to be applied to so the engine can construct the proper
     * operators.
     * 
     * @param spec the {@link UpdateBySpec} that defines the operation to perform
     * @param columns the columns to apply the operation to.
     * @return a {@link ColumnUpdateOperation} that will be used to construct operations for each column
     */
    static ColumnUpdateOperation of(final UpdateBySpec spec, final String... columns) {
        return spec.clause(columns);
    }

    /**
     * Conjoin an {@link UpdateBySpec} with columns for it to be applied to so the engine can construct the proper
     * operators.
     *
     * @param spec the {@link UpdateBySpec} that defines the operation to perform
     * @param columns the columns to apply the operation to.
     * @return a {@link ColumnUpdateOperation} that will be used to construct operations for each column
     */
    static ColumnUpdateOperation of(final UpdateBySpec spec, final Pair... columns) {
        return spec.clause(columns);
    }

    /**
     * Create a {@link CumSumSpec cumulative sum} for the supplied column name pairs.
     *
     * @param pairs The input/output column name pairs
     * @return The aggregation
     */
    static UpdateByOperation CumSum(String... pairs) {
        return CumSumSpec.of().clause(pairs);
    }

    /**
     * Create a {@link CumProdSpec cumulative product} for the supplied column name pairs.
     *
     * @param pairs The input/output column name pairs
     * @return The aggregation
     */
    static UpdateByOperation CumProd(String... pairs) {
        return CumProdSpec.of().clause(pairs);
    }

    /**
     * Create a {@link CumMinMaxSpec cumulative minimum} for the supplied column name pairs.
     *
     * @param pairs The input/output column name pairs
     * @return The aggregation
     */
    static UpdateByOperation CumMin(String... pairs) {
        return CumMinMaxSpec.of(false).clause(pairs);
    }

    /**
     * Create a {@link CumMinMaxSpec cumulative maximum} for the supplied column name pairs.
     *
     * @param pairs The input/output column name pairs
     * @return The aggregation
     */
    static UpdateByOperation CumMax(String... pairs) {
        return CumMinMaxSpec.of(true).clause(pairs);
    }

    /**
     * Create a {@link FillBySpec forward fill} for the supplied column name pairs.
     *
     * @param pairs The input/output column name pairs
     * @return The aggregation
     */
    static UpdateByOperation Fill(String... pairs) {
        return FillBySpec.of().clause(pairs);
    }

    /**
     * Create an {@link EmaSpec exponential moving average} for the supplied column name pairs, using ticks as the decay
     * unit. Uses the default OperationControl settings.
     * <p>
     * The formula used is
     * </p>
     *
     * <pre>
     *     a = e^(-1 / tickDecay)
     *     ema_next = a * ema_last + (1 - a) * value
     * </pre>
     *
     * @param tickDecay the decay rate in ticks
     * @param pairs The input/output column name pairs
     * @return The aggregation
     */
    static UpdateByOperation Ema(double tickDecay, String... pairs) {
        return EmaSpec.ofTicks(tickDecay).clause(pairs);
    }

    /**
     * Create an {@link EmaSpec exponential moving average} for the supplied column name pairs, using ticks as the decay
     * unit.
     * <p>
     * The formula used is
     * </p>
     *
     * <pre>
     *     a = e^(-1 / tickDecay)
     *     ema_next = a * ema_last + (1 - a) * value
     * </pre>
     *
     * @param control a {@link OperationControl control} object that defines how special cases should behave. See
     *        {@link OperationControl} for further details.
     * @param tickDecay the decay rate in ticks
     * @param pairs The input/output column name pairs
     * @return The aggregation
     */
    static UpdateByOperation Ema(final OperationControl control, double tickDecay, String... pairs) {
        return EmaSpec.ofTicks(control, tickDecay).clause(pairs);
    }

    /**
     * Create an {@link EmaSpec exponential moving average} for the supplied column name pairs, using time as the decay
     * unit. Uses the default OperationControl settings.
     * <p>
     * The formula used is
     * </p>
     *
     * <pre>
     *     a = e^(-dt / timeDecay)
     *     ema_next = a * ema_last + (1 - a) * value
     * </pre>
     *
     * @param timestampColumn the column in the source table to use for timestamps
     * @param timeDecay the decay rate in nanoseconds
     * @param pairs The input/output column name pairs
     * @return The aggregation
     */
    static UpdateByOperation Ema(String timestampColumn, long timeDecay, String... pairs) {
        return EmaSpec.ofTime(timestampColumn, timeDecay).clause(pairs);
    }

    /**
     * Create an {@link EmaSpec exponential moving average} for the supplied column name pairs, using time as the decay
     * unit.
     * <p>
     * The formula used is
     * </p>
     *
     * <pre>
     *     a = e^(-dt / timeDecay)
     *     ema_next = a * ema_last + (1 - a) * value
     * </pre>
     *
     * @param control a {@link OperationControl control} object that defines how special cases should behave. See
     *        {@link OperationControl} for further details.
     * @param timestampColumn the column in the source table to use for timestamps
     * @param timeDecay the decay rate in nanoseconds
     * @param pairs The input/output column name pairs
     * @return The aggregation
     */
    static UpdateByOperation Ema(OperationControl control, String timestampColumn, long timeDecay, String... pairs) {
        return EmaSpec.ofTime(control, timestampColumn, timeDecay).clause(pairs);
    }

    /**
     * Create an {@link EmaSpec exponential moving average} for the supplied column name pairs, using time as the decay
     * unit. Uses the default OperationControl settings.
     * <p>
     * The formula used is
     * </p>
     *
     * <pre>
     *     a = e^(-dt / durationDecay)
     *     ema_next = a * ema_last + (1 - a) * value
     * </pre>
     *
     * @param timestampColumn the column in the source table to use for timestamps
     * @param durationDecay the decay rate as {@link Duration duration}
     * @param pairs The input/output column name pairs
     * @return The aggregation
     */
    static UpdateByOperation Ema(String timestampColumn, Duration durationDecay, String... pairs) {
        return EmaSpec.ofTime(timestampColumn, durationDecay).clause(pairs);
    }

    /**
     * Create an {@link EmaSpec exponential moving average} for the supplied column name pairs, using time as the decay
     * unit.
     * <p>
     * The formula used is
     * </p>
     *
     * <pre>
     *     a = e^(-dt / durationDecay)
     *     ema_next = a * ema_last + (1 - a) * value
     * </pre>
     *
     * @param control a {@link OperationControl control} object that defines how special cases should behave. See
     *        {@link OperationControl} for further details.
     * @param timestampColumn the column in the source table to use for timestamps
     * @param durationDecay the decay rate as {@link Duration duration}
     * @param pairs The input/output column name pairs
     * @return The aggregation
     */
    static UpdateByOperation Ema(OperationControl control, String timestampColumn, Duration durationDecay,
            String... pairs) {
        return EmaSpec.ofTime(control, timestampColumn, durationDecay).clause(pairs);
    }

    /**
     * Create an {@link EmsSpec exponential moving sum} for the supplied column name pairs, using ticks as the decay
     * unit. Uses the default OperationControl settings.
     * <p>
     * The formula used is
     * </p>
     *
     * <pre>
     *     a = e^(-1 / tickDecay)
     *     ems_next = a * ems_last + value
     * </pre>
     *
     * @param tickDecay the decay rate in ticks
     * @param pairs The input/output column name pairs
     * @return The aggregation
     */
    static UpdateByOperation Ems(double tickDecay, String... pairs) {
        return EmsSpec.ofTicks(tickDecay).clause(pairs);
    }

    /**
     * Create an {@link EmsSpec exponential moving sum} for the supplied column name pairs, using ticks as the decay
     * unit.
     * <p>
     * The formula used is
     * </p>
     *
     * <pre>
     *     a = e^(-1 / tickDecay)
     *     ems_next = a * ems_last + value
     * </pre>
     *
     * @param control a {@link OperationControl control} object that defines how special cases should behave. See
     *        {@link OperationControl} for further details.
     * @param tickDecay the decay rate in ticks
     * @param pairs The input/output column name pairs
     * @return The aggregation
     */
    static UpdateByOperation Ems(final OperationControl control, double tickDecay, String... pairs) {
        return EmsSpec.ofTicks(control, tickDecay).clause(pairs);
    }

    /**
     * Create an {@link EmsSpec exponential moving sum} for the supplied column name pairs, using time as the decay
     * unit. Uses the default OperationControl settings.
     * <p>
     * The formula used is
     * </p>
     *
     * <pre>
     *     a = e^(-dt / timeDecay)
     *     ems_next = a * ems_last + value
     * </pre>
     *
     * @param timestampColumn the column in the source table to use for timestamps
     * @param timeDecay the decay rate in nanoseconds
     * @param pairs The input/output column name pairs
     * @return The aggregation
     */
    static UpdateByOperation Ems(String timestampColumn, long timeDecay, String... pairs) {
        return EmsSpec.ofTime(timestampColumn, timeDecay).clause(pairs);
    }

    /**
     * Create an {@link EmsSpec exponential moving sum} for the supplied column name pairs, using time as the decay
     * unit.
     * <p>
     * The formula used is
     * </p>
     *
     * <pre>
     *     a = e^(-dt / timeDecay)
     *     ems_next = a * ems_last + value
     * </pre>
     *
     * @param control a {@link OperationControl control} object that defines how special cases should behave. See
     *        {@link OperationControl} for further details.
     * @param timestampColumn the column in the source table to use for timestamps
     * @param timeDecay the decay rate in nanoseconds
     * @param pairs The input/output column name pairs
     * @return The aggregation
     */
    static UpdateByOperation Ems(OperationControl control, String timestampColumn, long timeDecay, String... pairs) {
        return EmsSpec.ofTime(control, timestampColumn, timeDecay).clause(pairs);
    }

    /**
     * Create an {@link EmsSpec exponential moving sum} for the supplied column name pairs, using time as the decay
     * unit. Uses the default OperationControl settings.
     * <p>
     * The formula used is
     * </p>
     *
     * <pre>
     *     a = e^(-dt / durationDecay)
     *     ems_next = a * ems_last + value
     * </pre>
     *
     * @param timestampColumn the column in the source table to use for timestamps
     * @param durationDecay the decay rate as {@link Duration duration}
     * @param pairs The input/output column name pairs
     * @return The aggregation
     */
    static UpdateByOperation Ems(String timestampColumn, Duration durationDecay, String... pairs) {
        return EmsSpec.ofTime(timestampColumn, durationDecay).clause(pairs);
    }

    /**
     * Create an {@link EmsSpec exponential moving sum} for the supplied column name pairs, using time as the decay
     * unit.
     * <p>
     * The formula used is
     * </p>
     *
     * <pre>
     *     a = e^(-dt / durationDecay)
     *     ems_next = a * ems_last + value
     * </pre>
     *
     * @param control a {@link OperationControl control} object that defines how special cases should behave. See
     *        {@link OperationControl} for further details.
     * @param timestampColumn the column in the source table to use for timestamps
     * @param durationDecay the decay rate as {@link Duration duration}
     * @param pairs The input/output column name pairs
     * @return The aggregation
     */
    static UpdateByOperation Ems(OperationControl control, String timestampColumn, Duration durationDecay,
            String... pairs) {
        return EmsSpec.ofTime(control, timestampColumn, durationDecay).clause(pairs);
    }

    /**
     * Create an {@link EmMinMaxSpec exponential moving minimum} for the supplied column name pairs, using ticks as the
     * decay unit. Uses the default OperationControl settings.
     * <p>
     * The formula used is
     * </p>
     *
     * <pre>
     *     a = e^(-1 / tickDecay)
     *     em_val_next = min(a * em_val_last, value)
     * </pre>
     *
     * @param tickDecay the decay rate in ticks
     * @param pairs The input/output column name pairs
     * @return The aggregation
     */
<<<<<<< HEAD
    static UpdateByOperation EmMin(long tickDecay, String... pairs) {
=======
    static UpdateByOperation EmMin(double tickDecay, String... pairs) {
>>>>>>> 46d0330d
        return EmMinMaxSpec.ofTicks(false, tickDecay).clause(pairs);
    }

    /**
     * Create an {@link EmMinMaxSpec exponential moving minimum} for the supplied column name pairs, using ticks as the
     * decay unit.
     * <p>
     * The formula used is
     * </p>
     *
     * <pre>
     *     a = e^(-1 / tickDecay)
     *     em_val_next = min(a * em_val_last, value)
     * </pre>
     *
     * @param control a {@link OperationControl control} object that defines how special cases should behave. See
     *        {@link OperationControl} for further details.
     * @param tickDecay the decay rate in ticks
     * @param pairs The input/output column name pairs
     * @return The aggregation
     */
<<<<<<< HEAD
    static UpdateByOperation EmMin(final OperationControl control, long tickDecay, String... pairs) {
=======
    static UpdateByOperation EmMin(final OperationControl control, double tickDecay, String... pairs) {
>>>>>>> 46d0330d
        return EmMinMaxSpec.ofTicks(control, false, tickDecay).clause(pairs);
    }

    /**
     * Create an {@link EmMinMaxSpec exponential moving minimum} for the supplied column name pairs, using time as the
     * decay unit. Uses the default OperationControl settings.
     * <p>
     * The formula used is
     * </p>
     *
     * <pre>
     *     a = e^(-dt / timeDecay)
     *     em_val_next = min(a * em_val_last, value)
     * </pre>
     *
     * @param timestampColumn the column in the source table to use for timestamps
     * @param timeDecay the decay rate in nanoseconds
     * @param pairs The input/output column name pairs
     * @return The aggregation
     */
    static UpdateByOperation EmMin(String timestampColumn, long timeDecay, String... pairs) {
        return EmMinMaxSpec.ofTime(false, timestampColumn, timeDecay).clause(pairs);
    }

    /**
     * Create an {@link EmMinMaxSpec exponential moving minimum} for the supplied column name pairs, using time as the
     * decay unit.
     * <p>
     * The formula used is
     * </p>
     *
     * <pre>
     *     a = e^(-dt / timeDecay)
     *     em_val_next = min(a * em_val_last, value)
     * </pre>
     *
     * @param control a {@link OperationControl control} object that defines how special cases should behave. See
     *        {@link OperationControl} for further details.
     * @param timestampColumn the column in the source table to use for timestamps
     * @param timeDecay the decay rate in nanoseconds
     * @param pairs The input/output column name pairs
     * @return The aggregation
     */
    static UpdateByOperation EmMin(OperationControl control, String timestampColumn, long timeDecay, String... pairs) {
        return EmMinMaxSpec.ofTime(control, false, timestampColumn, timeDecay).clause(pairs);
    }

    /**
     * Create an {@link EmMinMaxSpec exponential moving minimum} for the supplied column name pairs, using time as the
     * decay unit. Uses the default OperationControl settings.
     * <p>
     * The formula used is
     * </p>
     *
     * <pre>
     *     a = e^(-dt / durationDecay)
     *     em_val_next = min(a * em_val_last, value)
     * </pre>
     *
     * @param timestampColumn the column in the source table to use for timestamps
     * @param durationDecay the decay rate as {@link Duration duration}
     * @param pairs The input/output column name pairs
     * @return The aggregation
     */
    static UpdateByOperation EmMin(String timestampColumn, Duration durationDecay, String... pairs) {
        return EmMinMaxSpec.ofTime(false, timestampColumn, durationDecay).clause(pairs);
    }

    /**
     * Create an {@link EmMinMaxSpec exponential moving minimum} for the supplied column name pairs, using time as the
     * decay unit.
     * <p>
     * The formula used is
     * </p>
     *
     * <pre>
     *     a = e^(-dt / durationDecay)
     *     em_val_next = min(a * em_val_last, value)
     * </pre>
     *
     * @param control a {@link OperationControl control} object that defines how special cases should behave. See
     *        {@link OperationControl} for further details.
     * @param timestampColumn the column in the source table to use for timestamps
     * @param durationDecay the decay rate as {@link Duration duration}
     * @param pairs The input/output column name pairs
     * @return The aggregation
     */
    static UpdateByOperation EmMin(OperationControl control, String timestampColumn, Duration durationDecay,
            String... pairs) {
        return EmMinMaxSpec.ofTime(control, false, timestampColumn, durationDecay).clause(pairs);
    }

    /**
     * Create an {@link EmMinMaxSpec exponential moving maximum} for the supplied column name pairs, using ticks as the
     * decay unit. Uses the default OperationControl settings.
     * <p>
     * The formula used is
     * </p>
     *
     * <pre>
     *     a = e^(-1 / tickDecay)
     *     em_val_next = max(a * em_val_last, value)
     * </pre>
     *
     * @param tickDecay the decay rate in ticks
     * @param pairs The input/output column name pairs
     * @return The aggregation
     */
<<<<<<< HEAD
    static UpdateByOperation EmMax(long tickDecay, String... pairs) {
=======
    static UpdateByOperation EmMax(double tickDecay, String... pairs) {
>>>>>>> 46d0330d
        return EmMinMaxSpec.ofTicks(true, tickDecay).clause(pairs);
    }

    /**
     * Create an {@link EmMinMaxSpec exponential moving maximum} for the supplied column name pairs, using ticks as the
     * decay unit.
     * <p>
     * The formula used is
     * </p>
     *
     * <pre>
     *     a = e^(-1 / tickDecay)
     *     em_val_next = max(a * em_val_last, value)
     * </pre>
     *
     * @param control a {@link OperationControl control} object that defines how special cases should behave. See
     *        {@link OperationControl} for further details.
     * @param tickDecay the decay rate in ticks
     * @param pairs The input/output column name pairs
     * @return The aggregation
     */
<<<<<<< HEAD
    static UpdateByOperation EmMax(final OperationControl control, long tickDecay, String... pairs) {
=======
    static UpdateByOperation EmMax(final OperationControl control, double tickDecay, String... pairs) {
>>>>>>> 46d0330d
        return EmMinMaxSpec.ofTicks(control, true, tickDecay).clause(pairs);
    }

    /**
     * Create an {@link EmMinMaxSpec exponential moving maximum} for the supplied column name pairs, using time as the
     * decay unit. Uses the default OperationControl settings.
     * <p>
     * The formula used is
     * </p>
     *
     * <pre>
     *     a = e^(-dt / timeDecay)
     *     em_val_next = max(a * em_val_last, value)
     * </pre>
     *
     * @param timestampColumn the column in the source table to use for timestamps
     * @param timeDecay the decay rate in nanoseconds
     * @param pairs The input/output column name pairs
     * @return The aggregation
     */
    static UpdateByOperation EmMax(String timestampColumn, long timeDecay, String... pairs) {
        return EmMinMaxSpec.ofTime(true, timestampColumn, timeDecay).clause(pairs);
    }

    /**
     * Create an {@link EmMinMaxSpec exponential moving maximum} for the supplied column name pairs, using time as the
     * decay unit.
     * <p>
     * The formula used is
     * </p>
     *
     * <pre>
     *     a = e^(-dt / timeDecay)
     *     em_val_next = max(a * em_val_last, value)
     * </pre>
     *
     * @param control a {@link OperationControl control} object that defines how special cases should behave. See
     *        {@link OperationControl} for further details.
     * @param timestampColumn the column in the source table to use for timestamps
     * @param timeDecay the decay rate in nanoseconds
     * @param pairs The input/output column name pairs
     * @return The aggregation
     */
    static UpdateByOperation EmMax(OperationControl control, String timestampColumn, long timeDecay, String... pairs) {
        return EmMinMaxSpec.ofTime(control, true, timestampColumn, timeDecay).clause(pairs);
    }

    /**
     * Create an {@link EmMinMaxSpec exponential moving maximum} for the supplied column name pairs, using time as the
     * decay unit. Uses the default OperationControl settings.
     * <p>
     * The formula used is
     * </p>
     *
     * <pre>
     *     a = e^(-dt / durationDecay)
     *     em_val_next = max(a * em_val_last, value)
     * </pre>
     *
     * @param timestampColumn the column in the source table to use for timestamps
     * @param durationDecay the decay rate as {@link Duration duration}
     * @param pairs The input/output column name pairs
     * @return The aggregation
     */
    static UpdateByOperation EmMax(String timestampColumn, Duration durationDecay, String... pairs) {
        return EmMinMaxSpec.ofTime(true, timestampColumn, durationDecay).clause(pairs);
    }

    /**
     * Create an {@link EmMinMaxSpec exponential moving maximum} for the supplied column name pairs, using time as the
     * decay unit.
     * <p>
     * The formula used is
     * </p>
     *
     * <pre>
     *     a = e^(-dt / durationDecay)
     *     em_val_next = max(a * em_val_last, value)
     * </pre>
     *
     * @param control a {@link OperationControl control} object that defines how special cases should behave. See
     *        {@link OperationControl} for further details.
     * @param timestampColumn the column in the source table to use for timestamps
     * @param durationDecay the decay rate as {@link Duration duration}
     * @param pairs The input/output column name pairs
     * @return The aggregation
     */
    static UpdateByOperation EmMax(OperationControl control, String timestampColumn, Duration durationDecay,
            String... pairs) {
        return EmMinMaxSpec.ofTime(control, true, timestampColumn, durationDecay).clause(pairs);
    }

<<<<<<< HEAD


    /**
     * Create an {@link EmStdSpec exponential moving standard deviation} for the supplied column name pairs, using ticks
     * as the decay unit. Uses the default OperationControl settings.
     * <p>
     * The formula used is
     * </p>
     *
     * <pre>
     *     a = e^(-1 / tickDecay)
     *     ems_next = a * ems_last + value
     * </pre>
     *
     * @param tickDecay the decay rate in ticks
     * @param pairs The input/output column name pairs
     * @return The aggregation
     */
    static UpdateByOperation EmStd(long tickDecay, String... pairs) {
        return EmStdSpec.ofTicks(tickDecay).clause(pairs);
    }

    /**
     * Create an {@link EmStdSpec exponential moving standard deviation} for the supplied column name pairs, using ticks
     * as the decay unit.
     * <p>
     * The formula used is
     * </p>
     *
     * <pre>
     *     a = e^(-1 / tickDecay)
     *     ems_next = a * ems_last + value
     * </pre>
     *
     * @param control a {@link OperationControl control} object that defines how special cases should behave. See
     *        {@link OperationControl} for further details.
     * @param tickDecay the decay rate in ticks
     * @param pairs The input/output column name pairs
     * @return The aggregation
     */
    static UpdateByOperation EmStd(final OperationControl control, long tickDecay, String... pairs) {
        return EmStdSpec.ofTicks(control, tickDecay).clause(pairs);
    }

    /**
     * Create an {@link EmStdSpec exponential moving standard deviation} for the supplied column name pairs, using time
     * as the decay unit. Uses the default OperationControl settings.
     * <p>
     * The formula used is
     * </p>
     *
     * <pre>
     *     a = e^(-dt / timeDecay)
     *     ems_next = a * ems_last + value
     * </pre>
     *
     * @param timestampColumn the column in the source table to use for timestamps
     * @param timeDecay the decay rate in nanoseconds
     * @param pairs The input/output column name pairs
     * @return The aggregation
     */
    static UpdateByOperation EmStd(String timestampColumn, long timeDecay, String... pairs) {
        return EmStdSpec.ofTime(timestampColumn, timeDecay).clause(pairs);
    }

    /**
     * Create an {@link EmStdSpec exponential moving standard deviation} for the supplied column name pairs, using time
     * as the decay unit.
     * <p>
     * The formula used is
     * </p>
     *
     * <pre>
     *     a = e^(-dt / timeDecay)
     *     ems_next = a * ems_last + value
     * </pre>
     *
     * @param control a {@link OperationControl control} object that defines how special cases should behave. See
     *        {@link OperationControl} for further details.
     * @param timestampColumn the column in the source table to use for timestamps
     * @param timeDecay the decay rate in nanoseconds
     * @param pairs The input/output column name pairs
     * @return The aggregation
     */
    static UpdateByOperation EmStd(OperationControl control, String timestampColumn, long timeDecay, String... pairs) {
        return EmStdSpec.ofTime(control, timestampColumn, timeDecay).clause(pairs);
    }

    /**
     * Create an {@link EmStdSpec exponential moving standard deviation} for the supplied column name pairs, using time
     * as the decay unit. Uses the default OperationControl settings.
     * <p>
     * The formula used is
     * </p>
     *
     * <pre>
     *     a = e^(-dt / durationDecay)
     *     ems_next = a * ems_last + value
     * </pre>
     *
     * @param timestampColumn the column in the source table to use for timestamps
     * @param durationDecay the decay rate as {@link Duration duration}
     * @param pairs The input/output column name pairs
     * @return The aggregation
     */
    static UpdateByOperation EmStd(String timestampColumn, Duration durationDecay, String... pairs) {
        return EmStdSpec.ofTime(timestampColumn, durationDecay).clause(pairs);
    }

    /**
     * Create an {@link EmStdSpec exponential moving standard deviation} for the supplied column name pairs, using time
     * as the decay unit.
     * <p>
     * The formula used is
     * </p>
     *
     * <pre>
     *     a = e^(-dt / durationDecay)
     *     ems_next = a * ems_last + value
     * </pre>
     *
     * @param control a {@link OperationControl control} object that defines how special cases should behave. See
     *        {@link OperationControl} for further details.
     * @param timestampColumn the column in the source table to use for timestamps
     * @param durationDecay the decay rate as {@link Duration duration}
     * @param pairs The input/output column name pairs
     * @return The aggregation
     */
    static UpdateByOperation EmStd(OperationControl control, String timestampColumn, Duration durationDecay,
            String... pairs) {
        return EmStdSpec.ofTime(control, timestampColumn, durationDecay).clause(pairs);
    }



=======
>>>>>>> 46d0330d
    /**
     * Create a {@link DeltaSpec delta} for the supplied column name pairs.
     *
     * @param pairs The input/output column name pairs
     * @return The aggregation
     */
    static UpdateByOperation Delta(String... pairs) {
        return DeltaSpec.of().clause(pairs);
    }

    /**
     * Create a {@link DeltaSpec delta} for the supplied column name pairs.
     *
     * @param pairs The input/output column name pairs
     * @return The aggregation
     */
    static UpdateByOperation Delta(DeltaControl control, String... pairs) {
        return DeltaSpec.of(control).clause(pairs);
    }

    /**
     * Create a {@link RollingSumSpec rolling sum} for the supplied column name pairs, using ticks as the windowing
     * unit. Ticks are row counts and you may specify the previous window in number of rows to include. The current row
     * is considered to belong to the reverse window, so calling this with {@code revTicks = 1} will simply return the
     * current row. Specifying {@code revTicks = 10} will include the previous 9 rows to this one and this row for a
     * total of 10 rows.
     *
     * @param revTicks the look-behind window size (in rows/ticks)
     * @param pairs The input/output column name pairs
     * @return The aggregation
     */
    static UpdateByOperation RollingSum(long revTicks, String... pairs) {
        return RollingSumSpec.ofTicks(revTicks).clause(pairs);
    }

    /**
     * Create a {@link RollingSumSpec rolling sum} for the supplied column name pairs, using ticks as the windowing
     * unit. Ticks are row counts and you may specify the reverse and forward window in number of rows to include. The
     * current row is considered to belong to the reverse window but not the forward window. Also, negative values are
     * allowed and can be used to generate completely forward or completely reverse windows.
     * <p>
     * Here are some examples of window values:
     * <ul>
     * <li>{@code revTicks = 1, fwdTicks = 0} - contains only the current row</li>
     * <li>{@code revTicks = 10, fwdTicks = 0} - contains 9 previous rows and the current row</li>
     * <li>{@code revTicks = 0, fwdTicks = 10} - contains the following 10 rows, excludes the current row</li>
     * <li>{@code revTicks = 10, fwdTicks = 10} - contains the previous 9 rows, the current row and the 10 rows
     * following</li>
     * <li>{@code revTicks = 10, fwdTicks = -5} - contains 5 rows, beginning at 9 rows before, ending at 5 rows before
     * the current row (inclusive)</li>
     * <li>{@code revTicks = 11, fwdTicks = -1} - contains 10 rows, beginning at 10 rows before, ending at 1 row before
     * the current row (inclusive)</li>
     * <li>{@code revTicks = -5, fwdTicks = 10} - contains 5 rows, beginning 5 rows following, ending at 10 rows
     * following the current row (inclusive)</li>
     * </ul>
     *
     * @param revTicks the look-behind window size (in rows/ticks)
     * @param fwdTicks the look-ahead window size (in rows/ticks)
     * @param pairs The input/output column name pairs
     * @return The aggregation
     */
    static UpdateByOperation RollingSum(long revTicks, long fwdTicks, String... pairs) {
        return RollingSumSpec.ofTicks(revTicks, fwdTicks).clause(pairs);
    }

    /**
     * Create a {@link RollingSumSpec rolling sum} for the supplied column name pairs, using time as the windowing unit.
     * This function accepts {@link Duration duration} as the reverse window parameter. A row containing a {@code null}
     * in the timestamp column belongs to no window and will not have a value computed or be considered in the windows
     * of other rows.
     * <p>
     * Here are some examples of window values:
     * <ul>
     * <li>{@code revDuration = 0m} - contains rows that exactly match the current row timestamp</li>
     * <li>{@code revDuration = 10m} - contains rows from 10m earlier through the current row timestamp (inclusive)</li>
     * </ul>
     *
     * @param timestampCol the name of the timestamp column
     * @param revDuration the look-behind window size (in Duration)
     * @param pairs The input/output column name pairs
     * @return The aggregation
     */
    static UpdateByOperation RollingSum(String timestampCol, Duration revDuration, String... pairs) {
        return RollingSumSpec.ofTime(timestampCol, revDuration).clause(pairs);
    }

    /**
     * Create a {@link RollingSumSpec rolling sum} for the supplied column name pairs, using time as the windowing unit.
     * This function accepts {@link Duration durations} as the reverse and forward window parameters. Negative values
     * are allowed and can be used to generate completely forward or completely reverse windows. A row containing a
     * {@code null} in the timestamp column belongs to no window and will not have a value computed or be considered in
     * the windows of other rows.
     * <p>
     * Here are some examples of window values:
     * <ul>
     * <li>{@code revDuration = 0m, fwdDuration = 0m} - contains rows that exactly match the current row timestamp</li>
     * <li>{@code revDuration = 10m, fwdDuration = 0m} - contains rows from 10m earlier through the current row
     * timestamp (inclusive)</li>
     * <li>{@code revDuration = 0m, fwdDuration = 10m} - contains rows from the current row through 10m following the
     * current row timestamp (inclusive)</li>
     * <li>{@code revDuration = 10m, fwdDuration = 10m} - contains rows from 10m earlier through 10m following the
     * current row timestamp (inclusive)</li>
     * <li>{@code revDuration = 10m, fwdDuration = -5m} - contains rows from 10m earlier through 5m before the current
     * row timestamp (inclusive), this is a purely backwards looking window</li>
     * <li>{@code revDuration = -5m, fwdDuration = 10m} - contains rows from 5m following through 10m following the
     * current row timestamp (inclusive), this is a purely forwards looking window</li>
     * </ul>
     *
     * @param timestampCol the name of the timestamp column
     * @param revDuration the look-behind window size (in Duration)
     * @param fwdDuration the look-ahead window size (in Duration)
     * @param pairs The input/output column name pairs
     * @return The aggregation
     */
    static UpdateByOperation RollingSum(String timestampCol, Duration revDuration, Duration fwdDuration,
            String... pairs) {
        return RollingSumSpec.ofTime(timestampCol, revDuration, fwdDuration).clause(pairs);
    }

    /**
     * Create a {@link RollingSumSpec rolling sum} for the supplied column name pairs, using time as the windowing unit.
     * This function accepts {@code nanoseconds} as the reverse window parameters. A row containing a {@code null} in
     * the timestamp column belongs to no window and will not have a value computed or be considered in the windows of
     * other rows.
     *
     * @param timestampCol the name of the timestamp column
     * @param revTime the look-behind window size (in nanoseconds)
     * @param pairs The input/output column name pairs
     * @return The aggregation
     */
    static UpdateByOperation RollingSum(String timestampCol, long revTime, String... pairs) {
        return RollingSumSpec.ofTime(timestampCol, revTime).clause(pairs);
    }

    /**
     * Create a {@link RollingSumSpec rolling sum} for the supplied column name pairs, using time as the windowing unit.
     * This function accepts {@code nanoseconds} as the reverse and forward window parameters. Negative values are
     * allowed and can be used to generate completely forward or completely reverse windows. A row containing a
     * {@code null} in the timestamp column belongs to no window and will not have a value computed or be considered in
     * the windows of other rows.
     *
     * @param timestampCol the name of the timestamp column
     * @param revTime the look-behind window size (in nanoseconds)
     * @param fwdTime the look-ahead window size (in nanoseconds)
     * @param pairs The input/output column name pairs
     * @return The aggregation
     */
    static UpdateByOperation RollingSum(String timestampCol, long revTime, long fwdTime, String... pairs) {
        return RollingSumSpec.ofTime(timestampCol, revTime, fwdTime).clause(pairs);
    }

    /**
     * Create {@link RollingGroupSpec rolling groups} for the supplied column name pairs, using ticks as the windowing
     * unit. Uses the default OperationControl settings.
     *
     * @param prevTimeTicks the look-behind window size (in rows/ticks)
     * @param pairs The input/output column name pairs
     * @return The aggregation
     */
    static UpdateByOperation RollingGroup(long prevTimeTicks, String... pairs) {
        return RollingGroupSpec.ofTicks(prevTimeTicks).clause(pairs);
    }

    /**
     * Create {@link RollingGroupSpec rolling groups} for the supplied column name pairs, using ticks as the windowing
     * unit. Uses the default OperationControl settings.
     *
     * @param prevTimeTicks the look-behind window size (in rows/ticks)
     * @param fwdTimeTicks the look-ahead window size (in rows/ticks)
     * @param pairs The input/output column name pairs
     * @return The aggregation
     */
    static UpdateByOperation RollingGroup(long prevTimeTicks, long fwdTimeTicks, String... pairs) {
        return RollingGroupSpec.ofTicks(prevTimeTicks, fwdTimeTicks).clause(pairs);
    }

    /**
     * Create {@link RollingGroupSpec rolling groups} for the supplied column name pairs, using time as the windowing
     * unit. Uses the default OperationControl settings.
     *
     * @param prevWindowDuration the look-behind window size (in Duration)
     * @param pairs The input/output column name pairs
     * @return The aggregation
     */
    static UpdateByOperation RollingGroup(String timestampCol, Duration prevWindowDuration, String... pairs) {
        return RollingGroupSpec.ofTime(timestampCol, prevWindowDuration).clause(pairs);
    }

    /**
     * Create {@link RollingGroupSpec rolling groups} for the supplied column name pairs, using time as the windowing
     * unit. Uses the default OperationControl settings.
     *
     * @param prevWindowDuration the look-behind window size (in Duration)
     * @param fwdWindowDuration the look-ahead window size (in Duration)
     * @param pairs The input/output column name pairs
     * @return The aggregation
     */
    static UpdateByOperation RollingGroup(String timestampCol, Duration prevWindowDuration, Duration fwdWindowDuration,
            String... pairs) {
        return RollingGroupSpec.ofTime(timestampCol, prevWindowDuration, fwdWindowDuration).clause(pairs);
    }

    /**
     * Create {@link RollingGroupSpec rolling groups} for the supplied column name pairs, using time as the windowing
     * unit. Uses the default OperationControl settings.
     *
     * @param prevWindowNanos the look-behind window size (in nanoseconds)
     * @param pairs The input/output column name pairs
     * @return The aggregation
     */
    static UpdateByOperation RollingGroup(String timestampCol, long prevWindowNanos, String... pairs) {
        return RollingGroupSpec.ofTime(timestampCol, prevWindowNanos).clause(pairs);
    }

    /**
     * Create {@link RollingGroupSpec rolling groups} for the supplied column name pairs, using time as the windowing
     * unit. Uses the default OperationControl settings.
     *
     * @param prevWindowNanos the look-behind window size (in nanoseconds)
     * @param fwdWindowNanos the look-ahead window size (in nanoseconds)
     * @param pairs The input/output column name pairs
     * @return The aggregation
     */
    static UpdateByOperation RollingGroup(String timestampCol, long prevWindowNanos, long fwdWindowNanos,
            String... pairs) {
        return RollingGroupSpec.ofTime(timestampCol, prevWindowNanos, fwdWindowNanos).clause(pairs);
    }


    /**
     * Create a {@link RollingAvgSpec rolling average} for the supplied column name pairs, using ticks as the windowing
     * unit. Ticks are row counts and you may specify the previous window in number of rows to include. The current row
     * is considered to belong to the reverse window, so calling this with {@code revTicks = 1} will simply return the
     * current row. Specifying {@code revTicks = 10} will include the previous 9 rows to this one and this row for a
     * total of 10 rows.
     *
     * @param revTicks the look-behind window size (in rows/ticks)
     * @param pairs The input/output column name pairs
     * @return The aggregation
     */
    static UpdateByOperation RollingAvg(long revTicks, String... pairs) {
        return RollingAvgSpec.ofTicks(revTicks).clause(pairs);
    }

    /**
     * Create a {@link RollingAvgSpec rolling average} for the supplied column name pairs, using ticks as the windowing
     * unit. Ticks are row counts and you may specify the reverse and forward window in number of rows to include. The
     * current row is considered to belong to the reverse window but not the forward window. Also, negative values are
     * allowed and can be used to generate completely forward or completely reverse windows. Here are some examples of
     * window values:
     * <ul>
     * <li>{@code revTicks = 1, fwdTicks = 0} - contains only the current row</li>
     * <li>{@code revTicks = 10, fwdTicks = 0} - contains 9 previous rows and the current row</li>
     * <li>{@code revTicks = 0, fwdTicks = 10} - contains the following 10 rows, excludes the current row</li>
     * <li>{@code revTicks = 10, fwdTicks = 10} - contains the previous 9 rows, the current row and the 10 rows
     * following</li>
     * <li>{@code revTicks = 10, fwdTicks = -5} - contains 5 rows, beginning at 9 rows before, ending at 5 rows before
     * the current row (inclusive)</li>
     * <li>{@code revTicks = 11, fwdTicks = -1} - contains 10 rows, beginning at 10 rows before, ending at 1 row before
     * the current row (inclusive)</li>
     * <li>{@code revTicks = -5, fwdTicks = 10} - contains 5 rows, beginning 5 rows following, ending at 10 rows
     * following the current row (inclusive)</li>
     * </ul>
     *
     * @param revTicks the look-behind window size (in rows/ticks)
     * @param fwdTicks the look-ahead window size (in rows/ticks)
     * @param pairs The input/output column name pairs
     * @return The aggregation
     */
    static UpdateByOperation RollingAvg(long revTicks, long fwdTicks, String... pairs) {
        return RollingAvgSpec.ofTicks(revTicks, fwdTicks).clause(pairs);
    }

    /**
     * Create a {@link RollingAvgSpec rolling average} for the supplied column name pairs, using time as the windowing
     * unit. This function accepts {@link Duration duration} as the reverse window parameter. A row containing a
     * {@code null} in the timestamp column belongs to no window and will not have a value computed or be considered in
     * the windows of other rows.
     *
     * Here are some examples of window values:
     * <ul>
     * <li>{@code revDuration = 0m} - contains rows that exactly match the current row timestamp</li>
     * <li>{@code revDuration = 10m} - contains rows from 10m earlier through the current row timestamp (inclusive)</li>
     * </ul>
     *
     * @param timestampCol the name of the timestamp column
     * @param revDuration the look-behind window size (in Duration)
     * @param pairs The input/output column name pairs
     * @return The aggregation
     */
    static UpdateByOperation RollingAvg(String timestampCol, Duration revDuration, String... pairs) {
        return RollingAvgSpec.ofTime(timestampCol, revDuration).clause(pairs);
    }

    /**
     * Create a {@link RollingAvgSpec rolling average} for the supplied column name pairs, using time as the windowing
     * unit. This function accepts {@link Duration durations} as the reverse and forward window parameters. Negative
     * values are allowed and can be used to generate completely forward or completely reverse windows. A row containing
     * a {@code null} in the timestamp column belongs to no window and will not have a value computed or be considered
     * in the windows of other rows.
     *
     * Here are some examples of window values:
     * <ul>
     * <li>{@code revDuration = 0m, fwdDuration = 0m} - contains rows that exactly match the current row timestamp</li>
     * <li>{@code revDuration = 10m, fwdDuration = 0m} - contains rows from 10m earlier through the current row
     * timestamp (inclusive)</li>
     * <li>{@code revDuration = 0m, fwdDuration = 10m} - contains rows from the current row through 10m following the
     * current row timestamp (inclusive)</li>
     * <li>{@code revDuration = 10m, fwdDuration = 10m} - contains rows from 10m earlier through 10m following the
     * current row timestamp (inclusive)</li>
     * <li>{@code revDuration = 10m, fwdDuration = -5m} - contains rows from 10m earlier through 5m before the current
     * row timestamp (inclusive), this is a purely backwards looking window</li>
     * <li>{@code revDuration = -5m, fwdDuration = 10m} - contains rows from 5m following through 10m following the
     * current row timestamp (inclusive), this is a purely forwards looking window</li>
     * </ul>
     *
     * @param timestampCol the name of the timestamp column
     * @param revDuration the look-behind window size (in Duration)
     * @param fwdDuration the look-ahead window size (in Duration)
     * @param pairs The input/output column name pairs
     * @return The aggregation
     */
    static UpdateByOperation RollingAvg(String timestampCol, Duration revDuration, Duration fwdDuration,
            String... pairs) {
        return RollingAvgSpec.ofTime(timestampCol, revDuration, fwdDuration).clause(pairs);
    }

    /**
     * Create a {@link RollingAvgSpec rolling average} for the supplied column name pairs, using time as the windowing
     * unit. This function accepts {@code nanoseconds} as the reverse window parameters. A row containing a {@code null}
     * in the timestamp column belongs to no window and will not have a value computed or be considered in the windows
     * of other rows.
     *
     * @param timestampCol the name of the timestamp column
     * @param revTime the look-behind window size (in nanoseconds)
     * @param pairs The input/output column name pairs
     * @return The aggregation
     */
    static UpdateByOperation RollingAvg(String timestampCol, long revTime, String... pairs) {
        return RollingAvgSpec.ofTime(timestampCol, revTime).clause(pairs);
    }

    /**
     * Create a {@link RollingAvgSpec rolling average} for the supplied column name pairs, using time as the windowing
     * unit. This function accepts {@code nanoseconds} as the reverse and forward window parameters. Negative values are
     * allowed and can be used to generate completely forward or completely reverse windows. A row containing a
     * {@code null} in the timestamp column belongs to no window and will not have a value computed or be considered in
     * the windows of other rows.
     *
     * @param timestampCol the name of the timestamp column
     * @param revTime the look-behind window size (in nanoseconds)
     * @param fwdTime the look-ahead window size (in nanoseconds)
     * @param pairs The input/output column name pairs
     * @return The aggregation
     */
    static UpdateByOperation RollingAvg(String timestampCol, long revTime, long fwdTime, String... pairs) {
        return RollingAvgSpec.ofTime(timestampCol, revTime, fwdTime).clause(pairs);
    }


    /**
     * Create a {@link RollingMinMaxSpec rolling minimum} for the supplied column name pairs, using ticks as the
     * windowing unit. Ticks are row counts and you may specify the previous window in number of rows to include. The
     * current row is considered to belong to the reverse window, so calling this with {@code revTicks = 1} will simply
     * return the current row. Specifying {@code revTicks = 10} will include the previous 9 rows to this one and this
     * row for a total of 10 rows.
     *
     * @param revTicks the look-behind window size (in rows/ticks)
     * @param pairs The input/output column name pairs
     * @return The aggregation
     */
    static UpdateByOperation RollingMin(long revTicks, String... pairs) {
        return RollingMinMaxSpec.ofTicks(false, revTicks).clause(pairs);
    }

    /**
     * Create a {@link RollingMinMaxSpec rolling minimum} for the supplied column name pairs, using ticks as the
     * windowing unit. Ticks are row counts and you may specify the reverse and forward window in number of rows to
     * include. The current row is considered to belong to the reverse window but not the forward window. Also, negative
     * values are allowed and can be used to generate completely forward or completely reverse windows.
     * <p>
     * Here are some examples of window values:
     * <ul>
     * <li>{@code revTicks = 1, fwdTicks = 0} - contains only the current row</li>
     * <li>{@code revTicks = 10, fwdTicks = 0} - contains 9 previous rows and the current row</li>
     * <li>{@code revTicks = 0, fwdTicks = 10} - contains the following 10 rows, excludes the current row</li>
     * <li>{@code revTicks = 10, fwdTicks = 10} - contains the previous 9 rows, the current row and the 10 rows
     * following</li>
     * <li>{@code revTicks = 10, fwdTicks = -5} - contains 5 rows, beginning at 9 rows before, ending at 5 rows before
     * the current row (inclusive)</li>
     * <li>{@code revTicks = 11, fwdTicks = -1} - contains 10 rows, beginning at 10 rows before, ending at 1 row before
     * the current row (inclusive)</li>
     * <li>{@code revTicks = -5, fwdTicks = 10} - contains 5 rows, beginning 5 rows following, ending at 10 rows
     * following the current row (inclusive)</li>
     * </ul>
     *
     * @param revTicks the look-behind window size (in rows/ticks)
     * @param fwdTicks the look-ahead window size (in rows/ticks)
     * @param pairs The input/output column name pairs
     * @return The aggregation
     */
    static UpdateByOperation RollingMin(long revTicks, long fwdTicks, String... pairs) {
        return RollingMinMaxSpec.ofTicks(false, revTicks, fwdTicks).clause(pairs);
    }

    /**
     * Create a {@link RollingMinMaxSpec rolling minimum} for the supplied column name pairs, using time as the
     * windowing unit. This function accepts {@link Duration duration} as the reverse window parameter. A row containing
     * a {@code null} in the timestamp column belongs to no window and will not have a value computed or be considered
     * in the windows of other rows.
     * <p>
     * Here are some examples of window values:
     * <ul>
     * <li>{@code revDuration = 0m} - contains rows that exactly match the current row timestamp</li>
     * <li>{@code revDuration = 10m} - contains rows from 10m earlier through the current row timestamp (inclusive)</li>
     * </ul>
     *
     * @param timestampCol the name of the timestamp column
     * @param revDuration the look-behind window size (in Duration)
     * @param pairs The input/output column name pairs
     * @return The aggregation
     */
    static UpdateByOperation RollingMin(String timestampCol, Duration revDuration, String... pairs) {
        return RollingMinMaxSpec.ofTime(false, timestampCol, revDuration).clause(pairs);
    }

    /**
     * Create a {@link RollingMinMaxSpec rolling minimum} for the supplied column name pairs, using time as the
     * windowing unit. This function accepts {@link Duration durations} as the reverse and forward window parameters.
     * Negative values are allowed and can be used to generate completely forward or completely reverse windows. A row
     * containing a {@code null} in the timestamp column belongs to no window and will not have a value computed or be
     * considered in the windows of other rows.
     * <p>
     * Here are some examples of window values:
     * <ul>
     * <li>{@code revDuration = 0m, fwdDuration = 0m} - contains rows that exactly match the current row timestamp</li>
     * <li>{@code revDuration = 10m, fwdDuration = 0m} - contains rows from 10m earlier through the current row
     * timestamp (inclusive)</li>
     * <li>{@code revDuration = 0m, fwdDuration = 10m} - contains rows from the current row through 10m following the
     * current row timestamp (inclusive)</li>
     * <li>{@code revDuration = 10m, fwdDuration = 10m} - contains rows from 10m earlier through 10m following the
     * current row timestamp (inclusive)</li>
     * <li>{@code revDuration = 10m, fwdDuration = -5m} - contains rows from 10m earlier through 5m before the current
     * row timestamp (inclusive), this is a purely backwards looking window</li>
     * <li>{@code revDuration = -5m, fwdDuration = 10m} - contains rows from 5m following through 10m following the
     * current row timestamp (inclusive), this is a purely forwards looking window</li>
     * </ul>
     *
     * @param timestampCol the name of the timestamp column
     * @param revDuration the look-behind window size (in Duration)
     * @param fwdDuration the look-ahead window size (in Duration)
     * @param pairs The input/output column name pairs
     * @return The aggregation
     */
    static UpdateByOperation RollingMin(String timestampCol, Duration revDuration, Duration fwdDuration,
            String... pairs) {
        return RollingMinMaxSpec.ofTime(false, timestampCol, revDuration, fwdDuration).clause(pairs);
    }

    /**
     * Create a {@link RollingMinMaxSpec rolling minimum} for the supplied column name pairs, using time as the
     * windowing unit. This function accepts {@code nanoseconds} as the reverse window parameters. A row containing a
     * {@code null} in the timestamp column belongs to no window and will not have a value computed or be considered in
     * the windows of other rows.
     *
     * @param timestampCol the name of the timestamp column
     * @param revTime the look-behind window size (in nanoseconds)
     * @param pairs The input/output column name pairs
     * @return The aggregation
     */
    static UpdateByOperation RollingMin(String timestampCol, long revTime, String... pairs) {
        return RollingMinMaxSpec.ofTime(false, timestampCol, revTime).clause(pairs);
    }

    /**
     * Create a {@link RollingMinMaxSpec rolling minimum} for the supplied column name pairs, using time as the
     * windowing unit. This function accepts {@code nanoseconds} as the reverse and forward window parameters. Negative
     * values are allowed and can be used to generate completely forward or completely reverse windows. A row containing
     * a {@code null} in the timestamp column belongs to no window and will not have a value computed or be considered
     * in the windows of other rows.
     *
     * @param timestampCol the name of the timestamp column
     * @param revTime the look-behind window size (in nanoseconds)
     * @param fwdTime the look-ahead window size (in nanoseconds)
     * @param pairs The input/output column name pairs
     * @return The aggregation
     */
    static UpdateByOperation RollingMin(String timestampCol, long revTime, long fwdTime, String... pairs) {
        return RollingMinMaxSpec.ofTime(false, timestampCol, revTime, fwdTime).clause(pairs);
    }

    /**
     * Create a {@link RollingMinMaxSpec rolling maximum} for the supplied column name pairs, using ticks as the
     * windowing unit. Ticks are row counts and you may specify the previous window in number of rows to include. The
     * current row is considered to belong to the reverse window, so calling this with {@code revTicks = 1} will simply
     * return the current row. Specifying {@code revTicks = 10} will include the previous 9 rows to this one and this
     * row for a total of 10 rows.
     *
     * @param revTicks the look-behind window size (in rows/ticks)
     * @param pairs The input/output column name pairs
     * @return The aggregation
     */
    static UpdateByOperation RollingMax(long revTicks, String... pairs) {
        return RollingMinMaxSpec.ofTicks(true, revTicks).clause(pairs);
    }

    /**
     * Create a {@link RollingMinMaxSpec rolling maximum} for the supplied column name pairs, using ticks as the
     * windowing unit. Ticks are row counts and you may specify the reverse and forward window in number of rows to
     * include. The current row is considered to belong to the reverse window but not the forward window. Also, negative
     * values are allowed and can be used to generate completely forward or completely reverse windows. Here are some
     * examples of window values:
     * <ul>
     * <li>{@code revTicks = 1, fwdTicks = 0} - contains only the current row</li>
     * <li>{@code revTicks = 10, fwdTicks = 0} - contains 9 previous rows and the current row</li>
     * <li>{@code revTicks = 0, fwdTicks = 10} - contains the following 10 rows, excludes the current row</li>
     * <li>{@code revTicks = 10, fwdTicks = 10} - contains the previous 9 rows, the current row and the 10 rows
     * following</li>
     * <li>{@code revTicks = 10, fwdTicks = -5} - contains 5 rows, beginning at 9 rows before, ending at 5 rows before
     * the current row (inclusive)</li>
     * <li>{@code revTicks = 11, fwdTicks = -1} - contains 10 rows, beginning at 10 rows before, ending at 1 row before
     * the current row (inclusive)</li>
     * <li>{@code revTicks = -5, fwdTicks = 10} - contains 5 rows, beginning 5 rows following, ending at 10 rows
     * following the current row (inclusive)</li>
     * </ul>
     *
     * @param revTicks the look-behind window size (in rows/ticks)
     * @param fwdTicks the look-ahead window size (in rows/ticks)
     * @param pairs The input/output column name pairs
     * @return The aggregation
     */
    static UpdateByOperation RollingMax(long revTicks, long fwdTicks, String... pairs) {
        return RollingMinMaxSpec.ofTicks(true, revTicks, fwdTicks).clause(pairs);
    }

    /**
     * Create a {@link RollingMinMaxSpec rolling maximum} for the supplied column name pairs, using time as the
     * windowing unit. This function accepts {@link Duration duration} as the reverse window parameter. A row containing
     * a {@code null} in the timestamp column belongs to no window and will not have a value computed or be considered
     * in the windows of other rows.
     * <p>
     * Here are some examples of window values:
     * <ul>
     * <li>{@code revDuration = 0m} - contains rows that exactly match the current row timestamp</li>
     * <li>{@code revDuration = 10m} - contains rows from 10m earlier through the current row timestamp (inclusive)</li>
     * </ul>
     *
     * @param timestampCol the name of the timestamp column
     * @param revDuration the look-behind window size (in Duration)
     * @param pairs The input/output column name pairs
     * @return The aggregation
     */
    static UpdateByOperation RollingMax(String timestampCol, Duration revDuration, String... pairs) {
        return RollingMinMaxSpec.ofTime(true, timestampCol, revDuration).clause(pairs);
    }

    /**
     * Create a {@link RollingMinMaxSpec rolling maximum} for the supplied column name pairs, using time as the
     * windowing unit. This function accepts {@link Duration durations} as the reverse and forward window parameters.
     * Negative values are allowed and can be used to generate completely forward or completely reverse windows. A row
     * containing a {@code null} in the timestamp column belongs to no window and will not have a value computed or be
     * considered in the windows of other rows.
     * <p>
     * Here are some examples of window values:
     * <ul>
     * <li>{@code revDuration = 0m, fwdDuration = 0m} - contains rows that exactly match the current row timestamp</li>
     * <li>{@code revDuration = 10m, fwdDuration = 0m} - contains rows from 10m earlier through the current row
     * timestamp (inclusive)</li>
     * <li>{@code revDuration = 0m, fwdDuration = 10m} - contains rows from the current row through 10m following the
     * current row timestamp (inclusive)</li>
     * <li>{@code revDuration = 10m, fwdDuration = 10m} - contains rows from 10m earlier through 10m following the
     * current row timestamp (inclusive)</li>
     * <li>{@code revDuration = 10m, fwdDuration = -5m} - contains rows from 10m earlier through 5m before the current
     * row timestamp (inclusive), this is a purely backwards looking window</li>
     * <li>{@code revDuration = -5m, fwdDuration = 10m} - contains rows from 5m following through 10m following the
     * current row timestamp (inclusive), this is a purely forwards looking window</li>
     * </ul>
     *
     * @param timestampCol the name of the timestamp column
     * @param revDuration the look-behind window size (in Duration)
     * @param fwdDuration the look-ahead window size (in Duration)
     * @param pairs The input/output column name pairs
     * @return The aggregation
     */
    static UpdateByOperation RollingMax(String timestampCol, Duration revDuration, Duration fwdDuration,
            String... pairs) {
        return RollingMinMaxSpec.ofTime(true, timestampCol, revDuration, fwdDuration).clause(pairs);
    }

    /**
     * Create a {@link RollingMinMaxSpec rolling maximum} for the supplied column name pairs, using time as the
     * windowing unit. This function accepts {@code nanoseconds} as the reverse window parameters. A row containing a
     * {@code null} in the timestamp column belongs to no window and will not have a value computed or be considered in
     * the windows of other rows.
     *
     * @param timestampCol the name of the timestamp column
     * @param revTime the look-behind window size (in nanoseconds)
     * @param pairs The input/output column name pairs
     * @return The aggregation
     */
    static UpdateByOperation RollingMax(String timestampCol, long revTime, String... pairs) {
        return RollingMinMaxSpec.ofTime(true, timestampCol, revTime).clause(pairs);
    }

    /**
     * Create a {@link RollingMinMaxSpec rolling maximum} for the supplied column name pairs, using time as the
     * windowing unit. This function accepts {@code nanoseconds} as the reverse and forward window parameters. Negative
     * values are allowed and can be used to generate completely forward or completely reverse windows. A row containing
     * a {@code null} in the timestamp column belongs to no window and will not have a value computed or be considered
     * in the windows of other rows.
     *
     * @param timestampCol the name of the timestamp column
     * @param revTime the look-behind window size (in nanoseconds)
     * @param fwdTime the look-ahead window size (in nanoseconds)
     * @param pairs The input/output column name pairs
     * @return The aggregation
     */
    static UpdateByOperation RollingMax(String timestampCol, long revTime, long fwdTime, String... pairs) {
        return RollingMinMaxSpec.ofTime(true, timestampCol, revTime, fwdTime).clause(pairs);
    }


    /**
     * Create a {@link RollingProductSpec rolling product} for the supplied column name pairs, using ticks as the
     * windowing unit. Ticks are row counts and you may specify the reverse and forward window in number of rows to
     * include. The current row is considered to belong to the reverse window but not the forward window. Also, negative
     * values are allowed and can be used to generate completely forward or completely reverse windows. Here are some
     * examples of window values:
     * <ul>
     * <li>{@code revTicks = 1, fwdTicks = 0} - contains only the current row</li>
     * <li>{@code revTicks = 10, fwdTicks = 0} - contains 9 previous rows and the current row</li>
     * <li>{@code revTicks = 0, fwdTicks = 10} - contains the following 10 rows, excludes the current row</li>
     * <li>{@code revTicks = 10, fwdTicks = 10} - contains the previous 9 rows, the current row and the 10 rows
     * following</li>
     * <li>{@code revTicks = 10, fwdTicks = -5} - contains 5 rows, beginning at 9 rows before, ending at 5 rows before
     * the current row (inclusive)</li>
     * <li>{@code revTicks = 11, fwdTicks = -1} - contains 10 rows, beginning at 10 rows before, ending at 1 row before
     * the current row (inclusive)</li>
     * <li>{@code revTicks = -5, fwdTicks = 10} - contains 5 rows, beginning 5 rows following, ending at 10 rows
     * following the current row (inclusive)</li>
     * </ul>
     *
     * @param revTicks the look-behind window size (in rows/ticks)
     * @param fwdTicks the look-ahead window size (in rows/ticks)
     * @param pairs The input/output column name pairs
     * @return The aggregation
     */
    static UpdateByOperation RollingProduct(long revTicks, long fwdTicks, String... pairs) {
        return RollingProductSpec.ofTicks(revTicks, fwdTicks).clause(pairs);
    }

    /**
     * Create a {@link RollingProductSpec rolling product} for the supplied column name pairs, using time as the
     * windowing unit. This function accepts {@link Duration duration} as the reverse window parameter. A row containing
     * a {@code null} in the timestamp column belongs to no window and will not have a value computed or be considered
     * in the windows of other rows.
     *
     * Here are some examples of window values:
     * <ul>
     * <li>{@code revDuration = 0m} - contains rows that exactly match the current row timestamp</li>
     * <li>{@code revDuration = 10m} - contains rows from 10m earlier through the current row timestamp (inclusive)</li>
     * </ul>
     *
     * @param timestampCol the name of the timestamp column
     * @param revDuration the look-behind window size (in Duration)
     * @param pairs The input/output column name pairs
     * @return The aggregation
     */
    static UpdateByOperation RollingProduct(String timestampCol, Duration revDuration, String... pairs) {
        return RollingProductSpec.ofTime(timestampCol, revDuration).clause(pairs);
    }

    /**
     * Create a {@link RollingProductSpec rolling product} for the supplied column name pairs, using time as the
     * windowing unit. This function accepts {@link Duration durations} as the reverse and forward window parameters.
     * Negative values are allowed and can be used to generate completely forward or completely reverse windows. A row
     * containing a {@code null} in the timestamp column belongs to no window and will not have a value computed or be
     * considered in the windows of other rows.
     *
     * Here are some examples of window values:
     * <ul>
     * <li>{@code revDuration = 0m, fwdDuration = 0m} - contains rows that exactly match the current row timestamp</li>
     * <li>{@code revDuration = 10m, fwdDuration = 0m} - contains rows from 10m earlier through the current row
     * timestamp (inclusive)</li>
     * <li>{@code revDuration = 0m, fwdDuration = 10m} - contains rows from the current row through 10m following the
     * current row timestamp (inclusive)</li>
     * <li>{@code revDuration = 10m, fwdDuration = 10m} - contains rows from 10m earlier through 10m following the
     * current row timestamp (inclusive)</li>
     * <li>{@code revDuration = 10m, fwdDuration = -5m} - contains rows from 10m earlier through 5m before the current
     * row timestamp (inclusive), this is a purely backwards looking window</li>
     * <li>{@code revDuration = -5m, fwdDuration = 10m} - contains rows from 5m following through 10m following the
     * current row timestamp (inclusive), this is a purely forwards looking window</li>
     * </ul>
     *
     * @param timestampCol the name of the timestamp column
     * @param revDuration the look-behind window size (in Duration)
     * @param fwdDuration the look-ahead window size (in Duration)
     * @param pairs The input/output column name pairs
     * @return The aggregation
     */
    static UpdateByOperation RollingProduct(String timestampCol, Duration revDuration, Duration fwdDuration,
            String... pairs) {
        return RollingProductSpec.ofTime(timestampCol, revDuration, fwdDuration).clause(pairs);
    }

    /**
     * Create a {@link RollingProductSpec rolling product} for the supplied column name pairs, using time as the
     * windowing unit. This function accepts {@code nanoseconds} as the reverse window parameters. A row containing a
     * {@code null} in the timestamp column belongs to no window and will not have a value computed or be considered in
     * the windows of other rows.
     *
     * @param timestampCol the name of the timestamp column
     * @param revTime the look-behind window size (in nanoseconds)
     * @param pairs The input/output column name pairs
     * @return The aggregation
     */
    static UpdateByOperation RollingProduct(String timestampCol, long revTime, String... pairs) {
        return RollingProductSpec.ofTime(timestampCol, revTime).clause(pairs);
    }

    /**
     * Create a {@link RollingProductSpec rolling product} for the supplied column name pairs, using time as the
     * windowing unit. This function accepts {@code nanoseconds} as the reverse and forward window parameters. Negative
     * values are allowed and can be used to generate completely forward or completely reverse windows. A row containing
     * a {@code null} in the timestamp column belongs to no window and will not have a value computed or be considered
     * in the windows of other rows.
     *
     * @param timestampCol the name of the timestamp column
     * @param revTime the look-behind window size (in nanoseconds)
     * @param fwdTime the look-ahead window size (in nanoseconds)
     * @param pairs The input/output column name pairs
     * @return The aggregation
     */
    static UpdateByOperation RollingProduct(String timestampCol, long revTime, long fwdTime, String... pairs) {
        return RollingProductSpec.ofTime(timestampCol, revTime, fwdTime).clause(pairs);
    }

    /**
     * Create a {@link RollingCountSpec rolling count} for the supplied column name pairs, using ticks as the windowing
     * unit. Ticks are row counts and you may specify the previous window in number of rows to include. The current row
     * is considered to belong to the reverse window, so calling this with {@code revTicks = 1} will simply return the
     * current row. Specifying {@code revTicks = 10} will include the previous 9 rows to this one and this row for a
     * total of 10 rows.
     *
     * @param revTicks the look-behind window size (in rows/ticks)
     * @param pairs The input/output column name pairs
     * @return The aggregation
     */
    static UpdateByOperation RollingCount(long revTicks, String... pairs) {
        return RollingCountSpec.ofTicks(revTicks).clause(pairs);
    }

    /**
     * Create a {@link RollingCountSpec rolling count} for the supplied column name pairs, using ticks as the windowing
     * unit. Ticks are row counts and you may specify the reverse and forward window in number of rows to include. The
     * current row is considered to belong to the reverse window but not the forward window. Also, negative values are
     * allowed and can be used to generate completely forward or completely reverse windows.
     * <p>
     * Here are some examples of window values:
     * <ul>
     * <li>{@code revTicks = 1, fwdTicks = 0} - contains only the current row</li>
     * <li>{@code revTicks = 10, fwdTicks = 0} - contains 9 previous rows and the current row</li>
     * <li>{@code revTicks = 0, fwdTicks = 10} - contains the following 10 rows, excludes the current row</li>
     * <li>{@code revTicks = 10, fwdTicks = 10} - contains the previous 9 rows, the current row and the 10 rows
     * following</li>
     * <li>{@code revTicks = 10, fwdTicks = -5} - contains 5 rows, beginning at 9 rows before, ending at 5 rows before
     * the current row (inclusive)</li>
     * <li>{@code revTicks = 11, fwdTicks = -1} - contains 10 rows, beginning at 10 rows before, ending at 1 row before
     * the current row (inclusive)</li>
     * <li>{@code revTicks = -5, fwdTicks = 10} - contains 5 rows, beginning 5 rows following, ending at 10 rows
     * following the current row (inclusive)</li>
     * </ul>
     *
     * @param revTicks the look-behind window size (in rows/ticks)
     * @param fwdTicks the look-ahead window size (in rows/ticks)
     * @param pairs The input/output column name pairs
     * @return The aggregation
     */
    static UpdateByOperation RollingCount(long revTicks, long fwdTicks, String... pairs) {
        return RollingCountSpec.ofTicks(revTicks, fwdTicks).clause(pairs);
    }

    /**
     * Create a {@link RollingCountSpec rolling count} for the supplied column name pairs, using time as the windowing
     * unit. This function accepts {@link Duration duration} as the reverse window parameter. A row containing a
     * {@code null} in the timestamp column belongs to no window and will not have a value computed or be considered in
     * the windows of other rows.
     * <p>
     * Here are some examples of window values:
     * <ul>
     * <li>{@code revDuration = 0m} - contains rows that exactly match the current row timestamp</li>
     * <li>{@code revDuration = 10m} - contains rows from 10m earlier through the current row timestamp (inclusive)</li>
     * </ul>
     *
     * @param timestampCol the name of the timestamp column
     * @param revDuration the look-behind window size (in Duration)
     * @param pairs The input/output column name pairs
     * @return The aggregation
     */
    static UpdateByOperation RollingCount(String timestampCol, Duration revDuration, String... pairs) {
        return RollingCountSpec.ofTime(timestampCol, revDuration).clause(pairs);
    }

    /**
     * Create a {@link RollingCountSpec rolling count} for the supplied column name pairs, using time as the windowing
     * unit. This function accepts {@link Duration durations} as the reverse and forward window parameters. Negative
     * values are allowed and can be used to generate completely forward or completely reverse windows. A row containing
     * a {@code null} in the timestamp column belongs to no window and will not have a value computed or be considered
     * in the windows of other rows.
     * <p>
     * Here are some examples of window values:
     * <ul>
     * <li>{@code revDuration = 0m, fwdDuration = 0m} - contains rows that exactly match the current row timestamp</li>
     * <li>{@code revDuration = 10m, fwdDuration = 0m} - contains rows from 10m earlier through the current row
     * timestamp (inclusive)</li>
     * <li>{@code revDuration = 0m, fwdDuration = 10m} - contains rows from the current row through 10m following the
     * current row timestamp (inclusive)</li>
     * <li>{@code revDuration = 10m, fwdDuration = 10m} - contains rows from 10m earlier through 10m following the
     * current row timestamp (inclusive)</li>
     * <li>{@code revDuration = 10m, fwdDuration = -5m} - contains rows from 10m earlier through 5m before the current
     * row timestamp (inclusive), this is a purely backwards looking window</li>
     * <li>{@code revDuration = -5m, fwdDuration = 10m} - contains rows from 5m following through 10m following the
     * current row timestamp (inclusive), this is a purely forwards looking window</li>
     * </ul>
     *
     * @param timestampCol the name of the timestamp column
     * @param revDuration the look-behind window size (in Duration)
     * @param fwdDuration the look-ahead window size (in Duration)
     * @param pairs The input/output column name pairs
     * @return The aggregation
     */
    static UpdateByOperation RollingCount(String timestampCol, Duration revDuration, Duration fwdDuration,
            String... pairs) {
        return RollingCountSpec.ofTime(timestampCol, revDuration, fwdDuration).clause(pairs);
    }

    /**
     * Create a {@link RollingCountSpec rolling count} for the supplied column name pairs, using time as the windowing
     * unit. This function accepts {@code nanoseconds} as the reverse window parameters. A row containing a {@code null}
     * in the timestamp column belongs to no window and will not have a value computed or be considered in the windows
     * of other rows.
     *
     * @param timestampCol the name of the timestamp column
     * @param revTime the look-behind window size (in nanoseconds)
     * @param pairs The input/output column name pairs
     * @return The aggregation
     */
    static UpdateByOperation RollingCount(String timestampCol, long revTime, String... pairs) {
        return RollingCountSpec.ofTime(timestampCol, revTime).clause(pairs);
    }

    /**
     * Create a {@link RollingCountSpec rolling count} for the supplied column name pairs, using time as the windowing
     * unit. This function accepts {@code nanoseconds} as the reverse and forward window parameters. Negative values are
     * allowed and can be used to generate completely forward or completely reverse windows. A row containing a
     * {@code null} in the timestamp column belongs to no window and will not have a value computed or be considered in
     * the windows of other rows.
     *
     * @param timestampCol the name of the timestamp column
     * @param revTime the look-behind window size (in nanoseconds)
     * @param fwdTime the look-ahead window size (in nanoseconds)
     * @param pairs The input/output column name pairs
     * @return The aggregation
     */
    static UpdateByOperation RollingCount(String timestampCol, long revTime, long fwdTime, String... pairs) {
        return RollingCountSpec.ofTime(timestampCol, revTime, fwdTime).clause(pairs);
    }


    /**
     * Create a {@link RollingStdSpec rolling standard deviation} for the supplied column name pairs, using ticks as the
     * windowing unit. Ticks are row counts and you may specify the previous window in number of rows to include. The
     * current row is considered to belong to the reverse window, so calling this with {@code revTicks = 1} will simply
     * return the current row. Specifying {@code revTicks = 10} will include the previous 9 rows to this one and this
     * row for a total of 10 rows.
     *
     * @param revTicks the look-behind window size (in rows/ticks)
     * @param pairs The input/output column name pairs
     * @return The aggregation
     */
    static UpdateByOperation RollingStd(long revTicks, String... pairs) {
        return RollingStdSpec.ofTicks(revTicks).clause(pairs);
    }

    /**
     * Create a {@link RollingStdSpec rolling standard deviation} for the supplied column name pairs, using ticks as the
     * windowing unit. Ticks are row counts and you may specify the reverse and forward window in number of rows to
     * include. The current row is considered to belong to the reverse window but not the forward window. Also, negative
     * values are allowed and can be used to generate completely forward or completely reverse windows. Here are some
     * examples of window values:
     * <ul>
     * <li>{@code revTicks = 1, fwdTicks = 0} - contains only the current row</li>
     * <li>{@code revTicks = 10, fwdTicks = 0} - contains 9 previous rows and the current row</li>
     * <li>{@code revTicks = 0, fwdTicks = 10} - contains the following 10 rows, excludes the current row</li>
     * <li>{@code revTicks = 10, fwdTicks = 10} - contains the previous 9 rows, the current row and the 10 rows
     * following</li>
     * <li>{@code revTicks = 10, fwdTicks = -5} - contains 5 rows, beginning at 9 rows before, ending at 5 rows before
     * the current row (inclusive)</li>
     * <li>{@code revTicks = 11, fwdTicks = -1} - contains 10 rows, beginning at 10 rows before, ending at 1 row before
     * the current row (inclusive)</li>
     * <li>{@code revTicks = -5, fwdTicks = 10} - contains 5 rows, beginning 5 rows following, ending at 10 rows
     * following the current row (inclusive)</li>
     * </ul>
     *
     * @param revTicks the look-behind window size (in rows/ticks)
     * @param fwdTicks the look-ahead window size (in rows/ticks)
     * @param pairs The input/output column name pairs
     * @return The aggregation
     */
    static UpdateByOperation RollingStd(long revTicks, long fwdTicks, String... pairs) {
        return RollingStdSpec.ofTicks(revTicks, fwdTicks).clause(pairs);
    }

    /**
     * Create a {@link RollingStdSpec rolling standard deviation} for the supplied column name pairs, using time as the
     * windowing unit. This function accepts {@link Duration duration} as the reverse window parameter. A row containing
     * a {@code null} in the timestamp column belongs to no window and will not have a value computed or be considered
     * in the windows of other rows.
     *
     * Here are some examples of window values:
     * <ul>
     * <li>{@code revDuration = 0m} - contains rows that exactly match the current row timestamp</li>
     * <li>{@code revDuration = 10m} - contains rows from 10m earlier through the current row timestamp (inclusive)</li>
     * </ul>
     *
     * @param timestampCol the name of the timestamp column
     * @param revDuration the look-behind window size (in Duration)
     * @param pairs The input/output column name pairs
     * @return The aggregation
     */
    static UpdateByOperation RollingStd(String timestampCol, Duration revDuration, String... pairs) {
        return RollingStdSpec.ofTime(timestampCol, revDuration).clause(pairs);
    }

    /**
     * Create a {@link RollingStdSpec rolling standard deviation} for the supplied column name pairs, using time as the
     * windowing unit. This function accepts {@link Duration durations} as the reverse and forward window parameters.
     * Negative values are allowed and can be used to generate completely forward or completely reverse windows. A row
     * containing a {@code null} in the timestamp column belongs to no window and will not have a value computed or be
     * considered in the windows of other rows.
     *
     * Here are some examples of window values:
     * <ul>
     * <li>{@code revDuration = 0m, fwdDuration = 0m} - contains rows that exactly match the current row timestamp</li>
     * <li>{@code revDuration = 10m, fwdDuration = 0m} - contains rows from 10m earlier through the current row
     * timestamp (inclusive)</li>
     * <li>{@code revDuration = 0m, fwdDuration = 10m} - contains rows from the current row through 10m following the
     * current row timestamp (inclusive)</li>
     * <li>{@code revDuration = 10m, fwdDuration = 10m} - contains rows from 10m earlier through 10m following the
     * current row timestamp (inclusive)</li>
     * <li>{@code revDuration = 10m, fwdDuration = -5m} - contains rows from 10m earlier through 5m before the current
     * row timestamp (inclusive), this is a purely backwards looking window</li>
     * <li>{@code revDuration = -5m, fwdDuration = 10m} - contains rows from 5m following through 10m following the
     * current row timestamp (inclusive), this is a purely forwards looking window</li>
     * </ul>
     *
     * @param timestampCol the name of the timestamp column
     * @param revDuration the look-behind window size (in Duration)
     * @param fwdDuration the look-ahead window size (in Duration)
     * @param pairs The input/output column name pairs
     * @return The aggregation
     */
    static UpdateByOperation RollingStd(String timestampCol, Duration revDuration, Duration fwdDuration,
            String... pairs) {
        return RollingStdSpec.ofTime(timestampCol, revDuration, fwdDuration).clause(pairs);
    }

    /**
     * Create a {@link RollingStdSpec rolling standard deviation} for the supplied column name pairs, using time as the
     * windowing unit. This function accepts {@code nanoseconds} as the reverse window parameters. A row containing a
     * {@code null} in the timestamp column belongs to no window and will not have a value computed or be considered in
     * the windows of other rows.
     *
     * @param timestampCol the name of the timestamp column
     * @param revTime the look-behind window size (in nanoseconds)
     * @param pairs The input/output column name pairs
     * @return The aggregation
     */
    static UpdateByOperation RollingStd(String timestampCol, long revTime, String... pairs) {
        return RollingStdSpec.ofTime(timestampCol, revTime).clause(pairs);
    }

    /**
     * Create a {@link RollingStdSpec rolling standard deviation} for the supplied column name pairs, using time as the
     * windowing unit. This function accepts {@code nanoseconds} as the reverse and forward window parameters. Negative
     * values are allowed and can be used to generate completely forward or completely reverse windows. A row containing
     * a {@code null} in the timestamp column belongs to no window and will not have a value computed or be considered
     * in the windows of other rows.
     *
     * @param timestampCol the name of the timestamp column
     * @param revTime the look-behind window size (in nanoseconds)
     * @param fwdTime the look-ahead window size (in nanoseconds)
     * @param pairs The input/output column name pairs
     * @return The aggregation
     */
    static UpdateByOperation RollingStd(String timestampCol, long revTime, long fwdTime, String... pairs) {
        return RollingStdSpec.ofTime(timestampCol, revTime, fwdTime).clause(pairs);
    }


    /**
     * Create a {@link RollingWAvgSpec rolling weighted average} for the supplied column name pairs, using ticks as the
     * windowing unit. Ticks are row counts and you may specify the previous window in number of rows to include. The
     * current row is considered to belong to the reverse window, so calling this with {@code revTicks = 1} will simply
     * return the current row. Specifying {@code revTicks = 10} will include the previous 9 rows to this one and this
     * row for a total of 10 rows.
     *
     * @param revTicks the look-behind window size (in rows/ticks)
     * @param pairs The input/output column name pairs
     * @return The aggregation
     */
    static UpdateByOperation RollingWAvg(long revTicks, String weightCol, String... pairs) {
        return RollingWAvgSpec.ofTicks(revTicks, weightCol).clause(pairs);
    }

    /**
     * Create a {@link RollingWAvgSpec rolling weighted average} for the supplied column name pairs, using ticks as the
     * windowing unit. Ticks are row counts and you may specify the reverse and forward window in number of rows to
     * include. The current row is considered to belong to the reverse window but not the forward window. Also, negative
     * values are allowed and can be used to generate completely forward or completely reverse windows.
     * <p>
     * Here are some examples of window values:
     * <ul>
     * <li>{@code revTicks = 1, fwdTicks = 0} - contains only the current row</li>
     * <li>{@code revTicks = 10, fwdTicks = 0} - contains 9 previous rows and the current row</li>
     * <li>{@code revTicks = 0, fwdTicks = 10} - contains the following 10 rows, excludes the current row</li>
     * <li>{@code revTicks = 10, fwdTicks = 10} - contains the previous 9 rows, the current row and the 10 rows
     * following</li>
     * <li>{@code revTicks = 10, fwdTicks = -5} - contains 5 rows, beginning at 9 rows before, ending at 5 rows before
     * the current row (inclusive)</li>
     * <li>{@code revTicks = 11, fwdTicks = -1} - contains 10 rows, beginning at 10 rows before, ending at 1 row before
     * the current row (inclusive)</li>
     * <li>{@code revTicks = -5, fwdTicks = 10} - contains 5 rows, beginning 5 rows following, ending at 10 rows
     * following the current row (inclusive)</li>
     * </ul>
     *
     * @param revTicks the look-behind window size (in rows/ticks)
     * @param fwdTicks the look-ahead window size (in rows/ticks)
     * @param pairs The input/output column name pairs
     * @return The aggregation
     */
    static UpdateByOperation RollingWAvg(long revTicks, long fwdTicks, String weightCol, String... pairs) {
        return RollingWAvgSpec.ofTicks(revTicks, fwdTicks, weightCol).clause(pairs);
    }

    /**
     * Create a {@link RollingWAvgSpec rolling weighted average} for the supplied column name pairs, using time as the
     * windowing unit. This function accepts {@link Duration duration} as the reverse window parameter. A row containing
     * a {@code null} in the timestamp column belongs to no window and will not have a value computed or be considered
     * in the windows of other rows.
     * <p>
     * Here are some examples of window values:
     * <ul>
     * <li>{@code revDuration = 0m} - contains rows that exactly match the current row timestamp</li>
     * <li>{@code revDuration = 10m} - contains rows from 10m earlier through the current row timestamp (inclusive)</li>
     * </ul>
     *
     * @param timestampCol the name of the timestamp column
     * @param revDuration the look-behind window size (in Duration)
     * @param pairs The input/output column name pairs
     * @return The aggregation
     */
    static UpdateByOperation RollingWAvg(String timestampCol, Duration revDuration, String weightCol, String... pairs) {
        return RollingWAvgSpec.ofTime(timestampCol, revDuration, weightCol).clause(pairs);
    }

    /**
     * Create a {@link RollingWAvgSpec rolling weighted average} for the supplied column name pairs, using time as the
     * windowing unit. This function accepts {@link Duration durations} as the reverse and forward window parameters.
     * Negative values are allowed and can be used to generate completely forward or completely reverse windows. A row
     * containing a {@code null} in the timestamp column belongs to no window and will not have a value computed or be
     * considered in the windows of other rows.
     * <p>
     * Here are some examples of window values:
     * <ul>
     * <li>{@code revDuration = 0m, fwdDuration = 0m} - contains rows that exactly match the current row timestamp</li>
     * <li>{@code revDuration = 10m, fwdDuration = 0m} - contains rows from 10m earlier through the current row
     * timestamp (inclusive)</li>
     * <li>{@code revDuration = 0m, fwdDuration = 10m} - contains rows from the current row through 10m following the
     * current row timestamp (inclusive)</li>
     * <li>{@code revDuration = 10m, fwdDuration = 10m} - contains rows from 10m earlier through 10m following the
     * current row timestamp (inclusive)</li>
     * <li>{@code revDuration = 10m, fwdDuration = -5m} - contains rows from 10m earlier through 5m before the current
     * row timestamp (inclusive), this is a purely backwards looking window</li>
     * <li>{@code revDuration = -5m, fwdDuration = 10m} - contains rows from 5m following through 10m following the
     * current row timestamp (inclusive), this is a purely forwards looking window</li>
     * </ul>
     *
     * @param timestampCol the name of the timestamp column
     * @param revDuration the look-behind window size (in Duration)
     * @param fwdDuration the look-ahead window size (in Duration)
     * @param pairs The input/output column name pairs
     * @return The aggregation
     */
    static UpdateByOperation RollingWAvg(String timestampCol, Duration revDuration, Duration fwdDuration,
            String weightCol, String... pairs) {
        return RollingWAvgSpec.ofTime(timestampCol, revDuration, fwdDuration, weightCol).clause(pairs);
    }

    /**
     * Create a {@link RollingWAvgSpec rolling weighted average} for the supplied column name pairs, using time as the
     * windowing unit. This function accepts {@code nanoseconds} as the reverse window parameters. A row containing a
     * {@code null} in the timestamp column belongs to no window and will not have a value computed or be considered in
     * the windows of other rows.
     *
     * @param timestampCol the name of the timestamp column
     * @param revTime the look-behind window size (in nanoseconds)
     * @param pairs The input/output column name pairs
     * @return The aggregation
     */
    static UpdateByOperation RollingWAvg(String timestampCol, long revTime, String weightCol, String... pairs) {
        return RollingWAvgSpec.ofTime(timestampCol, revTime, weightCol).clause(pairs);
    }

    /**
     * Create a {@link RollingWAvgSpec rolling weighted average} for the supplied column name pairs, using time as the
     * windowing unit. This function accepts {@code nanoseconds} as the reverse and forward window parameters. Negative
     * values are allowed and can be used to generate completely forward or completely reverse windows. A row containing
     * a {@code null} in the timestamp column belongs to no window and will not have a value computed or be considered
     * in the windows of other rows.
     *
     * @param timestampCol the name of the timestamp column
     * @param revTime the look-behind window size (in nanoseconds)
     * @param fwdTime the look-ahead window size (in nanoseconds)
     * @param pairs The input/output column name pairs
     * @return The aggregation
     */
    static UpdateByOperation RollingWAvg(String timestampCol, long revTime, long fwdTime, String weightCol,
            String... pairs) {
        return RollingWAvgSpec.ofTime(timestampCol, revTime, fwdTime, weightCol).clause(pairs);
    }

    <T> T walk(Visitor<T> visitor);

    interface Visitor<T> {
        T visit(ColumnUpdateOperation clause);
    }
}<|MERGE_RESOLUTION|>--- conflicted
+++ resolved
@@ -361,11 +361,7 @@
      * @param pairs The input/output column name pairs
      * @return The aggregation
      */
-<<<<<<< HEAD
-    static UpdateByOperation EmMin(long tickDecay, String... pairs) {
-=======
     static UpdateByOperation EmMin(double tickDecay, String... pairs) {
->>>>>>> 46d0330d
         return EmMinMaxSpec.ofTicks(false, tickDecay).clause(pairs);
     }
 
@@ -387,11 +383,7 @@
      * @param pairs The input/output column name pairs
      * @return The aggregation
      */
-<<<<<<< HEAD
-    static UpdateByOperation EmMin(final OperationControl control, long tickDecay, String... pairs) {
-=======
     static UpdateByOperation EmMin(final OperationControl control, double tickDecay, String... pairs) {
->>>>>>> 46d0330d
         return EmMinMaxSpec.ofTicks(control, false, tickDecay).clause(pairs);
     }
 
@@ -500,11 +492,7 @@
      * @param pairs The input/output column name pairs
      * @return The aggregation
      */
-<<<<<<< HEAD
-    static UpdateByOperation EmMax(long tickDecay, String... pairs) {
-=======
     static UpdateByOperation EmMax(double tickDecay, String... pairs) {
->>>>>>> 46d0330d
         return EmMinMaxSpec.ofTicks(true, tickDecay).clause(pairs);
     }
 
@@ -526,11 +514,7 @@
      * @param pairs The input/output column name pairs
      * @return The aggregation
      */
-<<<<<<< HEAD
-    static UpdateByOperation EmMax(final OperationControl control, long tickDecay, String... pairs) {
-=======
     static UpdateByOperation EmMax(final OperationControl control, double tickDecay, String... pairs) {
->>>>>>> 46d0330d
         return EmMinMaxSpec.ofTicks(control, true, tickDecay).clause(pairs);
     }
 
@@ -623,9 +607,6 @@
         return EmMinMaxSpec.ofTime(control, true, timestampColumn, durationDecay).clause(pairs);
     }
 
-<<<<<<< HEAD
-
-
     /**
      * Create an {@link EmStdSpec exponential moving standard deviation} for the supplied column name pairs, using ticks
      * as the decay unit. Uses the default OperationControl settings.
@@ -757,10 +738,6 @@
         return EmStdSpec.ofTime(control, timestampColumn, durationDecay).clause(pairs);
     }
 
-
-
-=======
->>>>>>> 46d0330d
     /**
      * Create a {@link DeltaSpec delta} for the supplied column name pairs.
      *
