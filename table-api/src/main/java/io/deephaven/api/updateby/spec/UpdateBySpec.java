--- conflicted
+++ resolved
@@ -74,11 +74,6 @@
 
         T visit(RollingSumSpec spec);
 
-<<<<<<< HEAD
-        T visit(RollingGroupSpec p);
-
-        T visit(RollingWAvgSpec w);
-=======
         T visit(RollingGroupSpec spec);
 
         T visit(RollingAvgSpec spec);
@@ -86,7 +81,8 @@
         T visit(RollingMinMaxSpec spec);
 
         T visit(RollingProductSpec spec);
->>>>>>> f6bf25dd
+
+        T visit(RollingWAvgSpec w);
     }
     // endregion
 }