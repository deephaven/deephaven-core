package io.deephaven.api.updateby.spec;

import io.deephaven.api.agg.Pair;
import io.deephaven.api.updateby.ColumnUpdateOperation;

import java.util.Collection;

/**
 * A Specification for an updateBy operation. Implementations of this are essentially tagging classes for the underlying
 * visitor classes to walk to produce a final operation.
 */
public interface UpdateBySpec {
    /**
     * Determine if this spec can be applied to the specified type
     *
     * @param inputType the specified input type
     * @return true if this spec can be applied to the specified input type
     */
    boolean applicableTo(final Class<?> inputType);

    /**
     * Build a {@link ColumnUpdateOperation} for this UpdateBySpec.
     *
     * @param pair The input/output column name pair
     * @return The clause
     */
    ColumnUpdateOperation clause(String pair);

    /**
     * Build a {@link ColumnUpdateOperation} for this UpdateBySpec.
     *
     * @param pair The input/output column name pair
     * @return The clause
     */
    ColumnUpdateOperation clause(Pair pair);

    /**
     * Build a {@link ColumnUpdateOperation} clause for this UpdateBySpec.
     *
     * @param pairs The input/output column name pairs
     * @return The aggregation
     */
    ColumnUpdateOperation clause(String... pairs);

    /**
     * Build a {@link ColumnUpdateOperation} clause for this UpdateBySpec.
     *
     * @param pairs The input/output column name pairs
     * @return The aggregation
     */
    ColumnUpdateOperation clause(Pair... pairs);

    /**
     * Build a {@link ColumnUpdateOperation} clause for this UpdateBySpec.
     *
     * @param pairs The input/output column name pairs
     * @return The aggregation
     */
    ColumnUpdateOperation clause(Collection<? extends Pair> pairs);

    // region Visitor
    <T> T walk(Visitor<T> visitor);

    interface Visitor<T> {
        T visit(EmaSpec spec);

        T visit(EmsSpec spec);

        T visit(EmMinMaxSpec spec);

<<<<<<< HEAD
        T visit(EmStdSpec spec);

=======
>>>>>>> 46d0330d
        T visit(FillBySpec spec);

        T visit(CumSumSpec spec);

        T visit(CumMinMaxSpec spec);

        T visit(CumProdSpec spec);

        T visit(DeltaSpec spec);

        T visit(RollingSumSpec spec);

        T visit(RollingGroupSpec spec);

        T visit(RollingAvgSpec spec);

        T visit(RollingMinMaxSpec spec);

        T visit(RollingProductSpec spec);

        T visit(RollingCountSpec spec);

        T visit(RollingStdSpec spec);

        T visit(RollingWAvgSpec w);
    }
    // endregion
}<|MERGE_RESOLUTION|>--- conflicted
+++ resolved
@@ -68,11 +68,8 @@
 
         T visit(EmMinMaxSpec spec);
 
-<<<<<<< HEAD
         T visit(EmStdSpec spec);
 
-=======
->>>>>>> 46d0330d
         T visit(FillBySpec spec);
 
         T visit(CumSumSpec spec);
