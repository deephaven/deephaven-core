--- conflicted
+++ resolved
@@ -77,13 +77,6 @@
         T visit(RollingGroupSpec spec);
 
         T visit(RollingMinMaxSpec spec);
-
-<<<<<<< HEAD
-=======
-        T visit(RollingSumSpec p);
-
-        T visit(RollingGroupSpec p);
->>>>>>> 49b450ff
     }
     // endregion
 }