--- conflicted
+++ resolved
@@ -90,11 +90,9 @@
 
         T visit(RollingCountSpec spec);
 
-<<<<<<< HEAD
+        T visit(RollingStdSpec spec);
+
         T visit(RollingWAvgSpec w);
-=======
-        T visit(RollingStdSpec spec);
->>>>>>> 232aba8c
     }
     // endregion
 }