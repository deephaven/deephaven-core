--- conflicted
+++ resolved
@@ -70,11 +70,7 @@
   /**
    * Alias.
    */
-<<<<<<< HEAD
-  using Table = deephaven::dhcore::clienttable::ClientTable;
-=======
   using ClientTable = deephaven::dhcore::clienttable::ClientTable;
->>>>>>> e937e40c
 
   /**
    * Default constructor.
@@ -84,17 +80,10 @@
   /**
    * Constructor. Used internally.
    */
-<<<<<<< HEAD
-  TickingUpdate(std::shared_ptr<Table> prev,
-      std::shared_ptr<RowSequence> removed_rows, std::shared_ptr<Table> after_removes,
-      std::shared_ptr<RowSequence> added_rows, std::shared_ptr<Table> after_adds,
-      std::vector<std::shared_ptr<RowSequence>> modified_rows, std::shared_ptr<Table> after_modifies);
-=======
   TickingUpdate(std::shared_ptr<ClientTable> prev,
       std::shared_ptr<RowSequence> removed_rows, std::shared_ptr<ClientTable> after_removes,
       std::shared_ptr<RowSequence> added_rows, std::shared_ptr<ClientTable> after_adds,
       std::vector<std::shared_ptr<RowSequence>> modified_rows, std::shared_ptr<ClientTable> after_modifies);
->>>>>>> e937e40c
   /**
    * Copy constructor.
    */
@@ -120,21 +109,13 @@
    * A snapshot of the table before any of the changes in this cycle were applied.
    */
   [[nodiscard]]
-<<<<<<< HEAD
-  const std::shared_ptr<Table> &Prev() const { return prev_; }
-=======
   const std::shared_ptr<ClientTable> &Prev() const { return prev_; }
->>>>>>> e937e40c
 
   /**
    * A snapshot of the table before any rows were removed in this cycle.
    */
   [[nodiscard]]
-<<<<<<< HEAD
-  const std::shared_ptr<Table> &BeforeRemoves() const {
-=======
   const std::shared_ptr<ClientTable> &BeforeRemoves() const {
->>>>>>> e937e40c
     // Implementation detail: 'beforeRemoves' and 'prev' happen to refer to the same snapshot.
     return prev_;
   }
@@ -148,21 +129,13 @@
    * If no rows were removed, then this pointer will compare equal to BeforeRemoves().
    */
   [[nodiscard]]
-<<<<<<< HEAD
-  const std::shared_ptr<Table> &AfterRemoves() const { return afterRemoves_; }
-=======
   const std::shared_ptr<ClientTable> &AfterRemoves() const { return afterRemoves_; }
->>>>>>> e937e40c
 
   /**
    * A snapshot of the table before any rows were added in this cycle.
    */
   [[nodiscard]]
-<<<<<<< HEAD
-  const std::shared_ptr<Table> &BeforeAdds() const {
-=======
   const std::shared_ptr<ClientTable> &BeforeAdds() const {
->>>>>>> e937e40c
     // Implementation detail: 'afterRemoves' and 'beforeAdds' happen to refer to the same snapshot.
     return afterRemoves_;
   }
@@ -176,21 +149,13 @@
    * If no rows were added, then this pointer will compare equal to BeforeAdds().
    */
   [[nodiscard]]
-<<<<<<< HEAD
-  const std::shared_ptr<Table> &AfterAdds() const { return afterAdds_; }
-=======
   const std::shared_ptr<ClientTable> &AfterAdds() const { return afterAdds_; }
->>>>>>> e937e40c
 
   /**
    * A snapshot of the table before cells were modified in this cycle.
    */
   [[nodiscard]]
-<<<<<<< HEAD
-  const std::shared_ptr<Table> &BeforeModifies() const {
-=======
   const std::shared_ptr<ClientTable> &BeforeModifies() const {
->>>>>>> e937e40c
     // Implementation detail: 'afterAdds' and 'beforeModifies' happen to refer to the same snapshot.
     return afterAdds_;
   }
@@ -211,21 +176,13 @@
    * A snapshot of the table after cells (if any) were modified in this cycle.
    */
   [[nodiscard]]
-<<<<<<< HEAD
-  const std::shared_ptr<Table> &AfterModifies() const { return afterModifies_; }
-=======
   const std::shared_ptr<ClientTable> &AfterModifies() const { return afterModifies_; }
->>>>>>> e937e40c
 
   /**
    * A snapshot of the table after all of the changes in this cycle were applied.
    */
   [[nodiscard]]
-<<<<<<< HEAD
-  const std::shared_ptr<Table> &Current() const {
-=======
   const std::shared_ptr<ClientTable> &Current() const {
->>>>>>> e937e40c
     // Implementation detail: 'afterModifies' and 'current' happen to refer to the same snapshot.
     return afterModifies_;
   }
