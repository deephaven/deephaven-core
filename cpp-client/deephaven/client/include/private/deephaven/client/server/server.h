--- conflicted
+++ resolved
@@ -282,8 +282,6 @@
   using namespace deephaven::dhcore::utility;
   static const auto typeName = TypeName(req);
   auto now = std::chrono::system_clock::now();
-<<<<<<< HEAD
-  // Keep this in a unique_ptr at first, for cleanup in case addAuthToken throws an exception.
   gpr_log(GPR_DEBUG,
           "Server[%p]: "
           "Sending RPC %s "
@@ -292,9 +290,7 @@
           typeName.c_str(),
           TimePointToStr(now).c_str());
           
-=======
   // Keep this in a unique_ptr at first, in case we leave early due to cancellation or exception.
->>>>>>> 951a7848
   auto response = std::make_unique<ServerResponseHolder<TResp>>(now, std::move(responseCallback));
   forEachHeaderNameAndValue([&response](const std::string &name, const std::string &value) {
     response->ctx_.AddMetadata(name, value);
