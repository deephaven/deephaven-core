# Building the C++ client from a base Ubuntu 20.04 or 22.04 image

These instructions show how to install and run the Deephaven C++ client, its dependencies,
and its unit tests. We have tested these instructions in Ubuntu 20.04 and 22.04 with the default
C++ compiler and tool suite (cmake etc).

1. Start with an Ubuntu 20.04 or 22.04 install

2. Get Deephaven running by following the instructions here: https://deephaven.io/core/docs/how-to-guides/launch-build/

3. Get build tools
   ```
   sudo apt update
   sudo apt install curl git g++ cmake make build-essential zlib1g-dev libssl-dev
   ```

4. Make a new directory for the Deephaven source code and assign that directory
   to a temporary shell variable. This will make subsequent build steps easier.
   ```
   export DHSRC=$HOME/src/deephaven
   mkdir -p $DHSRC
   cd $DHSRC
   ```

5. Clone deephaven-core sources.
   ```
   cd $DHSRC
   git clone https://github.com/deephaven/deephaven-core.git
   ```

6. Build and install dependencies for Deephaven C++ client.

   Get the `build-dependencies.sh` script from Deephaven's base images repository
   at https://github.com/deephaven/deephaven-base-images/blob/main/cpp-client
   You can download it directly from the link
   https://github.com/deephaven/deephaven-base-images/raw/main/cpp-client/build-dependencies.sh
   (this script is also used from our automated tools, to generate a docker image to
   support tests runs; that's why it lives in a separate repo).
   The script downloads, builds and installs the dependent libraries
   (Protobuf, re2, gflags, absl, flatbuffers, c-ares, zlib, gRPC, and Arrow).
   Edit your local copy of the script if necessary to reflect your selection
   of build tools and build target;
   defaults point to Ubuntu system's g++, cmake, and a Debug build target for cmake.
   Comments in the script will help you in identifying customization points.
   Decide on a directory for the dependencies to live (eg, "$HOME/dhcpp").
   Create that directory, and run your local copy of `build-dependencies.sh` from
   that directory.

   Example:
   ```
   # Ensure you have DHCPP defined as above.
   mkdir -p $DHCPP
   cd $DHCPP
   wget https://github.com/deephaven/deephaven-base-images/raw/main/cpp-client/build-dependencies.sh
   chmod +x ./build-dependencies.sh
   # Maybe edit build-dependencies.sh to reflect choices of build tools and build target;
   # defaults should work fine for supported platforms.
   ./build-dependencies.sh
   ```

7. Build and install Deephaven C++ client.  Running `build-dependencies.sh` should have
   created an `env.sh` file that we source below to set relevant environment variables for
   the build.

   ```
   export DHCPP=$HOME/dhcpp  # This should reflect your selection in the previous point.
   export DEEPHAVEN_LOCAL=$DHCPP/local
   source $DHCPP/env.sh
   cd $DHSRC/deephaven-core/cpp-client/deephaven/
   mkdir build && cd build
<<<<<<< HEAD
   cmake -DCMAKE_INSTALL_PREFIX=${DEEPHAVEN_LOCAL}/deephaven .. && make -j$NCPUS install
=======
   export DHCPP=$HOME/dhcpp  # This should reflect your selection in the previous point.
   source $DHCPP/env.sh
   cmake -DCMAKE_INSTALL_PREFIX=${DHCPP}/local/deephaven .. && make -j$NCPUS install
>>>>>>> 3ed4a349
   ```

8. Build and run the deephaven example which uses the installed client.
   Note this assumes deephaven server is running (see step 2).

   ```
   cd $DHSRC/deephaven-core/cpp-examples/hello_world
   mkdir build && cd build
   cmake .. && make -j$NCPUS
   ./hello_world
   ```

9. (Optional) run the unit tests

    ```
    cd $DHSRC/deephaven-core/cpp-client/tests
    mkdir build && cd build
    cmake .. && make -j$NCPUS
    ./tests
    ```<|MERGE_RESOLUTION|>--- conflicted
+++ resolved
@@ -64,17 +64,12 @@
 
    ```
    export DHCPP=$HOME/dhcpp  # This should reflect your selection in the previous point.
-   export DEEPHAVEN_LOCAL=$DHCPP/local
    source $DHCPP/env.sh
    cd $DHSRC/deephaven-core/cpp-client/deephaven/
    mkdir build && cd build
-<<<<<<< HEAD
-   cmake -DCMAKE_INSTALL_PREFIX=${DEEPHAVEN_LOCAL}/deephaven .. && make -j$NCPUS install
-=======
    export DHCPP=$HOME/dhcpp  # This should reflect your selection in the previous point.
    source $DHCPP/env.sh
    cmake -DCMAKE_INSTALL_PREFIX=${DHCPP}/local/deephaven .. && make -j$NCPUS install
->>>>>>> 3ed4a349
    ```
 
 8. Build and run the deephaven example which uses the installed client.
