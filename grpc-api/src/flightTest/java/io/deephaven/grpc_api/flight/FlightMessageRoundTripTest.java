package io.deephaven.grpc_api.flight;

import dagger.BindsInstance;
import dagger.Component;
import dagger.Module;
import dagger.Provides;
import dagger.multibindings.IntoSet;
import io.deephaven.base.verify.Assert;
import io.deephaven.db.tables.Table;
import io.deephaven.db.tables.live.LiveTableMonitor;
import io.deephaven.db.tables.utils.TableDiff;
import io.deephaven.db.tables.utils.TableTools;
import io.deephaven.db.util.AbstractScriptSession;
import io.deephaven.db.util.NoLanguageDeephavenSession;
import io.deephaven.db.util.liveness.LivenessScopeStack;
import io.deephaven.grpc_api.arrow.FlightServiceGrpcBinding;
import io.deephaven.grpc_api.auth.AuthContextModule;
import io.deephaven.grpc_api.barrage.util.BarrageSchemaUtil;
import io.deephaven.grpc_api.console.GlobalSessionProvider;
import io.deephaven.grpc_api.console.ScopeTicketResolver;
import io.deephaven.grpc_api.arrow.ArrowModule;
import io.deephaven.grpc_api.session.SessionModule;
import io.deephaven.grpc_api.session.SessionService;
import io.deephaven.grpc_api.session.SessionServiceGrpcImpl;
import io.deephaven.grpc_api.session.SessionState;
import io.deephaven.grpc_api.session.TicketResolver;
import io.deephaven.grpc_api.util.ExportTicketHelper;
import io.deephaven.grpc_api.util.Scheduler;
import io.deephaven.proto.backplane.grpc.HandshakeRequest;
import io.deephaven.proto.backplane.grpc.HandshakeResponse;
import io.deephaven.proto.backplane.grpc.SessionServiceGrpc;
import io.deephaven.util.SafeCloseable;
import io.grpc.*;
import io.grpc.netty.NettyServerBuilder;
import org.apache.arrow.flight.*;
import org.apache.arrow.flight.impl.Flight;
import org.apache.arrow.memory.RootAllocator;
import org.apache.arrow.vector.VectorSchemaRoot;
import org.apache.arrow.vector.types.pojo.ArrowType;
import org.apache.arrow.vector.types.pojo.Field;
import org.apache.arrow.vector.types.pojo.Schema;
import org.apache.commons.lang3.mutable.MutableInt;
import org.junit.After;
import org.junit.Before;
import org.junit.Rule;
import org.junit.Test;
import org.junit.rules.ExternalResource;

import javax.inject.Named;
import javax.inject.Singleton;

import java.io.IOException;
import java.util.EnumSet;
import java.util.Set;
import java.util.UUID;
import java.util.concurrent.CompletableFuture;
import java.util.concurrent.ExecutionException;
import java.util.concurrent.Executors;
import java.util.concurrent.TimeUnit;

import static org.junit.Assert.*;

/**
 * Deliberately much lower in scope (and running time) than BarrageMessageRoundTripTest, the only purpose of this test
 * is to verify that we can round trip
 */
public class FlightMessageRoundTripTest {
    @Module
    public static class FlightTestModule {
        @IntoSet
        @Provides
        TicketResolver ticketResolver(ScopeTicketResolver resolver) {
            return resolver;
        }

        @Provides
        AbstractScriptSession createGlobalScriptSession(GlobalSessionProvider sessionProvider) {
            final AbstractScriptSession scriptSession = new NoLanguageDeephavenSession("non-script-session");
            sessionProvider.initializeGlobalScriptSession(scriptSession);
            return scriptSession;
        }
    }

    @Singleton
    @Component(modules = {
            FlightTestModule.class,
            ArrowModule.class,
            SessionModule.class,
            AuthContextModule.class
    })
    public interface TestComponent {
        Set<ServerInterceptor> interceptors();

        FlightServiceGrpcBinding flightService();

        SessionServiceGrpcImpl sessionGrpcService();

        SessionService sessionService();

        AbstractScriptSession scriptSession();

        @Component.Builder
        interface Builder {
            @BindsInstance
            Builder withScheduler(final Scheduler scheduler);

            @BindsInstance
            Builder withSessionTokenExpireTmMs(@Named("session.tokenExpireMs") long tokenExpireMs);

            TestComponent build();
        }
    }

    private Server server;

    private ManagedChannel channel;
    private FlightClient client;

    private UUID sessionToken;
    private SessionState currentSession;
    private AbstractScriptSession scriptSession;

    @Before
    public void setup() throws IOException {
        TestComponent component = DaggerFlightMessageRoundTripTest_TestComponent
                .builder()
                .withScheduler(new Scheduler.DelegatingImpl(Executors.newSingleThreadExecutor(),
                        Executors.newScheduledThreadPool(1)))
                .withSessionTokenExpireTmMs(60_000_000)
                .build();

        NettyServerBuilder serverBuilder = NettyServerBuilder.forPort(0);
        component.interceptors().forEach(serverBuilder::intercept);
        serverBuilder.addService(component.sessionGrpcService());
        serverBuilder.addService(component.flightService());
        server = serverBuilder.build().start();
        int actualPort = server.getPort();

        scriptSession = component.scriptSession();

        client = FlightClient.builder().location(Location.forGrpcInsecure("localhost", actualPort))
                .allocator(new RootAllocator()).intercept(info -> new FlightClientMiddleware() {
                    @Override
                    public void onBeforeSendingHeaders(CallHeaders outgoingHeaders) {
                        final UUID currSession = sessionToken;
                        if (currSession != null) {
                            outgoingHeaders.insert(SessionServiceGrpcImpl.DEEPHAVEN_SESSION_ID, currSession.toString());
                        }
                    }

                    @Override
                    public void onHeadersReceived(CallHeaders incomingHeaders) {}

                    @Override
                    public void onCallCompleted(CallStatus status) {}
                }).build();
        channel = ManagedChannelBuilder.forTarget("localhost:" + actualPort)
                .usePlaintext()
                .build();
        SessionServiceGrpc.SessionServiceBlockingStub sessionServiceClient =
                SessionServiceGrpc.newBlockingStub(channel);

        HandshakeResponse response =
                sessionServiceClient.newSession(HandshakeRequest.newBuilder().setAuthProtocol(1).build());
        assertNotNull(response.getSessionToken());
        sessionToken = UUID.fromString(response.getSessionToken().toStringUtf8());

        currentSession = component.sessionService().getSessionForToken(sessionToken);
    }

    @After
    public void teardown() {
        scriptSession.release();

        channel.shutdown();
        server.shutdown();

        try {
            channel.awaitTermination(1, TimeUnit.MINUTES);
            server.awaitTermination(1, TimeUnit.MINUTES);
        } catch (InterruptedException e) {
            Thread.currentThread().interrupt();
            throw new RuntimeException(e);
        } finally {
            channel.shutdownNow();
            channel = null;

            server.shutdownNow();
            server = null;
        }
    }

    @Rule
    public final ExternalResource livenessRule = new ExternalResource() {
        SafeCloseable scope;

        @Override
        protected void before() {
            scope = LivenessScopeStack.open();
        }

        @Override
        protected void after() {
            if (scope != null) {
                scope.close();
                scope = null;
            }
        }
    };

    @Test
    public void testSimpleEmptyTableDoGet() {
        Flight.Ticket simpleTableTicket = ExportTicketHelper.exportIdToArrowTicket(1);
        currentSession.newExport(simpleTableTicket)
                .submit(() -> TableTools.emptyTable(10).update("I=i"));

        FlightStream stream = client.getStream(new Ticket(simpleTableTicket.getTicket().toByteArray()));
        assertTrue(stream.next());
        VectorSchemaRoot root = stream.getRoot();
        // row count should match what we expect
        assertEquals(10, root.getRowCount());

        // only one column was sent
        assertEquals(1, root.getFieldVectors().size());
        Field i = root.getSchema().findField("I");

        // all DH columns are nullable, even primitives
        assertTrue(i.getFieldType().isNullable());
        // verify it is a java int type, which is an arrow 32bit int
        assertEquals(ArrowType.ArrowTypeID.Int, i.getFieldType().getType().getTypeID());
        assertEquals(32, ((ArrowType.Int) i.getFieldType().getType()).getBitWidth());
        assertEquals("int", i.getMetadata().get("deephaven:type"));

        // verify that the server didn't send more data after the first payload
        assertFalse(stream.next());
    }

    @Test
    public void testRoundTripData() throws InterruptedException, ExecutionException {
        // tables without columns, as flight-based way of doing emptyTable
        assertRoundTripDataEqual(TableTools.emptyTable(0));
        assertRoundTripDataEqual(TableTools.emptyTable(10));

        // simple values, no nulls
        assertRoundTripDataEqual(TableTools.emptyTable(10).update("empty=String.valueOf(i)"));
        assertRoundTripDataEqual(TableTools.emptyTable(10).update("empty=(int)i"));
        assertRoundTripDataEqual(TableTools.emptyTable(10).update("empty=\"\""));
        assertRoundTripDataEqual(TableTools.emptyTable(10).update("empty=0"));

        // non-flat index
        assertRoundTripDataEqual(TableTools.emptyTable(10).where("i % 2 == 0").update("I=i"));

        // all null values in columns
        assertRoundTripDataEqual(TableTools.emptyTable(10).update("empty=(int)null"));
        assertRoundTripDataEqual(TableTools.emptyTable(10).update("empty=(String)null"));

        // some nulls in columns
        assertRoundTripDataEqual(TableTools.emptyTable(10).update("empty= ((i % 2) == 0) ? i : (int)null"));
        assertRoundTripDataEqual(
                TableTools.emptyTable(10).update("empty= ((i % 2) == 0) ? String.valueOf(i) : (String)null"));

        // list columns TODO(#755): support for DBArray
        // assertRoundTripDataEqual(TableTools.emptyTable(5).update("A=i").by().join(TableTools.emptyTable(5)));
    }

    @Test
    public void testFlightInfo() {
        final String staticTableName = "flightInfoTest";
        final String tickingTableName = "flightInfoTestTicking";
        final Table table = TableTools.emptyTable(10).update("I = i");

        final Table tickingTable = LiveTableMonitor.DEFAULT.sharedLock()
                .computeLocked(() -> TableTools.timeTable(1_000_000).update("I = i"));

        // stuff table into the scope
        scriptSession.setVariable(staticTableName, table);
        scriptSession.setVariable(tickingTableName, tickingTable);

        // test fetch info from scoped ticket
        assertInfoMatchesTable(client.getInfo(arrowFlightDescriptorForName(staticTableName)), table);
        assertInfoMatchesTable(client.getInfo(arrowFlightDescriptorForName(tickingTableName)), tickingTable);

        // test list flights which runs through scoped tickets
        final MutableInt seenTables = new MutableInt();
        client.listFlights(Criteria.ALL).forEach(fi -> {
            seenTables.increment();
            if (fi.getDescriptor().equals(arrowFlightDescriptorForName(staticTableName))) {
                assertInfoMatchesTable(fi, table);
            } else {
                assertInfoMatchesTable(fi, tickingTable);
            }
        });

        Assert.eq(seenTables.intValue(), "seenTables.intValue()", 2);
    }

    @Test
    public void testGetSchema() {
        final String staticTableName = "flightInfoTest";
        final String tickingTableName = "flightInfoTestTicking";
        final Table table = TableTools.emptyTable(10).update("I = i");

        final Table tickingTable = LiveTableMonitor.DEFAULT.sharedLock()
                .computeLocked(() -> TableTools.timeTable(1_000_000).update("I = i"));

        try (final SafeCloseable ignored = LivenessScopeStack.open(scriptSession, false)) {
            // stuff table into the scope
            scriptSession.setVariable(staticTableName, table);
            scriptSession.setVariable(tickingTableName, tickingTable);

            // test fetch info from scoped ticket
            assertSchemaMatchesTable(client.getSchema(arrowFlightDescriptorForName(staticTableName)).getSchema(),
                    table);
            assertSchemaMatchesTable(client.getSchema(arrowFlightDescriptorForName(tickingTableName)).getSchema(),
                    tickingTable);

            // test list flights which runs through scoped tickets
            final MutableInt seenTables = new MutableInt();
            client.listFlights(Criteria.ALL).forEach(fi -> {
                seenTables.increment();
                if (fi.getDescriptor().equals(arrowFlightDescriptorForName(staticTableName))) {
                    assertInfoMatchesTable(fi, table);
                } else {
                    assertInfoMatchesTable(fi, tickingTable);
                }
            });

            Assert.eq(seenTables.intValue(), "seenTables.intValue()", 2);
        }
    }

    private static FlightDescriptor arrowFlightDescriptorForName(String name) {
        return FlightDescriptor.path(ScopeTicketResolver.descriptorForName(name).getPathList());
    }

    @Test
    public void testExportTicketVisibility() {
        // we have decided that if an api client creates export tickets, that they probably gain no value from
        // seeing them via Flight's listFlights but we do want them to work with getFlightInfo (or anywhere else a
        // flight ticket can be resolved).
        final Flight.Ticket ticket = ExportTicketHelper.exportIdToArrowTicket(1);
        final Table table = TableTools.emptyTable(10).update("I = i");
        currentSession.newExport(ticket).submit(() -> table);

        // test fetch info from export ticket
        final FlightInfo info = client.getInfo(FlightDescriptor.path("export", "1"));
        assertInfoMatchesTable(info, table);

        // test list flights which runs through scoped tickets
        client.listFlights(Criteria.ALL).forEach(fi -> {
            throw new IllegalStateException("should not be included in list flights");
        });
    }

    private void assertInfoMatchesTable(FlightInfo info, Table table) {
        if (table.isLive()) {
            Assert.eq(info.getRecords(), "info.getRecords()", -1);
        } else {
            Assert.eq(info.getRecords(), "info.getRecords()", table.size(), "table.size()");
        }
        // we don't try to compute this for the user; verify we are sending UNKNOWN instead of 0
        Assert.eq(info.getBytes(), "info.getBytes()", -1L);

        assertSchemaMatchesTable(info.getSchema(), table);
    }

    private void assertSchemaMatchesTable(Schema schema, Table table) {
        Assert.eq(schema.getFields().size(), "schema.getFields().size()", table.getColumns().length,
                "table.getColumns().length");
        Assert.equals(BarrageSchemaUtil.schemaToTableDefinition(schema),
                "BarrageSchemaUtil.schemaToTableDefinition(schema)",
                table.getDefinition(), "table.getDefinition()");
    }

    private static int nextTicket = 1;

    private void assertRoundTripDataEqual(Table deephavenTable) throws InterruptedException, ExecutionException {
        // bind the table in the session
        Flight.Ticket dhTableTicket = ExportTicketHelper.exportIdToArrowTicket(nextTicket++);
        currentSession.newExport(dhTableTicket).submit(() -> deephavenTable);

        // fetch with DoGet
        FlightStream stream = client.getStream(new Ticket(dhTableTicket.getTicket().toByteArray()));
        VectorSchemaRoot root = stream.getRoot();

        // start the DoPut and send the schema
        int flightDescriptorTicketValue = nextTicket++;
        FlightDescriptor descriptor = FlightDescriptor.path("export", flightDescriptorTicketValue + "");
        FlightClient.ClientStreamListener putStream = client.startPut(descriptor, root, new AsyncPutListener());

        // send the body of the table
        while (stream.next()) {
            putStream.putNext();
        }

        // tell the server we are finished sending data
        putStream.completed();

        // get the table that was uploaded, and confirm it matches what we originally sent
        CompletableFuture<Table> tableFuture = new CompletableFuture<>();
        SessionState.ExportObject<Table> tableExport = currentSession.getExport(flightDescriptorTicketValue);
        currentSession.nonExport()
<<<<<<< HEAD
                .onErrorHandler(exception -> tableFuture.cancel(true))
=======
                .onError(exception -> tableFuture.cancel(true))
>>>>>>> 590a746c
                .require(tableExport)
                .submit(() -> tableFuture.complete(tableExport.get()));

        // block until we're done, so we can get the table and see what is inside
        putStream.getResult();
        Table uploadedTable = tableFuture.get();

        // check that contents match
        assertEquals(deephavenTable.size(), uploadedTable.size());
        assertEquals(deephavenTable.getDefinition(), uploadedTable.getDefinition());
        assertEquals(0, (long) TableTools
                .diffPair(deephavenTable, uploadedTable, 0, EnumSet.noneOf(TableDiff.DiffItems.class)).getSecond());
    }
}<|MERGE_RESOLUTION|>--- conflicted
+++ resolved
@@ -400,11 +400,7 @@
         CompletableFuture<Table> tableFuture = new CompletableFuture<>();
         SessionState.ExportObject<Table> tableExport = currentSession.getExport(flightDescriptorTicketValue);
         currentSession.nonExport()
-<<<<<<< HEAD
                 .onErrorHandler(exception -> tableFuture.cancel(true))
-=======
-                .onError(exception -> tableFuture.cancel(true))
->>>>>>> 590a746c
                 .require(tableExport)
                 .submit(() -> tableFuture.complete(tableExport.get()));
 
