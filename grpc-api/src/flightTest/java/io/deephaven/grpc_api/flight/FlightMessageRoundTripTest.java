package io.deephaven.grpc_api.flight;

import dagger.BindsInstance;
import dagger.Component;
import dagger.Module;
import dagger.Provides;
import dagger.multibindings.IntoSet;
import io.deephaven.base.verify.Assert;
import io.deephaven.db.tables.Table;
import io.deephaven.db.tables.live.LiveTableMonitor;
import io.deephaven.db.tables.utils.TableDiff;
import io.deephaven.db.tables.utils.TableTools;
import io.deephaven.db.util.AbstractScriptSession;
import io.deephaven.db.util.NoLanguageDeephavenSession;
import io.deephaven.db.util.liveness.LivenessScopeStack;
import io.deephaven.grpc_api.arrow.FlightServiceGrpcBinding;
import io.deephaven.grpc_api.auth.AuthContextModule;
import io.deephaven.grpc_api.barrage.util.BarrageSchemaUtil;
import io.deephaven.grpc_api.console.GlobalSessionProvider;
import io.deephaven.grpc_api.console.ScopeTicketResolver;
import io.deephaven.grpc_api.arrow.ArrowModule;
import io.deephaven.grpc_api.session.SessionModule;
import io.deephaven.grpc_api.session.SessionService;
import io.deephaven.grpc_api.session.SessionServiceGrpcImpl;
import io.deephaven.grpc_api.session.SessionState;
import io.deephaven.grpc_api.session.TicketResolver;
import io.deephaven.grpc_api.util.ExportTicketHelper;
import io.deephaven.grpc_api.util.Scheduler;
import io.deephaven.proto.backplane.grpc.HandshakeRequest;
import io.deephaven.proto.backplane.grpc.HandshakeResponse;
import io.deephaven.proto.backplane.grpc.SessionServiceGrpc;
import io.deephaven.util.SafeCloseable;
import io.grpc.*;
import io.grpc.netty.NettyServerBuilder;
import org.apache.arrow.flight.*;
import org.apache.arrow.flight.impl.Flight;
import org.apache.arrow.memory.RootAllocator;
import org.apache.arrow.vector.VectorSchemaRoot;
import org.apache.arrow.vector.types.pojo.ArrowType;
import org.apache.arrow.vector.types.pojo.Field;
import org.apache.arrow.vector.types.pojo.Schema;
import org.apache.commons.lang3.mutable.MutableInt;
import org.junit.After;
import org.junit.Before;
import org.junit.Rule;
import org.junit.Test;
import org.junit.rules.ExternalResource;

import javax.inject.Named;
import javax.inject.Singleton;

import java.io.IOException;
import java.util.EnumSet;
import java.util.Set;
import java.util.UUID;
import java.util.concurrent.CompletableFuture;
import java.util.concurrent.ExecutionException;
import java.util.concurrent.Executors;
import java.util.concurrent.TimeUnit;

import static org.junit.Assert.*;

/**
<<<<<<< HEAD
 * Deliberately much lower in scope (and running time) than BarrageMessageRoundTripTest, the only purpose of this test
 * is to verify that we can round trip
=======
 * Deliberately much lower in scope (and running time) than BarrageMessageRoundTripTest, the only
 * purpose of this test is to verify that we can round trip
>>>>>>> 3d46a74e
 */
public class FlightMessageRoundTripTest {
    @Module
    public static class FlightTestModule {
        @IntoSet
        @Provides
        TicketResolver ticketResolver(ScopeTicketResolver resolver) {
            return resolver;
        }

        @Provides
        AbstractScriptSession createGlobalScriptSession(GlobalSessionProvider sessionProvider) {
            final AbstractScriptSession scriptSession =
                new NoLanguageDeephavenSession("non-script-session");
            sessionProvider.initializeGlobalScriptSession(scriptSession);
            return scriptSession;
        }
    }

    @Singleton
    @Component(modules = {
            FlightTestModule.class,
            ArrowModule.class,
            SessionModule.class,
            AuthContextModule.class
    })
    public interface TestComponent {
        Set<ServerInterceptor> interceptors();

        FlightServiceGrpcBinding flightService();

        SessionServiceGrpcImpl sessionGrpcService();

        SessionService sessionService();

        AbstractScriptSession scriptSession();

        @Component.Builder
        interface Builder {
            @BindsInstance
            Builder withScheduler(final Scheduler scheduler);

            @BindsInstance
            Builder withSessionTokenExpireTmMs(@Named("session.tokenExpireMs") long tokenExpireMs);

            TestComponent build();
        }
    }

    private Server server;

    private ManagedChannel channel;
    private FlightClient client;

    private UUID sessionToken;
    private SessionState currentSession;
    private AbstractScriptSession scriptSession;

    @Before
    public void setup() throws IOException {
        TestComponent component = DaggerFlightMessageRoundTripTest_TestComponent
<<<<<<< HEAD
                .builder()
                .withScheduler(new Scheduler.DelegatingImpl(Executors.newSingleThreadExecutor(),
                        Executors.newScheduledThreadPool(1)))
                .withSessionTokenExpireTmMs(60_000_000)
                .build();
=======
            .builder()
            .withScheduler(new Scheduler.DelegatingImpl(Executors.newSingleThreadExecutor(),
                Executors.newScheduledThreadPool(1)))
            .withSessionTokenExpireTmMs(60_000_000)
            .build();
>>>>>>> 3d46a74e

        NettyServerBuilder serverBuilder = NettyServerBuilder.forPort(0);
        component.interceptors().forEach(serverBuilder::intercept);
        serverBuilder.addService(component.sessionGrpcService());
        serverBuilder.addService(component.flightService());
        server = serverBuilder.build().start();
        int actualPort = server.getPort();

        scriptSession = component.scriptSession();

        client = FlightClient.builder().location(Location.forGrpcInsecure("localhost", actualPort))
<<<<<<< HEAD
                .allocator(new RootAllocator()).intercept(info -> new FlightClientMiddleware() {
                    @Override
                    public void onBeforeSendingHeaders(CallHeaders outgoingHeaders) {
                        final UUID currSession = sessionToken;
                        if (currSession != null) {
                            outgoingHeaders.insert(SessionServiceGrpcImpl.DEEPHAVEN_SESSION_ID, currSession.toString());
                        }
                    }

                    @Override
                    public void onHeadersReceived(CallHeaders incomingHeaders) {}

                    @Override
                    public void onCallCompleted(CallStatus status) {}
                }).build();
        channel = ManagedChannelBuilder.forTarget("localhost:" + actualPort)
                .usePlaintext()
                .build();
        SessionServiceGrpc.SessionServiceBlockingStub sessionServiceClient =
                SessionServiceGrpc.newBlockingStub(channel);

        HandshakeResponse response =
                sessionServiceClient.newSession(HandshakeRequest.newBuilder().setAuthProtocol(1).build());
=======
            .allocator(new RootAllocator()).intercept(info -> new FlightClientMiddleware() {
                @Override
                public void onBeforeSendingHeaders(CallHeaders outgoingHeaders) {
                    final UUID currSession = sessionToken;
                    if (currSession != null) {
                        outgoingHeaders.insert(SessionServiceGrpcImpl.DEEPHAVEN_SESSION_ID,
                            currSession.toString());
                    }
                }

                @Override
                public void onHeadersReceived(CallHeaders incomingHeaders) {}

                @Override
                public void onCallCompleted(CallStatus status) {}
            }).build();
        channel = ManagedChannelBuilder.forTarget("localhost:" + actualPort)
            .usePlaintext()
            .build();
        SessionServiceGrpc.SessionServiceBlockingStub sessionServiceClient =
            SessionServiceGrpc.newBlockingStub(channel);

        HandshakeResponse response = sessionServiceClient
            .newSession(HandshakeRequest.newBuilder().setAuthProtocol(1).build());
>>>>>>> 3d46a74e
        assertNotNull(response.getSessionToken());
        sessionToken = UUID.fromString(response.getSessionToken().toStringUtf8());

        currentSession = component.sessionService().getSessionForToken(sessionToken);
    }

    @After
    public void teardown() {
        scriptSession.release();

        channel.shutdown();
        server.shutdown();

        try {
            channel.awaitTermination(1, TimeUnit.MINUTES);
            server.awaitTermination(1, TimeUnit.MINUTES);
        } catch (InterruptedException e) {
            Thread.currentThread().interrupt();
            throw new RuntimeException(e);
        } finally {
            channel.shutdownNow();
            channel = null;

            server.shutdownNow();
            server = null;
        }
    }

    @Rule
    public final ExternalResource livenessRule = new ExternalResource() {
        SafeCloseable scope;

        @Override
        protected void before() {
            scope = LivenessScopeStack.open();
        }

        @Override
        protected void after() {
            if (scope != null) {
                scope.close();
                scope = null;
            }
        }
    };

    @Test
    public void testSimpleEmptyTableDoGet() {
        Flight.Ticket simpleTableTicket = ExportTicketHelper.exportIdToArrowTicket(1);
        currentSession.newExport(simpleTableTicket)
            .submit(() -> TableTools.emptyTable(10).update("I=i"));

        FlightStream stream =
            client.getStream(new Ticket(simpleTableTicket.getTicket().toByteArray()));
        assertTrue(stream.next());
        VectorSchemaRoot root = stream.getRoot();
        // row count should match what we expect
        assertEquals(10, root.getRowCount());

        // only one column was sent
        assertEquals(1, root.getFieldVectors().size());
        Field i = root.getSchema().findField("I");

        // all DH columns are nullable, even primitives
        assertTrue(i.getFieldType().isNullable());
        // verify it is a java int type, which is an arrow 32bit int
        assertEquals(ArrowType.ArrowTypeID.Int, i.getFieldType().getType().getTypeID());
        assertEquals(32, ((ArrowType.Int) i.getFieldType().getType()).getBitWidth());
        assertEquals("int", i.getMetadata().get("deephaven:type"));

        // verify that the server didn't send more data after the first payload
        assertFalse(stream.next());
    }

    @Test
    public void testRoundTripData() throws InterruptedException, ExecutionException {
        // tables without columns, as flight-based way of doing emptyTable
        assertRoundTripDataEqual(TableTools.emptyTable(0));
        assertRoundTripDataEqual(TableTools.emptyTable(10));

        // simple values, no nulls
        assertRoundTripDataEqual(TableTools.emptyTable(10).update("empty=String.valueOf(i)"));
        assertRoundTripDataEqual(TableTools.emptyTable(10).update("empty=(int)i"));
        assertRoundTripDataEqual(TableTools.emptyTable(10).update("empty=\"\""));
        assertRoundTripDataEqual(TableTools.emptyTable(10).update("empty=0"));

        // non-flat index
        assertRoundTripDataEqual(TableTools.emptyTable(10).where("i % 2 == 0").update("I=i"));

        // all null values in columns
        assertRoundTripDataEqual(TableTools.emptyTable(10).update("empty=(int)null"));
        assertRoundTripDataEqual(TableTools.emptyTable(10).update("empty=(String)null"));

        // some nulls in columns
<<<<<<< HEAD
        assertRoundTripDataEqual(TableTools.emptyTable(10).update("empty= ((i % 2) == 0) ? i : (int)null"));
        assertRoundTripDataEqual(
                TableTools.emptyTable(10).update("empty= ((i % 2) == 0) ? String.valueOf(i) : (String)null"));
=======
        assertRoundTripDataEqual(
            TableTools.emptyTable(10).update("empty= ((i % 2) == 0) ? i : (int)null"));
        assertRoundTripDataEqual(TableTools.emptyTable(10)
            .update("empty= ((i % 2) == 0) ? String.valueOf(i) : (String)null"));
>>>>>>> 3d46a74e

        // list columns TODO(#755): support for DBArray
        // assertRoundTripDataEqual(TableTools.emptyTable(5).update("A=i").by().join(TableTools.emptyTable(5)));
    }

    @Test
    public void testFlightInfo() {
        final String staticTableName = "flightInfoTest";
        final String tickingTableName = "flightInfoTestTicking";
        final Table table = TableTools.emptyTable(10).update("I = i");

        final Table tickingTable = LiveTableMonitor.DEFAULT.sharedLock()
            .computeLocked(() -> TableTools.timeTable(1_000_000).update("I = i"));

        // stuff table into the scope
        scriptSession.setVariable(staticTableName, table);
        scriptSession.setVariable(tickingTableName, tickingTable);

        // test fetch info from scoped ticket
        assertInfoMatchesTable(client.getInfo(arrowFlightDescriptorForName(staticTableName)),
            table);
        assertInfoMatchesTable(client.getInfo(arrowFlightDescriptorForName(tickingTableName)),
            tickingTable);

        // test list flights which runs through scoped tickets
        final MutableInt seenTables = new MutableInt();
        client.listFlights(Criteria.ALL).forEach(fi -> {
            seenTables.increment();
            if (fi.getDescriptor().equals(arrowFlightDescriptorForName(staticTableName))) {
                assertInfoMatchesTable(fi, table);
            } else {
                assertInfoMatchesTable(fi, tickingTable);
            }
        });

        Assert.eq(seenTables.intValue(), "seenTables.intValue()", 2);
    }

    @Test
    public void testGetSchema() {
        final String staticTableName = "flightInfoTest";
        final String tickingTableName = "flightInfoTestTicking";
        final Table table = TableTools.emptyTable(10).update("I = i");

        final Table tickingTable = LiveTableMonitor.DEFAULT.sharedLock()
            .computeLocked(() -> TableTools.timeTable(1_000_000).update("I = i"));

        try (final SafeCloseable ignored = LivenessScopeStack.open(scriptSession, false)) {
            // stuff table into the scope
            scriptSession.setVariable(staticTableName, table);
            scriptSession.setVariable(tickingTableName, tickingTable);

            // test fetch info from scoped ticket
<<<<<<< HEAD
            assertSchemaMatchesTable(client.getSchema(arrowFlightDescriptorForName(staticTableName)).getSchema(),
                    table);
            assertSchemaMatchesTable(client.getSchema(arrowFlightDescriptorForName(tickingTableName)).getSchema(),
                    tickingTable);
=======
            assertSchemaMatchesTable(
                client.getSchema(arrowFlightDescriptorForName(staticTableName)).getSchema(), table);
            assertSchemaMatchesTable(
                client.getSchema(arrowFlightDescriptorForName(tickingTableName)).getSchema(),
                tickingTable);
>>>>>>> 3d46a74e

            // test list flights which runs through scoped tickets
            final MutableInt seenTables = new MutableInt();
            client.listFlights(Criteria.ALL).forEach(fi -> {
                seenTables.increment();
                if (fi.getDescriptor().equals(arrowFlightDescriptorForName(staticTableName))) {
                    assertInfoMatchesTable(fi, table);
                } else {
                    assertInfoMatchesTable(fi, tickingTable);
                }
            });

            Assert.eq(seenTables.intValue(), "seenTables.intValue()", 2);
        }
    }

    private static FlightDescriptor arrowFlightDescriptorForName(String name) {
        return FlightDescriptor.path(ScopeTicketResolver.descriptorForName(name).getPathList());
    }

    @Test
    public void testExportTicketVisibility() {
        // we have decided that if an api client creates export tickets, that they probably gain no
        // value from
        // seeing them via Flight's listFlights but we do want them to work with getFlightInfo (or
        // anywhere else a
        // flight ticket can be resolved).
        final Flight.Ticket ticket = ExportTicketHelper.exportIdToArrowTicket(1);
        final Table table = TableTools.emptyTable(10).update("I = i");
        currentSession.newExport(ticket).submit(() -> table);

        // test fetch info from export ticket
        final FlightInfo info = client.getInfo(FlightDescriptor.path("export", "1"));
        assertInfoMatchesTable(info, table);

        // test list flights which runs through scoped tickets
        client.listFlights(Criteria.ALL).forEach(fi -> {
            throw new IllegalStateException("should not be included in list flights");
        });
    }

    private void assertInfoMatchesTable(FlightInfo info, Table table) {
        if (table.isLive()) {
            Assert.eq(info.getRecords(), "info.getRecords()", -1);
        } else {
            Assert.eq(info.getRecords(), "info.getRecords()", table.size(), "table.size()");
        }
        // we don't try to compute this for the user; verify we are sending UNKNOWN instead of 0
        Assert.eq(info.getBytes(), "info.getBytes()", -1L);

        assertSchemaMatchesTable(info.getSchema(), table);
    }

    private void assertSchemaMatchesTable(Schema schema, Table table) {
        Assert.eq(schema.getFields().size(), "schema.getFields().size()", table.getColumns().length,
<<<<<<< HEAD
                "table.getColumns().length");
        Assert.equals(BarrageSchemaUtil.schemaToTableDefinition(schema),
                "BarrageSchemaUtil.schemaToTableDefinition(schema)",
                table.getDefinition(), "table.getDefinition()");
=======
            "table.getColumns().length");
        Assert.equals(BarrageSchemaUtil.schemaToTableDefinition(schema),
            "BarrageSchemaUtil.schemaToTableDefinition(schema)",
            table.getDefinition(), "table.getDefinition()");
>>>>>>> 3d46a74e
    }

    private static int nextTicket = 1;

<<<<<<< HEAD
    private void assertRoundTripDataEqual(Table deephavenTable) throws InterruptedException, ExecutionException {
=======
    private void assertRoundTripDataEqual(Table deephavenTable)
        throws InterruptedException, ExecutionException {
>>>>>>> 3d46a74e
        // bind the table in the session
        Flight.Ticket dhTableTicket = ExportTicketHelper.exportIdToArrowTicket(nextTicket++);
        currentSession.newExport(dhTableTicket).submit(() -> deephavenTable);

        // fetch with DoGet
        FlightStream stream = client.getStream(new Ticket(dhTableTicket.getTicket().toByteArray()));
        VectorSchemaRoot root = stream.getRoot();

        // start the DoPut and send the schema
        int flightDescriptorTicketValue = nextTicket++;
        FlightDescriptor descriptor =
            FlightDescriptor.path("export", flightDescriptorTicketValue + "");
        FlightClient.ClientStreamListener putStream =
            client.startPut(descriptor, root, new AsyncPutListener());

        // send the body of the table
        while (stream.next()) {
            putStream.putNext();
        }

        // tell the server we are finished sending data
        putStream.completed();

        // get the table that was uploaded, and confirm it matches what we originally sent
        CompletableFuture<Table> tableFuture = new CompletableFuture<>();
        SessionState.ExportObject<Table> tableExport =
            currentSession.getExport(flightDescriptorTicketValue);
        currentSession.nonExport()
<<<<<<< HEAD
                .onErrorHandler(exception -> tableFuture.cancel(true))
                .require(tableExport)
                .submit(() -> tableFuture.complete(tableExport.get()));
=======
            .onError(exception -> tableFuture.cancel(true))
            .require(tableExport)
            .submit(() -> tableFuture.complete(tableExport.get()));
>>>>>>> 3d46a74e

        // block until we're done, so we can get the table and see what is inside
        putStream.getResult();
        Table uploadedTable = tableFuture.get();

        // check that contents match
        assertEquals(deephavenTable.size(), uploadedTable.size());
        assertEquals(deephavenTable.getDefinition(), uploadedTable.getDefinition());
        assertEquals(0, (long) TableTools
<<<<<<< HEAD
                .diffPair(deephavenTable, uploadedTable, 0, EnumSet.noneOf(TableDiff.DiffItems.class)).getSecond());
=======
            .diffPair(deephavenTable, uploadedTable, 0, EnumSet.noneOf(TableDiff.DiffItems.class))
            .getSecond());
>>>>>>> 3d46a74e
    }
}<|MERGE_RESOLUTION|>--- conflicted
+++ resolved
@@ -61,13 +61,8 @@
 import static org.junit.Assert.*;
 
 /**
-<<<<<<< HEAD
  * Deliberately much lower in scope (and running time) than BarrageMessageRoundTripTest, the only purpose of this test
  * is to verify that we can round trip
-=======
- * Deliberately much lower in scope (and running time) than BarrageMessageRoundTripTest, the only
- * purpose of this test is to verify that we can round trip
->>>>>>> 3d46a74e
  */
 public class FlightMessageRoundTripTest {
     @Module
@@ -129,19 +124,11 @@
     @Before
     public void setup() throws IOException {
         TestComponent component = DaggerFlightMessageRoundTripTest_TestComponent
-<<<<<<< HEAD
                 .builder()
                 .withScheduler(new Scheduler.DelegatingImpl(Executors.newSingleThreadExecutor(),
                         Executors.newScheduledThreadPool(1)))
                 .withSessionTokenExpireTmMs(60_000_000)
                 .build();
-=======
-            .builder()
-            .withScheduler(new Scheduler.DelegatingImpl(Executors.newSingleThreadExecutor(),
-                Executors.newScheduledThreadPool(1)))
-            .withSessionTokenExpireTmMs(60_000_000)
-            .build();
->>>>>>> 3d46a74e
 
         NettyServerBuilder serverBuilder = NettyServerBuilder.forPort(0);
         component.interceptors().forEach(serverBuilder::intercept);
@@ -153,7 +140,6 @@
         scriptSession = component.scriptSession();
 
         client = FlightClient.builder().location(Location.forGrpcInsecure("localhost", actualPort))
-<<<<<<< HEAD
                 .allocator(new RootAllocator()).intercept(info -> new FlightClientMiddleware() {
                     @Override
                     public void onBeforeSendingHeaders(CallHeaders outgoingHeaders) {
@@ -177,32 +163,6 @@
 
         HandshakeResponse response =
                 sessionServiceClient.newSession(HandshakeRequest.newBuilder().setAuthProtocol(1).build());
-=======
-            .allocator(new RootAllocator()).intercept(info -> new FlightClientMiddleware() {
-                @Override
-                public void onBeforeSendingHeaders(CallHeaders outgoingHeaders) {
-                    final UUID currSession = sessionToken;
-                    if (currSession != null) {
-                        outgoingHeaders.insert(SessionServiceGrpcImpl.DEEPHAVEN_SESSION_ID,
-                            currSession.toString());
-                    }
-                }
-
-                @Override
-                public void onHeadersReceived(CallHeaders incomingHeaders) {}
-
-                @Override
-                public void onCallCompleted(CallStatus status) {}
-            }).build();
-        channel = ManagedChannelBuilder.forTarget("localhost:" + actualPort)
-            .usePlaintext()
-            .build();
-        SessionServiceGrpc.SessionServiceBlockingStub sessionServiceClient =
-            SessionServiceGrpc.newBlockingStub(channel);
-
-        HandshakeResponse response = sessionServiceClient
-            .newSession(HandshakeRequest.newBuilder().setAuthProtocol(1).build());
->>>>>>> 3d46a74e
         assertNotNull(response.getSessionToken());
         sessionToken = UUID.fromString(response.getSessionToken().toStringUtf8());
 
@@ -297,16 +257,9 @@
         assertRoundTripDataEqual(TableTools.emptyTable(10).update("empty=(String)null"));
 
         // some nulls in columns
-<<<<<<< HEAD
         assertRoundTripDataEqual(TableTools.emptyTable(10).update("empty= ((i % 2) == 0) ? i : (int)null"));
         assertRoundTripDataEqual(
                 TableTools.emptyTable(10).update("empty= ((i % 2) == 0) ? String.valueOf(i) : (String)null"));
-=======
-        assertRoundTripDataEqual(
-            TableTools.emptyTable(10).update("empty= ((i % 2) == 0) ? i : (int)null"));
-        assertRoundTripDataEqual(TableTools.emptyTable(10)
-            .update("empty= ((i % 2) == 0) ? String.valueOf(i) : (String)null"));
->>>>>>> 3d46a74e
 
         // list columns TODO(#755): support for DBArray
         // assertRoundTripDataEqual(TableTools.emptyTable(5).update("A=i").by().join(TableTools.emptyTable(5)));
@@ -360,18 +313,10 @@
             scriptSession.setVariable(tickingTableName, tickingTable);
 
             // test fetch info from scoped ticket
-<<<<<<< HEAD
             assertSchemaMatchesTable(client.getSchema(arrowFlightDescriptorForName(staticTableName)).getSchema(),
                     table);
             assertSchemaMatchesTable(client.getSchema(arrowFlightDescriptorForName(tickingTableName)).getSchema(),
                     tickingTable);
-=======
-            assertSchemaMatchesTable(
-                client.getSchema(arrowFlightDescriptorForName(staticTableName)).getSchema(), table);
-            assertSchemaMatchesTable(
-                client.getSchema(arrowFlightDescriptorForName(tickingTableName)).getSchema(),
-                tickingTable);
->>>>>>> 3d46a74e
 
             // test list flights which runs through scoped tickets
             final MutableInt seenTables = new MutableInt();
@@ -427,27 +372,15 @@
 
     private void assertSchemaMatchesTable(Schema schema, Table table) {
         Assert.eq(schema.getFields().size(), "schema.getFields().size()", table.getColumns().length,
-<<<<<<< HEAD
                 "table.getColumns().length");
         Assert.equals(BarrageSchemaUtil.schemaToTableDefinition(schema),
                 "BarrageSchemaUtil.schemaToTableDefinition(schema)",
                 table.getDefinition(), "table.getDefinition()");
-=======
-            "table.getColumns().length");
-        Assert.equals(BarrageSchemaUtil.schemaToTableDefinition(schema),
-            "BarrageSchemaUtil.schemaToTableDefinition(schema)",
-            table.getDefinition(), "table.getDefinition()");
->>>>>>> 3d46a74e
     }
 
     private static int nextTicket = 1;
 
-<<<<<<< HEAD
     private void assertRoundTripDataEqual(Table deephavenTable) throws InterruptedException, ExecutionException {
-=======
-    private void assertRoundTripDataEqual(Table deephavenTable)
-        throws InterruptedException, ExecutionException {
->>>>>>> 3d46a74e
         // bind the table in the session
         Flight.Ticket dhTableTicket = ExportTicketHelper.exportIdToArrowTicket(nextTicket++);
         currentSession.newExport(dhTableTicket).submit(() -> deephavenTable);
@@ -476,15 +409,9 @@
         SessionState.ExportObject<Table> tableExport =
             currentSession.getExport(flightDescriptorTicketValue);
         currentSession.nonExport()
-<<<<<<< HEAD
                 .onErrorHandler(exception -> tableFuture.cancel(true))
                 .require(tableExport)
                 .submit(() -> tableFuture.complete(tableExport.get()));
-=======
-            .onError(exception -> tableFuture.cancel(true))
-            .require(tableExport)
-            .submit(() -> tableFuture.complete(tableExport.get()));
->>>>>>> 3d46a74e
 
         // block until we're done, so we can get the table and see what is inside
         putStream.getResult();
@@ -494,11 +421,6 @@
         assertEquals(deephavenTable.size(), uploadedTable.size());
         assertEquals(deephavenTable.getDefinition(), uploadedTable.getDefinition());
         assertEquals(0, (long) TableTools
-<<<<<<< HEAD
                 .diffPair(deephavenTable, uploadedTable, 0, EnumSet.noneOf(TableDiff.DiffItems.class)).getSecond());
-=======
-            .diffPair(deephavenTable, uploadedTable, 0, EnumSet.noneOf(TableDiff.DiffItems.class))
-            .getSecond());
->>>>>>> 3d46a74e
     }
 }