/*
 * Copyright (c) 2016-2021 Deephaven Data Labs and Patent Pending
 */

package io.deephaven.grpc_api.session;

import io.deephaven.base.verify.Assert;
import io.deephaven.base.verify.AssertionFailure;
import io.deephaven.db.tables.utils.DBTimeUtils;
import io.deephaven.db.util.liveness.LivenessArtifact;
import io.deephaven.db.util.liveness.LivenessReferent;
import io.deephaven.db.util.liveness.LivenessScope;
import io.deephaven.db.util.liveness.LivenessScopeStack;
import io.deephaven.db.util.liveness.LivenessStateException;
import io.deephaven.grpc_api.util.TestControlledScheduler;
import io.deephaven.proto.backplane.grpc.ExportNotification;
import io.deephaven.proto.backplane.grpc.Ticket;
import io.deephaven.util.SafeCloseable;
import io.deephaven.util.auth.AuthContext;
import io.grpc.StatusRuntimeException;
import io.grpc.stub.StreamObserver;
import org.apache.commons.lang3.mutable.MutableBoolean;
import org.apache.commons.lang3.mutable.MutableObject;
import org.junit.After;
import org.junit.Before;
import org.junit.Ignore;
import org.junit.Test;

import java.lang.ref.WeakReference;
import java.util.ArrayList;
import java.util.Arrays;
import java.util.List;
import java.util.UUID;
import java.util.stream.Collectors;

import static io.deephaven.grpc_api.util.ExportTicketHelper.exportIdToTicket;
import static io.deephaven.grpc_api.util.ExportTicketHelper.ticketToExportId;
import static io.deephaven.proto.backplane.grpc.ExportNotification.State.CANCELLED;
import static io.deephaven.proto.backplane.grpc.ExportNotification.State.DEPENDENCY_FAILED;
import static io.deephaven.proto.backplane.grpc.ExportNotification.State.EXPORTED;
import static io.deephaven.proto.backplane.grpc.ExportNotification.State.FAILED;
import static io.deephaven.proto.backplane.grpc.ExportNotification.State.PENDING;
import static io.deephaven.proto.backplane.grpc.ExportNotification.State.QUEUED;
import static io.deephaven.proto.backplane.grpc.ExportNotification.State.RELEASED;
import static io.deephaven.proto.backplane.grpc.ExportNotification.State.UNKNOWN;

public class SessionStateTest {

    private static final AuthContext AUTH_CONTEXT = new AuthContext.SuperUser();

    private LivenessScope livenessScope;
    private TestControlledScheduler scheduler;
    private SessionState session;
    private int nextExportId;

    @Before
    public void setup() {
        livenessScope = new LivenessScope();
        LivenessScopeStack.push(livenessScope);
        scheduler = new TestControlledScheduler();
        session = new SessionState(scheduler, AUTH_CONTEXT);
        session.initializeExpiration(new SessionService.TokenExpiration(UUID.randomUUID(),
<<<<<<< HEAD
                DBTimeUtils.nanosToTime(Long.MAX_VALUE), session));
=======
            DBTimeUtils.nanosToTime(Long.MAX_VALUE), session));
>>>>>>> 3d46a74e
        nextExportId = 1;
    }

    @After
    public void teardown() {
        LivenessScopeStack.pop(livenessScope);
        livenessScope.release();
        livenessScope = null;
        scheduler = null;
        session = null;
    }

    @Test
    public void testDestroyOnExportRelease() {
        final CountingLivenessReferent export = new CountingLivenessReferent();
        final SessionState.ExportObject<Object> exportObj;
        try (final SafeCloseable scope = LivenessScopeStack.open()) {
            exportObj = session.newExport(nextExportId++).submit(() -> export);
        }

        // no ref counts yet
        Assert.eq(export.refCount, "export.refCount", 0);

        // export the object; should inc ref count
        scheduler.runUntilQueueEmpty();
        Assert.eq(export.refCount, "export.refCount", 1);

        // assert lookup is same object
<<<<<<< HEAD
        Assert.eq(session.getExport(nextExportId - 1), "session.getExport(nextExport - 1)", exportObj, "exportObj");
        Assert.equals(exportObj.getExportId(), "exportObj.getExportId()", exportIdToTicket(nextExportId - 1),
                "nextExportId - 1");
=======
        Assert.eq(session.getExport(nextExportId - 1), "session.getExport(nextExport - 1)",
            exportObj, "exportObj");
        Assert.equals(exportObj.getExportId(), "exportObj.getExportId()",
            exportIdToTicket(nextExportId - 1), "nextExportId - 1");
>>>>>>> 3d46a74e

        // release
        exportObj.release();
        Assert.eq(export.refCount, "export.refCount", 0);
    }

    @Test
    public void testServerExportDestroyOnExportRelease() {
        final CountingLivenessReferent export = new CountingLivenessReferent();
        final SessionState.ExportObject<Object> exportObj;
        try (final SafeCloseable scope = LivenessScopeStack.open()) {
            exportObj = session.newServerSideExport(export);
        }

        // better have ref count
        Assert.eq(export.refCount, "export.refCount", 1);

        // assert lookup is same object
<<<<<<< HEAD
        Assert.eq(session.getExport(exportObj.getExportId()), "session.getExport(exportObj.getExportId())", exportObj,
                "exportObj");
=======
        Assert.eq(session.getExport(exportObj.getExportId()),
            "session.getExport(exportObj.getExportId())", exportObj, "exportObj");
>>>>>>> 3d46a74e

        // release
        exportObj.release();
        Assert.eq(export.refCount, "export.refCount", 0);
    }

    @Test
    public void testDestroyOnSessionRelease() {
        final CountingLivenessReferent export = new CountingLivenessReferent();
        final SessionState.ExportObject<Object> exportObj;
        try (final SafeCloseable scope = LivenessScopeStack.open()) {
            exportObj = session.newExport(nextExportId++).submit(() -> export);
        }

        // no ref counts yet
        Assert.eq(export.refCount, "export.refCount", 0);

        // export the object; should inc ref count
        scheduler.runUntilQueueEmpty();
        Assert.eq(export.refCount, "export.refCount", 1);

        // assert lookup is same object
<<<<<<< HEAD
        Assert.eq(session.getExport(nextExportId - 1), "session.getExport(nextExport - 1)", exportObj, "exportObj");
        Assert.equals(exportObj.getExportId(), "exportObj.getExportId()", exportIdToTicket(nextExportId - 1),
                "nextExportId - 1");
=======
        Assert.eq(session.getExport(nextExportId - 1), "session.getExport(nextExport - 1)",
            exportObj, "exportObj");
        Assert.equals(exportObj.getExportId(), "exportObj.getExportId()",
            exportIdToTicket(nextExportId - 1), "nextExportId - 1");
>>>>>>> 3d46a74e

        // release
        session.onExpired();
        Assert.eq(export.refCount, "export.refCount", 0);
    }

    @Test
    public void testServerExportDestroyOnSessionRelease() {
        final CountingLivenessReferent export = new CountingLivenessReferent();
        final SessionState.ExportObject<Object> exportObj;
        try (final SafeCloseable scope = LivenessScopeStack.open()) {
            exportObj = session.newServerSideExport(export);
        }

        // better have ref count
        Assert.eq(export.refCount, "export.refCount", 1);

        // assert lookup is same object
<<<<<<< HEAD
        Assert.eq(session.getExport(exportObj.getExportId()), "session.getExport(exportObj.getExportId())", exportObj,
                "exportObj");
=======
        Assert.eq(session.getExport(exportObj.getExportId()),
            "session.getExport(exportObj.getExportId())", exportObj, "exportObj");
>>>>>>> 3d46a74e

        // release
        session.onExpired();
        Assert.eq(export.refCount, "export.refCount", 0);
    }

    @Test
    public void testWorkItemNoDependencies() {
        final Object export = new Object();
        final SessionState.ExportObject<Object> exportObj =
            session.newExport(nextExportId++).submit(() -> export);
        expectException(IllegalStateException.class, exportObj::get);
        Assert.eq(exportObj.getState(), "exportObj.getState()", ExportNotification.State.QUEUED);
        scheduler.runUntilQueueEmpty();
        Assert.eq(exportObj.get(), "exportObj.get()", export, "export");
        Assert.eq(exportObj.getState(), "exportObj.getState()", ExportNotification.State.EXPORTED);
    }

    @Test
    public void testThrowInExportMain() {
        final MutableBoolean errored = new MutableBoolean();
        final SessionState.ExportObject<Object> exportObj = session.newExport(nextExportId++)
<<<<<<< HEAD
                .onErrorHandler(err -> errored.setTrue())
                .submit(() -> {
                    throw new RuntimeException("submit exception");
                });
=======
            .onError(err -> errored.setTrue())
            .submit(() -> {
                throw new RuntimeException("submit exception");
            });
>>>>>>> 3d46a74e
        Assert.eqFalse(errored.booleanValue(), "errored.booleanValue()");
        Assert.eq(exportObj.getState(), "exportObj.getState()", ExportNotification.State.QUEUED);
        scheduler.runUntilQueueEmpty();
        Assert.eqTrue(errored.booleanValue(), "errored.booleanValue()");
        Assert.eq(exportObj.getState(), "exportObj.getState()", ExportNotification.State.FAILED);
    }

    @Test
    public void testThrowInErrorHandler() {
        final MutableBoolean submitted = new MutableBoolean();
        final SessionState.ExportObject<Object> exportObj = session.newExport(nextExportId++)
<<<<<<< HEAD
                .onErrorHandler(err -> {
                    throw new RuntimeException("error handler exception");
                })
                .submit(() -> {
                    submitted.setTrue();
                    throw new RuntimeException("submit exception");
                });
=======
            .onError(err -> {
                throw new RuntimeException("error handler exception");
            })
            .submit(() -> {
                submitted.setTrue();
                throw new RuntimeException("submit exception");
            });
>>>>>>> 3d46a74e
        Assert.eqFalse(submitted.booleanValue(), "submitted.booleanValue()");
        Assert.eq(exportObj.getState(), "exportObj.getState()", ExportNotification.State.QUEUED);
        scheduler.runUntilQueueEmpty();
        Assert.eqTrue(submitted.booleanValue(), "submitted.booleanValue()");
        Assert.eq(exportObj.getState(), "exportObj.getState()", ExportNotification.State.FAILED);
    }

    @Test
    public void testCancelBeforeDefined() {
        final SessionState.ExportObject<Object> exportObj = session.getExport(nextExportId);
        Assert.eq(exportObj.getState(), "exportObj.getState()", ExportNotification.State.UNKNOWN);

        exportObj.cancel();
        Assert.eq(exportObj.getState(), "exportObj.getState()", ExportNotification.State.CANCELLED);

        final MutableBoolean submitted = new MutableBoolean();
        expectException(StatusRuntimeException.class,
<<<<<<< HEAD
                () -> session.newExport(nextExportId++).submit(submitted::setTrue));
=======
            () -> session.newExport(nextExportId++).submit(submitted::setTrue));
>>>>>>> 3d46a74e
        scheduler.runUntilQueueEmpty();

        Assert.eq(exportObj.getState(), "exportObj.getState()", ExportNotification.State.CANCELLED);
        Assert.eqFalse(submitted.booleanValue(), "submitted.booleanValue()");
    }

    @Test
    public void testCancelBeforeExport() {
        final SessionState.ExportObject<?> d1 = session.getExport(nextExportId++);

        final MutableBoolean submitted = new MutableBoolean();
        final SessionState.ExportObject<Object> exportObj = session.newExport(nextExportId++)
            .require(d1)
            .submit(submitted::setTrue);

        Assert.eq(exportObj.getState(), "exportObj.getState()", ExportNotification.State.PENDING);
        exportObj.cancel();
        Assert.eq(exportObj.getState(), "exportObj.getState()", ExportNotification.State.CANCELLED);
        scheduler.runUntilQueueEmpty();

        Assert.eq(exportObj.getState(), "exportObj.getState()", ExportNotification.State.CANCELLED);
        Assert.eqFalse(submitted.booleanValue(), "submitted.booleanValue()");
    }

    @Test
    public void testCancelDuringExport() {
        final MutableObject<LivenessArtifact> export = new MutableObject<>();
        final SessionState.ExportObject<Object> exportObj =
            session.newExport(nextExportId++).submit(() -> {
                session.getExport(nextExportId - 1).cancel();
                export.setValue(new PublicLivenessArtifact());
                return export;
            });

        scheduler.runUntilQueueEmpty();
        Assert.eq(exportObj.getState(), "exportObj.getState()", ExportNotification.State.CANCELLED);

        if (export.getValue().tryRetainReference()) {
            throw new IllegalStateException("this should be destroyed");
        }
    }

    @Test
    public void testCancelPostExport() {
        final MutableObject<LivenessArtifact> export = new MutableObject<>();
        final SessionState.ExportObject<Object> exportObj;
        try (final SafeCloseable scope = LivenessScopeStack.open()) {
            exportObj = session.newExport(nextExportId++).submit(() -> {
                export.setValue(new PublicLivenessArtifact());
                return export.getValue();
            });
        }

        scheduler.runUntilQueueEmpty();
        Assert.eq(exportObj.getState(), "exportObj.getState()", ExportNotification.State.EXPORTED);

        if (!export.getValue().tryRetainReference()) {
            throw new IllegalStateException("this should be live");
        }
        export.getValue().dropReference();

        exportObj.cancel();
        Assert.eq(exportObj.getState(), "exportObj.getState()", ExportNotification.State.RELEASED);
        if (export.getValue().tryRetainReference()) {
            throw new IllegalStateException("this should be destroyed");
        }
    }

    @Test
    public void testCancelPropagates() {
        final MutableBoolean submitted = new MutableBoolean();
        final SessionState.ExportObject<Object> d1 = session.getExport(nextExportId++);
        final SessionState.ExportObject<Object> exportObj = session.newExport(nextExportId++)
            .require(d1)
            .submit(submitted::setTrue);

        d1.cancel();
        scheduler.runUntilQueueEmpty();
        Assert.eq(exportObj.getState(), "exportObj.getState()",
            ExportNotification.State.DEPENDENCY_CANCELLED);
        Assert.eqFalse(submitted.booleanValue(), "submitted.booleanValue()");
    }

    @Test
    public void testErrorPropagatesNotYetFailed() {
        final MutableBoolean submitted = new MutableBoolean();
        final SessionState.ExportObject<Object> d1 = session.getExport(nextExportId++);
        final SessionState.ExportObject<Object> exportObj = session.newExport(nextExportId++)
            .require(d1)
            .submit(submitted::setTrue);

        session.newExport(d1.getExportId())
<<<<<<< HEAD
                .submit(() -> {
                    throw new RuntimeException("I fail.");
                });
=======
            .submit(() -> {
                throw new RuntimeException("I fail.");
            });
>>>>>>> 3d46a74e

        scheduler.runUntilQueueEmpty();
        Assert.eq(exportObj.getState(), "exportObj.getState()",
            ExportNotification.State.DEPENDENCY_FAILED);
        Assert.eqFalse(submitted.booleanValue(), "submitted.booleanValue()");
    }

    @Test
    public void testErrorPropagatesAlreadyFailed() {
        final MutableBoolean submitted = new MutableBoolean();
        final SessionState.ExportObject<Object> d1 = session.newExport(nextExportId++)
<<<<<<< HEAD
                .submit(() -> {
                    throw new RuntimeException("I fail.");
                });
=======
            .submit(() -> {
                throw new RuntimeException("I fail.");
            });
>>>>>>> 3d46a74e
        scheduler.runUntilQueueEmpty();
        Assert.eq(d1.getState(), "d1.getState()", ExportNotification.State.FAILED);

        final SessionState.ExportObject<Object> exportObj = session.newExport(nextExportId++)
            .require(d1)
            .submit(submitted::setTrue);

        scheduler.runUntilQueueEmpty();
        Assert.eq(exportObj.getState(), "exportObj.getState()",
            ExportNotification.State.DEPENDENCY_FAILED);
        Assert.eqFalse(submitted.booleanValue(), "submitted.booleanValue()");
    }

    @Test
    public void testWorkItemOutOfOrderDependency() {
        final MutableBoolean submitted = new MutableBoolean();
        final SessionState.ExportObject<Object> d1 = session.getExport(nextExportId++);
        final SessionState.ExportObject<Object> exportObj = session.newExport(nextExportId++)
            .require(d1)
            .submit(submitted::setTrue);

        Assert.eq(exportObj.getState(), "exportObj.getState()", ExportNotification.State.PENDING);

        session.newExport(d1.getExportId())
<<<<<<< HEAD
                .submit(() -> {
                });
=======
            .submit(() -> {
            });
>>>>>>> 3d46a74e
        scheduler.runOne(); // d1
        Assert.eq(exportObj.getState(), "exportObj.getState()", ExportNotification.State.QUEUED);

        scheduler.runOne(); // d1
        Assert.eq(exportObj.getState(), "exportObj.getState()", ExportNotification.State.EXPORTED);
    }

    @Test
    public void testWorkItemDeepDependency() {
        final MutableBoolean submitted = new MutableBoolean();
        final SessionState.ExportObject<Object> e1 = session.newExport(nextExportId++)
<<<<<<< HEAD
                .submit(() -> {
                });
        final SessionState.ExportObject<Object> e2 = session.newExport(nextExportId++)
                .require(e1)
                .submit(() -> {
                });
=======
            .submit(() -> {
            });
        final SessionState.ExportObject<Object> e2 = session.newExport(nextExportId++)
            .require(e1)
            .submit(() -> {
            });
>>>>>>> 3d46a74e
        final SessionState.ExportObject<Object> e3 = session.newExport(nextExportId++)
            .require(e2)
            .submit(submitted::setTrue);

        Assert.eq(e1.getState(), "e1.getState()", ExportNotification.State.QUEUED);
        Assert.eq(e2.getState(), "e2.getState()", ExportNotification.State.PENDING);
        Assert.eq(e3.getState(), "e3.getState()", ExportNotification.State.PENDING);
        scheduler.runOne();
        Assert.eqFalse(submitted.booleanValue(), "submitted.booleanValue()");

        Assert.eq(e1.getState(), "e1.getState()", ExportNotification.State.EXPORTED);
        Assert.eq(e2.getState(), "e2.getState()", ExportNotification.State.QUEUED);
        Assert.eq(e3.getState(), "e3.getState()", ExportNotification.State.PENDING);
        scheduler.runOne();
        Assert.eqFalse(submitted.booleanValue(), "submitted.booleanValue()");

        Assert.eq(e1.getState(), "e1.getState()", ExportNotification.State.EXPORTED);
        Assert.eq(e2.getState(), "e2.getState()", ExportNotification.State.EXPORTED);
        Assert.eq(e3.getState(), "e3.getState()", ExportNotification.State.QUEUED);
        scheduler.runOne();
        Assert.eqTrue(submitted.booleanValue(), "submitted.booleanValue()");
        Assert.eq(e3.getState(), "e3.getState()", ExportNotification.State.EXPORTED);
    }

    @Test
    public void testDependencyNotReleasedEarly() {
        final CountingLivenessReferent export = new CountingLivenessReferent();

        final SessionState.ExportObject<CountingLivenessReferent> e1;
        try (final SafeCloseable scope = LivenessScopeStack.open()) {
            e1 = session.<CountingLivenessReferent>newExport(nextExportId++)
                .submit(() -> export);
        }

        scheduler.runOne();
        Assert.eq(e1.getState(), "e1.getState()", ExportNotification.State.EXPORTED);

        final SessionState.ExportObject<Object> e2 = session.newExport(nextExportId++)
            .require(e1)
            .submit(() -> Assert.gt(e1.get().refCount, "e1.get().refCount", 0));
        Assert.eq(e2.getState(), "e1.getState()", ExportNotification.State.QUEUED);

        e1.release();
        Assert.eq(e1.getState(), "e1.getState()", ExportNotification.State.RELEASED);

        Assert.gt(export.refCount, "e1.get().refCount", 0);
        scheduler.runOne();
        Assert.eq(export.refCount, "e1.get().refCount", 0);
    }

    @Test
    public void testLateDependencyAlreadyReleasedFails() {
        final CountingLivenessReferent export = new CountingLivenessReferent();

        final SessionState.ExportObject<CountingLivenessReferent> e1;
        try (final SafeCloseable scope = LivenessScopeStack.open()) {
            e1 = session.<CountingLivenessReferent>newExport(nextExportId++)
                .submit(() -> export);
        }

        scheduler.runOne();
        Assert.eq(e1.getState(), "e1.getState()", ExportNotification.State.EXPORTED);
        e1.release();
        Assert.eq(e1.getState(), "e1.getState()", ExportNotification.State.RELEASED);

        final MutableBoolean errored = new MutableBoolean();
        expectException(LivenessStateException.class, () -> {
            final SessionState.ExportObject<Object> e2 = session.newExport(nextExportId++)
<<<<<<< HEAD
                    .require(e1)
                    .onErrorHandler(err -> errored.setTrue())
                    .submit(() -> Assert.gt(e1.get().refCount, "e1.get().refCount", 0));
=======
                .require(e1)
                .onError(err -> errored.setTrue())
                .submit(() -> Assert.gt(e1.get().refCount, "e1.get().refCount", 0));
>>>>>>> 3d46a74e
        });
    }

    @Test
    public void testNewExportRequiresPositiveId() {
        expectException(IllegalArgumentException.class, () -> session.newExport(0));
        expectException(IllegalArgumentException.class, () -> session.newExport(-1));
    }

    @Test
    public void testDependencyAlreadyReleased() {
<<<<<<< HEAD
        final SessionState.ExportObject<Object> e1 = session.newExport(nextExportId++).submit(() -> {
        });
        scheduler.runUntilQueueEmpty();
        e1.release();
        Assert.eq(e1.getState(), "e1.getState()", ExportNotification.State.RELEASED);
        final SessionState.ExportObject<Object> e2 = session.newExport(nextExportId++).require(e1).submit(() -> {
        });
=======
        final SessionState.ExportObject<Object> e1 =
            session.newExport(nextExportId++).submit(() -> {
            });
        scheduler.runUntilQueueEmpty();
        e1.release();
        Assert.eq(e1.getState(), "e1.getState()", ExportNotification.State.RELEASED);
        final SessionState.ExportObject<Object> e2 =
            session.newExport(nextExportId++).require(e1).submit(() -> {
            });
>>>>>>> 3d46a74e
        Assert.eq(e2.getState(), "e1.getState()", ExportNotification.State.DEPENDENCY_RELEASED);
    }

    @Test
    public void testExpiredNewExport() {
        final SessionState.ExportObject<Object> exportObj =
            session.newExport(nextExportId++).submit(Object::new);
        scheduler.runUntilQueueEmpty();
        session.onExpired();
        expectException(StatusRuntimeException.class, exportObj::get);
    }

    @Test
    public void testExpiredNewNonExport() {
        final SessionState.ExportObject<Object> exportObj = session.nonExport().submit(Object::new);
        scheduler.runUntilQueueEmpty();
        session.onExpired();
        expectException(StatusRuntimeException.class, exportObj::get);
    }

    @Test
    public void testExpiredServerSideExport() {
        final CountingLivenessReferent export = new CountingLivenessReferent();
        final SessionState.ExportObject<Object> exportObj = session.newServerSideExport(export);
        session.onExpired();
        expectException(StatusRuntimeException.class, exportObj::get);
    }

    @Test
    public void testExpiresBeforeExport() {
        session.onExpired();
        expectException(StatusRuntimeException.class,
            () -> session.newServerSideExport(new Object()));
        expectException(StatusRuntimeException.class, () -> session.nonExport());
        expectException(StatusRuntimeException.class, () -> session.newExport(nextExportId++));
        expectException(StatusRuntimeException.class, () -> session.getExport(nextExportId++));
    }

    @Test
    public void testExpireBeforeNonExportSubmit() {
        final MutableBoolean submitted = new MutableBoolean();
        final SessionState.ExportBuilder<Object> exportBuilder = session.nonExport();
        session.onExpired();
        exportBuilder.submit(submitted::setTrue);
        scheduler.runUntilQueueEmpty();
        Assert.eqFalse(submitted.booleanValue(), "submitted.booleanValue()");
    }

    @Test
    public void testExpireBeforeExportSubmit() {
        final MutableBoolean submitted = new MutableBoolean();
        final SessionState.ExportBuilder<Object> exportBuilder = session.newExport(nextExportId++);
        session.onExpired();
        exportBuilder.submit(submitted::setTrue);
        scheduler.runUntilQueueEmpty();
        Assert.eqFalse(submitted.booleanValue(), "submitted.booleanValue()");
    }

    @Test
    public void testExpireDuringExport() {
        final CountingLivenessReferent export = new CountingLivenessReferent();
        session.newExport(nextExportId++)
            .submit(() -> {
                session.onExpired();
                return export;
            });
        scheduler.runUntilQueueEmpty();
        Assert.eq(export.refCount, "export.refCount", 0);
    }

    @Test
    public void testDependencyFailed() {
        final SessionState.ExportObject<Object> e1 = session.getExport(nextExportId++);
        final SessionState.ExportObject<Object> e2 = session.newExport(nextExportId++)
<<<<<<< HEAD
                .require(e1)
                .submit(() -> {
                });
=======
            .require(e1)
            .submit(() -> {
            });
>>>>>>> 3d46a74e
        session.newExport(e1.getExportId()).submit(() -> {
            throw new RuntimeException();
        });
        scheduler.runUntilQueueEmpty();
        Assert.eq(e2.getState(), "e2.getState()", ExportNotification.State.DEPENDENCY_FAILED);
    }

    @Test
    public void testDependencyAlreadyFailed() {
<<<<<<< HEAD
        final SessionState.ExportObject<Object> e1 = session.newExport(nextExportId++).submit(() -> {
            throw new RuntimeException();
        });
=======
        final SessionState.ExportObject<Object> e1 =
            session.newExport(nextExportId++).submit(() -> {
                throw new RuntimeException();
            });
>>>>>>> 3d46a74e
        scheduler.runUntilQueueEmpty();
        Assert.eq(e1.getState(), "e1.getState()", ExportNotification.State.FAILED);
        expectException(IllegalStateException.class, e1::get);

        final SessionState.ExportObject<Object> e2 = session.newExport(nextExportId++)
<<<<<<< HEAD
                .require(e1)
                .submit(() -> {
                });
=======
            .require(e1)
            .submit(() -> {
            });
>>>>>>> 3d46a74e
        scheduler.runUntilQueueEmpty();
        Assert.eq(e2.getState(), "e2.getState()", ExportNotification.State.DEPENDENCY_FAILED);
        expectException(IllegalStateException.class, e2::get);
    }

    @Test
    public void testDependencyAlreadyCanceled() {
        final SessionState.ExportObject<Object> e1 = session.getExport(nextExportId++);
        e1.cancel();
        scheduler.runUntilQueueEmpty();

        final SessionState.ExportObject<Object> e2 = session.newExport(nextExportId++)
<<<<<<< HEAD
                .require(e1)
                .submit(() -> {
                });
=======
            .require(e1)
            .submit(() -> {
            });
>>>>>>> 3d46a74e
        scheduler.runUntilQueueEmpty();
        Assert.eq(e2.getState(), "e2.getState()", ExportNotification.State.DEPENDENCY_CANCELLED); // cancels
                                                                                                  // propagate
        expectException(IllegalStateException.class, e2::get);
    }

    @Test
    public void testDependencyAlreadyExported() {
<<<<<<< HEAD
        final SessionState.ExportObject<Object> e1 = session.newExport(nextExportId++).submit(() -> {
        });
        scheduler.runUntilQueueEmpty();

        final SessionState.ExportObject<Object> e2 = session.newExport(nextExportId++)
                .require(e1)
                .submit(() -> {
                });
=======
        final SessionState.ExportObject<Object> e1 =
            session.newExport(nextExportId++).submit(() -> {
            });
        scheduler.runUntilQueueEmpty();

        final SessionState.ExportObject<Object> e2 = session.newExport(nextExportId++)
            .require(e1)
            .submit(() -> {
            });
>>>>>>> 3d46a74e
        Assert.eq(e2.getState(), "e2.getState()", ExportNotification.State.QUEUED);
        scheduler.runUntilQueueEmpty();
        Assert.eq(e2.getState(), "e2.getState()", ExportNotification.State.EXPORTED);
    }

    @Test
    public void testDependencyReleasedBeforeExport() {
        final CountingLivenessReferent e1 = new CountingLivenessReferent();
        final SessionState.ExportObject<Object> e1obj;
        try (final SafeCloseable scope = LivenessScopeStack.open()) {
            e1obj = session.newExport(nextExportId++).submit(() -> e1);
        }
        scheduler.runUntilQueueEmpty();

        final SessionState.ExportObject<Object> e2obj = session.newExport(nextExportId++)
            .require(e1obj)
            .submit(() -> {
                Assert.neqNull(e1obj.get(), "e1obj.get()");
                Assert.gt(e1.refCount, "e1.refCount", 0);
            });

        e1obj.release();
        Assert.eq(e1obj.getState(), "e1obj.getState()", ExportNotification.State.RELEASED);

        scheduler.runUntilQueueEmpty();
        Assert.eq(e1.refCount, "e1.refCount", 0);
        Assert.eq(e2obj.getState(), "e2obj.getState()", ExportNotification.State.EXPORTED);
    }

    @Test
    public void testChildCancelledFirst() {
<<<<<<< HEAD
        final SessionState.ExportObject<Object> e1 = session.newExport(nextExportId++).submit(() -> {
        });
        final SessionState.ExportObject<Object> e2 = session.newExport(nextExportId++).require(e1).submit(() -> {
        });
=======
        final SessionState.ExportObject<Object> e1 =
            session.newExport(nextExportId++).submit(() -> {
            });
        final SessionState.ExportObject<Object> e2 =
            session.newExport(nextExportId++).require(e1).submit(() -> {
            });
>>>>>>> 3d46a74e
        e2.cancel();
        Assert.eq(e2.getState(), "e2.getState()", ExportNotification.State.CANCELLED);
        scheduler.runUntilQueueEmpty();
        Assert.eq(e1.getState(), "e2.getState()", ExportNotification.State.EXPORTED);
        Assert.eq(e2.getState(), "e2.getState()", ExportNotification.State.CANCELLED);
    }

    @Test
    public void testCannotOutOfOrderServerExports() {
        // server-side exports must already exist
        expectException(StatusRuntimeException.class, () -> session.getExport(-1));
    }

    @Test
    public void testVerifyExpirationSession() {
        final SessionState session = new SessionState(scheduler, AUTH_CONTEXT);
<<<<<<< HEAD
        final SessionService.TokenExpiration expiration =
                new SessionService.TokenExpiration(UUID.randomUUID(), DBTimeUtils.nanosToTime(Long.MAX_VALUE), session);
        expectException(IllegalArgumentException.class, () -> this.session.initializeExpiration(expiration));
        expectException(IllegalArgumentException.class, () -> this.session.updateExpiration(expiration));
=======
        final SessionService.TokenExpiration expiration = new SessionService.TokenExpiration(
            UUID.randomUUID(), DBTimeUtils.nanosToTime(Long.MAX_VALUE), session);
        expectException(IllegalArgumentException.class,
            () -> this.session.initializeExpiration(expiration));
        expectException(IllegalArgumentException.class,
            () -> this.session.updateExpiration(expiration));
>>>>>>> 3d46a74e
    }

    @Test
    public void testGetExpiration() {
        final SessionService.TokenExpiration expiration = session.getExpiration();
        Assert.eq(expiration.session, "expiration.session", session, "session");
        session.onExpired();
        Assert.eqNull(session.getExpiration(), "session.getExpiration()");
    }

    @Test
    public void testExpiredByTime() {
<<<<<<< HEAD
        session.updateExpiration(
                new SessionService.TokenExpiration(UUID.randomUUID(), scheduler.currentTime(), session));
=======
        session.updateExpiration(new SessionService.TokenExpiration(UUID.randomUUID(),
            scheduler.currentTime(), session));
>>>>>>> 3d46a74e
        Assert.eqNull(session.getExpiration(), "session.getExpiration()"); // already expired
        expectException(StatusRuntimeException.class,
            () -> session.newServerSideExport(new Object()));
        expectException(StatusRuntimeException.class, () -> session.nonExport());
        expectException(StatusRuntimeException.class, () -> session.newExport(nextExportId++));
        expectException(StatusRuntimeException.class, () -> session.getExport(nextExportId++));
    }

    @Test
    public void testGetAuthContext() {
        Assert.eq(session.getAuthContext(), "session.getAuthContext()", AUTH_CONTEXT,
            "AUTH_CONTEXT");
    }

    @Test
    public void testReleaseIsNotProactive() {
        final MutableBoolean submitted = new MutableBoolean();
        final SessionState.ExportObject<Object> e1 =
            session.newExport(nextExportId++).submit(submitted::setTrue);
        e1.release();
        Assert.eq(e1.getState(), "e1.getState()", ExportNotification.State.QUEUED);
        Assert.eqFalse(submitted.booleanValue(), "submitted.booleanValue()");
        scheduler.runUntilQueueEmpty();
        Assert.eq(e1.getState(), "e1.getState()", ExportNotification.State.RELEASED);
        Assert.eqTrue(submitted.booleanValue(), "submitted.booleanValue()");
    }

    @Test
    @Ignore // TODO (core#33)
    public void testWorkItemDirectCycle() {
        final SessionState.ExportObject<Object> e1 = session.getExport(nextExportId++);
        final SessionState.ExportObject<Object> e2 = session.getExport(nextExportId++);
        session.newExport(e1.getExportId()).require(e2).submit(() -> {
        });
        session.newExport(e2.getExportId()).require(e1).submit(() -> {
        });
        Assert.eq(e1.getState(), "e1.getState()", ExportNotification.State.FAILED);
        Assert.eq(e2.getState(), "e2.getState()", ExportNotification.State.FAILED);
    }

    @Test
    @Ignore // TODO (core#33)
    public void testWorkItemNonTrivialCycle() {
        final SessionState.ExportObject<Object> e1 = session.getExport(nextExportId++);
        final SessionState.ExportObject<Object> e2 = session.getExport(nextExportId++);
        final SessionState.ExportObject<Object> e3 = session.getExport(nextExportId++);
        session.newExport(e1.getExportId()).require(e2).submit(() -> {
        });
        session.newExport(e2.getExportId()).require(e3).submit(() -> {
        });
        session.newExport(e3.getExportId()).require(e1).submit(() -> {
        });
        Assert.eq(e1.getState(), "e1.getState()", ExportNotification.State.FAILED);
        Assert.eq(e2.getState(), "e2.getState()", ExportNotification.State.FAILED);
        Assert.eq(e3.getState(), "e3.getState()", ExportNotification.State.FAILED);
    }

    @Test
    @Ignore // TODO (core#33)
    public void testCycleErrorPropagates() {
        final SessionState.ExportObject<Object> e1 = session.getExport(nextExportId++);
        final SessionState.ExportObject<Object> e2 = session.getExport(nextExportId++);
<<<<<<< HEAD
        final SessionState.ExportObject<Object> e3 = session.newExport(nextExportId++).require(e1, e2).submit(() -> {
        });
=======
        final SessionState.ExportObject<Object> e3 =
            session.newExport(nextExportId++).require(e1, e2).submit(() -> {
            });
>>>>>>> 3d46a74e
        session.newExport(e1.getExportId()).require(e2).submit(() -> {
        });
        session.newExport(e2.getExportId()).require(e1).submit(() -> {
        });
        Assert.eq(e1.getState(), "e1.getState()", ExportNotification.State.FAILED);
        Assert.eq(e2.getState(), "e2.getState()", ExportNotification.State.FAILED);
        Assert.eq(e3.getState(), "e2.getState()", ExportNotification.State.DEPENDENCY_FAILED);
    }

    @Test
    @Ignore // TODO (core#33)
    public void testNonExportCycle() {
        final SessionState.ExportBuilder<Object> b1 = session.nonExport();
        final SessionState.ExportBuilder<Object> b2 = session.nonExport();
        final SessionState.ExportBuilder<Object> b3 = session.nonExport();
        b1.require(b2.getExport()).submit(() -> {
        });
        b2.require(b3.getExport()).submit(() -> {
        });
        b3.require(b1.getExport()).submit(() -> {
        });
<<<<<<< HEAD
        Assert.eq(b1.getExport().getState(), "b1.getExport().getState()", ExportNotification.State.FAILED);
        Assert.eq(b2.getExport().getState(), "b2.getExport().getState()", ExportNotification.State.FAILED);
        Assert.eq(b3.getExport().getState(), "b3.getExport().getState()", ExportNotification.State.FAILED);
=======
        Assert.eq(b1.getExport().getState(), "b1.getExport().getState()",
            ExportNotification.State.FAILED);
        Assert.eq(b2.getExport().getState(), "b2.getExport().getState()",
            ExportNotification.State.FAILED);
        Assert.eq(b3.getExport().getState(), "b3.getExport().getState()",
            ExportNotification.State.FAILED);
>>>>>>> 3d46a74e
    }

    @Test
    public void testExportListenerOnCompleteOnRemoval() {
        final QueueingExportListener listener = new QueueingExportListener();
        try (final SafeCloseable scope = LivenessScopeStack.open()) {
            session.addExportListener(listener);
        }
        Assert.eqFalse(listener.isComplete, "listener.isComplete");
        session.removeExportListener(listener);
        Assert.eqTrue(listener.isComplete, "listener.isComplete");
    }

    @Test
    public void testExportListenerOnCompleteOnSessionExpire() {
        final QueueingExportListener listener = new QueueingExportListener();
        try (final SafeCloseable scope = LivenessScopeStack.open()) {
            session.addExportListener(listener);
        }
        Assert.eqFalse(listener.isComplete, "listener.isComplete");
        session.onExpired();
        Assert.eqTrue(listener.isComplete, "listener.isComplete");
    }

    @Test
    public void textExportListenerNoExports() {
        final QueueingExportListener listener = new QueueingExportListener();
        session.addExportListener(listener);
        Assert.eq(listener.notifications.size(), "notifications.size()", 1);
<<<<<<< HEAD
        final ExportNotification refreshComplete = listener.notifications.get(listener.notifications.size() - 1);
        Assert.eq(ticketToExportId(refreshComplete.getTicket()), "refreshComplete.getTicket()",
                SessionState.NON_EXPORT_ID, "SessionState.NON_EXPORT_ID");
=======
        final ExportNotification refreshComplete =
            listener.notifications.get(listener.notifications.size() - 1);
        Assert.eq(ticketToExportId(refreshComplete.getTicket()), "refreshComplete.getTicket()",
            SessionState.NON_EXPORT_ID, "SessionState.NON_EXPORT_ID");
>>>>>>> 3d46a74e
    }

    @Test
    public void textExportListenerOneExport() {
        final QueueingExportListener listener = new QueueingExportListener();
        final SessionState.ExportObject<SessionState> e1 =
<<<<<<< HEAD
                session.<SessionState>newExport(nextExportId++).submit(() -> session);
=======
            session.<SessionState>newExport(nextExportId++).submit(() -> session);
>>>>>>> 3d46a74e
        scheduler.runUntilQueueEmpty();
        session.addExportListener(listener);
        listener.validateNotificationQueue(e1, EXPORTED);

        // ensure export was from refresh
        Assert.eq(listener.notifications.size(), "notifications.size()", 2);
        final ExportNotification refreshComplete = listener.notifications.get(1);
        Assert.eq(ticketToExportId(refreshComplete.getTicket()), "lastNotification.getTicket()",
<<<<<<< HEAD
                SessionState.NON_EXPORT_ID, "SessionState.NON_EXPORT_ID");
=======
            SessionState.NON_EXPORT_ID, "SessionState.NON_EXPORT_ID");
>>>>>>> 3d46a74e
    }

    @Test
    public void textExportListenerAddHeadDuringRefreshComplete() {
        final MutableObject<SessionState.ExportObject<SessionState>> e1 = new MutableObject<>();
        final QueueingExportListener listener = new QueueingExportListener() {
            @Override
            public void onNext(final ExportNotification n) {
                if (ticketToExportId(n.getTicket()) != SessionState.NON_EXPORT_ID) {
                    notifications.add(n);
                    return;
                }
                e1.setValue(session.<SessionState>newExport(nextExportId++).submit(() -> session));
            }
        };
        session.addExportListener(listener);
        Assert.eq(listener.notifications.size(), "notifications.size()", 3);
        listener.validateNotificationQueue(e1.getValue(), UNKNOWN, PENDING, QUEUED);
    }

    @Test
    public void textExportListenerAddHeadAfterRefreshComplete() {
        final QueueingExportListener listener = new QueueingExportListener();
        session.addExportListener(listener);
        final SessionState.ExportObject<SessionState> e1 =
<<<<<<< HEAD
                session.<SessionState>newExport(nextExportId++).submit(() -> session);
=======
            session.<SessionState>newExport(nextExportId++).submit(() -> session);
>>>>>>> 3d46a74e
        scheduler.runUntilQueueEmpty();
        Assert.eq(listener.notifications.size(), "notifications.size()", 5);
        listener.validateIsRefreshComplete(0);
        listener.validateNotificationQueue(e1, UNKNOWN, PENDING, QUEUED, EXPORTED);
    }

    @Test
    public void testExportListenerInterestingRefresh() {
        final QueueingExportListener listener = new QueueingExportListener();
<<<<<<< HEAD
        final SessionState.ExportObject<SessionState> e1 = session.<SessionState>getExport(nextExportId++);
        final SessionState.ExportObject<SessionState> e4 =
                session.<SessionState>newExport(nextExportId++).submit(() -> session); // exported
        final SessionState.ExportObject<SessionState> e5 =
                session.<SessionState>newExport(nextExportId++).submit(() -> session);
        final SessionState.ExportObject<SessionState> e7 =
                session.<SessionState>newExport(nextExportId++).submit(() -> {
                    throw new RuntimeException();
                }); // failed
        final SessionState.ExportObject<SessionState> e8 =
                session.<SessionState>newExport(nextExportId++).require(e7).submit(() -> session); // dependency failed
=======
        final SessionState.ExportObject<SessionState> e1 =
            session.<SessionState>getExport(nextExportId++);
        final SessionState.ExportObject<SessionState> e4 =
            session.<SessionState>newExport(nextExportId++).submit(() -> session); // exported
        final SessionState.ExportObject<SessionState> e5 =
            session.<SessionState>newExport(nextExportId++).submit(() -> session);
        final SessionState.ExportObject<SessionState> e7 =
            session.<SessionState>newExport(nextExportId++).submit(() -> {
                throw new RuntimeException();
            }); // failed
        final SessionState.ExportObject<SessionState> e8 =
            session.<SessionState>newExport(nextExportId++).require(e7).submit(() -> session); // dependency
                                                                                               // failed
>>>>>>> 3d46a74e
        scheduler.runUntilQueueEmpty();
        e5.release(); // released

        final SessionState.ExportObject<SessionState> e6 =
<<<<<<< HEAD
                session.<SessionState>newExport(nextExportId++).submit(() -> session);
        e6.cancel();

        final SessionState.ExportObject<SessionState> e3 =
                session.<SessionState>newExport(nextExportId++).submit(() -> session); // queued
        final SessionState.ExportObject<SessionState> e2 =
                session.<SessionState>newExport(nextExportId++).require(e3).submit(() -> session); // pending
=======
            session.<SessionState>newExport(nextExportId++).submit(() -> session);
        e6.cancel();

        final SessionState.ExportObject<SessionState> e3 =
            session.<SessionState>newExport(nextExportId++).submit(() -> session); // queued
        final SessionState.ExportObject<SessionState> e2 =
            session.<SessionState>newExport(nextExportId++).require(e3).submit(() -> session); // pending
>>>>>>> 3d46a74e

        session.addExportListener(listener);
        listener.validateIsRefreshComplete(-1);
        listener.validateNotificationQueue(e1, UNKNOWN);
        listener.validateNotificationQueue(e2, PENDING);
        listener.validateNotificationQueue(e3, QUEUED);
        listener.validateNotificationQueue(e4, EXPORTED);
        listener.validateNotificationQueue(e5); // Released
        listener.validateNotificationQueue(e6); // Cancelled
        listener.validateNotificationQueue(e7); // Failed
        listener.validateNotificationQueue(e8); // Dependency Failed
    }

    @Test
    public void testExportListenerInterestingUpdates() {
        final QueueingExportListener listener = new QueueingExportListener();
        session.addExportListener(listener);

<<<<<<< HEAD
        final SessionState.ExportObject<SessionState> e1 = session.<SessionState>getExport(nextExportId++);
        final SessionState.ExportObject<SessionState> e4 =
                session.<SessionState>newExport(nextExportId++).submit(() -> session); // exported
        final SessionState.ExportObject<SessionState> e5 =
                session.<SessionState>newExport(nextExportId++).submit(() -> session);
        final SessionState.ExportObject<SessionState> e7 =
                session.<SessionState>newExport(nextExportId++).submit(() -> {
                    throw new RuntimeException();
                }); // failed
        final SessionState.ExportObject<SessionState> e8 =
                session.<SessionState>newExport(nextExportId++).require(e7).submit(() -> session); // dependency failed
=======
        final SessionState.ExportObject<SessionState> e1 =
            session.<SessionState>getExport(nextExportId++);
        final SessionState.ExportObject<SessionState> e4 =
            session.<SessionState>newExport(nextExportId++).submit(() -> session); // exported
        final SessionState.ExportObject<SessionState> e5 =
            session.<SessionState>newExport(nextExportId++).submit(() -> session);
        final SessionState.ExportObject<SessionState> e7 =
            session.<SessionState>newExport(nextExportId++).submit(() -> {
                throw new RuntimeException();
            }); // failed
        final SessionState.ExportObject<SessionState> e8 =
            session.<SessionState>newExport(nextExportId++).require(e7).submit(() -> session); // dependency
                                                                                               // failed
>>>>>>> 3d46a74e
        scheduler.runUntilQueueEmpty();
        e5.release(); // released

        final SessionState.ExportObject<SessionState> e6 =
            session.<SessionState>newExport(nextExportId++).getExport();
        e6.cancel();

        final SessionState.ExportObject<SessionState> e3 =
<<<<<<< HEAD
                session.<SessionState>newExport(nextExportId++).submit(() -> session); // queued
        final SessionState.ExportObject<SessionState> e2 =
                session.<SessionState>newExport(nextExportId++).require(e3).submit(() -> session); // pending
=======
            session.<SessionState>newExport(nextExportId++).submit(() -> session); // queued
        final SessionState.ExportObject<SessionState> e2 =
            session.<SessionState>newExport(nextExportId++).require(e3).submit(() -> session); // pending
>>>>>>> 3d46a74e

        listener.validateIsRefreshComplete(0);
        listener.validateNotificationQueue(e1, UNKNOWN);
        listener.validateNotificationQueue(e2, UNKNOWN, PENDING);
        listener.validateNotificationQueue(e3, UNKNOWN, PENDING, QUEUED);
        listener.validateNotificationQueue(e4, UNKNOWN, PENDING, QUEUED, EXPORTED);
        listener.validateNotificationQueue(e5, UNKNOWN, PENDING, QUEUED, EXPORTED, RELEASED);
        listener.validateNotificationQueue(e6, UNKNOWN, CANCELLED);
        listener.validateNotificationQueue(e7, UNKNOWN, PENDING, QUEUED, FAILED);
        listener.validateNotificationQueue(e8, UNKNOWN, PENDING, DEPENDENCY_FAILED);
    }

    @Test
    public void testExportListenerUpdateBeforeSeqSent() {
        final SessionState.ExportBuilder<SessionState> b1 = session.newExport(nextExportId++);
        final SessionState.ExportBuilder<SessionState> b2 = session.newExport(nextExportId++);
        final SessionState.ExportBuilder<SessionState> b3 = session.newExport(nextExportId++);

        final QueueingExportListener listener = new QueueingExportListener() {
            boolean refreshing = true;

            @Override
            public void onNext(final ExportNotification n) {
                super.onNext(n);
                if (refreshing && getExportId(n) == b1.getExportId()) {
                    refreshing = false;
                    b2.submit(() -> session); // pending && queued
                }
            }
        };
        session.addExportListener(listener);
        listener.validateIsRefreshComplete(-1);
        listener.validateNotificationQueue(b1, UNKNOWN);
        listener.validateNotificationQueue(b2, PENDING, QUEUED); // PENDING is optional/racy w.r.t.
                                                                 // spec
        listener.validateNotificationQueue(b3, UNKNOWN);
    }

    @Test
    public void testExportListenerUpdateDuringSeqSent() {
        final SessionState.ExportBuilder<SessionState> b1 = session.newExport(nextExportId++);
        final SessionState.ExportBuilder<SessionState> b2 = session.newExport(nextExportId++);
        final SessionState.ExportBuilder<SessionState> b3 = session.newExport(nextExportId++);

        final QueueingExportListener listener = new QueueingExportListener() {
            boolean refreshing = true;

            @Override
            public void onNext(final ExportNotification n) {
                super.onNext(n);
                if (refreshing && getExportId(n) == b2.getExportId()) {
                    refreshing = false;
                    b2.submit(() -> session); // pending && queued
                }
            }
        };
        session.addExportListener(listener);
        listener.validateIsRefreshComplete(-1);
        listener.validateNotificationQueue(b1, UNKNOWN);
        listener.validateNotificationQueue(b2, UNKNOWN, PENDING, QUEUED); // PENDING is
                                                                          // optional/racy w.r.t.
                                                                          // spec
        listener.validateNotificationQueue(b3, UNKNOWN);
    }

    @Test
    public void testExportListenerUpdateAfterSeqSent() {
        final SessionState.ExportBuilder<SessionState> b1 = session.newExport(nextExportId++);
        final SessionState.ExportBuilder<SessionState> b2 = session.newExport(nextExportId++);
        final SessionState.ExportBuilder<SessionState> b3 = session.newExport(nextExportId++);

        final QueueingExportListener listener = new QueueingExportListener() {
            boolean refreshing = true;

            @Override
            public void onNext(final ExportNotification n) {
                super.onNext(n);
                if (refreshing && getExportId(n) == b3.getExportId()) {
                    refreshing = false;
                    b2.submit(() -> session); // pending && queued
                }
            }
        };
        session.addExportListener(listener);
        listener.validateIsRefreshComplete(5); // note that we receive refresh complete after
                                               // receiving updates to b2
        listener.validateNotificationQueue(b1, UNKNOWN);
        listener.validateNotificationQueue(b2, UNKNOWN, PENDING, QUEUED);
        listener.validateNotificationQueue(b3, UNKNOWN);
    }

    @Test
    public void testExportListenerUpdatePostRefresh() {
        final QueueingExportListener listener = new QueueingExportListener();
        final SessionState.ExportBuilder<SessionState> b1 = session.newExport(nextExportId++);
        final SessionState.ExportBuilder<SessionState> b2 = session.newExport(nextExportId++);
        final SessionState.ExportBuilder<SessionState> b3 = session.newExport(nextExportId++);

        session.addExportListener(listener);
        b2.submit(() -> session); // pending && queued
        listener.validateIsRefreshComplete(3);
        listener.validateNotificationQueue(b1, UNKNOWN);
        listener.validateNotificationQueue(b2, UNKNOWN, PENDING, QUEUED);
        listener.validateNotificationQueue(b3, UNKNOWN);
    }

    @Test
    public void testExportListenerTerminalBeforeListenerAdd() {
        final SessionState.ExportBuilder<SessionState> b1 = session.newExport(nextExportId++);
        final SessionState.ExportBuilder<SessionState> b2 = session.newExport(nextExportId++);
        final SessionState.ExportBuilder<SessionState> b3 = session.newExport(nextExportId++);
        b2.getExport().cancel();

        final QueueingExportListener listener = new QueueingExportListener();

        session.addExportListener(listener);
        listener.validateIsRefreshComplete(-1);
        listener.validateNotificationQueue(b1, UNKNOWN);
        listener.validateNotificationQueue(b2);
        listener.validateNotificationQueue(b3, UNKNOWN);
    }

    @Test
    public void testExportListenerTerminalBeforeSeqSent() {
        final SessionState.ExportBuilder<SessionState> b1 = session.newExport(nextExportId++);
        final SessionState.ExportBuilder<SessionState> b2 = session.newExport(nextExportId++);
        final SessionState.ExportBuilder<SessionState> b3 = session.newExport(nextExportId++);

        final QueueingExportListener listener = new QueueingExportListener() {
            boolean refreshing = true;

            @Override
            public void onNext(final ExportNotification n) {
                if (refreshing && getExportId(n) == b1.getExportId()) {
                    refreshing = false;
                    b2.getExport().cancel();
                }
                super.onNext(n);
            }
        };
        session.addExportListener(listener);
        listener.validateIsRefreshComplete(-1);
        listener.validateNotificationQueue(b1, UNKNOWN);
        listener.validateNotificationQueue(b2, CANCELLED); // CANCELLED is optional/racy w.r.t. spec
        listener.validateNotificationQueue(b3, UNKNOWN);
    }

    @Test
    public void testExportListenerTerminalDuringSeqSent() {
        final ArrayList<ExportNotification> notifications = new ArrayList<>();
        final SessionState.ExportBuilder<SessionState> b1 = session.newExport(nextExportId++);
        final SessionState.ExportBuilder<SessionState> b2 = session.newExport(nextExportId++);
        final SessionState.ExportBuilder<SessionState> b3 = session.newExport(nextExportId++);

        final QueueingExportListener listener = new QueueingExportListener() {
            boolean refreshing = true;

            @Override
            public void onNext(final ExportNotification n) {
                super.onNext(n);
                if (refreshing && getExportId(n) == b2.getExportId()) {
                    refreshing = false;
                    b2.getExport().cancel();
                }
            }
        };
        session.addExportListener(listener);
        listener.validateIsRefreshComplete(-1);
        listener.validateNotificationQueue(b1, UNKNOWN);
        listener.validateNotificationQueue(b2, UNKNOWN, CANCELLED);
        listener.validateNotificationQueue(b3, UNKNOWN);
    }

    @Test
    public void testExportListenerTerminalAfterSeqSent() {
        final SessionState.ExportBuilder<SessionState> b1 = session.newExport(nextExportId++);
        final SessionState.ExportBuilder<SessionState> b2 = session.newExport(nextExportId++);
        final SessionState.ExportBuilder<SessionState> b3 = session.newExport(nextExportId++);

        final QueueingExportListener listener = new QueueingExportListener() {
            boolean refreshing = true;

            @Override
            public void onNext(final ExportNotification n) {
                super.onNext(n);
                if (refreshing && getExportId(n) == b3.getExportId()) {
                    refreshing = false;
                    b2.getExport().cancel();
                }
            }
        };
        session.addExportListener(listener);
        listener.validateIsRefreshComplete(4); // note we receive refresh complete after the update
                                               // to b2
        listener.validateNotificationQueue(b1, UNKNOWN);
        listener.validateNotificationQueue(b2, UNKNOWN, CANCELLED);
        listener.validateNotificationQueue(b3, UNKNOWN);
    }

    @Test
    public void testExportListenerTerminalDuringRefreshComplete() {
        final SessionState.ExportBuilder<SessionState> b1 = session.newExport(nextExportId++);
        final SessionState.ExportBuilder<SessionState> b2 = session.newExport(nextExportId++);
        final SessionState.ExportBuilder<SessionState> b3 = session.newExport(nextExportId++);

        final QueueingExportListener listener = new QueueingExportListener() {
            boolean refreshing = true;

            @Override
            public void onNext(final ExportNotification n) {
                super.onNext(n);
                if (refreshing && getExportId(n) == SessionState.NON_EXPORT_ID) {
                    refreshing = false;
                    b2.getExport().cancel();
                }
            }
        };
        session.addExportListener(listener);
        listener.validateIsRefreshComplete(3);
        listener.validateNotificationQueue(b1, UNKNOWN);
        listener.validateNotificationQueue(b2, UNKNOWN, CANCELLED);
        listener.validateNotificationQueue(b3, UNKNOWN);
    }

    @Test
    public void testExportListenerTerminalAfterRefreshComplete() {
        final QueueingExportListener listener = new QueueingExportListener();
        final SessionState.ExportBuilder<SessionState> b1 = session.newExport(nextExportId++);
        final SessionState.ExportBuilder<SessionState> b2 = session.newExport(nextExportId++);
        final SessionState.ExportBuilder<SessionState> b3 = session.newExport(nextExportId++);

        session.addExportListener(listener);
        b2.getExport().cancel();

        listener.validateIsRefreshComplete(3);
        listener.validateNotificationQueue(b1, UNKNOWN);
        listener.validateNotificationQueue(b2, UNKNOWN, CANCELLED);
        listener.validateNotificationQueue(b3, UNKNOWN);
    }

    @Test
    public void testExportListenerNewExportAtRefreshTail() {
        final SessionState.ExportBuilder<SessionState> b1 = session.newExport(nextExportId++);
        final SessionState.ExportBuilder<SessionState> b2 = session.newExport(nextExportId++);
        final SessionState.ExportBuilder<SessionState> b3 = session.newExport(nextExportId++);
        final MutableObject<SessionState.ExportBuilder<SessionState>> b4 = new MutableObject<>();

        final QueueingExportListener listener = new QueueingExportListener() {
            boolean refreshing = true;

            @Override
            public void onNext(final ExportNotification n) {
                super.onNext(n);
                if (refreshing && getExportId(n) == b3.getExportId()) {
                    refreshing = false;
                    LivenessScopeStack.push(livenessScope);
                    b4.setValue(session.newExport(nextExportId++));
                    LivenessScopeStack.pop(livenessScope);
                }
            }
        };
        session.addExportListener(listener);
        listener.validateIsRefreshComplete(4); // new export occurs prior to refresh completing
        listener.validateNotificationQueue(b1, UNKNOWN);
        listener.validateNotificationQueue(b2, UNKNOWN);
        listener.validateNotificationQueue(b3, UNKNOWN);
        listener.validateNotificationQueue(b4.getValue(), UNKNOWN);
    }

    @Test
    public void testExportListenerNewExportDuringRefreshComplete() {
        final SessionState.ExportBuilder<SessionState> b1 = session.newExport(nextExportId++);
        final SessionState.ExportBuilder<SessionState> b2 = session.newExport(nextExportId++);
        final SessionState.ExportBuilder<SessionState> b3 = session.newExport(nextExportId++);
        final MutableObject<SessionState.ExportBuilder<SessionState>> b4 = new MutableObject<>();

        final QueueingExportListener listener = new QueueingExportListener() {
            boolean refreshing = true;

            @Override
            public void onNext(final ExportNotification n) {
                super.onNext(n);
                if (refreshing && getExportId(n) == SessionState.NON_EXPORT_ID) {
                    refreshing = false;
                    LivenessScopeStack.push(livenessScope);
                    b4.setValue(session.newExport(nextExportId++));
                    LivenessScopeStack.pop(livenessScope);
                }
            }
        };

        session.addExportListener(listener);
        listener.validateIsRefreshComplete(3); // refresh completes, then we see new export
        listener.validateNotificationQueue(b1, UNKNOWN);
        listener.validateNotificationQueue(b2, UNKNOWN);
        listener.validateNotificationQueue(b3, UNKNOWN);
        listener.validateNotificationQueue(b4.getValue(), UNKNOWN);
    }

    @Test
    public void testExportListenerNewExportAfterRefreshComplete() {
        final QueueingExportListener listener = new QueueingExportListener();
        final SessionState.ExportObject<SessionState> b1 =
<<<<<<< HEAD
                session.<SessionState>newExport(nextExportId++).submit(() -> session);
        final SessionState.ExportObject<SessionState> b2 =
                session.<SessionState>newExport(nextExportId++).submit(() -> session);
        final SessionState.ExportObject<SessionState> b3 =
                session.<SessionState>newExport(nextExportId++).submit(() -> session);

        session.addExportListener(listener);
        final SessionState.ExportObject<SessionState> b4 =
                session.<SessionState>newExport(nextExportId++).submit(() -> session);
=======
            session.<SessionState>newExport(nextExportId++).submit(() -> session);
        final SessionState.ExportObject<SessionState> b2 =
            session.<SessionState>newExport(nextExportId++).submit(() -> session);
        final SessionState.ExportObject<SessionState> b3 =
            session.<SessionState>newExport(nextExportId++).submit(() -> session);

        session.addExportListener(listener);
        final SessionState.ExportObject<SessionState> b4 =
            session.<SessionState>newExport(nextExportId++).submit(() -> session);
>>>>>>> 3d46a74e

        // for fun we'll flush after refresh
        scheduler.runUntilQueueEmpty();

        listener.validateIsRefreshComplete(3);
        listener.validateNotificationQueue(b1, QUEUED, EXPORTED);
        listener.validateNotificationQueue(b2, QUEUED, EXPORTED);
        listener.validateNotificationQueue(b3, QUEUED, EXPORTED);
        listener.validateNotificationQueue(b4, UNKNOWN, PENDING, QUEUED, EXPORTED);
    }

    @Test
    public void testExportListenerServerSideExports() {
        final QueueingExportListener listener = new QueueingExportListener();
        final SessionState.ExportObject<SessionState> e1 = session.newServerSideExport(session);
        session.addExportListener(listener);
        final SessionState.ExportObject<SessionState> e2 = session.newServerSideExport(session);

        listener.validateIsRefreshComplete(1);
        listener.validateNotificationQueue(e1, EXPORTED);
        listener.validateNotificationQueue(e2, UNKNOWN, EXPORTED);
    }

    @Test
    public void testNonExportWithDependencyFails() {
        final SessionState.ExportObject<Object> e1 =
            session.newExport(nextExportId++).submit(() -> session);
        final SessionState.ExportObject<Object> n1 =
<<<<<<< HEAD
                session.nonExport()
                        .require(e1)
                        .submit(() -> {
                            throw new RuntimeException("this should not reach test framework");
                        });
=======
            session.nonExport()
                .require(e1)
                .submit(() -> {
                    throw new RuntimeException("this should not reach test framework");
                });
>>>>>>> 3d46a74e
        scheduler.runUntilQueueEmpty();
        Assert.eq(n1.getState(), "n1.getState()", FAILED, "FAILED");
    }

    @Test
    public void testNonExportWithDependencyReleaseOnExport() {
        final CountingLivenessReferent clr = new CountingLivenessReferent();

        final SessionState.ExportObject<Object> e1;
        try (final SafeCloseable ignored = LivenessScopeStack.open()) {
            e1 = session.newExport(nextExportId++).submit(() -> clr);
        }
        final SessionState.ExportBuilder<Object> n1 = session.nonExport().require(e1);
        e1.release();
        scheduler.runUntilQueueEmpty();
        // should retain it still for the builder
        Assert.gt(clr.refCount, "clr.refCount", 0);

        n1.submit(() -> {
        });
        scheduler.runUntilQueueEmpty();
        Assert.eq(clr.refCount, "clr.refCount", 0);
    }

    private static long getExportId(final ExportNotification notification) {
        return ticketToExportId(notification.getTicket());
    }

    private static class QueueingExportListener implements StreamObserver<ExportNotification> {
        boolean isComplete = false;
        final ArrayList<ExportNotification> notifications = new ArrayList<>();

        @Override
        public void onNext(final ExportNotification value) {
            if (isComplete) {
                throw new IllegalStateException("illegal to invoke onNext after onComplete");
            }
            notifications.add(value);
        }

        @Override
        public void onError(final Throwable t) {
            isComplete = true;
        }

        @Override
        public void onCompleted() {
            isComplete = true;
        }

        private void validateIsRefreshComplete(int offset) {
            if (offset < 0) {
                offset += notifications.size();
            }
            final ExportNotification notification = notifications.get(offset);
<<<<<<< HEAD
            Assert.eq(getExportId(notification), "getExportId(notification)", SessionState.NON_EXPORT_ID,
                    "SessionState.NON_EXPORT_ID");
        }

        private void validateNotificationQueue(final SessionState.ExportBuilder<?> export,
                final ExportNotification.State... states) {
=======
            Assert.eq(getExportId(notification), "getExportId(notification)",
                SessionState.NON_EXPORT_ID, "SessionState.NON_EXPORT_ID");
        }

        private void validateNotificationQueue(final SessionState.ExportBuilder<?> export,
            final ExportNotification.State... states) {
>>>>>>> 3d46a74e
            validateNotificationQueue(export.getExport(), states);
        }

        private void validateNotificationQueue(final SessionState.ExportObject<?> export,
<<<<<<< HEAD
                final ExportNotification.State... states) {
=======
            final ExportNotification.State... states) {
>>>>>>> 3d46a74e
            final Ticket exportId = export.getExportId();

            final List<ExportNotification.State> foundStates = notifications.stream()
                .filter(n -> n.getTicket().equals(exportId))
                .map(ExportNotification::getExportState)
                .collect(Collectors.toList());
            boolean error = foundStates.size() != states.length;
            for (int offset = 0; !error && offset < states.length; ++offset) {
                error = !foundStates.get(offset).equals(states[offset]);
            }
            if (error) {
<<<<<<< HEAD
                final String found =
                        foundStates.stream().map(ExportNotification.State::toString).collect(Collectors.joining(", "));
                final String expected =
                        Arrays.stream(states).map(ExportNotification.State::toString).collect(Collectors.joining(", "));
                throw new AssertionFailure("Notification Queue Differs. Expected: " + expected + " Found: " + found);
=======
                final String found = foundStates.stream().map(ExportNotification.State::toString)
                    .collect(Collectors.joining(", "));
                final String expected = Arrays.stream(states)
                    .map(ExportNotification.State::toString).collect(Collectors.joining(", "));
                throw new AssertionFailure(
                    "Notification Queue Differs. Expected: " + expected + " Found: " + found);
>>>>>>> 3d46a74e
            }
        }
    }

    /**
     * Throw an exception if lambda either does not throw, or throws an exception that is not
     * assignable to expectedExceptionType
     */
    private static <T extends Exception> void expectException(Class<T> expectedExceptionType,
        Runnable lambda) {
        String nameOfCaughtException = "(no exception)";
        try {
            lambda.run();
        } catch (Exception actual) {
            if (expectedExceptionType.isAssignableFrom(actual.getClass())) {
                return;
            }
            nameOfCaughtException = actual.getClass().getSimpleName();
        }
        throw new RuntimeException(String.format("Expected exception %s, got %s",
            expectedExceptionType.getSimpleName(), nameOfCaughtException));
    }

    // LivenessArtifact's constructor is private
    private static class PublicLivenessArtifact extends LivenessArtifact {
        public PublicLivenessArtifact() {}
    }

    private static class CountingLivenessReferent implements LivenessReferent {
        long refCount = 0;
        boolean everRetained = false;

        @Override
        public boolean tryRetainReference() {
            ++refCount;
            everRetained = true;
            return true;
        }

        @Override
        public void dropReference() {
            --refCount;
        }

        @Override
        public WeakReference<? extends LivenessReferent> getWeakReference() {
            return new WeakReference<>(this);
        }
    };
}<|MERGE_RESOLUTION|>--- conflicted
+++ resolved
@@ -60,11 +60,7 @@
         scheduler = new TestControlledScheduler();
         session = new SessionState(scheduler, AUTH_CONTEXT);
         session.initializeExpiration(new SessionService.TokenExpiration(UUID.randomUUID(),
-<<<<<<< HEAD
                 DBTimeUtils.nanosToTime(Long.MAX_VALUE), session));
-=======
-            DBTimeUtils.nanosToTime(Long.MAX_VALUE), session));
->>>>>>> 3d46a74e
         nextExportId = 1;
     }
 
@@ -93,16 +89,9 @@
         Assert.eq(export.refCount, "export.refCount", 1);
 
         // assert lookup is same object
-<<<<<<< HEAD
         Assert.eq(session.getExport(nextExportId - 1), "session.getExport(nextExport - 1)", exportObj, "exportObj");
         Assert.equals(exportObj.getExportId(), "exportObj.getExportId()", exportIdToTicket(nextExportId - 1),
                 "nextExportId - 1");
-=======
-        Assert.eq(session.getExport(nextExportId - 1), "session.getExport(nextExport - 1)",
-            exportObj, "exportObj");
-        Assert.equals(exportObj.getExportId(), "exportObj.getExportId()",
-            exportIdToTicket(nextExportId - 1), "nextExportId - 1");
->>>>>>> 3d46a74e
 
         // release
         exportObj.release();
@@ -121,13 +110,8 @@
         Assert.eq(export.refCount, "export.refCount", 1);
 
         // assert lookup is same object
-<<<<<<< HEAD
         Assert.eq(session.getExport(exportObj.getExportId()), "session.getExport(exportObj.getExportId())", exportObj,
                 "exportObj");
-=======
-        Assert.eq(session.getExport(exportObj.getExportId()),
-            "session.getExport(exportObj.getExportId())", exportObj, "exportObj");
->>>>>>> 3d46a74e
 
         // release
         exportObj.release();
@@ -150,16 +134,9 @@
         Assert.eq(export.refCount, "export.refCount", 1);
 
         // assert lookup is same object
-<<<<<<< HEAD
         Assert.eq(session.getExport(nextExportId - 1), "session.getExport(nextExport - 1)", exportObj, "exportObj");
         Assert.equals(exportObj.getExportId(), "exportObj.getExportId()", exportIdToTicket(nextExportId - 1),
                 "nextExportId - 1");
-=======
-        Assert.eq(session.getExport(nextExportId - 1), "session.getExport(nextExport - 1)",
-            exportObj, "exportObj");
-        Assert.equals(exportObj.getExportId(), "exportObj.getExportId()",
-            exportIdToTicket(nextExportId - 1), "nextExportId - 1");
->>>>>>> 3d46a74e
 
         // release
         session.onExpired();
@@ -178,13 +155,8 @@
         Assert.eq(export.refCount, "export.refCount", 1);
 
         // assert lookup is same object
-<<<<<<< HEAD
         Assert.eq(session.getExport(exportObj.getExportId()), "session.getExport(exportObj.getExportId())", exportObj,
                 "exportObj");
-=======
-        Assert.eq(session.getExport(exportObj.getExportId()),
-            "session.getExport(exportObj.getExportId())", exportObj, "exportObj");
->>>>>>> 3d46a74e
 
         // release
         session.onExpired();
@@ -207,17 +179,10 @@
     public void testThrowInExportMain() {
         final MutableBoolean errored = new MutableBoolean();
         final SessionState.ExportObject<Object> exportObj = session.newExport(nextExportId++)
-<<<<<<< HEAD
                 .onErrorHandler(err -> errored.setTrue())
                 .submit(() -> {
                     throw new RuntimeException("submit exception");
                 });
-=======
-            .onError(err -> errored.setTrue())
-            .submit(() -> {
-                throw new RuntimeException("submit exception");
-            });
->>>>>>> 3d46a74e
         Assert.eqFalse(errored.booleanValue(), "errored.booleanValue()");
         Assert.eq(exportObj.getState(), "exportObj.getState()", ExportNotification.State.QUEUED);
         scheduler.runUntilQueueEmpty();
@@ -229,7 +194,6 @@
     public void testThrowInErrorHandler() {
         final MutableBoolean submitted = new MutableBoolean();
         final SessionState.ExportObject<Object> exportObj = session.newExport(nextExportId++)
-<<<<<<< HEAD
                 .onErrorHandler(err -> {
                     throw new RuntimeException("error handler exception");
                 })
@@ -237,15 +201,6 @@
                     submitted.setTrue();
                     throw new RuntimeException("submit exception");
                 });
-=======
-            .onError(err -> {
-                throw new RuntimeException("error handler exception");
-            })
-            .submit(() -> {
-                submitted.setTrue();
-                throw new RuntimeException("submit exception");
-            });
->>>>>>> 3d46a74e
         Assert.eqFalse(submitted.booleanValue(), "submitted.booleanValue()");
         Assert.eq(exportObj.getState(), "exportObj.getState()", ExportNotification.State.QUEUED);
         scheduler.runUntilQueueEmpty();
@@ -263,11 +218,7 @@
 
         final MutableBoolean submitted = new MutableBoolean();
         expectException(StatusRuntimeException.class,
-<<<<<<< HEAD
                 () -> session.newExport(nextExportId++).submit(submitted::setTrue));
-=======
-            () -> session.newExport(nextExportId++).submit(submitted::setTrue));
->>>>>>> 3d46a74e
         scheduler.runUntilQueueEmpty();
 
         Assert.eq(exportObj.getState(), "exportObj.getState()", ExportNotification.State.CANCELLED);
@@ -360,15 +311,9 @@
             .submit(submitted::setTrue);
 
         session.newExport(d1.getExportId())
-<<<<<<< HEAD
                 .submit(() -> {
                     throw new RuntimeException("I fail.");
                 });
-=======
-            .submit(() -> {
-                throw new RuntimeException("I fail.");
-            });
->>>>>>> 3d46a74e
 
         scheduler.runUntilQueueEmpty();
         Assert.eq(exportObj.getState(), "exportObj.getState()",
@@ -380,15 +325,9 @@
     public void testErrorPropagatesAlreadyFailed() {
         final MutableBoolean submitted = new MutableBoolean();
         final SessionState.ExportObject<Object> d1 = session.newExport(nextExportId++)
-<<<<<<< HEAD
                 .submit(() -> {
                     throw new RuntimeException("I fail.");
                 });
-=======
-            .submit(() -> {
-                throw new RuntimeException("I fail.");
-            });
->>>>>>> 3d46a74e
         scheduler.runUntilQueueEmpty();
         Assert.eq(d1.getState(), "d1.getState()", ExportNotification.State.FAILED);
 
@@ -413,13 +352,8 @@
         Assert.eq(exportObj.getState(), "exportObj.getState()", ExportNotification.State.PENDING);
 
         session.newExport(d1.getExportId())
-<<<<<<< HEAD
                 .submit(() -> {
                 });
-=======
-            .submit(() -> {
-            });
->>>>>>> 3d46a74e
         scheduler.runOne(); // d1
         Assert.eq(exportObj.getState(), "exportObj.getState()", ExportNotification.State.QUEUED);
 
@@ -431,21 +365,12 @@
     public void testWorkItemDeepDependency() {
         final MutableBoolean submitted = new MutableBoolean();
         final SessionState.ExportObject<Object> e1 = session.newExport(nextExportId++)
-<<<<<<< HEAD
                 .submit(() -> {
                 });
         final SessionState.ExportObject<Object> e2 = session.newExport(nextExportId++)
                 .require(e1)
                 .submit(() -> {
                 });
-=======
-            .submit(() -> {
-            });
-        final SessionState.ExportObject<Object> e2 = session.newExport(nextExportId++)
-            .require(e1)
-            .submit(() -> {
-            });
->>>>>>> 3d46a74e
         final SessionState.ExportObject<Object> e3 = session.newExport(nextExportId++)
             .require(e2)
             .submit(submitted::setTrue);
@@ -514,15 +439,9 @@
         final MutableBoolean errored = new MutableBoolean();
         expectException(LivenessStateException.class, () -> {
             final SessionState.ExportObject<Object> e2 = session.newExport(nextExportId++)
-<<<<<<< HEAD
                     .require(e1)
                     .onErrorHandler(err -> errored.setTrue())
                     .submit(() -> Assert.gt(e1.get().refCount, "e1.get().refCount", 0));
-=======
-                .require(e1)
-                .onError(err -> errored.setTrue())
-                .submit(() -> Assert.gt(e1.get().refCount, "e1.get().refCount", 0));
->>>>>>> 3d46a74e
         });
     }
 
@@ -534,7 +453,6 @@
 
     @Test
     public void testDependencyAlreadyReleased() {
-<<<<<<< HEAD
         final SessionState.ExportObject<Object> e1 = session.newExport(nextExportId++).submit(() -> {
         });
         scheduler.runUntilQueueEmpty();
@@ -542,17 +460,6 @@
         Assert.eq(e1.getState(), "e1.getState()", ExportNotification.State.RELEASED);
         final SessionState.ExportObject<Object> e2 = session.newExport(nextExportId++).require(e1).submit(() -> {
         });
-=======
-        final SessionState.ExportObject<Object> e1 =
-            session.newExport(nextExportId++).submit(() -> {
-            });
-        scheduler.runUntilQueueEmpty();
-        e1.release();
-        Assert.eq(e1.getState(), "e1.getState()", ExportNotification.State.RELEASED);
-        final SessionState.ExportObject<Object> e2 =
-            session.newExport(nextExportId++).require(e1).submit(() -> {
-            });
->>>>>>> 3d46a74e
         Assert.eq(e2.getState(), "e1.getState()", ExportNotification.State.DEPENDENCY_RELEASED);
     }
 
@@ -627,15 +534,9 @@
     public void testDependencyFailed() {
         final SessionState.ExportObject<Object> e1 = session.getExport(nextExportId++);
         final SessionState.ExportObject<Object> e2 = session.newExport(nextExportId++)
-<<<<<<< HEAD
                 .require(e1)
                 .submit(() -> {
                 });
-=======
-            .require(e1)
-            .submit(() -> {
-            });
->>>>>>> 3d46a74e
         session.newExport(e1.getExportId()).submit(() -> {
             throw new RuntimeException();
         });
@@ -645,79 +546,48 @@
 
     @Test
     public void testDependencyAlreadyFailed() {
-<<<<<<< HEAD
         final SessionState.ExportObject<Object> e1 = session.newExport(nextExportId++).submit(() -> {
             throw new RuntimeException();
         });
-=======
-        final SessionState.ExportObject<Object> e1 =
-            session.newExport(nextExportId++).submit(() -> {
-                throw new RuntimeException();
-            });
->>>>>>> 3d46a74e
         scheduler.runUntilQueueEmpty();
         Assert.eq(e1.getState(), "e1.getState()", ExportNotification.State.FAILED);
         expectException(IllegalStateException.class, e1::get);
-
-        final SessionState.ExportObject<Object> e2 = session.newExport(nextExportId++)
-<<<<<<< HEAD
-                .require(e1)
-                .submit(() -> {
-                });
-=======
-            .require(e1)
-            .submit(() -> {
-            });
->>>>>>> 3d46a74e
-        scheduler.runUntilQueueEmpty();
-        Assert.eq(e2.getState(), "e2.getState()", ExportNotification.State.DEPENDENCY_FAILED);
-        expectException(IllegalStateException.class, e2::get);
-    }
-
-    @Test
-    public void testDependencyAlreadyCanceled() {
-        final SessionState.ExportObject<Object> e1 = session.getExport(nextExportId++);
-        e1.cancel();
-        scheduler.runUntilQueueEmpty();
-
-        final SessionState.ExportObject<Object> e2 = session.newExport(nextExportId++)
-<<<<<<< HEAD
-                .require(e1)
-                .submit(() -> {
-                });
-=======
-            .require(e1)
-            .submit(() -> {
-            });
->>>>>>> 3d46a74e
-        scheduler.runUntilQueueEmpty();
-        Assert.eq(e2.getState(), "e2.getState()", ExportNotification.State.DEPENDENCY_CANCELLED); // cancels
-                                                                                                  // propagate
-        expectException(IllegalStateException.class, e2::get);
-    }
-
-    @Test
-    public void testDependencyAlreadyExported() {
-<<<<<<< HEAD
-        final SessionState.ExportObject<Object> e1 = session.newExport(nextExportId++).submit(() -> {
-        });
-        scheduler.runUntilQueueEmpty();
 
         final SessionState.ExportObject<Object> e2 = session.newExport(nextExportId++)
                 .require(e1)
                 .submit(() -> {
                 });
-=======
-        final SessionState.ExportObject<Object> e1 =
-            session.newExport(nextExportId++).submit(() -> {
-            });
+        scheduler.runUntilQueueEmpty();
+        Assert.eq(e2.getState(), "e2.getState()", ExportNotification.State.DEPENDENCY_FAILED);
+        expectException(IllegalStateException.class, e2::get);
+    }
+
+    @Test
+    public void testDependencyAlreadyCanceled() {
+        final SessionState.ExportObject<Object> e1 = session.getExport(nextExportId++);
+        e1.cancel();
         scheduler.runUntilQueueEmpty();
 
         final SessionState.ExportObject<Object> e2 = session.newExport(nextExportId++)
-            .require(e1)
-            .submit(() -> {
-            });
->>>>>>> 3d46a74e
+                .require(e1)
+                .submit(() -> {
+                });
+        scheduler.runUntilQueueEmpty();
+        Assert.eq(e2.getState(), "e2.getState()", ExportNotification.State.DEPENDENCY_CANCELLED); // cancels
+                                                                                                  // propagate
+        expectException(IllegalStateException.class, e2::get);
+    }
+
+    @Test
+    public void testDependencyAlreadyExported() {
+        final SessionState.ExportObject<Object> e1 = session.newExport(nextExportId++).submit(() -> {
+        });
+        scheduler.runUntilQueueEmpty();
+
+        final SessionState.ExportObject<Object> e2 = session.newExport(nextExportId++)
+                .require(e1)
+                .submit(() -> {
+                });
         Assert.eq(e2.getState(), "e2.getState()", ExportNotification.State.QUEUED);
         scheduler.runUntilQueueEmpty();
         Assert.eq(e2.getState(), "e2.getState()", ExportNotification.State.EXPORTED);
@@ -749,19 +619,10 @@
 
     @Test
     public void testChildCancelledFirst() {
-<<<<<<< HEAD
         final SessionState.ExportObject<Object> e1 = session.newExport(nextExportId++).submit(() -> {
         });
         final SessionState.ExportObject<Object> e2 = session.newExport(nextExportId++).require(e1).submit(() -> {
         });
-=======
-        final SessionState.ExportObject<Object> e1 =
-            session.newExport(nextExportId++).submit(() -> {
-            });
-        final SessionState.ExportObject<Object> e2 =
-            session.newExport(nextExportId++).require(e1).submit(() -> {
-            });
->>>>>>> 3d46a74e
         e2.cancel();
         Assert.eq(e2.getState(), "e2.getState()", ExportNotification.State.CANCELLED);
         scheduler.runUntilQueueEmpty();
@@ -778,19 +639,10 @@
     @Test
     public void testVerifyExpirationSession() {
         final SessionState session = new SessionState(scheduler, AUTH_CONTEXT);
-<<<<<<< HEAD
         final SessionService.TokenExpiration expiration =
                 new SessionService.TokenExpiration(UUID.randomUUID(), DBTimeUtils.nanosToTime(Long.MAX_VALUE), session);
         expectException(IllegalArgumentException.class, () -> this.session.initializeExpiration(expiration));
         expectException(IllegalArgumentException.class, () -> this.session.updateExpiration(expiration));
-=======
-        final SessionService.TokenExpiration expiration = new SessionService.TokenExpiration(
-            UUID.randomUUID(), DBTimeUtils.nanosToTime(Long.MAX_VALUE), session);
-        expectException(IllegalArgumentException.class,
-            () -> this.session.initializeExpiration(expiration));
-        expectException(IllegalArgumentException.class,
-            () -> this.session.updateExpiration(expiration));
->>>>>>> 3d46a74e
     }
 
     @Test
@@ -803,13 +655,8 @@
 
     @Test
     public void testExpiredByTime() {
-<<<<<<< HEAD
         session.updateExpiration(
                 new SessionService.TokenExpiration(UUID.randomUUID(), scheduler.currentTime(), session));
-=======
-        session.updateExpiration(new SessionService.TokenExpiration(UUID.randomUUID(),
-            scheduler.currentTime(), session));
->>>>>>> 3d46a74e
         Assert.eqNull(session.getExpiration(), "session.getExpiration()"); // already expired
         expectException(StatusRuntimeException.class,
             () -> session.newServerSideExport(new Object()));
@@ -872,14 +719,8 @@
     public void testCycleErrorPropagates() {
         final SessionState.ExportObject<Object> e1 = session.getExport(nextExportId++);
         final SessionState.ExportObject<Object> e2 = session.getExport(nextExportId++);
-<<<<<<< HEAD
         final SessionState.ExportObject<Object> e3 = session.newExport(nextExportId++).require(e1, e2).submit(() -> {
         });
-=======
-        final SessionState.ExportObject<Object> e3 =
-            session.newExport(nextExportId++).require(e1, e2).submit(() -> {
-            });
->>>>>>> 3d46a74e
         session.newExport(e1.getExportId()).require(e2).submit(() -> {
         });
         session.newExport(e2.getExportId()).require(e1).submit(() -> {
@@ -901,18 +742,9 @@
         });
         b3.require(b1.getExport()).submit(() -> {
         });
-<<<<<<< HEAD
         Assert.eq(b1.getExport().getState(), "b1.getExport().getState()", ExportNotification.State.FAILED);
         Assert.eq(b2.getExport().getState(), "b2.getExport().getState()", ExportNotification.State.FAILED);
         Assert.eq(b3.getExport().getState(), "b3.getExport().getState()", ExportNotification.State.FAILED);
-=======
-        Assert.eq(b1.getExport().getState(), "b1.getExport().getState()",
-            ExportNotification.State.FAILED);
-        Assert.eq(b2.getExport().getState(), "b2.getExport().getState()",
-            ExportNotification.State.FAILED);
-        Assert.eq(b3.getExport().getState(), "b3.getExport().getState()",
-            ExportNotification.State.FAILED);
->>>>>>> 3d46a74e
     }
 
     @Test
@@ -942,27 +774,16 @@
         final QueueingExportListener listener = new QueueingExportListener();
         session.addExportListener(listener);
         Assert.eq(listener.notifications.size(), "notifications.size()", 1);
-<<<<<<< HEAD
         final ExportNotification refreshComplete = listener.notifications.get(listener.notifications.size() - 1);
         Assert.eq(ticketToExportId(refreshComplete.getTicket()), "refreshComplete.getTicket()",
                 SessionState.NON_EXPORT_ID, "SessionState.NON_EXPORT_ID");
-=======
-        final ExportNotification refreshComplete =
-            listener.notifications.get(listener.notifications.size() - 1);
-        Assert.eq(ticketToExportId(refreshComplete.getTicket()), "refreshComplete.getTicket()",
-            SessionState.NON_EXPORT_ID, "SessionState.NON_EXPORT_ID");
->>>>>>> 3d46a74e
     }
 
     @Test
     public void textExportListenerOneExport() {
         final QueueingExportListener listener = new QueueingExportListener();
         final SessionState.ExportObject<SessionState> e1 =
-<<<<<<< HEAD
                 session.<SessionState>newExport(nextExportId++).submit(() -> session);
-=======
-            session.<SessionState>newExport(nextExportId++).submit(() -> session);
->>>>>>> 3d46a74e
         scheduler.runUntilQueueEmpty();
         session.addExportListener(listener);
         listener.validateNotificationQueue(e1, EXPORTED);
@@ -971,11 +792,7 @@
         Assert.eq(listener.notifications.size(), "notifications.size()", 2);
         final ExportNotification refreshComplete = listener.notifications.get(1);
         Assert.eq(ticketToExportId(refreshComplete.getTicket()), "lastNotification.getTicket()",
-<<<<<<< HEAD
                 SessionState.NON_EXPORT_ID, "SessionState.NON_EXPORT_ID");
-=======
-            SessionState.NON_EXPORT_ID, "SessionState.NON_EXPORT_ID");
->>>>>>> 3d46a74e
     }
 
     @Test
@@ -1001,11 +818,7 @@
         final QueueingExportListener listener = new QueueingExportListener();
         session.addExportListener(listener);
         final SessionState.ExportObject<SessionState> e1 =
-<<<<<<< HEAD
                 session.<SessionState>newExport(nextExportId++).submit(() -> session);
-=======
-            session.<SessionState>newExport(nextExportId++).submit(() -> session);
->>>>>>> 3d46a74e
         scheduler.runUntilQueueEmpty();
         Assert.eq(listener.notifications.size(), "notifications.size()", 5);
         listener.validateIsRefreshComplete(0);
@@ -1015,7 +828,6 @@
     @Test
     public void testExportListenerInterestingRefresh() {
         final QueueingExportListener listener = new QueueingExportListener();
-<<<<<<< HEAD
         final SessionState.ExportObject<SessionState> e1 = session.<SessionState>getExport(nextExportId++);
         final SessionState.ExportObject<SessionState> e4 =
                 session.<SessionState>newExport(nextExportId++).submit(() -> session); // exported
@@ -1027,26 +839,10 @@
                 }); // failed
         final SessionState.ExportObject<SessionState> e8 =
                 session.<SessionState>newExport(nextExportId++).require(e7).submit(() -> session); // dependency failed
-=======
-        final SessionState.ExportObject<SessionState> e1 =
-            session.<SessionState>getExport(nextExportId++);
-        final SessionState.ExportObject<SessionState> e4 =
-            session.<SessionState>newExport(nextExportId++).submit(() -> session); // exported
-        final SessionState.ExportObject<SessionState> e5 =
-            session.<SessionState>newExport(nextExportId++).submit(() -> session);
-        final SessionState.ExportObject<SessionState> e7 =
-            session.<SessionState>newExport(nextExportId++).submit(() -> {
-                throw new RuntimeException();
-            }); // failed
-        final SessionState.ExportObject<SessionState> e8 =
-            session.<SessionState>newExport(nextExportId++).require(e7).submit(() -> session); // dependency
-                                                                                               // failed
->>>>>>> 3d46a74e
         scheduler.runUntilQueueEmpty();
         e5.release(); // released
 
         final SessionState.ExportObject<SessionState> e6 =
-<<<<<<< HEAD
                 session.<SessionState>newExport(nextExportId++).submit(() -> session);
         e6.cancel();
 
@@ -1054,15 +850,6 @@
                 session.<SessionState>newExport(nextExportId++).submit(() -> session); // queued
         final SessionState.ExportObject<SessionState> e2 =
                 session.<SessionState>newExport(nextExportId++).require(e3).submit(() -> session); // pending
-=======
-            session.<SessionState>newExport(nextExportId++).submit(() -> session);
-        e6.cancel();
-
-        final SessionState.ExportObject<SessionState> e3 =
-            session.<SessionState>newExport(nextExportId++).submit(() -> session); // queued
-        final SessionState.ExportObject<SessionState> e2 =
-            session.<SessionState>newExport(nextExportId++).require(e3).submit(() -> session); // pending
->>>>>>> 3d46a74e
 
         session.addExportListener(listener);
         listener.validateIsRefreshComplete(-1);
@@ -1081,7 +868,6 @@
         final QueueingExportListener listener = new QueueingExportListener();
         session.addExportListener(listener);
 
-<<<<<<< HEAD
         final SessionState.ExportObject<SessionState> e1 = session.<SessionState>getExport(nextExportId++);
         final SessionState.ExportObject<SessionState> e4 =
                 session.<SessionState>newExport(nextExportId++).submit(() -> session); // exported
@@ -1093,21 +879,6 @@
                 }); // failed
         final SessionState.ExportObject<SessionState> e8 =
                 session.<SessionState>newExport(nextExportId++).require(e7).submit(() -> session); // dependency failed
-=======
-        final SessionState.ExportObject<SessionState> e1 =
-            session.<SessionState>getExport(nextExportId++);
-        final SessionState.ExportObject<SessionState> e4 =
-            session.<SessionState>newExport(nextExportId++).submit(() -> session); // exported
-        final SessionState.ExportObject<SessionState> e5 =
-            session.<SessionState>newExport(nextExportId++).submit(() -> session);
-        final SessionState.ExportObject<SessionState> e7 =
-            session.<SessionState>newExport(nextExportId++).submit(() -> {
-                throw new RuntimeException();
-            }); // failed
-        final SessionState.ExportObject<SessionState> e8 =
-            session.<SessionState>newExport(nextExportId++).require(e7).submit(() -> session); // dependency
-                                                                                               // failed
->>>>>>> 3d46a74e
         scheduler.runUntilQueueEmpty();
         e5.release(); // released
 
@@ -1116,15 +887,9 @@
         e6.cancel();
 
         final SessionState.ExportObject<SessionState> e3 =
-<<<<<<< HEAD
                 session.<SessionState>newExport(nextExportId++).submit(() -> session); // queued
         final SessionState.ExportObject<SessionState> e2 =
                 session.<SessionState>newExport(nextExportId++).require(e3).submit(() -> session); // pending
-=======
-            session.<SessionState>newExport(nextExportId++).submit(() -> session); // queued
-        final SessionState.ExportObject<SessionState> e2 =
-            session.<SessionState>newExport(nextExportId++).require(e3).submit(() -> session); // pending
->>>>>>> 3d46a74e
 
         listener.validateIsRefreshComplete(0);
         listener.validateNotificationQueue(e1, UNKNOWN);
@@ -1428,7 +1193,6 @@
     public void testExportListenerNewExportAfterRefreshComplete() {
         final QueueingExportListener listener = new QueueingExportListener();
         final SessionState.ExportObject<SessionState> b1 =
-<<<<<<< HEAD
                 session.<SessionState>newExport(nextExportId++).submit(() -> session);
         final SessionState.ExportObject<SessionState> b2 =
                 session.<SessionState>newExport(nextExportId++).submit(() -> session);
@@ -1438,17 +1202,6 @@
         session.addExportListener(listener);
         final SessionState.ExportObject<SessionState> b4 =
                 session.<SessionState>newExport(nextExportId++).submit(() -> session);
-=======
-            session.<SessionState>newExport(nextExportId++).submit(() -> session);
-        final SessionState.ExportObject<SessionState> b2 =
-            session.<SessionState>newExport(nextExportId++).submit(() -> session);
-        final SessionState.ExportObject<SessionState> b3 =
-            session.<SessionState>newExport(nextExportId++).submit(() -> session);
-
-        session.addExportListener(listener);
-        final SessionState.ExportObject<SessionState> b4 =
-            session.<SessionState>newExport(nextExportId++).submit(() -> session);
->>>>>>> 3d46a74e
 
         // for fun we'll flush after refresh
         scheduler.runUntilQueueEmpty();
@@ -1477,19 +1230,11 @@
         final SessionState.ExportObject<Object> e1 =
             session.newExport(nextExportId++).submit(() -> session);
         final SessionState.ExportObject<Object> n1 =
-<<<<<<< HEAD
                 session.nonExport()
                         .require(e1)
                         .submit(() -> {
                             throw new RuntimeException("this should not reach test framework");
                         });
-=======
-            session.nonExport()
-                .require(e1)
-                .submit(() -> {
-                    throw new RuntimeException("this should not reach test framework");
-                });
->>>>>>> 3d46a74e
         scheduler.runUntilQueueEmpty();
         Assert.eq(n1.getState(), "n1.getState()", FAILED, "FAILED");
     }
@@ -1545,30 +1290,17 @@
                 offset += notifications.size();
             }
             final ExportNotification notification = notifications.get(offset);
-<<<<<<< HEAD
             Assert.eq(getExportId(notification), "getExportId(notification)", SessionState.NON_EXPORT_ID,
                     "SessionState.NON_EXPORT_ID");
         }
 
         private void validateNotificationQueue(final SessionState.ExportBuilder<?> export,
                 final ExportNotification.State... states) {
-=======
-            Assert.eq(getExportId(notification), "getExportId(notification)",
-                SessionState.NON_EXPORT_ID, "SessionState.NON_EXPORT_ID");
-        }
-
-        private void validateNotificationQueue(final SessionState.ExportBuilder<?> export,
-            final ExportNotification.State... states) {
->>>>>>> 3d46a74e
             validateNotificationQueue(export.getExport(), states);
         }
 
         private void validateNotificationQueue(final SessionState.ExportObject<?> export,
-<<<<<<< HEAD
                 final ExportNotification.State... states) {
-=======
-            final ExportNotification.State... states) {
->>>>>>> 3d46a74e
             final Ticket exportId = export.getExportId();
 
             final List<ExportNotification.State> foundStates = notifications.stream()
@@ -1580,20 +1312,11 @@
                 error = !foundStates.get(offset).equals(states[offset]);
             }
             if (error) {
-<<<<<<< HEAD
                 final String found =
                         foundStates.stream().map(ExportNotification.State::toString).collect(Collectors.joining(", "));
                 final String expected =
                         Arrays.stream(states).map(ExportNotification.State::toString).collect(Collectors.joining(", "));
                 throw new AssertionFailure("Notification Queue Differs. Expected: " + expected + " Found: " + found);
-=======
-                final String found = foundStates.stream().map(ExportNotification.State::toString)
-                    .collect(Collectors.joining(", "));
-                final String expected = Arrays.stream(states)
-                    .map(ExportNotification.State::toString).collect(Collectors.joining(", "));
-                throw new AssertionFailure(
-                    "Notification Queue Differs. Expected: " + expected + " Found: " + found);
->>>>>>> 3d46a74e
             }
         }
     }
