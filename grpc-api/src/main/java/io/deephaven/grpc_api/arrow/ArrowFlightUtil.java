--- conflicted
+++ resolved
@@ -254,14 +254,10 @@
             if (resultTable != null) {
                 throw GrpcUtil.statusRuntimeException(Code.INVALID_ARGUMENT, "Schema evolution not supported");
             }
-<<<<<<< HEAD
-
-            final BarrageSchemaUtil.ConvertedArrowSchema result = BarrageSchemaUtil.convertArrowSchema(header);
+
+            final BarrageUtil.ConvertedArrowSchema result = BarrageUtil.convertArrowSchema(header);
             resultTable = BarrageTable.make(result.tableDef, false);
             columnConversionFactors = result.conversionFactors;
-=======
-            resultTable = BarrageTable.make(BarrageUtil.schemaToTableDefinition(header), false);
->>>>>>> 3bb672c5
             columnChunkTypes = resultTable.getWireChunkTypes();
             columnTypes = resultTable.getWireTypes();
             componentTypes = resultTable.getWireComponentTypes();
