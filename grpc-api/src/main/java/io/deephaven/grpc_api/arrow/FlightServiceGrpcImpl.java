/*
 * Copyright (c) 2016-2021 Deephaven Data Labs and Patent Pending
 */

package io.deephaven.grpc_api.arrow;

import com.google.flatbuffers.FlatBufferBuilder;
import com.google.protobuf.ByteStringAccess;
import com.google.rpc.Code;
import io.deephaven.UncheckedDeephavenException;
import io.deephaven.db.v2.BaseTable;
import io.deephaven.db.v2.remote.ConstructSnapshot;
import io.deephaven.db.v2.utils.BarrageMessage;
import io.deephaven.grpc_api.barrage.BarrageStreamGenerator;
import io.deephaven.grpc_api.barrage.util.BarrageSchemaUtil;
import io.deephaven.grpc_api.session.TicketRouter;
import io.deephaven.grpc_api.session.SessionService;
import io.deephaven.grpc_api.session.SessionState;
import io.deephaven.grpc_api.util.GrpcUtil;
import io.deephaven.grpc_api_client.barrage.chunk.ChunkInputStreamGenerator;
import io.deephaven.internal.log.LoggerFactory;
import io.deephaven.io.logger.Logger;
import io.deephaven.proto.backplane.grpc.ExportNotification;
import io.grpc.stub.StreamObserver;
import org.apache.arrow.flight.impl.Flight;
import org.apache.arrow.flight.impl.FlightServiceGrpc;

import javax.inject.Inject;
import javax.inject.Singleton;
import java.io.IOException;
import java.io.InputStream;
import java.nio.ByteBuffer;

@Singleton
<<<<<<< HEAD
public class FlightServiceGrpcImpl extends FlightServiceGrpc.FlightServiceImplBase {
=======
public class FlightServiceGrpcImpl<Options, View> extends FlightServiceGrpc.FlightServiceImplBase {
>>>>>>> 590a746c
    // TODO NATE: pull app_metadata off of DoGet -- what about doPut? (core#412): use app_metadata to communicate
    // serialization options
    private static final ChunkInputStreamGenerator.Options DEFAULT_DESER_OPTIONS =
            new ChunkInputStreamGenerator.Options.Builder().build();

    private static final Logger log = LoggerFactory.getLogger(FlightServiceGrpcImpl.class);

    private final SessionService sessionService;
    private final TicketRouter ticketRouter;
    private final ArrowFlightUtil.DoExchangeMarshaller.Factory doExchangeFactory;

    @Inject
    public FlightServiceGrpcImpl(final SessionService sessionService,
            final TicketRouter ticketRouter,
<<<<<<< HEAD
            final ArrowFlightUtil.DoExchangeMarshaller.Factory doExchangeFactory) {
=======
            final ArrowFlightUtil.DoExchangeMarshaller.Factory<Options, View> doExchangeFactory) {
>>>>>>> 590a746c
        this.ticketRouter = ticketRouter;
        this.sessionService = sessionService;
        this.doExchangeFactory = doExchangeFactory;
    }

    @Override
    public StreamObserver<Flight.HandshakeRequest> handshake(
            StreamObserver<Flight.HandshakeResponse> responseObserver) {
        return GrpcUtil.rpcWrapper(log, responseObserver, () -> {
            throw GrpcUtil.statusRuntimeException(Code.UNIMPLEMENTED, "See deephaven-core#997; support flight auth.");
        });
    }

    @Override
    public void listFlights(final Flight.Criteria request, final StreamObserver<Flight.FlightInfo> responseObserver) {
        GrpcUtil.rpcWrapper(log, responseObserver, () -> {
            ticketRouter.visitFlightInfo(sessionService.getOptionalSession(), responseObserver::onNext);
            responseObserver.onCompleted();
        });
    }

    @Override
    public void getFlightInfo(final Flight.FlightDescriptor request,
            final StreamObserver<Flight.FlightInfo> responseObserver) {
        GrpcUtil.rpcWrapper(log, responseObserver, () -> {
            final SessionState session = sessionService.getOptionalSession();

            final SessionState.ExportObject<Flight.FlightInfo> export = ticketRouter.flightInfoFor(session, request);

            if (session != null) {
                session.nonExport()
                        .require(export)
<<<<<<< HEAD
                        .onError(responseObserver)
=======
                        .onError(responseObserver::onError)
>>>>>>> 590a746c
                        .submit(() -> {
                            responseObserver.onNext(export.get());
                            responseObserver.onCompleted();
                        });
            } else {
                if (export.tryRetainReference()) {
                    try {
                        if (export.getState() == ExportNotification.State.EXPORTED) {
                            responseObserver.onNext(export.get());
                            responseObserver.onCompleted();
                        }
                    } finally {
                        export.dropReference();
                    }
                } else {
                    responseObserver.onError(
                            GrpcUtil.statusRuntimeException(Code.FAILED_PRECONDITION, "Could not find flight info"));
                }
            }
        });
    }

    @Override
    public void getSchema(final Flight.FlightDescriptor request,
            final StreamObserver<Flight.SchemaResult> responseObserver) {
        GrpcUtil.rpcWrapper(log, responseObserver, () -> {
            final SessionState session = sessionService.getOptionalSession();

            final SessionState.ExportObject<Flight.FlightInfo> export = ticketRouter.flightInfoFor(session, request);

            if (session != null) {
                session.nonExport()
                        .require(export)
<<<<<<< HEAD
                        .onError(responseObserver)
=======
                        .onError(responseObserver::onError)
>>>>>>> 590a746c
                        .submit(() -> {
                            responseObserver.onNext(Flight.SchemaResult.newBuilder()
                                    .setSchema(export.get().getSchema())
                                    .build());
                            responseObserver.onCompleted();
                        });
            } else {
                if (export.tryRetainReference()) {
                    try {
                        if (export.getState() == ExportNotification.State.EXPORTED) {
                            responseObserver.onNext(Flight.SchemaResult.newBuilder()
                                    .setSchema(export.get().getSchema())
                                    .build());
                            responseObserver.onCompleted();
                        }
                    } finally {
                        export.dropReference();
                    }
                } else {
                    responseObserver.onError(
                            GrpcUtil.statusRuntimeException(Code.FAILED_PRECONDITION, "Could not find flight info"));
                }
            }
        });
    }

    public void doGetCustom(final Flight.Ticket request, final StreamObserver<InputStream> responseObserver) {
        GrpcUtil.rpcWrapper(log, responseObserver, () -> {
            final SessionState session = sessionService.getCurrentSession();
            final SessionState.ExportObject<BaseTable> export = ticketRouter.resolve(session, request);
            session.nonExport()
                    .require(export)
<<<<<<< HEAD
                    .onError(responseObserver)
=======
                    .onError(responseObserver::onError)
>>>>>>> 590a746c
                    .submit(() -> {
                        final BaseTable table = export.get();

                        // Send Schema wrapped in Message
                        final FlatBufferBuilder builder = new FlatBufferBuilder();
                        final int schemaOffset = BarrageSchemaUtil.makeSchemaPayload(builder, table.getDefinition(),
                                table.getAttributes());
                        builder.finish(BarrageStreamGenerator.wrapInMessage(builder, schemaOffset,
                                org.apache.arrow.flatbuf.MessageHeader.Schema));
                        final ByteBuffer serializedMessage = builder.dataBuffer();

                        final byte[] msgBytes = Flight.FlightData.newBuilder()
                                .setDataHeader(ByteStringAccess.wrap(serializedMessage))
                                .build()
                                .toByteArray();
                        responseObserver.onNext(
                                new BarrageStreamGenerator.DrainableByteArrayInputStream(msgBytes, 0, msgBytes.length));

                        // get ourselves some data!
                        final BarrageMessage msg = ConstructSnapshot.constructBackplaneSnapshot(this, table);
                        msg.modColumnData = new BarrageMessage.ModColumnData[0]; // actually no mod column data for
                                                                                 // DoGet

                        try (final BarrageStreamGenerator bsg = new BarrageStreamGenerator(msg)) {
                            bsg.forEachDoGetStream(bsg.getSubView(DEFAULT_DESER_OPTIONS, false),
                                    responseObserver::onNext);
                        } catch (final IOException e) {
                            throw new UncheckedDeephavenException(e); // unexpected
                        }

                        responseObserver.onCompleted();
                    });
        });
    }

    /**
     * Establish a new DoPut bi-directional stream.
     *
     * @param responseObserver the observer to reply to
     * @return the observer that grpc can delegate received messages to
     */
    public StreamObserver<InputStream> doPutCustom(final StreamObserver<Flight.PutResult> responseObserver) {
        return GrpcUtil.rpcWrapper(log, responseObserver,
                () -> new ArrowFlightUtil.DoPutObserver(sessionService.getCurrentSession(), ticketRouter,
                        responseObserver));
    }

    /**
     * Establish a new DoExchange bi-directional stream.
     *
     * @param responseObserver the observer to reply to
     * @return the observer that grpc can delegate received messages to
     */
    public StreamObserver<InputStream> doExchangeCustom(final StreamObserver<InputStream> responseObserver) {
        return GrpcUtil.rpcWrapper(log, responseObserver,
                () -> doExchangeFactory.openExchange(sessionService.getCurrentSession(), responseObserver));
    }
}<|MERGE_RESOLUTION|>--- conflicted
+++ resolved
@@ -32,11 +32,7 @@
 import java.nio.ByteBuffer;
 
 @Singleton
-<<<<<<< HEAD
 public class FlightServiceGrpcImpl extends FlightServiceGrpc.FlightServiceImplBase {
-=======
-public class FlightServiceGrpcImpl<Options, View> extends FlightServiceGrpc.FlightServiceImplBase {
->>>>>>> 590a746c
     // TODO NATE: pull app_metadata off of DoGet -- what about doPut? (core#412): use app_metadata to communicate
     // serialization options
     private static final ChunkInputStreamGenerator.Options DEFAULT_DESER_OPTIONS =
@@ -51,11 +47,7 @@
     @Inject
     public FlightServiceGrpcImpl(final SessionService sessionService,
             final TicketRouter ticketRouter,
-<<<<<<< HEAD
             final ArrowFlightUtil.DoExchangeMarshaller.Factory doExchangeFactory) {
-=======
-            final ArrowFlightUtil.DoExchangeMarshaller.Factory<Options, View> doExchangeFactory) {
->>>>>>> 590a746c
         this.ticketRouter = ticketRouter;
         this.sessionService = sessionService;
         this.doExchangeFactory = doExchangeFactory;
@@ -88,11 +80,7 @@
             if (session != null) {
                 session.nonExport()
                         .require(export)
-<<<<<<< HEAD
                         .onError(responseObserver)
-=======
-                        .onError(responseObserver::onError)
->>>>>>> 590a746c
                         .submit(() -> {
                             responseObserver.onNext(export.get());
                             responseObserver.onCompleted();
@@ -126,11 +114,7 @@
             if (session != null) {
                 session.nonExport()
                         .require(export)
-<<<<<<< HEAD
                         .onError(responseObserver)
-=======
-                        .onError(responseObserver::onError)
->>>>>>> 590a746c
                         .submit(() -> {
                             responseObserver.onNext(Flight.SchemaResult.newBuilder()
                                     .setSchema(export.get().getSchema())
@@ -163,11 +147,7 @@
             final SessionState.ExportObject<BaseTable> export = ticketRouter.resolve(session, request);
             session.nonExport()
                     .require(export)
-<<<<<<< HEAD
                     .onError(responseObserver)
-=======
-                    .onError(responseObserver::onError)
->>>>>>> 590a746c
                     .submit(() -> {
                         final BaseTable table = export.get();
 
