/*
 * Copyright (c) 2016-2021 Deephaven Data Labs and Patent Pending
 */

package io.deephaven.grpc_api.arrow;

import io.deephaven.db.v2.sources.chunk.ChunkType;
import io.deephaven.db.v2.utils.BarrageMessage;
import io.deephaven.grpc_api.barrage.BarrageMessageConsumer;
import io.deephaven.grpc_api.barrage.BarrageStreamGenerator;
import io.deephaven.grpc_api.util.GrpcServiceOverrideBuilder;
import io.deephaven.grpc_api.util.PassthroughInputStreamMarshaller;
import io.deephaven.grpc_api_client.barrage.chunk.ChunkInputStreamGenerator;
import io.grpc.BindableService;
import io.grpc.MethodDescriptor;
import io.grpc.ServerServiceDefinition;
import io.grpc.protobuf.ProtoUtils;
import org.apache.arrow.flight.impl.Flight;
import org.apache.arrow.flight.impl.FlightServiceGrpc;

import javax.inject.Inject;
import javax.inject.Singleton;
import java.io.InputStream;

@Singleton
public class FlightServiceGrpcBinding implements BindableService {

    private final FlightServiceGrpcImpl delegate;

    @Inject
<<<<<<< HEAD
    public FlightServiceGrpcBinding(final FlightServiceGrpcImpl service) {
=======
    public FlightServiceGrpcBinding(
            final FlightServiceGrpcImpl<ChunkInputStreamGenerator.Options, BarrageStreamGenerator.View> service) {
>>>>>>> 590a746c
        this.delegate = service;
    }

    @Override
    public ServerServiceDefinition bindService() {
        return GrpcServiceOverrideBuilder.newBuilder(delegate.bindService(), FlightServiceGrpc.SERVICE_NAME)
<<<<<<< HEAD
                .onServerStreamingOverride(delegate::doGetCustom, FlightServiceGrpc.getDoGetMethod(),
                        ProtoUtils.marshaller(Flight.Ticket.getDefaultInstance()),
                        PassthroughInputStreamMarshaller.INSTANCE)
                .onBidiOverride(delegate::doPutCustom, FlightServiceGrpc.getDoPutMethod(),
                        PassthroughInputStreamMarshaller.INSTANCE,
                        ProtoUtils.marshaller(Flight.PutResult.getDefaultInstance()))
                .onBidiOverride(delegate::doExchangeCustom, FlightServiceGrpc.getDoExchangeMethod(),
=======
                .onOpenOverride(delegate::doGetCustom, "DoGet", FlightServiceGrpc.getDoGetMethod(),
                        ProtoUtils.marshaller(Flight.Ticket.getDefaultInstance()),
                        PassthroughInputStreamMarshaller.INSTANCE)
                .onBidiOverride(delegate::doPutCustom, "DoPut", FlightServiceGrpc.getDoPutMethod(),
                        PassthroughInputStreamMarshaller.INSTANCE,
                        ProtoUtils.marshaller(Flight.PutResult.getDefaultInstance()))
                .onBidiOverride(delegate::doExchangeCustom, "DoExchange", FlightServiceGrpc.getDoExchangeMethod(),
>>>>>>> 590a746c
                        PassthroughInputStreamMarshaller.INSTANCE,
                        PassthroughInputStreamMarshaller.INSTANCE)
                .build();
    }

    /**
     * Fetch the client side descriptor for a specific table schema.
     *
     * @param options the set of options that last across the entire life of the subscription
     * @param columnChunkTypes the chunk types per column
     * @param columnTypes the class type per column
     * @param componentTypes the component class type per column
     * @param streamReader the stream reader - intended to be thread safe and re-usable
     * @param <Options> the options related to deserialization
     * @return the client side method descriptor
     */
    public static <Options> MethodDescriptor<Flight.FlightData, BarrageMessage> getClientDoExchangeDescriptor(
            final Options options,
            final ChunkType[] columnChunkTypes,
            final Class<?>[] columnTypes,
            final Class<?>[] componentTypes,
            final BarrageMessageConsumer.StreamReader<Options> streamReader) {
        return GrpcServiceOverrideBuilder.descriptorFor(
                MethodDescriptor.MethodType.BIDI_STREAMING, FlightServiceGrpc.SERVICE_NAME, "DoExchange",
                ProtoUtils.marshaller(Flight.FlightData.getDefaultInstance()),
                new BarrageDataMarshaller<>(options, columnChunkTypes, columnTypes, componentTypes, streamReader),
                FlightServiceGrpc.getDoExchangeMethod());
    }

    public static class BarrageDataMarshaller<Options> implements MethodDescriptor.Marshaller<BarrageMessage> {
        private final Options options;
        private final ChunkType[] columnChunkTypes;
        private final Class<?>[] columnTypes;
        private final Class<?>[] componentTypes;
        private final BarrageMessageConsumer.StreamReader<Options> streamReader;

        public BarrageDataMarshaller(
                final Options options,
                final ChunkType[] columnChunkTypes,
                final Class<?>[] columnTypes,
                final Class<?>[] componentTypes,
                final BarrageMessageConsumer.StreamReader<Options> streamReader) {
            this.options = options;
            this.columnChunkTypes = columnChunkTypes;
            this.columnTypes = columnTypes;
            this.componentTypes = componentTypes;
            this.streamReader = streamReader;
        }

        @Override
        public InputStream stream(final BarrageMessage value) {
            throw new UnsupportedOperationException(
                    "BarrageDataMarshaller unexpectedly used to directly convert BarrageMessage to InputStream");
        }

        @Override
        public BarrageMessage parse(final InputStream stream) {
            return streamReader.safelyParseFrom(options, columnChunkTypes, columnTypes, componentTypes, stream);
        }
    }
}<|MERGE_RESOLUTION|>--- conflicted
+++ resolved
@@ -28,19 +28,13 @@
     private final FlightServiceGrpcImpl delegate;
 
     @Inject
-<<<<<<< HEAD
     public FlightServiceGrpcBinding(final FlightServiceGrpcImpl service) {
-=======
-    public FlightServiceGrpcBinding(
-            final FlightServiceGrpcImpl<ChunkInputStreamGenerator.Options, BarrageStreamGenerator.View> service) {
->>>>>>> 590a746c
         this.delegate = service;
     }
 
     @Override
     public ServerServiceDefinition bindService() {
         return GrpcServiceOverrideBuilder.newBuilder(delegate.bindService(), FlightServiceGrpc.SERVICE_NAME)
-<<<<<<< HEAD
                 .onServerStreamingOverride(delegate::doGetCustom, FlightServiceGrpc.getDoGetMethod(),
                         ProtoUtils.marshaller(Flight.Ticket.getDefaultInstance()),
                         PassthroughInputStreamMarshaller.INSTANCE)
@@ -48,15 +42,6 @@
                         PassthroughInputStreamMarshaller.INSTANCE,
                         ProtoUtils.marshaller(Flight.PutResult.getDefaultInstance()))
                 .onBidiOverride(delegate::doExchangeCustom, FlightServiceGrpc.getDoExchangeMethod(),
-=======
-                .onOpenOverride(delegate::doGetCustom, "DoGet", FlightServiceGrpc.getDoGetMethod(),
-                        ProtoUtils.marshaller(Flight.Ticket.getDefaultInstance()),
-                        PassthroughInputStreamMarshaller.INSTANCE)
-                .onBidiOverride(delegate::doPutCustom, "DoPut", FlightServiceGrpc.getDoPutMethod(),
-                        PassthroughInputStreamMarshaller.INSTANCE,
-                        ProtoUtils.marshaller(Flight.PutResult.getDefaultInstance()))
-                .onBidiOverride(delegate::doExchangeCustom, "DoExchange", FlightServiceGrpc.getDoExchangeMethod(),
->>>>>>> 590a746c
                         PassthroughInputStreamMarshaller.INSTANCE,
                         PassthroughInputStreamMarshaller.INSTANCE)
                 .build();
