--- conflicted
+++ resolved
@@ -29,7 +29,6 @@
     @Inject
     public ComboAggregateGrpcImpl() {
         super(BatchTableRequest.Operation::getComboAggregate, ComboAggregateRequest::getResultId,
-<<<<<<< HEAD
                 ComboAggregateRequest::getSourceId);
     }
 
@@ -101,14 +100,6 @@
     @Override
     public Table create(final ComboAggregateRequest request,
             final List<SessionState.ExportObject<Table>> sourceTables) {
-=======
-            ComboAggregateRequest::getSourceId);
-    }
-
-    @Override
-    public Table create(final ComboAggregateRequest request,
-        final List<SessionState.ExportObject<Table>> sourceTables) {
->>>>>>> 3d46a74e
         Assert.eq(sourceTables.size(), "sourceTables.size()", 1);
 
         final Table parent = sourceTables.get(0).get();
@@ -118,16 +109,8 @@
         ColumnExpressionValidator.validateColumnExpressions(groupByColumns, groupBySpecs, parent);
 
         final Table result;
-<<<<<<< HEAD
         if (isSimpleAggregation(request)) {
             // This is a special case with a special operator that can be invoked right off of the table api.
-=======
-        if (!request.getForceCombo() && request.getAggregatesCount() == 1
-            && request.getAggregates(0).getType() != ComboAggregateRequest.AggType.PERCENTILE
-            && request.getAggregates(0).getMatchPairsCount() == 0) {
-            // This is a special case with a special operator that can be invoked right off of the
-            // table api.
->>>>>>> 3d46a74e
             result = singleAggregateHelper(parent, groupByColumns, request.getAggregates(0));
         } else {
             result = comboAggregateHelper(parent, groupByColumns, request.getAggregatesList());
@@ -135,13 +118,8 @@
         return result;
     }
 
-<<<<<<< HEAD
     private static Table singleAggregateHelper(final Table parent, final SelectColumn[] groupByColumns,
             final ComboAggregateRequest.Aggregate aggregate) {
-=======
-    private static Table singleAggregateHelper(final Table parent,
-        final SelectColumn[] groupByColumns, final ComboAggregateRequest.Aggregate aggregate) {
->>>>>>> 3d46a74e
         switch (aggregate.getType()) {
             case SUM:
                 return parent.sumBy(groupByColumns);
@@ -175,18 +153,10 @@
         }
     }
 
-<<<<<<< HEAD
     private static Table comboAggregateHelper(final Table parent, final SelectColumn[] groupByColumns,
             final List<ComboAggregateRequest.Aggregate> aggregates) {
         final Set<String> groupByColumnSet =
                 Arrays.stream(groupByColumns).map(SelectColumn::getName).collect(Collectors.toSet());
-=======
-    private static Table comboAggregateHelper(final Table parent,
-        final SelectColumn[] groupByColumns,
-        final List<ComboAggregateRequest.Aggregate> aggregates) {
-        final Set<String> groupByColumnSet =
-            Arrays.stream(groupByColumns).map(SelectColumn::getName).collect(Collectors.toSet());
->>>>>>> 3d46a74e
 
         final ComboAggregateFactory.ComboBy[] comboBy =
             new ComboAggregateFactory.ComboBy[aggregates.size()];
@@ -198,19 +168,11 @@
             if (agg.getMatchPairsCount() == 0) {
                 // if not specified, we apply the aggregate to all columns not "otherwise involved"
                 matchPairs = Arrays.stream(parent.getColumns())
-<<<<<<< HEAD
                         .map(DataColumn::getName)
                         .filter(n -> !(groupByColumnSet.contains(n)
                                 || (agg.getType() == ComboAggregateRequest.AggType.WEIGHTED_AVG
                                         && agg.getColumnName().equals(n))))
                         .toArray(String[]::new);
-=======
-                    .map(DataColumn::getName)
-                    .filter(n -> !(groupByColumnSet.contains(n)
-                        || (agg.getType() == ComboAggregateRequest.AggType.WEIGHTED_AVG
-                            && agg.getColumnName().equals(n))))
-                    .toArray(String[]::new);
->>>>>>> 3d46a74e
             } else {
                 matchPairs =
                     agg.getMatchPairsList().toArray(CollectionUtil.ZERO_LENGTH_STRING_ARRAY);
