/*
 * Copyright (c) 2016-2021 Deephaven Data Labs and Patent Pending
 */

package io.deephaven.grpc_api.console;

import com.google.rpc.Code;
import io.deephaven.configuration.Configuration;
import io.deephaven.db.plot.FigureWidget;
import io.deephaven.db.tables.Table;
import io.deephaven.db.tables.live.LiveTableMonitor;
import io.deephaven.db.tables.remote.preview.ColumnPreviewManager;
import io.deephaven.db.util.ExportedObjectType;
import io.deephaven.db.util.NoLanguageDeephavenSession;
import io.deephaven.db.util.ScriptSession;
import io.deephaven.db.util.VariableProvider;
import io.deephaven.figures.FigureWidgetTranslator;
import io.deephaven.grpc_api.session.SessionService;
import io.deephaven.grpc_api.session.SessionState;
import io.deephaven.grpc_api.session.SessionState.ExportBuilder;
import io.deephaven.grpc_api.session.TicketRouter;
import io.deephaven.grpc_api.table.TableServiceGrpcImpl;
import io.deephaven.grpc_api.util.GrpcUtil;
import io.deephaven.internal.log.LoggerFactory;
import io.deephaven.io.logger.LogBuffer;
import io.deephaven.io.logger.LogBufferRecord;
import io.deephaven.io.logger.LogBufferRecordListener;
import io.deephaven.io.logger.Logger;
import io.deephaven.lang.completion.ChunkerCompleter;
import io.deephaven.lang.completion.CompletionLookups;
import io.deephaven.lang.parse.CompletionParser;
import io.deephaven.lang.parse.LspTools;
import io.deephaven.lang.parse.ParsedDocument;
import io.deephaven.lang.shared.lsp.CompletionCancelled;
import io.deephaven.proto.backplane.grpc.ExportedTableCreationResponse;
import io.deephaven.proto.backplane.grpc.TableReference;
import io.deephaven.proto.backplane.script.grpc.*;
import io.grpc.stub.ServerCallStreamObserver;
import io.grpc.stub.StreamObserver;

import javax.inject.Inject;
import javax.inject.Provider;
import javax.inject.Singleton;
import java.io.Closeable;
import java.util.Collection;
import java.util.Map;
import java.util.concurrent.ConcurrentHashMap;
import java.util.stream.Collectors;

import static io.deephaven.grpc_api.util.GrpcUtil.safelyExecute;
import static io.deephaven.grpc_api.util.GrpcUtil.safelyExecuteLocked;

@Singleton
public class ConsoleServiceGrpcImpl extends ConsoleServiceGrpc.ConsoleServiceImplBase {
    private static final Logger log = LoggerFactory.getLogger(ConsoleServiceGrpcImpl.class);

    public static final String WORKER_CONSOLE_TYPE =
<<<<<<< HEAD
            Configuration.getInstance().getStringWithDefault("io.deephaven.console.type", "python");
=======
        Configuration.getInstance().getStringWithDefault("io.deephaven.console.type", "python");
>>>>>>> 3d46a74e

    private final Map<String, Provider<ScriptSession>> scriptTypes;
    private final TicketRouter ticketRouter;
    private final SessionService sessionService;
    private final LogBuffer logBuffer;
    private final LiveTableMonitor liveTableMonitor;

    private final Map<SessionState, CompletionParser> parsers = new ConcurrentHashMap<>();

    private final GlobalSessionProvider globalSessionProvider;

    @Inject
    public ConsoleServiceGrpcImpl(final Map<String, Provider<ScriptSession>> scriptTypes,
<<<<<<< HEAD
            final TicketRouter ticketRouter,
            final SessionService sessionService,
            final LogBuffer logBuffer,
            final LiveTableMonitor liveTableMonitor,
            final GlobalSessionProvider globalSessionProvider) {
=======
        final TicketRouter ticketRouter,
        final SessionService sessionService,
        final LogBuffer logBuffer,
        final LiveTableMonitor liveTableMonitor,
        final GlobalSessionProvider globalSessionProvider) {
>>>>>>> 3d46a74e
        this.scriptTypes = scriptTypes;
        this.ticketRouter = ticketRouter;
        this.sessionService = sessionService;
        this.logBuffer = logBuffer;
        this.liveTableMonitor = liveTableMonitor;
        this.globalSessionProvider = globalSessionProvider;

        if (!scriptTypes.containsKey(WORKER_CONSOLE_TYPE)) {
            throw new IllegalArgumentException("Console type not found: " + WORKER_CONSOLE_TYPE);
        }
    }

    public void initializeGlobalScriptSession() {
        globalSessionProvider
            .initializeGlobalScriptSession(scriptTypes.get(WORKER_CONSOLE_TYPE).get());
    }

    @Override
    public void getConsoleTypes(final GetConsoleTypesRequest request,
<<<<<<< HEAD
            final StreamObserver<GetConsoleTypesResponse> responseObserver) {
        GrpcUtil.rpcWrapper(log, responseObserver, () -> {
            // TODO (#702): initially show all console types; the first console determines the global console type
            // thereafter
=======
        final StreamObserver<GetConsoleTypesResponse> responseObserver) {
        GrpcUtil.rpcWrapper(log, responseObserver, () -> {
            // TODO (#702): initially show all console types; the first console determines the
            // global console type thereafter
>>>>>>> 3d46a74e
            responseObserver.onNext(GetConsoleTypesResponse.newBuilder()
                .addConsoleTypes(WORKER_CONSOLE_TYPE)
                .build());
            responseObserver.onCompleted();
        });
    }

    @Override
    public void startConsole(StartConsoleRequest request,
        StreamObserver<StartConsoleResponse> responseObserver) {
        GrpcUtil.rpcWrapper(log, responseObserver, () -> {
            SessionState session = sessionService.getCurrentSession();
            // TODO auth hook, ensure the user can do this (owner of worker or admin)
            // session.getAuthContext().requirePrivilege(CreateConsole);

            // TODO (#702): initially global session will be null; set it here if applicable

            final String sessionType = request.getSessionType();
            if (!scriptTypes.containsKey(sessionType)) {
                throw GrpcUtil.statusRuntimeException(Code.FAILED_PRECONDITION,
<<<<<<< HEAD
                        "session type '" + sessionType + "' is not supported");
            }

            session.newExport(request.getResultId())
                    .onError(responseObserver)
                    .submit(() -> {
                        final ScriptSession scriptSession;
                        if (sessionType.equals(WORKER_CONSOLE_TYPE)) {
                            scriptSession = globalSessionProvider.getGlobalSession();
                        } else {
                            scriptSession = new NoLanguageDeephavenSession(sessionType);
                            log.error().append("Session type '" + sessionType + "' is disabled." +
                                    "Use the session type '" + WORKER_CONSOLE_TYPE + "' instead.").endl();
                        }

                        safelyExecute(() -> {
                            responseObserver.onNext(StartConsoleResponse.newBuilder()
                                    .setResultId(request.getResultId())
                                    .build());
                            responseObserver.onCompleted();
                        });

                        return scriptSession;
=======
                    "session type '" + sessionType + "' is not supported");
            }

            session.newExport(request.getResultId())
                .onError(responseObserver::onError)
                .submit(() -> {
                    final ScriptSession scriptSession;
                    if (sessionType.equals(WORKER_CONSOLE_TYPE)) {
                        scriptSession = globalSessionProvider.getGlobalSession();
                    } else {
                        scriptSession = new NoLanguageDeephavenSession(sessionType);
                        log.error().append("Session type '" + sessionType + "' is disabled." +
                            "Use the session type '" + WORKER_CONSOLE_TYPE + "' instead.").endl();
                    }

                    safelyExecute(() -> {
                        responseObserver.onNext(StartConsoleResponse.newBuilder()
                            .setResultId(request.getResultId())
                            .build());
                        responseObserver.onCompleted();
>>>>>>> 3d46a74e
                    });

                    return scriptSession;
                });
        });
    }

    @Override
    public void subscribeToLogs(LogSubscriptionRequest request,
        StreamObserver<LogSubscriptionData> responseObserver) {
        GrpcUtil.rpcWrapper(log, responseObserver, () -> {
            SessionState session = sessionService.getCurrentSession();
            // if that didn't fail, we at least are authenticated, but possibly not authorized
<<<<<<< HEAD
            // TODO auth hook, ensure the user can do this (owner of worker or admin). same rights as creating a console
=======
            // TODO auth hook, ensure the user can do this (owner of worker or admin). same rights
            // as creating a console
>>>>>>> 3d46a74e
            // session.getAuthContext().requirePrivilege(LogBuffer);

            logBuffer.subscribe(new LogBufferStreamAdapter(session, request, responseObserver));
        });
    }

    @Override
    public void executeCommand(ExecuteCommandRequest request,
        StreamObserver<ExecuteCommandResponse> responseObserver) {
        GrpcUtil.rpcWrapper(log, responseObserver, () -> {
            final SessionState session = sessionService.getCurrentSession();

            SessionState.ExportObject<ScriptSession> exportedConsole =
<<<<<<< HEAD
                    ticketRouter.resolve(session, request.getConsoleId());
            session.nonExport()
                    .requiresSerialQueue()
                    .require(exportedConsole)
                    .onError(responseObserver)
                    .submit(() -> {
                        ScriptSession scriptSession = exportedConsole.get();

                        // produce a diff
                        ExecuteCommandResponse.Builder diff = ExecuteCommandResponse.newBuilder();
=======
                ticketRouter.resolve(session, request.getConsoleId());
            session.nonExport()
                .requiresSerialQueue()
                .require(exportedConsole)
                .onError(responseObserver::onError)
                .submit(() -> {
                    ScriptSession scriptSession = exportedConsole.get();

                    // produce a diff
                    ExecuteCommandResponse.Builder diff = ExecuteCommandResponse.newBuilder();
>>>>>>> 3d46a74e

                    ScriptSession.Changes changes = scriptSession.evaluateScript(request.getCode());

                    changes.created.entrySet()
                        .forEach(entry -> diff.addCreated(makeVariableDefinition(entry)));
                    changes.updated.entrySet()
                        .forEach(entry -> diff.addUpdated(makeVariableDefinition(entry)));
                    changes.removed.entrySet()
                        .forEach(entry -> diff.addRemoved(makeVariableDefinition(entry)));

                    responseObserver.onNext(diff.build());
                    responseObserver.onCompleted();
                });
        });
    }

    private static VariableDefinition makeVariableDefinition(
        Map.Entry<String, ExportedObjectType> entry) {
        return VariableDefinition.newBuilder().setName(entry.getKey())
            .setType(entry.getValue().name()).build();
    }

    @Override
    public void cancelCommand(CancelCommandRequest request,
        StreamObserver<CancelCommandResponse> responseObserver) {
        // TODO not yet implemented, need a way to handle stopping a command in a consistent way
        super.cancelCommand(request, responseObserver);
    }

    @Override
    public void bindTableToVariable(BindTableToVariableRequest request,
<<<<<<< HEAD
            StreamObserver<BindTableToVariableResponse> responseObserver) {
=======
        StreamObserver<BindTableToVariableResponse> responseObserver) {
>>>>>>> 3d46a74e
        GrpcUtil.rpcWrapper(log, responseObserver, () -> {
            final SessionState session = sessionService.getCurrentSession();
            final SessionState.ExportObject<Table> exportedTable =
                ticketRouter.resolve(session, request.getTableId());
            final SessionState.ExportObject<ScriptSession> exportedConsole;

            ExportBuilder<?> exportBuilder = session.nonExport()
<<<<<<< HEAD
                    .requiresSerialQueue()
                    .onError(responseObserver);
=======
                .requiresSerialQueue()
                .onError(responseObserver::onError);
>>>>>>> 3d46a74e

            if (request.hasConsoleId()) {
                exportedConsole = ticketRouter.resolve(session, request.getConsoleId());
                exportBuilder.require(exportedTable, exportedConsole);
            } else {
                exportedConsole = null;
                exportBuilder.require(exportedTable);
            }

            exportBuilder.submit(() -> {
<<<<<<< HEAD
                ScriptSession scriptSession =
                        exportedConsole != null ? exportedConsole.get() : globalSessionProvider.getGlobalSession();
=======
                ScriptSession scriptSession = exportedConsole != null ? exportedConsole.get()
                    : globalSessionProvider.getGlobalSession();
>>>>>>> 3d46a74e
                Table table = exportedTable.get();
                scriptSession.setVariable(request.getVariableName(), table);
                scriptSession.manage(table);
                responseObserver.onNext(BindTableToVariableResponse.getDefaultInstance());
                responseObserver.onCompleted();
            });
        });
    }

    // TODO will be moved to a more general place, serve as a general "Fetch from scope" and this
    // will be deprecated
    @Override
    public void fetchTable(FetchTableRequest request,
        StreamObserver<ExportedTableCreationResponse> responseObserver) {
        GrpcUtil.rpcWrapper(log, responseObserver, () -> {
            final SessionState session = sessionService.getCurrentSession();

            SessionState.ExportObject<ScriptSession> exportedConsole =
<<<<<<< HEAD
                    ticketRouter.resolve(session, request.getConsoleId());

            session.newExport(request.getTableId())
                    .require(exportedConsole)
                    .onError(responseObserver)
                    .submit(() -> liveTableMonitor.exclusiveLock().computeLocked(() -> {
                        ScriptSession scriptSession = exportedConsole.get();
                        String tableName = request.getTableName();
                        if (!scriptSession.hasVariableName(tableName)) {
                            throw GrpcUtil.statusRuntimeException(Code.NOT_FOUND,
                                    "No value exists with name " + tableName);
                        }

                        // Explicit typecheck to catch any wrong-type-ness right away
                        Object result = scriptSession.unwrapObject(scriptSession.getVariable(tableName));
                        if (!(result instanceof Table)) {
                            throw GrpcUtil.statusRuntimeException(Code.FAILED_PRECONDITION,
                                    "Value bound to name " + tableName + " is not a Table");
                        }

                        // Apply preview columns TODO core#107 move to table service
                        Table table = ColumnPreviewManager.applyPreview((Table) result);

                        safelyExecute(() -> {
                            final TableReference resultRef =
                                    TableReference.newBuilder().setTicket(request.getTableId()).build();
                            responseObserver.onNext(TableServiceGrpcImpl.buildTableCreationResponse(resultRef, table));
                            responseObserver.onCompleted();
                        });
                        return table;
                    }));
        });
    }

    private CompletionParser ensureParserForSession(SessionState session) {
        return parsers.computeIfAbsent(session, s -> {
            CompletionParser parser = new CompletionParser();
            s.addOnCloseCallback(() -> {
                parsers.remove(s);
                parser.close();
            });
            return parser;
        });
    }

    @Override
    public StreamObserver<AutoCompleteRequest> autoCompleteStream(
            StreamObserver<AutoCompleteResponse> responseObserver) {
        return GrpcUtil.rpcWrapper(log, responseObserver, () -> {
            final SessionState session = sessionService.getCurrentSession();
            CompletionParser parser = ensureParserForSession(session);
            return new StreamObserver<AutoCompleteRequest>() {

                @Override
                public void onNext(AutoCompleteRequest value) {
                    switch (value.getRequestCase()) {
                        case OPEN_DOCUMENT: {
                            final TextDocumentItem doc = value.getOpenDocument().getTextDocument();

                            parser.open(doc.getText(), doc.getUri(), Integer.toString(doc.getVersion()));
                            break;
                        }
                        case CHANGE_DOCUMENT: {
                            ChangeDocumentRequest request = value.getChangeDocument();
                            final VersionedTextDocumentIdentifier text = request.getTextDocument();
                            parser.update(text.getUri(), Integer.toString(text.getVersion()),
                                    request.getContentChangesList());
                            break;
                        }
                        case GET_COMPLETION_ITEMS: {
                            GetCompletionItemsRequest request = value.getGetCompletionItems();
                            SessionState.ExportObject<ScriptSession> exportedConsole =
                                    session.getExport(request.getConsoleId());
                            session.nonExport()
                                    .require(exportedConsole)
                                    .onError(responseObserver)
                                    .submit(() -> {
                                        final VersionedTextDocumentIdentifier doc = request.getTextDocument();
                                        ScriptSession scriptSession = exportedConsole.get();
                                        final VariableProvider vars = scriptSession.getVariableProvider();
                                        final CompletionLookups h = CompletionLookups.preload(scriptSession);
                                        // The only stateful part of a completer is the CompletionLookups, which are
                                        // already once-per-session-cached
                                        // so, we'll just create a new completer for each request. No need to hang onto
                                        // these guys.
                                        final ChunkerCompleter completer = new ChunkerCompleter(log, vars, h);

                                        final ParsedDocument parsed;
                                        try {
                                            parsed = parser.finish(doc.getUri());
                                        } catch (CompletionCancelled exception) {
                                            if (log.isTraceEnabled()) {
                                                log.trace().append("Completion canceled").append(exception).endl();
                                            }
                                            safelyExecuteLocked(responseObserver,
                                                    () -> responseObserver.onNext(AutoCompleteResponse.newBuilder()
                                                            .setCompletionItems(GetCompletionItemsResponse.newBuilder()
                                                                    .setSuccess(false)
                                                                    .setRequestId(request.getRequestId()))
                                                            .build()));
                                            return;
                                        }

                                        int offset = LspTools.getOffsetFromPosition(parsed.getSource(),
                                                request.getPosition());
                                        final Collection<CompletionItem.Builder> results =
                                                completer.runCompletion(parsed, request.getPosition(), offset);
                                        final GetCompletionItemsResponse mangledResults =
                                                GetCompletionItemsResponse.newBuilder()
                                                        .setSuccess(true)
                                                        .setRequestId(request.getRequestId())
                                                        .addAllItems(results.stream().map(
                                                                // insertTextFormat is a default we used to set in
                                                                // constructor;
                                                                // for now, we'll just process the objects before
                                                                // sending back to client
                                                                item -> item.setInsertTextFormat(2).build())
                                                                .collect(Collectors.toSet()))
                                                        .build();

                                        safelyExecuteLocked(responseObserver,
                                                () -> responseObserver.onNext(AutoCompleteResponse.newBuilder()
                                                        .setCompletionItems(mangledResults)
                                                        .build()));
                                    });
                            break;
                        }
                        case CLOSE_DOCUMENT: {
                            CloseDocumentRequest request = value.getCloseDocument();
                            parser.remove(request.getTextDocument().getUri());
                            break;
                        }
                        case REQUEST_NOT_SET: {
                            throw GrpcUtil.statusRuntimeException(Code.INVALID_ARGUMENT,
                                    "Autocomplete command missing request");
                        }
                    }
                }

                @Override
                public void onError(Throwable t) {
                    // ignore, client doesn't need us, will be cleaned up later
                }

                @Override
                public void onCompleted() {
                    // just hang up too, browser will reconnect if interested
                    synchronized (responseObserver) {
=======
                ticketRouter.resolve(session, request.getConsoleId());

            session.newExport(request.getTableId())
                .require(exportedConsole)
                .onError(responseObserver::onError)
                .submit(() -> liveTableMonitor.exclusiveLock().computeLocked(() -> {
                    ScriptSession scriptSession = exportedConsole.get();
                    String tableName = request.getTableName();
                    if (!scriptSession.hasVariableName(tableName)) {
                        throw GrpcUtil.statusRuntimeException(Code.NOT_FOUND,
                            "No value exists with name " + tableName);
                    }

                    // Explicit typecheck to catch any wrong-type-ness right away
                    Object result =
                        scriptSession.unwrapObject(scriptSession.getVariable(tableName));
                    if (!(result instanceof Table)) {
                        throw GrpcUtil.statusRuntimeException(Code.FAILED_PRECONDITION,
                            "Value bound to name " + tableName + " is not a Table");
                    }

                    // Apply preview columns TODO core#107 move to table service
                    Table table = ColumnPreviewManager.applyPreview((Table) result);

                    safelyExecute(() -> {
                        final TableReference resultRef =
                            TableReference.newBuilder().setTicket(request.getTableId()).build();
                        responseObserver.onNext(
                            TableServiceGrpcImpl.buildTableCreationResponse(resultRef, table));
                        responseObserver.onCompleted();
                    });
                    return table;
                }));
        });
    }

    // TODO(core#101) autocomplete support
    @Override
    public void openDocument(OpenDocumentRequest request,
        StreamObserver<OpenDocumentResponse> responseObserver) {
        // when we open a document, we should start a parsing thread that will monitor for changes,
        // and pre-parse document
        // so we can respond appropriately when client wants completions.
        GrpcUtil.rpcWrapper(log, responseObserver, () -> {
            final SessionState session = sessionService.getCurrentSession();
            SessionState.ExportObject<ScriptSession> exportedConsole =
                session.getExport(request.getConsoleId());
            session
                .nonExport()
                .require(exportedConsole)
                .onError(responseObserver::onError)
                .submit(() -> {
                    final ScriptSession scriptSession = exportedConsole.get();
                    final TextDocumentItem doc = request.getTextDocument();
                    scriptSession.getParser().open(doc.getText(), doc.getUri(),
                        Integer.toString(doc.getVersion()));
                    safelyExecute(() -> {
                        responseObserver.onNext(OpenDocumentResponse.getDefaultInstance());
                        responseObserver.onCompleted();
                    });
                });
        });
    }

    @Override
    public void changeDocument(ChangeDocumentRequest request,
        StreamObserver<ChangeDocumentResponse> responseObserver) {
        GrpcUtil.rpcWrapper(log, responseObserver, () -> {
            final SessionState session = sessionService.getCurrentSession();
            SessionState.ExportObject<ScriptSession> exportedConsole =
                session.getExport(request.getConsoleId());
            session
                .nonExport()
                .require(exportedConsole)
                .onError(responseObserver::onError)
                .submit(() -> {
                    final ScriptSession scriptSession = exportedConsole.get();
                    final VersionedTextDocumentIdentifier text = request.getTextDocument();
                    @SuppressWarnings("unchecked")
                    final CompletionParseService<ParsedDocument, ChangeDocumentRequest.TextDocumentContentChangeEvent, ParseException> parser =
                        scriptSession.getParser();
                    parser.update(text.getUri(), Integer.toString(text.getVersion()),
                        request.getContentChangesList());
                    safelyExecute(() -> {
                        responseObserver.onNext(ChangeDocumentResponse.getDefaultInstance());
                        responseObserver.onCompleted();
                    });
                });
        });
    }

    @Override
    public void getCompletionItems(GetCompletionItemsRequest request,
        StreamObserver<GetCompletionItemsResponse> responseObserver) {
        GrpcUtil.rpcWrapper(log, responseObserver, () -> {
            final SessionState session = sessionService.getCurrentSession();

            SessionState.ExportObject<ScriptSession> exportedConsole =
                session.getExport(request.getConsoleId());
            final ScriptSession scriptSession = exportedConsole.get();
            session
                .nonExport()
                .require(exportedConsole)
                .onError(responseObserver::onError)
                .submit(() -> {

                    final VersionedTextDocumentIdentifier doc = request.getTextDocument();
                    final VariableProvider vars = scriptSession.getVariableProvider();
                    final CompletionLookups h = CompletionLookups.preload(scriptSession);
                    // The only stateful part of a completer is the CompletionLookups, which are
                    // already once-per-session-cached
                    // so, we'll just create a new completer for each request. No need to hand onto
                    // these guys.
                    final ChunkerCompleter completer = new ChunkerCompleter(log, vars, h);
                    @SuppressWarnings("unchecked")
                    final CompletionParseService<ParsedDocument, ChangeDocumentRequest.TextDocumentContentChangeEvent, ParseException> parser =
                        scriptSession.getParser();
                    final ParsedDocument parsed = parser.finish(doc.getUri());
                    int offset =
                        LspTools.getOffsetFromPosition(parsed.getSource(), request.getPosition());
                    final Collection<CompletionItem.Builder> results =
                        completer.runCompletion(parsed, request.getPosition(), offset);
                    final GetCompletionItemsResponse mangledResults =
                        GetCompletionItemsResponse.newBuilder()
                            .addAllItems(results.stream().map(
                                // insertTextFormat is a default we used to set in constructor;
                                // for now, we'll just process the objects before sending back to
                                // client
                                item -> item.setInsertTextFormat(2).build())
                                .collect(Collectors.toSet()))
                            .build();

                    safelyExecute(() -> {
                        responseObserver.onNext(mangledResults);
                        responseObserver.onCompleted();
                    });
                });
        });
    }

    @Override
    public void closeDocument(CloseDocumentRequest request,
        StreamObserver<CloseDocumentResponse> responseObserver) {
        GrpcUtil.rpcWrapper(log, responseObserver, () -> {
            final SessionState session = sessionService.getCurrentSession();
            SessionState.ExportObject<ScriptSession> exportedConsole =
                session.getExport(request.getConsoleId());
            session
                .nonExport()
                .require(exportedConsole)
                .onError(responseObserver::onError)
                .submit(() -> {
                    final ScriptSession scriptSession = exportedConsole.get();
                    scriptSession.getParser().close(request.getTextDocument().getUri());
                    safelyExecute(() -> {
                        responseObserver.onNext(CloseDocumentResponse.getDefaultInstance());
>>>>>>> 3d46a74e
                        responseObserver.onCompleted();
                    }
                }
            };
        });
    }

    @Override
    public void fetchFigure(FetchFigureRequest request,
        StreamObserver<FetchFigureResponse> responseObserver) {
        GrpcUtil.rpcWrapper(log, responseObserver, () -> {
            final SessionState session = sessionService.getCurrentSession();

            SessionState.ExportObject<ScriptSession> exportedConsole =
                session.getExport(request.getConsoleId());

            session.nonExport()
<<<<<<< HEAD
                    .require(exportedConsole)
                    .onError(responseObserver)
                    .submit(() -> {
                        ScriptSession scriptSession = exportedConsole.get();

                        String figureName = request.getFigureName();
                        if (!scriptSession.hasVariableName(figureName)) {
                            throw GrpcUtil.statusRuntimeException(Code.NOT_FOUND,
                                    "No value exists with name " + figureName);
                        }

                        Object result = scriptSession.unwrapObject(scriptSession.getVariable(figureName));
                        if (!(result instanceof FigureWidget)) {
                            throw GrpcUtil.statusRuntimeException(Code.FAILED_PRECONDITION,
                                    "Value bound to name " + figureName + " is not a FigureWidget");
                        }
                        FigureWidget widget = (FigureWidget) result;

                        FigureDescriptor translated = FigureWidgetTranslator.translate(widget, session);

                        responseObserver
                                .onNext(FetchFigureResponse.newBuilder().setFigureDescriptor(translated).build());
                        responseObserver.onCompleted();
                    });
=======
                .require(exportedConsole)
                .onError(responseObserver::onError)
                .submit(() -> {
                    ScriptSession scriptSession = exportedConsole.get();

                    String figureName = request.getFigureName();
                    if (!scriptSession.hasVariableName(figureName)) {
                        throw GrpcUtil.statusRuntimeException(Code.NOT_FOUND,
                            "No value exists with name " + figureName);
                    }

                    Object result =
                        scriptSession.unwrapObject(scriptSession.getVariable(figureName));
                    if (!(result instanceof FigureWidget)) {
                        throw GrpcUtil.statusRuntimeException(Code.FAILED_PRECONDITION,
                            "Value bound to name " + figureName + " is not a FigureWidget");
                    }
                    FigureWidget widget = (FigureWidget) result;

                    FigureDescriptor translated = FigureWidgetTranslator.translate(widget, session);

                    responseObserver.onNext(
                        FetchFigureResponse.newBuilder().setFigureDescriptor(translated).build());
                    responseObserver.onCompleted();
                });
>>>>>>> 3d46a74e
        });
    }

    private class LogBufferStreamAdapter implements Closeable, LogBufferRecordListener {
        private final SessionState session;
        private final LogSubscriptionRequest request;
        private final StreamObserver<LogSubscriptionData> responseObserver;
        private boolean isClosed = false;

        public LogBufferStreamAdapter(
            final SessionState session,
            final LogSubscriptionRequest request,
            final StreamObserver<LogSubscriptionData> responseObserver) {
            this.session = session;
            this.request = request;
            this.responseObserver = responseObserver;
            session.addOnCloseCallback(this);
            ((ServerCallStreamObserver<LogSubscriptionData>) responseObserver)
                .setOnCancelHandler(this::tryClose);
        }

        @Override
        public void close() {
            synchronized (this) {
                if (isClosed) {
                    return;
                }
                isClosed = true;
            }

            safelyExecute(() -> logBuffer.unsubscribe(this));
            safelyExecuteLocked(responseObserver, responseObserver::onCompleted);
        }

        private void tryClose() {
            if (session.removeOnCloseCallback(this) != null) {
                close();
            }
        }

        @Override
        public void record(LogBufferRecord record) {
            // only pass levels the client wants
            if (request.getLevelsCount() != 0
                && !request.getLevelsList().contains(record.getLevel().getName())) {
                return;
            }

            // since the subscribe() method auto-replays all existing logs, filter to just once this
            // consumer probably hasn't seen
            if (record.getTimestampMicros() < request.getLastSeenLogTimestamp()) {
                return;
            }

<<<<<<< HEAD
            // TODO this is not a good implementation, just a quick one, but it does appear to be safe,
=======
            // TODO this is not a good implementation, just a quick one, but it does appear to be
            // safe,
>>>>>>> 3d46a74e
            // since LogBuffer is synchronized on access to the listeners. We're on the same thread
            // as all other log receivers and
            try {
                LogSubscriptionData payload = LogSubscriptionData.newBuilder()
<<<<<<< HEAD
                        .setMicros(record.getTimestampMicros())
                        .setLogLevel(record.getLevel().getName())
                        // this could be done on either side, doing it here because its a weird charset and we should
                        // own that
                        .setMessage(record.getDataString())
                        .build();
=======
                    .setMicros(record.getTimestampMicros())
                    .setLogLevel(record.getLevel().getName())
                    // this could be done on either side, doing it here because its a weird charset
                    // and we should own that
                    .setMessage(record.getDataString())
                    .build();
>>>>>>> 3d46a74e
                synchronized (responseObserver) {
                    responseObserver.onNext(payload);
                }
            } catch (Throwable t) {
                // we are ignoring exceptions here deliberately, and just shutting down
                tryClose();
            }
        }
    }
}<|MERGE_RESOLUTION|>--- conflicted
+++ resolved
@@ -55,11 +55,7 @@
     private static final Logger log = LoggerFactory.getLogger(ConsoleServiceGrpcImpl.class);
 
     public static final String WORKER_CONSOLE_TYPE =
-<<<<<<< HEAD
             Configuration.getInstance().getStringWithDefault("io.deephaven.console.type", "python");
-=======
-        Configuration.getInstance().getStringWithDefault("io.deephaven.console.type", "python");
->>>>>>> 3d46a74e
 
     private final Map<String, Provider<ScriptSession>> scriptTypes;
     private final TicketRouter ticketRouter;
@@ -73,19 +69,11 @@
 
     @Inject
     public ConsoleServiceGrpcImpl(final Map<String, Provider<ScriptSession>> scriptTypes,
-<<<<<<< HEAD
             final TicketRouter ticketRouter,
             final SessionService sessionService,
             final LogBuffer logBuffer,
             final LiveTableMonitor liveTableMonitor,
             final GlobalSessionProvider globalSessionProvider) {
-=======
-        final TicketRouter ticketRouter,
-        final SessionService sessionService,
-        final LogBuffer logBuffer,
-        final LiveTableMonitor liveTableMonitor,
-        final GlobalSessionProvider globalSessionProvider) {
->>>>>>> 3d46a74e
         this.scriptTypes = scriptTypes;
         this.ticketRouter = ticketRouter;
         this.sessionService = sessionService;
@@ -105,17 +93,10 @@
 
     @Override
     public void getConsoleTypes(final GetConsoleTypesRequest request,
-<<<<<<< HEAD
             final StreamObserver<GetConsoleTypesResponse> responseObserver) {
         GrpcUtil.rpcWrapper(log, responseObserver, () -> {
             // TODO (#702): initially show all console types; the first console determines the global console type
             // thereafter
-=======
-        final StreamObserver<GetConsoleTypesResponse> responseObserver) {
-        GrpcUtil.rpcWrapper(log, responseObserver, () -> {
-            // TODO (#702): initially show all console types; the first console determines the
-            // global console type thereafter
->>>>>>> 3d46a74e
             responseObserver.onNext(GetConsoleTypesResponse.newBuilder()
                 .addConsoleTypes(WORKER_CONSOLE_TYPE)
                 .build());
@@ -136,7 +117,6 @@
             final String sessionType = request.getSessionType();
             if (!scriptTypes.containsKey(sessionType)) {
                 throw GrpcUtil.statusRuntimeException(Code.FAILED_PRECONDITION,
-<<<<<<< HEAD
                         "session type '" + sessionType + "' is not supported");
             }
 
@@ -160,28 +140,6 @@
                         });
 
                         return scriptSession;
-=======
-                    "session type '" + sessionType + "' is not supported");
-            }
-
-            session.newExport(request.getResultId())
-                .onError(responseObserver::onError)
-                .submit(() -> {
-                    final ScriptSession scriptSession;
-                    if (sessionType.equals(WORKER_CONSOLE_TYPE)) {
-                        scriptSession = globalSessionProvider.getGlobalSession();
-                    } else {
-                        scriptSession = new NoLanguageDeephavenSession(sessionType);
-                        log.error().append("Session type '" + sessionType + "' is disabled." +
-                            "Use the session type '" + WORKER_CONSOLE_TYPE + "' instead.").endl();
-                    }
-
-                    safelyExecute(() -> {
-                        responseObserver.onNext(StartConsoleResponse.newBuilder()
-                            .setResultId(request.getResultId())
-                            .build());
-                        responseObserver.onCompleted();
->>>>>>> 3d46a74e
                     });
 
                     return scriptSession;
@@ -195,12 +153,7 @@
         GrpcUtil.rpcWrapper(log, responseObserver, () -> {
             SessionState session = sessionService.getCurrentSession();
             // if that didn't fail, we at least are authenticated, but possibly not authorized
-<<<<<<< HEAD
             // TODO auth hook, ensure the user can do this (owner of worker or admin). same rights as creating a console
-=======
-            // TODO auth hook, ensure the user can do this (owner of worker or admin). same rights
-            // as creating a console
->>>>>>> 3d46a74e
             // session.getAuthContext().requirePrivilege(LogBuffer);
 
             logBuffer.subscribe(new LogBufferStreamAdapter(session, request, responseObserver));
@@ -214,7 +167,6 @@
             final SessionState session = sessionService.getCurrentSession();
 
             SessionState.ExportObject<ScriptSession> exportedConsole =
-<<<<<<< HEAD
                     ticketRouter.resolve(session, request.getConsoleId());
             session.nonExport()
                     .requiresSerialQueue()
@@ -225,18 +177,6 @@
 
                         // produce a diff
                         ExecuteCommandResponse.Builder diff = ExecuteCommandResponse.newBuilder();
-=======
-                ticketRouter.resolve(session, request.getConsoleId());
-            session.nonExport()
-                .requiresSerialQueue()
-                .require(exportedConsole)
-                .onError(responseObserver::onError)
-                .submit(() -> {
-                    ScriptSession scriptSession = exportedConsole.get();
-
-                    // produce a diff
-                    ExecuteCommandResponse.Builder diff = ExecuteCommandResponse.newBuilder();
->>>>>>> 3d46a74e
 
                     ScriptSession.Changes changes = scriptSession.evaluateScript(request.getCode());
 
@@ -268,11 +208,7 @@
 
     @Override
     public void bindTableToVariable(BindTableToVariableRequest request,
-<<<<<<< HEAD
             StreamObserver<BindTableToVariableResponse> responseObserver) {
-=======
-        StreamObserver<BindTableToVariableResponse> responseObserver) {
->>>>>>> 3d46a74e
         GrpcUtil.rpcWrapper(log, responseObserver, () -> {
             final SessionState session = sessionService.getCurrentSession();
             final SessionState.ExportObject<Table> exportedTable =
@@ -280,13 +216,8 @@
             final SessionState.ExportObject<ScriptSession> exportedConsole;
 
             ExportBuilder<?> exportBuilder = session.nonExport()
-<<<<<<< HEAD
                     .requiresSerialQueue()
                     .onError(responseObserver);
-=======
-                .requiresSerialQueue()
-                .onError(responseObserver::onError);
->>>>>>> 3d46a74e
 
             if (request.hasConsoleId()) {
                 exportedConsole = ticketRouter.resolve(session, request.getConsoleId());
@@ -297,13 +228,8 @@
             }
 
             exportBuilder.submit(() -> {
-<<<<<<< HEAD
                 ScriptSession scriptSession =
                         exportedConsole != null ? exportedConsole.get() : globalSessionProvider.getGlobalSession();
-=======
-                ScriptSession scriptSession = exportedConsole != null ? exportedConsole.get()
-                    : globalSessionProvider.getGlobalSession();
->>>>>>> 3d46a74e
                 Table table = exportedTable.get();
                 scriptSession.setVariable(request.getVariableName(), table);
                 scriptSession.manage(table);
@@ -322,7 +248,6 @@
             final SessionState session = sessionService.getCurrentSession();
 
             SessionState.ExportObject<ScriptSession> exportedConsole =
-<<<<<<< HEAD
                     ticketRouter.resolve(session, request.getConsoleId());
 
             session.newExport(request.getTableId())
@@ -471,164 +396,6 @@
                 public void onCompleted() {
                     // just hang up too, browser will reconnect if interested
                     synchronized (responseObserver) {
-=======
-                ticketRouter.resolve(session, request.getConsoleId());
-
-            session.newExport(request.getTableId())
-                .require(exportedConsole)
-                .onError(responseObserver::onError)
-                .submit(() -> liveTableMonitor.exclusiveLock().computeLocked(() -> {
-                    ScriptSession scriptSession = exportedConsole.get();
-                    String tableName = request.getTableName();
-                    if (!scriptSession.hasVariableName(tableName)) {
-                        throw GrpcUtil.statusRuntimeException(Code.NOT_FOUND,
-                            "No value exists with name " + tableName);
-                    }
-
-                    // Explicit typecheck to catch any wrong-type-ness right away
-                    Object result =
-                        scriptSession.unwrapObject(scriptSession.getVariable(tableName));
-                    if (!(result instanceof Table)) {
-                        throw GrpcUtil.statusRuntimeException(Code.FAILED_PRECONDITION,
-                            "Value bound to name " + tableName + " is not a Table");
-                    }
-
-                    // Apply preview columns TODO core#107 move to table service
-                    Table table = ColumnPreviewManager.applyPreview((Table) result);
-
-                    safelyExecute(() -> {
-                        final TableReference resultRef =
-                            TableReference.newBuilder().setTicket(request.getTableId()).build();
-                        responseObserver.onNext(
-                            TableServiceGrpcImpl.buildTableCreationResponse(resultRef, table));
-                        responseObserver.onCompleted();
-                    });
-                    return table;
-                }));
-        });
-    }
-
-    // TODO(core#101) autocomplete support
-    @Override
-    public void openDocument(OpenDocumentRequest request,
-        StreamObserver<OpenDocumentResponse> responseObserver) {
-        // when we open a document, we should start a parsing thread that will monitor for changes,
-        // and pre-parse document
-        // so we can respond appropriately when client wants completions.
-        GrpcUtil.rpcWrapper(log, responseObserver, () -> {
-            final SessionState session = sessionService.getCurrentSession();
-            SessionState.ExportObject<ScriptSession> exportedConsole =
-                session.getExport(request.getConsoleId());
-            session
-                .nonExport()
-                .require(exportedConsole)
-                .onError(responseObserver::onError)
-                .submit(() -> {
-                    final ScriptSession scriptSession = exportedConsole.get();
-                    final TextDocumentItem doc = request.getTextDocument();
-                    scriptSession.getParser().open(doc.getText(), doc.getUri(),
-                        Integer.toString(doc.getVersion()));
-                    safelyExecute(() -> {
-                        responseObserver.onNext(OpenDocumentResponse.getDefaultInstance());
-                        responseObserver.onCompleted();
-                    });
-                });
-        });
-    }
-
-    @Override
-    public void changeDocument(ChangeDocumentRequest request,
-        StreamObserver<ChangeDocumentResponse> responseObserver) {
-        GrpcUtil.rpcWrapper(log, responseObserver, () -> {
-            final SessionState session = sessionService.getCurrentSession();
-            SessionState.ExportObject<ScriptSession> exportedConsole =
-                session.getExport(request.getConsoleId());
-            session
-                .nonExport()
-                .require(exportedConsole)
-                .onError(responseObserver::onError)
-                .submit(() -> {
-                    final ScriptSession scriptSession = exportedConsole.get();
-                    final VersionedTextDocumentIdentifier text = request.getTextDocument();
-                    @SuppressWarnings("unchecked")
-                    final CompletionParseService<ParsedDocument, ChangeDocumentRequest.TextDocumentContentChangeEvent, ParseException> parser =
-                        scriptSession.getParser();
-                    parser.update(text.getUri(), Integer.toString(text.getVersion()),
-                        request.getContentChangesList());
-                    safelyExecute(() -> {
-                        responseObserver.onNext(ChangeDocumentResponse.getDefaultInstance());
-                        responseObserver.onCompleted();
-                    });
-                });
-        });
-    }
-
-    @Override
-    public void getCompletionItems(GetCompletionItemsRequest request,
-        StreamObserver<GetCompletionItemsResponse> responseObserver) {
-        GrpcUtil.rpcWrapper(log, responseObserver, () -> {
-            final SessionState session = sessionService.getCurrentSession();
-
-            SessionState.ExportObject<ScriptSession> exportedConsole =
-                session.getExport(request.getConsoleId());
-            final ScriptSession scriptSession = exportedConsole.get();
-            session
-                .nonExport()
-                .require(exportedConsole)
-                .onError(responseObserver::onError)
-                .submit(() -> {
-
-                    final VersionedTextDocumentIdentifier doc = request.getTextDocument();
-                    final VariableProvider vars = scriptSession.getVariableProvider();
-                    final CompletionLookups h = CompletionLookups.preload(scriptSession);
-                    // The only stateful part of a completer is the CompletionLookups, which are
-                    // already once-per-session-cached
-                    // so, we'll just create a new completer for each request. No need to hand onto
-                    // these guys.
-                    final ChunkerCompleter completer = new ChunkerCompleter(log, vars, h);
-                    @SuppressWarnings("unchecked")
-                    final CompletionParseService<ParsedDocument, ChangeDocumentRequest.TextDocumentContentChangeEvent, ParseException> parser =
-                        scriptSession.getParser();
-                    final ParsedDocument parsed = parser.finish(doc.getUri());
-                    int offset =
-                        LspTools.getOffsetFromPosition(parsed.getSource(), request.getPosition());
-                    final Collection<CompletionItem.Builder> results =
-                        completer.runCompletion(parsed, request.getPosition(), offset);
-                    final GetCompletionItemsResponse mangledResults =
-                        GetCompletionItemsResponse.newBuilder()
-                            .addAllItems(results.stream().map(
-                                // insertTextFormat is a default we used to set in constructor;
-                                // for now, we'll just process the objects before sending back to
-                                // client
-                                item -> item.setInsertTextFormat(2).build())
-                                .collect(Collectors.toSet()))
-                            .build();
-
-                    safelyExecute(() -> {
-                        responseObserver.onNext(mangledResults);
-                        responseObserver.onCompleted();
-                    });
-                });
-        });
-    }
-
-    @Override
-    public void closeDocument(CloseDocumentRequest request,
-        StreamObserver<CloseDocumentResponse> responseObserver) {
-        GrpcUtil.rpcWrapper(log, responseObserver, () -> {
-            final SessionState session = sessionService.getCurrentSession();
-            SessionState.ExportObject<ScriptSession> exportedConsole =
-                session.getExport(request.getConsoleId());
-            session
-                .nonExport()
-                .require(exportedConsole)
-                .onError(responseObserver::onError)
-                .submit(() -> {
-                    final ScriptSession scriptSession = exportedConsole.get();
-                    scriptSession.getParser().close(request.getTextDocument().getUri());
-                    safelyExecute(() -> {
-                        responseObserver.onNext(CloseDocumentResponse.getDefaultInstance());
->>>>>>> 3d46a74e
                         responseObserver.onCompleted();
                     }
                 }
@@ -646,7 +413,6 @@
                 session.getExport(request.getConsoleId());
 
             session.nonExport()
-<<<<<<< HEAD
                     .require(exportedConsole)
                     .onError(responseObserver)
                     .submit(() -> {
@@ -671,33 +437,6 @@
                                 .onNext(FetchFigureResponse.newBuilder().setFigureDescriptor(translated).build());
                         responseObserver.onCompleted();
                     });
-=======
-                .require(exportedConsole)
-                .onError(responseObserver::onError)
-                .submit(() -> {
-                    ScriptSession scriptSession = exportedConsole.get();
-
-                    String figureName = request.getFigureName();
-                    if (!scriptSession.hasVariableName(figureName)) {
-                        throw GrpcUtil.statusRuntimeException(Code.NOT_FOUND,
-                            "No value exists with name " + figureName);
-                    }
-
-                    Object result =
-                        scriptSession.unwrapObject(scriptSession.getVariable(figureName));
-                    if (!(result instanceof FigureWidget)) {
-                        throw GrpcUtil.statusRuntimeException(Code.FAILED_PRECONDITION,
-                            "Value bound to name " + figureName + " is not a FigureWidget");
-                    }
-                    FigureWidget widget = (FigureWidget) result;
-
-                    FigureDescriptor translated = FigureWidgetTranslator.translate(widget, session);
-
-                    responseObserver.onNext(
-                        FetchFigureResponse.newBuilder().setFigureDescriptor(translated).build());
-                    responseObserver.onCompleted();
-                });
->>>>>>> 3d46a74e
         });
     }
 
@@ -752,31 +491,17 @@
                 return;
             }
 
-<<<<<<< HEAD
             // TODO this is not a good implementation, just a quick one, but it does appear to be safe,
-=======
-            // TODO this is not a good implementation, just a quick one, but it does appear to be
-            // safe,
->>>>>>> 3d46a74e
             // since LogBuffer is synchronized on access to the listeners. We're on the same thread
             // as all other log receivers and
             try {
                 LogSubscriptionData payload = LogSubscriptionData.newBuilder()
-<<<<<<< HEAD
                         .setMicros(record.getTimestampMicros())
                         .setLogLevel(record.getLevel().getName())
                         // this could be done on either side, doing it here because its a weird charset and we should
                         // own that
                         .setMessage(record.getDataString())
                         .build();
-=======
-                    .setMicros(record.getTimestampMicros())
-                    .setLogLevel(record.getLevel().getName())
-                    // this could be done on either side, doing it here because its a weird charset
-                    // and we should own that
-                    .setMessage(record.getDataString())
-                    .build();
->>>>>>> 3d46a74e
                 synchronized (responseObserver) {
                     responseObserver.onNext(payload);
                 }
