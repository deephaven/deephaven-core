--- conflicted
+++ resolved
@@ -119,11 +119,7 @@
             }
 
             session.newExport(request.getResultId())
-<<<<<<< HEAD
                     .onError(responseObserver)
-=======
-                    .onError(responseObserver::onError)
->>>>>>> 590a746c
                     .submit(() -> {
                         final ScriptSession scriptSession;
                         if (sessionType.equals(WORKER_CONSOLE_TYPE)) {
@@ -168,18 +164,13 @@
             session.nonExport()
                     .requiresSerialQueue()
                     .require(exportedConsole)
-<<<<<<< HEAD
                     .onError(responseObserver)
-=======
-                    .onError(responseObserver::onError)
->>>>>>> 590a746c
                     .submit(() -> {
                         ScriptSession scriptSession = exportedConsole.get();
 
                         // produce a diff
                         ExecuteCommandResponse.Builder diff = ExecuteCommandResponse.newBuilder();
 
-<<<<<<< HEAD
                     ScriptSession.Changes changes = scriptSession.evaluateScript(request.getCode());
 
                     changes.created.entrySet()
@@ -192,17 +183,6 @@
                     responseObserver.onNext(diff.build());
                     responseObserver.onCompleted();
                 });
-=======
-                        ScriptSession.Changes changes = scriptSession.evaluateScript(request.getCode());
-
-                        changes.created.entrySet().forEach(entry -> diff.addCreated(makeVariableDefinition(entry)));
-                        changes.updated.entrySet().forEach(entry -> diff.addUpdated(makeVariableDefinition(entry)));
-                        changes.removed.entrySet().forEach(entry -> diff.addRemoved(makeVariableDefinition(entry)));
-
-                        responseObserver.onNext(diff.build());
-                        responseObserver.onCompleted();
-                    });
->>>>>>> 590a746c
         });
     }
 
@@ -226,11 +206,7 @@
 
             ExportBuilder<?> exportBuilder = session.nonExport()
                     .requiresSerialQueue()
-<<<<<<< HEAD
                     .onError(responseObserver);
-=======
-                    .onError(responseObserver::onError);
->>>>>>> 590a746c
 
             if (request.hasConsoleId()) {
                 exportedConsole = ticketRouter.resolve(session, request.getConsoleId());
@@ -263,11 +239,7 @@
 
             session.newExport(request.getTableId())
                     .require(exportedConsole)
-<<<<<<< HEAD
                     .onError(responseObserver)
-=======
-                    .onError(responseObserver::onError)
->>>>>>> 590a746c
                     .submit(() -> liveTableMonitor.exclusiveLock().computeLocked(() -> {
                         ScriptSession scriptSession = exportedConsole.get();
                         String tableName = request.getTableName();
@@ -294,7 +266,6 @@
                         });
                         return table;
                     }));
-<<<<<<< HEAD
         });
     }
 
@@ -306,71 +277,13 @@
                 parser.close();
             });
             return parser;
-=======
-        });
-    }
-
-    // TODO(core#101) autocomplete support
-    @Override
-    public void openDocument(OpenDocumentRequest request, StreamObserver<OpenDocumentResponse> responseObserver) {
-        // when we open a document, we should start a parsing thread that will monitor for changes, and pre-parse
-        // document
-        // so we can respond appropriately when client wants completions.
-        GrpcUtil.rpcWrapper(log, responseObserver, () -> {
-            final SessionState session = sessionService.getCurrentSession();
-            SessionState.ExportObject<ScriptSession> exportedConsole = session.getExport(request.getConsoleId());
-            session
-                    .nonExport()
-                    .require(exportedConsole)
-                    .onError(responseObserver::onError)
-                    .submit(() -> {
-                        final ScriptSession scriptSession = exportedConsole.get();
-                        final TextDocumentItem doc = request.getTextDocument();
-                        scriptSession.getParser().open(doc.getText(), doc.getUri(), Integer.toString(doc.getVersion()));
-                        safelyExecute(() -> {
-                            responseObserver.onNext(OpenDocumentResponse.getDefaultInstance());
-                            responseObserver.onCompleted();
-                        });
-                    });
-        });
-    }
-
-    @Override
-    public void changeDocument(ChangeDocumentRequest request, StreamObserver<ChangeDocumentResponse> responseObserver) {
-        GrpcUtil.rpcWrapper(log, responseObserver, () -> {
-            final SessionState session = sessionService.getCurrentSession();
-            SessionState.ExportObject<ScriptSession> exportedConsole = session.getExport(request.getConsoleId());
-            session
-                    .nonExport()
-                    .require(exportedConsole)
-                    .onError(responseObserver::onError)
-                    .submit(() -> {
-                        final ScriptSession scriptSession = exportedConsole.get();
-                        final VersionedTextDocumentIdentifier text = request.getTextDocument();
-                        @SuppressWarnings("unchecked")
-                        final CompletionParseService<ParsedDocument, ChangeDocumentRequest.TextDocumentContentChangeEvent, ParseException> parser =
-                                scriptSession.getParser();
-                        parser.update(text.getUri(), Integer.toString(text.getVersion()),
-                                request.getContentChangesList());
-                        safelyExecute(() -> {
-                            responseObserver.onNext(ChangeDocumentResponse.getDefaultInstance());
-                            responseObserver.onCompleted();
-                        });
-                    });
->>>>>>> 590a746c
-        });
-    }
-
-    @Override
-<<<<<<< HEAD
+        });
+    }
+
+    @Override
     public StreamObserver<AutoCompleteRequest> autoCompleteStream(
             StreamObserver<AutoCompleteResponse> responseObserver) {
         return GrpcUtil.rpcWrapper(log, responseObserver, () -> {
-=======
-    public void getCompletionItems(GetCompletionItemsRequest request,
-            StreamObserver<GetCompletionItemsResponse> responseObserver) {
-        GrpcUtil.rpcWrapper(log, responseObserver, () -> {
->>>>>>> 590a746c
             final SessionState session = sessionService.getCurrentSession();
             CompletionParser parser = ensureParserForSession(session);
             return new StreamObserver<AutoCompleteRequest>() {
@@ -461,7 +374,6 @@
                     }
                 }
 
-<<<<<<< HEAD
                 @Override
                 public void onError(Throwable t) {
                     // ignore, client doesn't need us, will be cleaned up later
@@ -475,62 +387,6 @@
                     }
                 }
             };
-=======
-            SessionState.ExportObject<ScriptSession> exportedConsole = session.getExport(request.getConsoleId());
-            final ScriptSession scriptSession = exportedConsole.get();
-            session
-                    .nonExport()
-                    .require(exportedConsole)
-                    .onError(responseObserver::onError)
-                    .submit(() -> {
-
-                        final VersionedTextDocumentIdentifier doc = request.getTextDocument();
-                        final VariableProvider vars = scriptSession.getVariableProvider();
-                        final CompletionLookups h = CompletionLookups.preload(scriptSession);
-                        // The only stateful part of a completer is the CompletionLookups, which are already
-                        // once-per-session-cached
-                        // so, we'll just create a new completer for each request. No need to hand onto these guys.
-                        final ChunkerCompleter completer = new ChunkerCompleter(log, vars, h);
-                        @SuppressWarnings("unchecked")
-                        final CompletionParseService<ParsedDocument, ChangeDocumentRequest.TextDocumentContentChangeEvent, ParseException> parser =
-                                scriptSession.getParser();
-                        final ParsedDocument parsed = parser.finish(doc.getUri());
-                        int offset = LspTools.getOffsetFromPosition(parsed.getSource(), request.getPosition());
-                        final Collection<CompletionItem.Builder> results =
-                                completer.runCompletion(parsed, request.getPosition(), offset);
-                        final GetCompletionItemsResponse mangledResults = GetCompletionItemsResponse.newBuilder()
-                                .addAllItems(results.stream().map(
-                                        // insertTextFormat is a default we used to set in constructor;
-                                        // for now, we'll just process the objects before sending back to client
-                                        item -> item.setInsertTextFormat(2).build()).collect(Collectors.toSet()))
-                                .build();
-
-                        safelyExecute(() -> {
-                            responseObserver.onNext(mangledResults);
-                            responseObserver.onCompleted();
-                        });
-                    });
-        });
-    }
-
-    @Override
-    public void closeDocument(CloseDocumentRequest request, StreamObserver<CloseDocumentResponse> responseObserver) {
-        GrpcUtil.rpcWrapper(log, responseObserver, () -> {
-            final SessionState session = sessionService.getCurrentSession();
-            SessionState.ExportObject<ScriptSession> exportedConsole = session.getExport(request.getConsoleId());
-            session
-                    .nonExport()
-                    .require(exportedConsole)
-                    .onError(responseObserver::onError)
-                    .submit(() -> {
-                        final ScriptSession scriptSession = exportedConsole.get();
-                        scriptSession.getParser().close(request.getTextDocument().getUri());
-                        safelyExecute(() -> {
-                            responseObserver.onNext(CloseDocumentResponse.getDefaultInstance());
-                            responseObserver.onCompleted();
-                        });
-                    });
->>>>>>> 590a746c
         });
     }
 
@@ -543,11 +399,7 @@
 
             session.nonExport()
                     .require(exportedConsole)
-<<<<<<< HEAD
                     .onError(responseObserver)
-=======
-                    .onError(responseObserver::onError)
->>>>>>> 590a746c
                     .submit(() -> {
                         ScriptSession scriptSession = exportedConsole.get();
 
