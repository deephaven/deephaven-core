/*
 * Copyright (c) 2016-2021 Deephaven Data Labs and Patent Pending
 */

package io.deephaven.grpc_api.session;

import com.github.f4b6a3.uuid.UuidCreator;
import com.google.protobuf.ByteString;
import com.google.rpc.Code;
import io.deephaven.grpc_api.auth.AuthContextProvider;
import io.deephaven.grpc_api.util.GrpcUtil;
import io.deephaven.internal.log.LoggerFactory;
import io.deephaven.io.logger.Logger;
import io.deephaven.proto.backplane.grpc.*;
import io.deephaven.util.auth.AuthContext;
import io.grpc.*;
import io.grpc.stub.ServerCallStreamObserver;
import io.grpc.stub.StreamObserver;

import javax.inject.Inject;
import javax.inject.Singleton;
import java.util.Optional;
import java.util.UUID;

public class SessionServiceGrpcImpl extends SessionServiceGrpc.SessionServiceImplBase {
    // TODO (#997): use flight AuthConstants
<<<<<<< HEAD
    public static final String DEEPHAVEN_SESSION_ID = "deephaven_session_id";
    public static final Metadata.Key<String> SESSION_HEADER_KEY =
            Metadata.Key.of(DEEPHAVEN_SESSION_ID, Metadata.ASCII_STRING_MARSHALLER);
    public static final Context.Key<SessionState> SESSION_CONTEXT_KEY = Context.key(DEEPHAVEN_SESSION_ID);
=======
    public static final String DEEPHAVEN_SESSION_ID = "DEEPHAVEN_SESSION_ID";
    public static final Metadata.Key<String> SESSION_HEADER_KEY =
        Metadata.Key.of(DEEPHAVEN_SESSION_ID, Metadata.ASCII_STRING_MARSHALLER);
    public static final Context.Key<SessionState> SESSION_CONTEXT_KEY =
        Context.key(DEEPHAVEN_SESSION_ID);
>>>>>>> 3d46a74e

    private static final Logger log = LoggerFactory.getLogger(SessionServiceGrpcImpl.class);

    private final SessionService service;
    private final AuthContextProvider authProvider;

    @Inject()
    public SessionServiceGrpcImpl(final SessionService service,
<<<<<<< HEAD
            final AuthContextProvider authProvider) {
=======
        final AuthContextProvider authProvider) {
>>>>>>> 3d46a74e
        this.service = service;
        this.authProvider = authProvider;
    }

    @Override
    public void newSession(final HandshakeRequest request,
        final StreamObserver<HandshakeResponse> responseObserver) {
        GrpcUtil.rpcWrapper(log, responseObserver, () -> {
            if (!authProvider.supportsProtocol(request.getAuthProtocol())) {
<<<<<<< HEAD
                responseObserver.onError(
                        GrpcUtil.statusRuntimeException(Code.INVALID_ARGUMENT, "Protocol version not allowed."));
=======
                responseObserver.onError(GrpcUtil.statusRuntimeException(Code.INVALID_ARGUMENT,
                    "Protocol version not allowed."));
>>>>>>> 3d46a74e
                return;
            }

            final AuthContext authContext =
                authProvider.authenticate(request.getAuthProtocol(), request.getPayload());
            if (authContext == null) {
<<<<<<< HEAD
                responseObserver
                        .onError(GrpcUtil.statusRuntimeException(Code.UNAUTHENTICATED, "Authentication failed."));
=======
                responseObserver.onError(GrpcUtil.statusRuntimeException(Code.UNAUTHENTICATED,
                    "Authentication failed."));
>>>>>>> 3d46a74e
                return;
            }

            final SessionState session = service.newSession(authContext);
            responseObserver.onNext(HandshakeResponse.newBuilder()
                .setMetadataHeader(ByteString.copyFromUtf8(DEEPHAVEN_SESSION_ID))
                .setSessionToken(session.getExpiration().getTokenAsByteString())
                .setTokenDeadlineTimeMillis(session.getExpiration().deadline.getMillis())
                .setTokenExpirationDelayMillis(service.getExpirationDelayMs())
                .build());

            responseObserver.onCompleted();
        });
    }

    @Override
    public void refreshSessionToken(final HandshakeRequest request,
<<<<<<< HEAD
            final StreamObserver<HandshakeResponse> responseObserver) {
        GrpcUtil.rpcWrapper(log, responseObserver, () -> {
            if (request.getAuthProtocol() != 0) {
                responseObserver.onError(
                        GrpcUtil.statusRuntimeException(Code.INVALID_ARGUMENT, "Protocol version not allowed."));
=======
        final StreamObserver<HandshakeResponse> responseObserver) {
        GrpcUtil.rpcWrapper(log, responseObserver, () -> {
            if (request.getAuthProtocol() != 0) {
                responseObserver.onError(GrpcUtil.statusRuntimeException(Code.INVALID_ARGUMENT,
                    "Protocol version not allowed."));
>>>>>>> 3d46a74e
                return;
            }

            final SessionState session = service.getCurrentSession();
<<<<<<< HEAD
            if (session != service.getSessionForToken(UUID.fromString(request.getPayload().toStringUtf8()))) {
                responseObserver.onError(GrpcUtil.statusRuntimeException(Code.INVALID_ARGUMENT,
                        "Refresh request's session ID does not match metadata header provided ID."));
=======
            if (session != service
                .getSessionForToken(UUID.fromString(request.getPayload().toStringUtf8()))) {
                responseObserver.onError(GrpcUtil.statusRuntimeException(Code.INVALID_ARGUMENT,
                    "Refresh request's session ID does not match metadata header provided ID."));
>>>>>>> 3d46a74e
                return;
            }

            final SessionService.TokenExpiration expiration = service.refreshToken(session);

            responseObserver.onNext(HandshakeResponse.newBuilder()
                .setMetadataHeader(ByteString.copyFromUtf8(DEEPHAVEN_SESSION_ID))
                .setSessionToken(expiration.getTokenAsByteString())
                .setTokenDeadlineTimeMillis(expiration.deadline.getMillis())
                .setTokenExpirationDelayMillis(service.getExpirationDelayMs())
                .build());

            responseObserver.onCompleted();
        });
    }

    @Override
    public void closeSession(final HandshakeRequest request,
        final StreamObserver<ReleaseResponse> responseObserver) {
        GrpcUtil.rpcWrapper(log, responseObserver, () -> {
            if (request.getAuthProtocol() != 0) {
<<<<<<< HEAD
                responseObserver.onError(
                        GrpcUtil.statusRuntimeException(Code.INVALID_ARGUMENT, "Protocol version not allowed."));
=======
                responseObserver.onError(GrpcUtil.statusRuntimeException(Code.INVALID_ARGUMENT,
                    "Protocol version not allowed."));
>>>>>>> 3d46a74e
                return;
            }

            final SessionState session = service.getCurrentSession();
<<<<<<< HEAD
            if (session != service.getSessionForToken(UUID.fromString(request.getPayload().toStringUtf8()))) {
                responseObserver.onError(GrpcUtil.statusRuntimeException(Code.INVALID_ARGUMENT,
                        "Refresh request's session ID does not match metadata header provided ID."));
=======
            if (session != service
                .getSessionForToken(UUID.fromString(request.getPayload().toStringUtf8()))) {
                responseObserver.onError(GrpcUtil.statusRuntimeException(Code.INVALID_ARGUMENT,
                    "Refresh request's session ID does not match metadata header provided ID."));
>>>>>>> 3d46a74e
                return;
            }

            service.closeSession(session);
            responseObserver.onNext(ReleaseResponse.newBuilder().setSuccess(true).build());
            responseObserver.onCompleted();
        });
    }

    @Override
    public void release(final Ticket request,
        final StreamObserver<ReleaseResponse> responseObserver) {
        GrpcUtil.rpcWrapper(log, responseObserver, () -> {
<<<<<<< HEAD
            final SessionState.ExportObject<?> export = service.getCurrentSession().getExportIfExists(request);
            final ExportNotification.State currState =
                    export != null ? export.getState() : ExportNotification.State.UNKNOWN;
            if (export != null) {
                export.release();
            }
            responseObserver.onNext(
                    ReleaseResponse.newBuilder().setSuccess(currState != ExportNotification.State.UNKNOWN).build());
=======
            final SessionState.ExportObject<?> export =
                service.getCurrentSession().getExportIfExists(request);
            final ExportNotification.State currState =
                export != null ? export.getState() : ExportNotification.State.UNKNOWN;
            if (export != null) {
                export.release();
            }
            responseObserver.onNext(ReleaseResponse.newBuilder()
                .setSuccess(currState != ExportNotification.State.UNKNOWN).build());
>>>>>>> 3d46a74e
            responseObserver.onCompleted();
        });
    }

    @Override
    public void exportNotifications(final ExportNotificationRequest request,
<<<<<<< HEAD
            final StreamObserver<ExportNotification> responseObserver) {
=======
        final StreamObserver<ExportNotification> responseObserver) {
>>>>>>> 3d46a74e
        GrpcUtil.rpcWrapper(log, responseObserver, () -> {
            final SessionState session = service.getCurrentSession();

            session.addExportListener(responseObserver);
            ((ServerCallStreamObserver<ExportNotification>) responseObserver)
                .setOnCancelHandler(() -> {
                    session.removeExportListener(responseObserver);
                });
        });
    }

    @Singleton
    public static class AuthServerInterceptor implements ServerInterceptor {
        private final SessionService service;

        @Inject()
        public AuthServerInterceptor(final SessionService service) {
            this.service = service;
        }

        @Override
<<<<<<< HEAD
        public <ReqT, RespT> ServerCall.Listener<ReqT> interceptCall(final ServerCall<ReqT, RespT> serverCall,
                final Metadata metadata,
                final ServerCallHandler<ReqT, RespT> serverCallHandler) {
=======
        public <ReqT, RespT> ServerCall.Listener<ReqT> interceptCall(
            final ServerCall<ReqT, RespT> serverCall,
            final Metadata metadata,
            final ServerCallHandler<ReqT, RespT> serverCallHandler) {
>>>>>>> 3d46a74e
            SessionState session = null;
            final Optional<String> tokenBytes =
                Optional.ofNullable(metadata.get(SESSION_HEADER_KEY));
            if (tokenBytes.isPresent()) {
                UUID token = UuidCreator.fromString(tokenBytes.get());
                session = service.getSessionForToken(token);
            }
            final Context newContext = Context.current().withValue(SESSION_CONTEXT_KEY, session);
            return Contexts.interceptCall(newContext, serverCall, metadata, serverCallHandler);
        }
    }
}<|MERGE_RESOLUTION|>--- conflicted
+++ resolved
@@ -24,18 +24,10 @@
 
 public class SessionServiceGrpcImpl extends SessionServiceGrpc.SessionServiceImplBase {
     // TODO (#997): use flight AuthConstants
-<<<<<<< HEAD
     public static final String DEEPHAVEN_SESSION_ID = "deephaven_session_id";
     public static final Metadata.Key<String> SESSION_HEADER_KEY =
             Metadata.Key.of(DEEPHAVEN_SESSION_ID, Metadata.ASCII_STRING_MARSHALLER);
     public static final Context.Key<SessionState> SESSION_CONTEXT_KEY = Context.key(DEEPHAVEN_SESSION_ID);
-=======
-    public static final String DEEPHAVEN_SESSION_ID = "DEEPHAVEN_SESSION_ID";
-    public static final Metadata.Key<String> SESSION_HEADER_KEY =
-        Metadata.Key.of(DEEPHAVEN_SESSION_ID, Metadata.ASCII_STRING_MARSHALLER);
-    public static final Context.Key<SessionState> SESSION_CONTEXT_KEY =
-        Context.key(DEEPHAVEN_SESSION_ID);
->>>>>>> 3d46a74e
 
     private static final Logger log = LoggerFactory.getLogger(SessionServiceGrpcImpl.class);
 
@@ -44,11 +36,7 @@
 
     @Inject()
     public SessionServiceGrpcImpl(final SessionService service,
-<<<<<<< HEAD
             final AuthContextProvider authProvider) {
-=======
-        final AuthContextProvider authProvider) {
->>>>>>> 3d46a74e
         this.service = service;
         this.authProvider = authProvider;
     }
@@ -58,26 +46,16 @@
         final StreamObserver<HandshakeResponse> responseObserver) {
         GrpcUtil.rpcWrapper(log, responseObserver, () -> {
             if (!authProvider.supportsProtocol(request.getAuthProtocol())) {
-<<<<<<< HEAD
                 responseObserver.onError(
                         GrpcUtil.statusRuntimeException(Code.INVALID_ARGUMENT, "Protocol version not allowed."));
-=======
-                responseObserver.onError(GrpcUtil.statusRuntimeException(Code.INVALID_ARGUMENT,
-                    "Protocol version not allowed."));
->>>>>>> 3d46a74e
                 return;
             }
 
             final AuthContext authContext =
                 authProvider.authenticate(request.getAuthProtocol(), request.getPayload());
             if (authContext == null) {
-<<<<<<< HEAD
                 responseObserver
                         .onError(GrpcUtil.statusRuntimeException(Code.UNAUTHENTICATED, "Authentication failed."));
-=======
-                responseObserver.onError(GrpcUtil.statusRuntimeException(Code.UNAUTHENTICATED,
-                    "Authentication failed."));
->>>>>>> 3d46a74e
                 return;
             }
 
@@ -95,33 +73,18 @@
 
     @Override
     public void refreshSessionToken(final HandshakeRequest request,
-<<<<<<< HEAD
             final StreamObserver<HandshakeResponse> responseObserver) {
         GrpcUtil.rpcWrapper(log, responseObserver, () -> {
             if (request.getAuthProtocol() != 0) {
                 responseObserver.onError(
                         GrpcUtil.statusRuntimeException(Code.INVALID_ARGUMENT, "Protocol version not allowed."));
-=======
-        final StreamObserver<HandshakeResponse> responseObserver) {
-        GrpcUtil.rpcWrapper(log, responseObserver, () -> {
-            if (request.getAuthProtocol() != 0) {
-                responseObserver.onError(GrpcUtil.statusRuntimeException(Code.INVALID_ARGUMENT,
-                    "Protocol version not allowed."));
->>>>>>> 3d46a74e
                 return;
             }
 
             final SessionState session = service.getCurrentSession();
-<<<<<<< HEAD
             if (session != service.getSessionForToken(UUID.fromString(request.getPayload().toStringUtf8()))) {
                 responseObserver.onError(GrpcUtil.statusRuntimeException(Code.INVALID_ARGUMENT,
                         "Refresh request's session ID does not match metadata header provided ID."));
-=======
-            if (session != service
-                .getSessionForToken(UUID.fromString(request.getPayload().toStringUtf8()))) {
-                responseObserver.onError(GrpcUtil.statusRuntimeException(Code.INVALID_ARGUMENT,
-                    "Refresh request's session ID does not match metadata header provided ID."));
->>>>>>> 3d46a74e
                 return;
             }
 
@@ -143,27 +106,15 @@
         final StreamObserver<ReleaseResponse> responseObserver) {
         GrpcUtil.rpcWrapper(log, responseObserver, () -> {
             if (request.getAuthProtocol() != 0) {
-<<<<<<< HEAD
                 responseObserver.onError(
                         GrpcUtil.statusRuntimeException(Code.INVALID_ARGUMENT, "Protocol version not allowed."));
-=======
-                responseObserver.onError(GrpcUtil.statusRuntimeException(Code.INVALID_ARGUMENT,
-                    "Protocol version not allowed."));
->>>>>>> 3d46a74e
                 return;
             }
 
             final SessionState session = service.getCurrentSession();
-<<<<<<< HEAD
             if (session != service.getSessionForToken(UUID.fromString(request.getPayload().toStringUtf8()))) {
                 responseObserver.onError(GrpcUtil.statusRuntimeException(Code.INVALID_ARGUMENT,
                         "Refresh request's session ID does not match metadata header provided ID."));
-=======
-            if (session != service
-                .getSessionForToken(UUID.fromString(request.getPayload().toStringUtf8()))) {
-                responseObserver.onError(GrpcUtil.statusRuntimeException(Code.INVALID_ARGUMENT,
-                    "Refresh request's session ID does not match metadata header provided ID."));
->>>>>>> 3d46a74e
                 return;
             }
 
@@ -177,7 +128,6 @@
     public void release(final Ticket request,
         final StreamObserver<ReleaseResponse> responseObserver) {
         GrpcUtil.rpcWrapper(log, responseObserver, () -> {
-<<<<<<< HEAD
             final SessionState.ExportObject<?> export = service.getCurrentSession().getExportIfExists(request);
             final ExportNotification.State currState =
                     export != null ? export.getState() : ExportNotification.State.UNKNOWN;
@@ -186,28 +136,13 @@
             }
             responseObserver.onNext(
                     ReleaseResponse.newBuilder().setSuccess(currState != ExportNotification.State.UNKNOWN).build());
-=======
-            final SessionState.ExportObject<?> export =
-                service.getCurrentSession().getExportIfExists(request);
-            final ExportNotification.State currState =
-                export != null ? export.getState() : ExportNotification.State.UNKNOWN;
-            if (export != null) {
-                export.release();
-            }
-            responseObserver.onNext(ReleaseResponse.newBuilder()
-                .setSuccess(currState != ExportNotification.State.UNKNOWN).build());
->>>>>>> 3d46a74e
             responseObserver.onCompleted();
         });
     }
 
     @Override
     public void exportNotifications(final ExportNotificationRequest request,
-<<<<<<< HEAD
             final StreamObserver<ExportNotification> responseObserver) {
-=======
-        final StreamObserver<ExportNotification> responseObserver) {
->>>>>>> 3d46a74e
         GrpcUtil.rpcWrapper(log, responseObserver, () -> {
             final SessionState session = service.getCurrentSession();
 
@@ -229,16 +164,9 @@
         }
 
         @Override
-<<<<<<< HEAD
         public <ReqT, RespT> ServerCall.Listener<ReqT> interceptCall(final ServerCall<ReqT, RespT> serverCall,
                 final Metadata metadata,
                 final ServerCallHandler<ReqT, RespT> serverCallHandler) {
-=======
-        public <ReqT, RespT> ServerCall.Listener<ReqT> interceptCall(
-            final ServerCall<ReqT, RespT> serverCall,
-            final Metadata metadata,
-            final ServerCallHandler<ReqT, RespT> serverCallHandler) {
->>>>>>> 3d46a74e
             SessionState session = null;
             final Optional<String> tokenBytes =
                 Optional.ofNullable(metadata.get(SESSION_HEADER_KEY));
