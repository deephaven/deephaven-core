package io.deephaven.grpc_api.session;

import com.github.f4b6a3.uuid.UuidCreator;
import com.google.protobuf.ByteString;
import io.deephaven.db.tables.utils.DBDateTime;
import io.deephaven.db.tables.utils.DBTimeUtils;
import io.deephaven.util.auth.AuthContext;
import io.deephaven.grpc_api.util.Scheduler;
import io.grpc.Status;
import io.grpc.StatusRuntimeException;
import org.jetbrains.annotations.NotNull;
import org.jetbrains.annotations.Nullable;

import javax.inject.Inject;
import javax.inject.Named;
import javax.inject.Singleton;
import java.util.Deque;
import java.util.Map;
import java.util.UUID;
import java.util.concurrent.ConcurrentHashMap;
import java.util.concurrent.ConcurrentLinkedDeque;

@Singleton
public class SessionService {

    static final long MIN_COOKIE_EXPIRE_MS = 10_000; // 10 seconds

    private final Scheduler scheduler;
    private final SessionState.Factory sessionFactory;

    private final long tokenExpireMs;
    private final long tokenRotateMs;

    private final Map<UUID, TokenExpiration> tokenToSession = new ConcurrentHashMap<>();
    private final Deque<TokenExpiration> outstandingCookies = new ConcurrentLinkedDeque<>();
    private boolean cleanupJobInstalled = false;
    private final SessionCleanupJob sessionCleanupJob = new SessionCleanupJob();

    @Inject()
    public SessionService(final Scheduler scheduler, final SessionState.Factory sessionFactory,
<<<<<<< HEAD
            @Named("session.tokenExpireMs") final long tokenExpireMs) {
=======
        @Named("session.tokenExpireMs") final long tokenExpireMs) {
>>>>>>> 3d46a74e
        this.scheduler = scheduler;
        this.sessionFactory = sessionFactory;
        this.tokenExpireMs = tokenExpireMs;

        if (tokenExpireMs < MIN_COOKIE_EXPIRE_MS) {
            throw new IllegalArgumentException(
                "session.tokenExpireMs is set too low. It is configured to "
                    + tokenExpireMs + "ms (minimum is " + MIN_COOKIE_EXPIRE_MS
                    + "ms). At low levels it is difficult "
                    + "to guarantee smooth operability given a distributed system and potential clock drift");
        }

        // Protect ourselves from rotation spam, but be loose enough that any reasonable refresh
        // strategy works.
        this.tokenRotateMs = tokenExpireMs / 5;
    }

    /**
     * Create a new session object for the provided auth context.
     *
     * @param authContext the auth context of the session
     * @return a new session independent of all other existing sessions
     */
    public SessionState newSession(final AuthContext authContext) {
        final SessionState session = sessionFactory.create(authContext);
        refreshToken(session, true);
        return session;
    }

    /**
     * If enough time has passed since the last token refresh, rotate to a new token and reset the
     * expiration deadline.
     *
     * @param session the session to refresh
     * @return the most recent token expiration
     */
    public TokenExpiration refreshToken(final SessionState session) {
        return refreshToken(session, false);
    }

    @SuppressWarnings("SynchronizationOnLocalVariableOrMethodParameter")
    private TokenExpiration refreshToken(final SessionState session, boolean initialToken) {
        UUID newUUID;
        TokenExpiration expiration;
        final DBDateTime now = scheduler.currentTime();

        synchronized (session) {
            expiration = session.getExpiration();
<<<<<<< HEAD
            if (expiration != null
                    && expiration.deadline.getMillis() - tokenExpireMs + tokenRotateMs > now.getMillis()) {
=======
            if (expiration != null && expiration.deadline.getMillis() - tokenExpireMs
                + tokenRotateMs > now.getMillis()) {
>>>>>>> 3d46a74e
                // current token is not old enough to rotate
                return expiration;
            }

            do {
                newUUID = UuidCreator.getRandomBased();
<<<<<<< HEAD
                expiration = new TokenExpiration(newUUID, DBTimeUtils.millisToTime(now.getMillis() + tokenExpireMs),
                        session);
=======
                expiration = new TokenExpiration(newUUID,
                    DBTimeUtils.millisToTime(now.getMillis() + tokenExpireMs), session);
>>>>>>> 3d46a74e
            } while (tokenToSession.putIfAbsent(newUUID, expiration) != null);

            if (initialToken) {
                session.initializeExpiration(expiration);
            } else {
                session.updateExpiration(expiration);
            }
        }
        outstandingCookies.addLast(expiration);

        synchronized (this) {
            if (!cleanupJobInstalled) {
                cleanupJobInstalled = true;
                scheduler.runAtTime(expiration.deadline, sessionCleanupJob);
            }
        }

        return expiration;
    }

    /**
     * @return the configured token duration in milliseconds
     */
    public long getExpirationDelayMs() {
        return tokenExpireMs;
    }

    /**
     * Lookup a session by token.
     *
     * @param token the session secret to look for
     * @return the session or null if the session is invalid
     */
    public SessionState getSessionForToken(final UUID token) {
        final TokenExpiration expiration = tokenToSession.get(token);
        if (expiration == null || expiration.session.isExpired()
            || expiration.deadline.compareTo(scheduler.currentTime()) <= 0) {
            return null;
        }
        return expiration.session;
    }

    /**
     * Lookup a session via the SessionServiceGrpcImpl.SESSION_CONTEXT_KEY. This method is only
     * valid in the context of the original calling gRPC thread.
     *
     * @return the session attached to this gRPC request
     * @throws StatusRuntimeException if thread is not attached to a session or if the session is
     *         expired/closed
     */
    @NotNull
    public SessionState getCurrentSession() {
        final SessionState session = getOptionalSession();
        if (session == null) {
            throw new StatusRuntimeException(Status.UNAUTHENTICATED);
        }
        return session;
    }

    /**
     * Lookup a session via the SessionServiceGrpcImpl.SESSION_CONTEXT_KEY. This method is only
     * valid in the context of the original calling gRPC thread.
     *
     * @return the session attached to this gRPC request; null if no session is established
     */
    @Nullable
    public SessionState getOptionalSession() {
        final SessionState session = SessionServiceGrpcImpl.SESSION_CONTEXT_KEY.get();
        if (session == null || session.isExpired()) {
            return null;
        }
        return session;
    }

    /**
     * Reduces the liveness of the session.
     * 
     * @param session the session to close
     */
    public void closeSession(final SessionState session) {
        if (session.isExpired()) {
            return;
        }
        session.onExpired();
    }

    public void closeAllSessions() {
        for (final TokenExpiration token : outstandingCookies) {
            // close all exports/resources acquired by the session
            token.session.onExpired();
        }
    }

    public static final class TokenExpiration {
        public final UUID token;
        public final DBDateTime deadline;
        public final SessionState session;

        public TokenExpiration(final UUID cookie, final DBDateTime deadline,
            final SessionState session) {
            this.token = cookie;
            this.deadline = deadline;
            this.session = session;
        }

        /**
         * Returns the UUID cookie in byte[] friendly format.
         */
        public ByteString getTokenAsByteString() {
            return ByteString.copyFromUtf8(UuidCreator.toString(token));
        }
    }

    private final class SessionCleanupJob implements Runnable {
        @Override
        public void run() {
            final DBDateTime now = scheduler.currentTime();

            do {
                final TokenExpiration next = outstandingCookies.peek();
                if (next == null || next.deadline.getMillis() > now.getMillis()) {
                    break;
                }

                // Permanently remove the first token as it is officially expired, note that other
                // tokens may exist for
                // this session, so the session itself does not expire. We allow multiple tokens to
                // co-exist to best
                // support out of order requests and thus allow any reasonable client behavior that
                // respects a given
                // token expiration time.
                outstandingCookies.poll();

                synchronized (next.session) {
                    if (next.session.getExpiration() != null
<<<<<<< HEAD
                            && next.session.getExpiration().deadline.getMillis() <= now.getMillis()) {
=======
                        && next.session.getExpiration().deadline.getMillis() <= now.getMillis()) {
>>>>>>> 3d46a74e
                        next.session.onExpired();
                    }
                }
            } while (true);

            synchronized (SessionService.this) {
                final TokenExpiration next = outstandingCookies.peek();
                if (next == null) {
                    cleanupJobInstalled = false;
                } else {
                    scheduler.runAtTime(next.deadline, this);
                }
            }
        }
    }
}<|MERGE_RESOLUTION|>--- conflicted
+++ resolved
@@ -38,11 +38,7 @@
 
     @Inject()
     public SessionService(final Scheduler scheduler, final SessionState.Factory sessionFactory,
-<<<<<<< HEAD
             @Named("session.tokenExpireMs") final long tokenExpireMs) {
-=======
-        @Named("session.tokenExpireMs") final long tokenExpireMs) {
->>>>>>> 3d46a74e
         this.scheduler = scheduler;
         this.sessionFactory = sessionFactory;
         this.tokenExpireMs = tokenExpireMs;
@@ -91,26 +87,16 @@
 
         synchronized (session) {
             expiration = session.getExpiration();
-<<<<<<< HEAD
             if (expiration != null
                     && expiration.deadline.getMillis() - tokenExpireMs + tokenRotateMs > now.getMillis()) {
-=======
-            if (expiration != null && expiration.deadline.getMillis() - tokenExpireMs
-                + tokenRotateMs > now.getMillis()) {
->>>>>>> 3d46a74e
                 // current token is not old enough to rotate
                 return expiration;
             }
 
             do {
                 newUUID = UuidCreator.getRandomBased();
-<<<<<<< HEAD
                 expiration = new TokenExpiration(newUUID, DBTimeUtils.millisToTime(now.getMillis() + tokenExpireMs),
                         session);
-=======
-                expiration = new TokenExpiration(newUUID,
-                    DBTimeUtils.millisToTime(now.getMillis() + tokenExpireMs), session);
->>>>>>> 3d46a74e
             } while (tokenToSession.putIfAbsent(newUUID, expiration) != null);
 
             if (initialToken) {
@@ -246,11 +232,7 @@
 
                 synchronized (next.session) {
                     if (next.session.getExpiration() != null
-<<<<<<< HEAD
                             && next.session.getExpiration().deadline.getMillis() <= now.getMillis()) {
-=======
-                        && next.session.getExpiration().deadline.getMillis() <= now.getMillis()) {
->>>>>>> 3d46a74e
                         next.session.onExpired();
                     }
                 }
