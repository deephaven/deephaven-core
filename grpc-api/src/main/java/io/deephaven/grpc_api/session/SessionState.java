--- conflicted
+++ resolved
@@ -62,13 +62,8 @@
 /**
  * SessionState manages all exports for a single session.
  *
-<<<<<<< HEAD
  * It manages exported {@link io.deephaven.db.util.liveness.LivenessReferent}. It cascades failures to child
  * dependencies.
-=======
- * It manages exported {@link io.deephaven.db.util.liveness.LivenessReferent}. It cascades failures
- * to child dependencies.
->>>>>>> 3d46a74e
  *
  * TODO: - cyclical dependency detection - out-of-order dependency timeout
  *
@@ -80,21 +75,11 @@
  *
  * - SessionState::exportMap's purpose is to map from the export id to the export object -
  * SessionState::exportListeners' purpose is to keep a list of active subscribers -
-<<<<<<< HEAD
  * SessionState::exportListenerVersion's purpose is to know whether or not a subscriber has already seen a status
  *
  * A listener will receive an export notification for export id NON_EXPORT_ID (a zero) to indicate that the refresh has
  * completed. A listener may see an update for an export before receiving the "refresh has completed" message. A
  * listener should be prepared to receive duplicate/redundant updates.
-=======
- * SessionState::exportListenerVersion's purpose is to know whether or not a subscriber has already
- * seen a status
- *
- * A listener will receive an export notification for export id NON_EXPORT_ID (a zero) to indicate
- * that the refresh has completed. A listener may see an update for an export before receiving the
- * "refresh has completed" message. A listener should be prepared to receive duplicate/redundant
- * updates.
->>>>>>> 3d46a74e
  */
 public class SessionState {
     // Some work items will be dependent on other exports, but do not export anything themselves.
@@ -125,13 +110,8 @@
     private final String sessionId;
     private volatile SessionService.TokenExpiration expiration = null;
     private static final AtomicReferenceFieldUpdater<SessionState, SessionService.TokenExpiration> EXPIRATION_UPDATER =
-<<<<<<< HEAD
             AtomicReferenceFieldUpdater.newUpdater(SessionState.class, SessionService.TokenExpiration.class,
                     "expiration");
-=======
-        AtomicReferenceFieldUpdater.newUpdater(SessionState.class,
-            SessionService.TokenExpiration.class, "expiration");
->>>>>>> 3d46a74e
 
     // some types of exports have a more sound story if the server tells the client what to call it
     private volatile int nextServerAllocatedId = -1;
@@ -146,19 +126,10 @@
     private final List<ExportListener> exportListeners = new CopyOnWriteArrayList<>();
     private volatile int exportListenerVersion = 0;
 
-<<<<<<< HEAD
     // Usually, export life cycles are managed explicitly with the life cycle of the session state. However, we need
     // to be able to close non-exports that are not in the map but are otherwise satisfying outstanding gRPC requests.
     private final SimpleReferenceManager<Closeable, WeakSimpleReference<Closeable>> onCloseCallbacks =
             new SimpleReferenceManager<>(WeakSimpleReference::new, false);
-=======
-    // Usually, export life cycles are managed explicitly with the life cycle of the session state.
-    // However, we need
-    // to be able to close non-exports that are not in the map but are otherwise satisfying
-    // outstanding gRPC requests.
-    private final SimpleReferenceManager<Closeable, WeakSimpleReference<Closeable>> onCloseCallbacks =
-        new SimpleReferenceManager<>(WeakSimpleReference::new, false);
->>>>>>> 3d46a74e
 
     @AssistedInject
     public SessionState(final Scheduler scheduler, @Assisted final AuthContext authContext) {
@@ -170,12 +141,7 @@
     }
 
     /**
-<<<<<<< HEAD
      * This method is controlled by SessionService to update the expiration whenever the session is refreshed.
-=======
-     * This method is controlled by SessionService to update the expiration whenever the session is
-     * refreshed.
->>>>>>> 3d46a74e
      * 
      * @param expiration the initial expiration time and session token
      */
@@ -196,12 +162,7 @@
     }
 
     /**
-<<<<<<< HEAD
      * This method is controlled by SessionService to update the expiration whenever the session is refreshed.
-=======
-     * This method is controlled by SessionService to update the expiration whenever the session is
-     * refreshed.
->>>>>>> 3d46a74e
      * 
      * @param expiration the new expiration time and session token
      */
@@ -296,11 +257,7 @@
 
             if (result == null) {
                 throw GrpcUtil.statusRuntimeException(Code.FAILED_PRECONDITION,
-<<<<<<< HEAD
                         "Export id " + exportId + " does not exist and cannot be used out-of-order!");
-=======
-                    "Export id " + exportId + " does not exist and cannot be used out-of-order!");
->>>>>>> 3d46a74e
             }
         } else {
             result = (ExportObject<T>) exportMap.putIfAbsent(exportId, EXPORT_OBJECT_VALUE_FACTORY);
@@ -351,12 +308,7 @@
         final int exportId = SERVER_EXPORT_UPDATER.getAndDecrement(this);
 
         // noinspection unchecked
-<<<<<<< HEAD
         final ExportObject<T> result = (ExportObject<T>) exportMap.putIfAbsent(exportId, EXPORT_OBJECT_VALUE_FACTORY);
-=======
-        final ExportObject<T> result =
-            (ExportObject<T>) exportMap.putIfAbsent(exportId, EXPORT_OBJECT_VALUE_FACTORY);
->>>>>>> 3d46a74e
         result.setResult(export);
         return result;
     }
@@ -403,12 +355,7 @@
     }
 
     /**
-<<<<<<< HEAD
      * Create an ExportBuilder to perform work after dependencies are satisfied that itself does not create any exports.
-=======
-     * Create an ExportBuilder to perform work after dependencies are satisfied that itself does not
-     * create any exports.
->>>>>>> 3d46a74e
      * 
      * @return an export builder
      */
@@ -492,20 +439,11 @@
      * @return true iff the provided export state is a failure state
      */
     public static boolean isExportStateFailure(final ExportNotification.State state) {
-<<<<<<< HEAD
         return state == ExportNotification.State.FAILED || state == ExportNotification.State.CANCELLED
                 || state == ExportNotification.State.DEPENDENCY_FAILED
                 || state == ExportNotification.State.DEPENDENCY_NEVER_FOUND
                 || state == ExportNotification.State.DEPENDENCY_RELEASED
                 || state == ExportNotification.State.DEPENDENCY_CANCELLED;
-=======
-        return state == ExportNotification.State.FAILED
-            || state == ExportNotification.State.CANCELLED
-            || state == ExportNotification.State.DEPENDENCY_FAILED
-            || state == ExportNotification.State.DEPENDENCY_NEVER_FOUND
-            || state == ExportNotification.State.DEPENDENCY_RELEASED
-            || state == ExportNotification.State.DEPENDENCY_CANCELLED;
->>>>>>> 3d46a74e
     }
 
     /**
@@ -523,13 +461,8 @@
      * 
      * @param <T> Is context sensitive depending on the export.
      *
-<<<<<<< HEAD
      * @apiNote ExportId may be 0, if this is a task that has exported dependencies, but does not export anything
      *          itself.
-=======
-     * @apiNote ExportId may be 0, if this is a task that has exported dependencies, but does not
-     *          export anything itself.
->>>>>>> 3d46a74e
      * @apiNote Non-exports do not publish state changes.
      */
     public final static class ExportObject<T> extends LivenessArtifact {
@@ -570,13 +503,8 @@
         private volatile int dependentCount = -1;
         @SuppressWarnings("unchecked")
         private static final AtomicIntegerFieldUpdater<ExportObject<?>> DEPENDENT_COUNT_UPDATER =
-<<<<<<< HEAD
                 AtomicIntegerFieldUpdater.newUpdater((Class<ExportObject<?>>) (Class<?>) ExportObject.class,
                         "dependentCount");
-=======
-            AtomicIntegerFieldUpdater.newUpdater(
-                (Class<ExportObject<?>>) (Class<?>) ExportObject.class, "dependentCount");
->>>>>>> 3d46a74e
 
         /** used to identify and propagate error details */
         private String errorId;
@@ -588,13 +516,8 @@
         private ExportObject(final SessionState session, final int exportId) {
             this.session = session;
             this.exportId = exportId;
-<<<<<<< HEAD
             this.logIdentity =
                     isNonExport() ? Integer.toHexString(System.identityHashCode(this)) : Long.toString(exportId);
-=======
-            this.logIdentity = isNonExport() ? Integer.toHexString(System.identityHashCode(this))
-                : Long.toString(exportId);
->>>>>>> 3d46a74e
             setState(ExportNotification.State.UNKNOWN);
 
             // non-exports stay alive until they have been exported
@@ -604,13 +527,8 @@
         }
 
         /**
-<<<<<<< HEAD
          * Create an ExportObject that is not tied to any session. These must be non-exports that have require no work
          * to be performed. These export objects can be used as dependencies.
-=======
-         * Create an ExportObject that is not tied to any session. These must be non-exports that
-         * have require no work to be performed. These export objects can be used as dependencies.
->>>>>>> 3d46a74e
          *
          * @param result the object to wrap in an export
          */
@@ -649,15 +567,9 @@
 
             if (log.isDebugEnabled()) {
                 final Exception e = new RuntimeException();
-<<<<<<< HEAD
                 final LogEntry entry =
                         log.debug().append(e).nl().append(session.logPrefix).append("export '").append(logIdentity)
                                 .append("' has ").append(dependentCount).append(" dependencies remaining: ");
-=======
-                final LogEntry entry = log.debug().append(e).nl().append(session.logPrefix)
-                    .append("export '").append(logIdentity)
-                    .append("' has ").append(dependentCount).append(" dependencies remaining: ");
->>>>>>> 3d46a74e
                 for (ExportObject<?> parent : parents) {
                     entry.nl().append('\t').append(parent.logIdentity).append(" is ")
                         .append(parent.getState().name());
@@ -667,25 +579,15 @@
         }
 
         /**
-<<<<<<< HEAD
          * Sets the dependencies and initializes the relevant data structures to include this export as a child for
          * each.
-=======
-         * Sets the dependencies and initializes the relevant data structures to include this export
-         * as a child for each.
->>>>>>> 3d46a74e
          *
          * @param exportMain the exportMain callable to invoke when dependencies are satisfied
          * @param errorHandler the errorHandler to notify so that it may propagate errors to the
          *        requesting client
          */
-<<<<<<< HEAD
         private synchronized void setWork(final Callable<T> exportMain, final ExportErrorHandler errorHandler,
                 final boolean requiresSerialQueue) {
-=======
-        private synchronized void setWork(final Callable<T> exportMain,
-            final ExportErrorHandler errorHandler, final boolean requiresSerialQueue) {
->>>>>>> 3d46a74e
             if (this.exportMain != null) {
                 throw new IllegalStateException(
                     "work can only be set once on an exportable object");
@@ -698,13 +600,8 @@
             }
 
             if (isNonExport()) {
-<<<<<<< HEAD
                 // exports are retained via the exportMap; non-exports need to be retained while their work is
                 // outstanding
-=======
-                // exports are retained via the exportMap; non-exports need to be retained while
-                // their work is outstanding
->>>>>>> 3d46a74e
                 retainReference();
             }
 
@@ -730,20 +627,11 @@
         /**
          * WARNING! This method call is only safe to use in the following patterns:
          * <p/>
-<<<<<<< HEAD
          * 1) If an export (or non-export) {@link ExportBuilder#require}'d this export then the method is valid from
          * within the Callable/Runnable passed to {@link ExportBuilder#submit}.
          * <p/>
          * 2) By first obtaining a reference to the {@link ExportObject}, and then observing its state as
          * {@link ExportNotification.State#EXPORTED}. The caller must abide by the Liveness API and dropReference.
-=======
-         * 1) If an export (or non-export) {@link ExportBuilder#require}'d this export then the
-         * method is valid from within the Callable/Runnable passed to {@link ExportBuilder#submit}.
-         * <p/>
-         * 2) By first obtaining a reference to the {@link ExportObject}, and then observing its
-         * state as {@link ExportNotification.State#EXPORTED}. The caller must abide by the Liveness
-         * API and dropReference.
->>>>>>> 3d46a74e
          * <p/>
          * Example:
          * 
@@ -771,19 +659,11 @@
                 throw GrpcUtil.statusRuntimeException(Code.UNAUTHENTICATED, "session has expired");
             }
 
-<<<<<<< HEAD
             // Note: an export may be released while still being a dependency of queued work; so let's make sure we're
             // still valid
             if (result == null) {
                 throw new IllegalStateException(
                         "Dependent export '" + exportId + "' is null and in state " + state.name());
-=======
-            // Note: an export may be released while still being a dependency of queued work; so
-            // let's make sure we're still valid
-            if (result == null) {
-                throw new IllegalStateException(
-                    "Dependent export '" + exportId + "' is null and in state " + state.name());
->>>>>>> 3d46a74e
             }
 
             return result;
@@ -797,13 +677,8 @@
         }
 
         /**
-<<<<<<< HEAD
          * @return the ticket for this export; note if this is a non-export the returned ticket will not resolve to
          *         anything and is considered an invalid ticket
-=======
-         * @return the ticket for this export; note if this is a non-export the returned ticket will
-         *         not resolve to anything and is considered an invalid ticket
->>>>>>> 3d46a74e
          */
         public Ticket getExportId() {
             return ExportTicketHelper.exportIdToTicket(exportId);
@@ -833,26 +708,15 @@
         }
 
         /**
-<<<<<<< HEAD
          * This helper notifies any export notification listeners, and propagates resolution to children that depend on
          * this export.
-=======
-         * This helper notifies any export notification listeners, and propagates resolution to
-         * children that depend on this export.
->>>>>>> 3d46a74e
          *
          * @param state the new state for this export
          */
         private synchronized void setState(final ExportNotification.State state) {
             if ((this.state == ExportNotification.State.EXPORTED && isNonExport())
-<<<<<<< HEAD
                     || isExportStateTerminal(this.state)) {
                 throw new IllegalStateException("cannot change state if export is already in terminal state");
-=======
-                || isExportStateTerminal(this.state)) {
-                throw new IllegalStateException(
-                    "cannot change state if export is already in terminal state");
->>>>>>> 3d46a74e
             }
             this.state = state;
 
@@ -983,11 +847,7 @@
                     QueryPerformanceRecorder.getInstance());
 
                 evaluationNumber = QueryPerformanceRecorder.getInstance()
-<<<<<<< HEAD
                         .startQuery("session=" + session.sessionId + ",exportId=" + logIdentity);
-=======
-                    .startQuery("session=" + session.sessionId + ",exportId=" + logIdentity);
->>>>>>> 3d46a74e
                 try {
                     setResult(capturedExport.call());
                 } finally {
@@ -1030,11 +890,7 @@
                             nugget);
                     }
                     final List<QueryPerformanceNugget> nuggets =
-<<<<<<< HEAD
                             queryProcessingResults.getRecorder().getOperationLevelPerformanceData();
-=======
-                        queryProcessingResults.getRecorder().getOperationLevelPerformanceData();
->>>>>>> 3d46a74e
                     // noinspection SynchronizationOnLocalVariableOrMethodParameter
                     synchronized (qoplLogger) {
                         int opNo = 0;
@@ -1282,19 +1138,11 @@
          *
          * @param resultState the final state of the export
          * @param errorContext an identifier to locate the details as to why the export failed
-<<<<<<< HEAD
          * @param dependentExportId an identifier for the export id of the dependent that caused the failure if
          *        applicable
          */
         void onError(final ExportNotification.State resultState, @Nullable final String errorContext,
                 @Nullable final String dependentExportId);
-=======
-         * @param dependentExportId an identifier for the export id of the dependent that caused the
-         *        failure if applicable
-         */
-        void onError(final ExportNotification.State resultState,
-            @Nullable final String errorContext, @Nullable final String dependentExportId);
->>>>>>> 3d46a74e
     }
     @FunctionalInterface
     public interface ExportErrorGrpcHandler {
@@ -1321,29 +1169,17 @@
                 this.export = new ExportObject<>(SessionState.this, NON_EXPORT_ID);
             } else {
                 // noinspection unchecked
-<<<<<<< HEAD
                 this.export = (ExportObject<T>) exportMap.putIfAbsent(exportId, EXPORT_OBJECT_VALUE_FACTORY);
-=======
-                this.export =
-                    (ExportObject<T>) exportMap.putIfAbsent(exportId, EXPORT_OBJECT_VALUE_FACTORY);
->>>>>>> 3d46a74e
                 switch (this.export.getState()) {
                     case UNKNOWN:
                         return;
                     case RELEASED:
                     case CANCELLED:
                         throw GrpcUtil.statusRuntimeException(Code.FAILED_PRECONDITION,
-<<<<<<< HEAD
                                 "export already released/cancelled id: " + exportId);
                     default:
                         throw GrpcUtil.statusRuntimeException(Code.FAILED_PRECONDITION,
                                 "cannot re-export to existing exportId: " + exportId);
-=======
-                            "export already released/cancelled id: " + exportId);
-                    default:
-                        throw GrpcUtil.statusRuntimeException(Code.FAILED_PRECONDITION,
-                            "cannot re-export to existing exportId: " + exportId);
->>>>>>> 3d46a74e
                 }
             }
         }
@@ -1385,16 +1221,11 @@
         }
 
         /**
-<<<<<<< HEAD
          * Invoke this method to set the error handler to be notified if this export fails. Only one error handler may
          * be set.
          * <p>
          * </p>
          * Not synchronized, it is expected that the provided callback handles thread safety itself.
-=======
-         * Invoke this method to set the error handler to be notified if this export fails. Only one
-         * error handler may be set.
->>>>>>> 3d46a74e
          *
          * @param errorHandler the error handler to be notified
          * @return this builder
@@ -1408,17 +1239,11 @@
         }
 
         /**
-<<<<<<< HEAD
          * Invoke this method to set the error handler to be notified if this export fails. Only one error handler may
          * be set.
          * <p>
          * </p>
          * Not synchronized, it is expected that the provided callback handles thread safety itself.
-=======
-         * Invoke this method to set the error handler to be notified if this export fails. Only one
-         * error handler may be set. This is a convenience method for use with
-         * {@link io.grpc.stub.StreamObserver}.
->>>>>>> 3d46a74e
          *
          * @param errorHandler the error handler to be notified
          * @return this builder
@@ -1426,7 +1251,6 @@
         public ExportBuilder<T> onErrorHandler(final ExportErrorGrpcHandler errorHandler) {
             return onError(((resultState, errorContext, dependentExportId) -> {
                 final String dependentStr = dependentExportId == null ? ""
-<<<<<<< HEAD
                         : (" (related parent export id: " + dependentExportId + ")");
                 errorHandler.onError(GrpcUtil.statusRuntimeException(
                         Code.FAILED_PRECONDITION,
@@ -1457,21 +1281,6 @@
          * This method is the final method for submitting an export to the session. The provided callable is enqueued on
          * the scheduler when all dependencies have been satisfied. Only the dependencies supplied to the builder are
          * guaranteed to be resolved when the exportMain is executing.
-=======
-                    : (" (related parent export id: " + dependentExportId + ")");
-                errorHandler.onError(StatusProto.toStatusRuntimeException(Status.newBuilder()
-                    .setCode(Code.FAILED_PRECONDITION.getNumber())
-                    .setMessage("Details Logged w/ID '" + errorContext + "'" + dependentStr)
-                    .build()));
-            }));
-        }
-
-        /**
-         * This method is the final method for submitting an export to the session. The provided
-         * callable is enqueued on the scheduler when all dependencies have been satisfied. Only the
-         * dependencies supplied to the builder are guaranteed to be resolved when the exportMain is
-         * executing.
->>>>>>> 3d46a74e
          *
          * Warning! It is the SessionState owner's responsibility to wait to release any dependency
          * until after this exportMain callable/runnable has complete.
@@ -1520,7 +1329,6 @@
     }
 
     private static final KeyedIntObjectKey<ExportObject<?>> EXPORT_OBJECT_ID_KEY =
-<<<<<<< HEAD
             new KeyedIntObjectKey.BasicStrict<ExportObject<?>>() {
                 @Override
                 public int getIntKey(final ExportObject<?> exportObject) {
@@ -1541,27 +1349,4 @@
                     return retval;
                 }
             };
-=======
-        new KeyedIntObjectKey.BasicStrict<ExportObject<?>>() {
-            @Override
-            public int getIntKey(final ExportObject<?> exportObject) {
-                return exportObject.exportId;
-            }
-        };
-
-    private final KeyedIntObjectHash.ValueFactory<ExportObject<?>> EXPORT_OBJECT_VALUE_FACTORY =
-        new KeyedIntObjectHash.ValueFactory.Strict<ExportObject<?>>() {
-            @Override
-            public ExportObject<?> newValue(final int key) {
-                if (isExpired()) {
-                    throw GrpcUtil.statusRuntimeException(Code.UNAUTHENTICATED,
-                        "session has expired");
-                }
-
-                final ExportObject<Object> retval = new ExportObject<>(SessionState.this, key);
-                retval.retainReference();
-                return retval;
-            }
-        };
->>>>>>> 3d46a74e
 }