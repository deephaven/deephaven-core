--- conflicted
+++ resolved
@@ -1192,12 +1192,9 @@
         /**
          * Invoke this method to set the error handler to be notified if this export fails. Only one error handler may
          * be set.
-<<<<<<< HEAD
          * <p>
          * </p>
          * Not synchronized, it is expected that the provided callback handles thread safety itself.
-=======
->>>>>>> 590a746c
          *
          * @param errorHandler the error handler to be notified
          * @return this builder
@@ -1212,14 +1209,10 @@
 
         /**
          * Invoke this method to set the error handler to be notified if this export fails. Only one error handler may
-<<<<<<< HEAD
          * be set.
          * <p>
          * </p>
          * Not synchronized, it is expected that the provided callback handles thread safety itself.
-=======
-         * be set. This is a convenience method for use with {@link io.grpc.stub.StreamObserver}.
->>>>>>> 590a746c
          *
          * @param errorHandler the error handler to be notified
          * @return this builder
@@ -1228,7 +1221,6 @@
             return onError(((resultState, errorContext, dependentExportId) -> {
                 final String dependentStr = dependentExportId == null ? ""
                         : (" (related parent export id: " + dependentExportId + ")");
-<<<<<<< HEAD
                 errorHandler.onError(GrpcUtil.statusRuntimeException(
                         Code.FAILED_PRECONDITION,
                         "Details Logged w/ID '" + errorContext + "'" + dependentStr));
@@ -1255,16 +1247,6 @@
         }
 
         /**
-=======
-                errorHandler.onError(StatusProto.toStatusRuntimeException(Status.newBuilder()
-                        .setCode(Code.FAILED_PRECONDITION.getNumber())
-                        .setMessage("Details Logged w/ID '" + errorContext + "'" + dependentStr)
-                        .build()));
-            }));
-        }
-
-        /**
->>>>>>> 590a746c
          * This method is the final method for submitting an export to the session. The provided callable is enqueued on
          * the scheduler when all dependencies have been satisfied. Only the dependencies supplied to the builder are
          * guaranteed to be resolved when the exportMain is executing.
