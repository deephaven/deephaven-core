[versions]
adbc = "0.17.0"
airlift = "2.0.2"
arrow = "18.0.0"
autoservice = "1.1.1"
avro = "1.12.0"
awssdk = "2.29.20"
# See dependency matrix for particular gRPC versions at https://github.com/grpc/grpc-java/blob/master/SECURITY.md#netty
boringssl = "2.0.61.Final"
calcite = "1.38.0"
classgraph = "4.8.177"
commons-compress = "1.27.1"
commons-io = "2.18.0"
commons-lang3 = "3.17.0"
commons-math3 = "3.6.1"
commons-text = "1.13.0"
# confluent and confluent-kafak-clients should be kept in-sync
confluent = "7.8.0"
confluent-kafka-clients = "7.8.0-ccs"
dagger = "2.55"
deephaven-barrage = "0.7.2"
deephaven-csv = "0.15.0"
deephaven-hash = "0.2.0"
deephaven-suan-shu = "0.1.1"
dev-dirs = "26"
dsi = "8.5.15"
elemental = "1.2.3"
f4b6a3 = "6.0.0"
flatbuffers = "24.3.25"
freemarker = "2.3.33"
google-findbugs = "3.0.2"
google-java-allocation-instrumenter = "3.3.4"
groovy = "3.0.24"
# Only bump this in concert with boringssl
grpc = "1.65.1"
guava = "33.4.0-jre"
gwt = "2.12.2"
# used by GwtTools
gwtJetty = "9.4.44.v20210927"
hadoop = "3.4.1"
hdrhistogram = "2.2.2"
iceberg = "1.8.1"
immutables = "2.10.1"
<<<<<<< HEAD
jackson = "2.18.1"
jakarta-servlet = "6.0.0"
jakarta-websocket = "2.1.1"
=======
jackson = "2.18.3"
jakarta-servlet = "5.0.0"
jakarta-websocket = "2.0.0"
>>>>>>> 66afa5b1
jama = "1.1.1"
javaparser = "3.26.2"
javax-annotation = "1.3.2"
javax-inject = "1"
javax-validation = "2.0.1.Final"
jdom2 = "2.0.6.1"
jetbrains = "26.0.1"
<<<<<<< HEAD
jetty = "12.0.17"
jetty11 = "11.0.20"
jpy = "0.19.0"
=======
jetty = "11.0.20"
jpy = "1.1.0"
>>>>>>> 66afa5b1
jsinterop = "2.0.2"
# google is annoying, and have different versions released for the same groupId
jsinterop-base = "1.0.3"
logback = "1.5.17"
lz4 = "1.8.0"
mindrot = "0.4"
nidi = "0.18.1"
oshi = "5.8.3"
pac4j = "5.7.0"
parquet = "1.15.0"
picocli = "4.7.6"
postgresql = "42.7.4"
protobuf = "3.25.4"
randelshofer = "2.0.1"
rdblue = "0.1.1"
selenium = "4.27.0"
slf4j = "2.0.17"
snappy = "1.1.10.7"
squareup = "1.13.0"
sslcontext = "8.3.7"
tdunning = "3.3"
trove = "3.0.3"
undercouch = "2.15.1"
univocity = "2.9.1"
vertispan-nio = "1.0-alpha-2"
vertispan-flatbuffers-gwt = "24.3.25-1"
vertispan-ts-defs = "1.0.0-RC4"
xerial = "3.49.1.0"

# test versions
assertj = "3.27.3"
h2database = "2.3.232"
jmock = "2.13.1"
junit = "5.11.4"
junit4 = "4.13.2"
testcontainers = "1.20.5"
jmh = "1.37"
spockframework = "2.3-groovy-3.0"

[libraries]
adbc-flight-sql = { module = "org.apache.arrow.adbc:adbc-driver-flight-sql", version.ref = "adbc" }

airlift-aircompressor = { module = "io.airlift:aircompressor", version.ref = "airlift"}

arrow-compression = { module = "org.apache.arrow:arrow-compression", version.ref = "arrow" }
arrow-format = { module = "org.apache.arrow:arrow-format", version.ref = "arrow" }
arrow-vector = { module = "org.apache.arrow:arrow-vector", version.ref = "arrow" }
arrow-flight-core = { module = "org.apache.arrow:flight-core", version.ref = "arrow" }
arrow-flight-sql = { module = "org.apache.arrow:flight-sql", version.ref = "arrow" }
arrow-flight-sql-jdbc = { module = "org.apache.arrow:flight-sql-jdbc-driver", version.ref = "arrow" }

autoservice = { module = "com.google.auto.service:auto-service-annotations", version.ref = "autoservice" }
autoservice-compiler = { module = "com.google.auto.service:auto-service", version.ref = "autoservice" }

avro = { module = "org.apache.avro:avro", version.ref = "avro" }

awssdk-bom = { module = "software.amazon.awssdk:bom", version.ref = "awssdk"}
awssdk-crt-client = { module = "software.amazon.awssdk:aws-crt-client" }
awssdk-glue = { module = "software.amazon.awssdk:glue" }
awssdk-s3 = { module = "software.amazon.awssdk:s3" }
awssdk-s3-transfer-manager = { module = "software.amazon.awssdk:s3-transfer-manager" }
awssdk-sts = { module = "software.amazon.awssdk:sts" }
awssdk-dynamodb = { module = "software.amazon.awssdk:dynamodb" }
awssdk-kms = { module = "software.amazon.awssdk:kms" }

boringssl = { module = "io.netty:netty-tcnative-boringssl-static", version.ref = "boringssl" }

calcite-core = { module = "org.apache.calcite:calcite-core", version.ref = "calcite" }

classgraph = { module = "io.github.classgraph:classgraph", version.ref = "classgraph" }

commons-compress = { module = "org.apache.commons:commons-compress", version.ref = "commons-compress" }

commons-io = { module = "commons-io:commons-io", version.ref = "commons-io" }

commons-lang3 = { module = "org.apache.commons:commons-lang3", version.ref = "commons-lang3" }

commons-math3 = { module = "org.apache.commons:commons-math3", version.ref = "commons-math3" }

commons-text = { module = "org.apache.commons:commons-text", version.ref = "commons-text" }

confluent-avro-serializer = { module = "io.confluent:kafka-avro-serializer", version.ref = "confluent" }
confluent-protobuf-serializer = { module = "io.confluent:kafka-protobuf-serializer", version.ref = "confluent" }

confluent-kafka-clients = { module = "org.apache.kafka:kafka-clients", version.ref = "confluent-kafka-clients" }

dagger = { module = "com.google.dagger:dagger", version.ref = "dagger" }
dagger-compiler = { module = "com.google.dagger:dagger-compiler", version.ref = "dagger" }

deephaven-barrage-core = { module = "io.deephaven.barrage:barrage-core", version.ref = "deephaven-barrage" }
deephaven-barrage-format = { module = "io.deephaven.barrage:barrage-format", version.ref = "deephaven-barrage" }

deephaven-csv = { module = "io.deephaven:deephaven-csv", version.ref = "deephaven-csv" }
deephaven-csv-fast-double-parser = { module = "io.deephaven:deephaven-csv-fast-double-parser", version.ref = "deephaven-csv" }

deephaven-hash = { module = "io.deephaven:hash", version.ref = "deephaven-hash" }

deephaven-suan-shu = { module = "io.deephaven:SuanShu", version.ref = "deephaven-suan-shu" }

dev-dirs-directories = { module = "dev.dirs:directories", version.ref = "dev-dirs" }

dsi-fastutil = { module = "it.unimi.dsi:fastutil", version.ref = "dsi" }

elemental-core = { module = "com.google.elemental2:elemental2-core", version.ref = "elemental" }

f4b6a3-uuid-creator = { module = "com.github.f4b6a3:uuid-creator", version.ref = "f4b6a3" }

flatbuffers-java = { module = "com.google.flatbuffers:flatbuffers-java", version.ref = "flatbuffers" }

freemarker = { module = "org.freemarker:freemarker", version.ref = "freemarker" }

google-findbugs-jsr305 = { module = "com.google.code.findbugs:jsr305", version.ref = "google-findbugs" }

google-java-allocation-instrumenter = { module = "com.google.code.java-allocation-instrumenter:java-allocation-instrumenter", version.ref = "google-java-allocation-instrumenter"}

groovy = { module = "org.codehaus.groovy:groovy", version.ref = "groovy" }
groovy-json = { module = "org.codehaus.groovy:groovy-json", version.ref = "groovy" }
groovy-templates = { module = "org.codehaus.groovy:groovy-templates", version.ref = "groovy" }

grpc-api = { module = "io.grpc:grpc-api" }
grpc-bom = { module = "io.grpc:grpc-bom", version.ref = "grpc"}
grpc-core = { module = "io.grpc:grpc-core" }
grpc-netty = { module = "io.grpc:grpc-netty" }
grpc-protobuf = { module = "io.grpc:grpc-protobuf" }
grpc-services = { module = "io.grpc:grpc-services" }
grpc-stub = { module = "io.grpc:grpc-services" }
grpc-testing = { module = "io.grpc:grpc-testing" }
grpc-inprocess = { module = "io.grpc:grpc-inprocess" }
grpc-util = { module = "io.grpc:grpc-util" }

guava = { module = "com.google.guava:guava", version.ref = "guava" }

gwt-user = { module = "org.gwtproject:gwt-user", version.ref = "gwt" }

hadoop-common = { module = "org.apache.hadoop:hadoop-common", version.ref = "hadoop" }
# These are transitive, inlined versions; see io.deephaven.hadoop-common-dependencies
woodstox-core = { module = "com.fasterxml.woodstox:woodstox-core", version = "6.6.2" }
hadoop-shaded-guava = { module = "org.apache.hadoop.thirdparty:hadoop-shaded-guava", version = "1.3.0" }
commons-collections = { module = "commons-collections:commons-collections", version = "3.2.2" }

hdrhistogram = { module = "org.hdrhistogram:HdrHistogram", version.ref = "hdrhistogram" }

iceberg-api = { module = "org.apache.iceberg:iceberg-api" }
iceberg-aws = { module = "org.apache.iceberg:iceberg-aws" }
iceberg-bom = { module = "org.apache.iceberg:iceberg-bom", version.ref = "iceberg" }
iceberg-bundled-guava = { module = "org.apache.iceberg:iceberg-bundled-guava" }
iceberg-core = { module = "org.apache.iceberg:iceberg-core" }

immutables-value = { module = "org.immutables:value", version.ref = "immutables" }
immutables-value-annotations = { module = "org.immutables:value-annotations", version.ref = "immutables" }

elemental-dom = { module = "com.google.elemental2:elemental2-dom", version.ref = "elemental" }
elemental-promise = { module = "com.google.elemental2:elemental2-promise", version.ref = "elemental" }

jackson-annotations = { module = "com.fasterxml.jackson.core:jackson-annotations" }
jackson-bom = { module = "com.fasterxml.jackson:jackson-bom", version.ref = "jackson" }
jackson-core = { module = "com.fasterxml.jackson.core:jackson-core" }
jackson-databind = { module = "com.fasterxml.jackson.core:jackson-databind" }
jackson-dataformat-yaml = { module = "com.fasterxml.jackson.dataformat:jackson-dataformat-yaml" }
jackson-datatype-jdk8 = { module = "com.fasterxml.jackson.datatype:jackson-datatype-jdk8" }

jakarata-servlet-api = { module = "jakarta.servlet:jakarta.servlet-api", version.ref = "jakarta-servlet" }

jakarta-websocket-api = { module = "jakarta.websocket:jakarta.websocket-api", version.ref = "jakarta-websocket" }
jakarta-websocket-client-api = { module = "jakarta.websocket:jakarta.websocket-client-api", version.ref = "jakarta-websocket" }

jama = { module = "gov.nist.math.jama:gov.nist.math.jama", version.ref = "jama" }

javaparser-core = { module = "com.github.javaparser:javaparser-core", version.ref = "javaparser" }

javax-annotation-api = { module = "javax.annotation:javax.annotation-api", version.ref = "javax-annotation" }

javax-inject = { module = "javax.inject:javax.inject", version.ref = "javax-inject" }

javax-validation-api = { module = "javax.validation:validation-api", version.ref = "javax-validation" }

jdom2 = { module = "org.jdom:jdom2", version.ref = "jdom2" }

jetbrains-annotations = { module = "org.jetbrains:annotations", version.ref = "jetbrains" }


jetty-alpn-java-server = { module = "org.eclipse.jetty:jetty-alpn-java-server" }
jetty-alpn-server = { module = "org.eclipse.jetty:jetty-alpn-server" }
jetty-bom = { module = "org.eclipse.jetty:jetty-bom", version.ref = "jetty" }
jetty-http2-server = { module = "org.eclipse.jetty.http2:jetty-http2-server" }
jetty-ee10-bom = { module = "org.eclipse.jetty.ee10:jetty-ee10-bom", version.ref = "jetty" }
jetty-webapp = { module = "org.eclipse.jetty.ee10:jetty-ee10-webapp" }
jetty-servlet = { module = "org.eclipse.jetty.ee10:jetty-ee10-servlet" }
jetty-servlets = { module = "org.eclipse.jetty.ee10:jetty-ee10-servlets" }
jetty-websocket-jakarta-server = { module = "org.eclipse.jetty.ee10.websocket:jetty-ee10-websocket-jakarta-server" }

jetty11-alpn-java-server = { module = "org.eclipse.jetty:jetty-alpn-java-server" }
jetty11-alpn-server = { module = "org.eclipse.jetty:jetty-alpn-server" }
jetty11-bom = { module = "org.eclipse.jetty:jetty-bom", version.ref = "jetty11" }
jetty11-http2-server = { module = "org.eclipse.jetty.http2:http2-server" }
jetty11-servlet = { module = "org.eclipse.jetty:jetty-servlet" }
jetty11-servlets = { module = "org.eclipse.jetty:jetty-servlets" }
jetty11-webapp = { module = "org.eclipse.jetty:jetty-webapp" }
jetty11-websocket-jakarta-server = { module = "org.eclipse.jetty.websocket:websocket-jakarta-server" }

jpy = { module = "org.jpyconsortium:jpy", version.ref = "jpy" }

jsinterop-annotations = { module = "com.google.jsinterop:jsinterop-annotations", version.ref = "jsinterop" }
jsinterop-base = { module = "com.google.jsinterop:base", version.ref = "jsinterop-base" }

logback-classic = { module = "ch.qos.logback:logback-classic", version.ref = "logback" }

lz4-java = { module = "org.lz4:lz4-java", version.ref = "lz4" }

mindrot-jbcrypt = { module = "org.mindrot:jbcrypt", version.ref = "mindrot" }

nidi-graphviz-java = { module = "guru.nidi:graphviz-java", version.ref = "nidi" }

oshi-core = { module = "com.github.oshi:oshi-core", version.ref = "oshi" }

pac4j-http = { module = "org.pac4j:pac4j-http", version.ref = "pac4j" }
pac4j-oidc = { module = "org.pac4j:pac4j-oidc", version.ref = "pac4j" }

parquet-hadoop = { module = "org.apache.parquet:parquet-hadoop", version.ref = "parquet" }

picocli = { module = "info.picocli:picocli", version.ref = "picocli" }

postgresql = { module = "org.postgresql:postgresql", version.ref = "postgresql" }

protobuf-java = { module = "com.google.protobuf:protobuf-java", version.ref = "protobuf" }

randelshofer-fastdoubleparser = { module = "ch.randelshofer:fastdoubleparser", version.ref = "randelshofer" }

rdblue-brotli-codec = { module = "com.github.rdblue:brotli-codec", version.ref = "rdblue" }

selenium-remote-driver = { module = "org.seleniumhq.selenium:selenium-remote-driver", version.ref = "selenium" }

slf4j-api = { module = "org.slf4j:slf4j-api", version.ref = "slf4j" }
slf4j-jul-to-slf4j = { module = "org.slf4j:jul-to-slf4j", version.ref = "slf4j" }
slf4j-simple = { module = "org.slf4j:slf4j-simple", version.ref = "slf4j" }

snappy-java = { module = "org.xerial.snappy:snappy-java", version.ref = "snappy" }

squareup-javapoet = { module = "com.squareup:javapoet", version.ref = "squareup" }

sslcontext-kickstart = { module = "io.github.hakky54:sslcontext-kickstart", version.ref = "sslcontext" }
sslcontext-kickstart-jetty = { module = "io.github.hakky54:sslcontext-kickstart-for-jetty", version.ref = "sslcontext" }
sslcontext-kickstart-netty = { module = "io.github.hakky54:sslcontext-kickstart-for-netty", version.ref = "sslcontext" }

tdunning-t-digest = { module = "com.tdunning:t-digest", version.ref = "tdunning" }

trove = { module = "net.sf.trove4j:trove4j", version.ref = "trove" }

undercouch-bson4jackson = { module = "de.undercouch:bson4jackson", version.ref = "undercouch" }

univocity-parsers = { module = "com.univocity:univocity-parsers", version.ref = "univocity" }

vertispan-nio-gwt = { module = "com.vertispan.nio:gwt-nio", version.ref = "vertispan-nio" }

vertispan-flatbuffers-gwt = { module = "com.vertispan.flatbuffers:flatbuffers-gwt", version.ref = "vertispan-flatbuffers-gwt" }

vertispan-ts-defs-annotations = { module = "com.vertispan.tsdefs:jsinterop-ts-defs-annotations", version.ref = "vertispan-ts-defs" }
vertispan-ts-defs-doclet = { module = "com.vertispan.tsdefs:jsinterop-ts-defs-doclet", version.ref = "vertispan-ts-defs" }

xerial-sqlite-jdbc = { module = "org.xerial:sqlite-jdbc", version.ref = "xerial" }

# test libraries
assertj = { module = "org.assertj:assertj-core", version.ref = "assertj" }

h2database-h2 = { module = "com.h2database:h2", version.ref = "h2database" }

jmh-core = { module = "org.openjdk.jmh:jmh-core", version.ref = "jmh" }
jmh-generator-annprocess = { module = "org.openjdk.jmh:jmh-generator-annprocess", version.ref = "jmh" }

jmock-imposters = { module = "org.jmock:jmock-imposters", version.ref = "jmock" }
jmock-junit4 = { module = "org.jmock:jmock-junit4", version.ref = "jmock" }

junit-bom = { module = "org.junit:junit-bom", version.ref = "junit" }
junit-jupiter = { module = "org.junit.jupiter:junit-jupiter" }
junit-jupiter-engine = { module = "org.junit.jupiter:junit-jupiter-engine" }
junit-platform-launcher = { module = "org.junit.platform:junit-platform-launcher" }
junit-vintage-engine = { module = "org.junit.vintage:junit-vintage-engine" }

junit4 = { module = "junit:junit", version.ref = "junit4" }

spockframework-core = { module = "org.spockframework:spock-core", version.ref = "spockframework" }

testcontainers = { module = "org.testcontainers:testcontainers", version.ref = "testcontainers" }
testcontainers-junit-jupiter = { module = "org.testcontainers:junit-jupiter", version.ref = "testcontainers" }
testcontainers-localstack = { module = "org.testcontainers:localstack", version.ref = "testcontainers" }
testcontainers-minio = { module = "org.testcontainers:minio", version.ref = "testcontainers" }<|MERGE_RESOLUTION|>--- conflicted
+++ resolved
@@ -41,15 +41,9 @@
 hdrhistogram = "2.2.2"
 iceberg = "1.8.1"
 immutables = "2.10.1"
-<<<<<<< HEAD
-jackson = "2.18.1"
+jackson = "2.18.3"
 jakarta-servlet = "6.0.0"
 jakarta-websocket = "2.1.1"
-=======
-jackson = "2.18.3"
-jakarta-servlet = "5.0.0"
-jakarta-websocket = "2.0.0"
->>>>>>> 66afa5b1
 jama = "1.1.1"
 javaparser = "3.26.2"
 javax-annotation = "1.3.2"
@@ -57,14 +51,10 @@
 javax-validation = "2.0.1.Final"
 jdom2 = "2.0.6.1"
 jetbrains = "26.0.1"
-<<<<<<< HEAD
 jetty = "12.0.17"
 jetty11 = "11.0.20"
 jpy = "0.19.0"
-=======
-jetty = "11.0.20"
 jpy = "1.1.0"
->>>>>>> 66afa5b1
 jsinterop = "2.0.2"
 # google is annoying, and have different versions released for the same groupId
 jsinterop-base = "1.0.3"
