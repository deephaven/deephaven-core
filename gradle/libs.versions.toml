--- conflicted
+++ resolved
@@ -17,13 +17,8 @@
 confluent = "7.6.0"
 confluent-kafka-clients = "7.6.0-ccs"
 dagger = "2.52"
-<<<<<<< HEAD
 deephaven-barrage = "0.7.0-SNAPSHOT"
-deephaven-csv = "0.14.0"
-=======
-deephaven-barrage = "0.6.0"
 deephaven-csv = "0.15.0"
->>>>>>> f1105da9
 deephaven-hash = "0.1.0"
 deephaven-suan-shu = "0.1.1"
 dev-dirs = "26"
