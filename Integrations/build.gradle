--- conflicted
+++ resolved
@@ -1,6 +1,5 @@
 import java.nio.charset.StandardCharsets
 import java.security.MessageDigest
-import java.util.function.Supplier
 
 plugins {
     id 'com.bmuschko.docker-remote-api'
@@ -49,17 +48,9 @@
 
 SourceSet test = extensions.findByType(JavaPluginExtension).sourceSets.maybeCreate('test')
 
-def runInDocker = { String name, String sourcePath, def command, Closure addConfig = {} ->
+def runInDocker = { String name, String sourcePath, List<String> command, Closure addConfig = {} ->
     Docker.registerDockerTask(project, name) {
-        final String JPY_SOURCE_PATH = project.hasProperty("customJpy") ? project.property("customJpy") : null
-
         copyIn {
-            if (JPY_SOURCE_PATH != null) {
-                from (JPY_SOURCE_PATH) {
-                    into 'custom_jpy'
-                }
-            }
-
             from(sourcePath) {
                 include 'deephaven/**'
                 include 'deephaven_internal/**'
@@ -113,34 +104,10 @@
             // copy in the contents that we do expect to change as the project updates
             copyFile 'python', '/python'
             copyFile 'classpath', '/classpath'
-<<<<<<< HEAD
-
-            if (JPY_SOURCE_PATH != null) {
-                runCommand 'apt-get update && apt-get install -y build-essential python3-dev maven'
-
-                copyFile "custom_jpy", '/custom_jpy'
-                runCommand '''set -eux; \\
-                cd /custom_jpy; \\
-                rm -rf dist; \\
-                python3 setup.py build maven bdist_wheel; \\
-                pip3 install /custom_jpy/dist/*.whl; \\
-                cd ..;
-                '''
-            }
-        }
-
-        List<String> entrypointFinal;
-        if (command instanceof List) {
-            entrypointFinal = command as List<String>
-        } else {
-            entrypointFinal = ((Supplier<List<String>>) command).get()
-=======
             runCommand '''pip3 install /python/client'''
 
->>>>>>> 57941cd7
         }
-
-        entrypoint = entrypointFinal
+        entrypoint = command
 
         copyOut {
             into layout.buildDirectory.dir('test-results')
@@ -170,32 +137,7 @@
 
 def pyTest = runInDocker('test-py-deephaven', '../py/server', ['python3', '-m', 'xmlrunner', 'discover', '-s', 'tests', '-t', '.', '-v', '-o', '/out/report'], composeConfig)
 
-def pyTestSpecific = runInDocker(
-        'test-py-deephaven-specific', '../py/server',
-        { ->
-            def baseCommand = ['python3', '-m', 'xmlrunner', '-v', '-o', '/out/report']
-
-            if(project.hasProperty("pyTestFiles")) {
-//                test-py-deephaven-specific --stacktrace -PpyTestFiles="test_keyed_record_adapter.py"
-//                project.setProperty("pyTestFiles", "test_keyed_record_adapter.py")
-                def testFilesProp = (String) project.property('pyTestFiles')
-                for (final String pyTestFile in testFilesProp.split(/,\s*/)) {
-                    final String testFilePath = "tests/$pyTestFile"
-                    println "Including Python tests in $testFilePath"
-                    baseCommand.add(testFilePath)
-                }
-            }
-
-            return baseCommand
-        },
-        composeConfig)
-
 pyTest.configure({
     onlyIf { TestTools.shouldRunTests(project) }
 })
-
-pyTestSpecific.configure({
-    onlyIf { TestTools.shouldRunTests(project) }
-})
-
 tasks.getByName('check').dependsOn(pyTest)