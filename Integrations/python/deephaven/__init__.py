--- conflicted
+++ resolved
@@ -111,13 +111,9 @@
     caf._defineSymbols()
     dbtu._defineSymbols()
     dh._defineSymbols()
-<<<<<<< HEAD
     java._defineSymbols()
-    kt._defineSymbols()
-=======
     ck._defineSymbols()
     pk._defineSymbols()
->>>>>>> 2f135388
     mavg._defineSymbols()
     plt._defineSymbols()
     figw._defineSymbols()
