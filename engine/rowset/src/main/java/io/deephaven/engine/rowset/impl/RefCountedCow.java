/**
 * Copyright (c) 2016-2022 Deephaven Data Labs and Patent Pending
 */
package io.deephaven.engine.rowset.impl;

import java.util.concurrent.atomic.AtomicIntegerFieldUpdater;

import io.deephaven.base.verify.Assert;
import io.deephaven.configuration.Configuration;
import io.deephaven.engine.rowset.impl.rsp.RspArray;
import io.deephaven.util.annotations.VisibleForTesting;

/**
 * <p>
 * This class enables a pattern of use where objects can be shared from multiple references/identities while they are
 * used read-only.
 *
 * Note this is not thread safe.
 *
 * A class derives from this class and users of it call getWriteRef() to obtain a reference that can be modified. That
 * may return the same object (with an increased ref count), or may return a deep copy of it if other readers of the
 * object exist. Effectively this creates a copy-on-write sharing strategy.
 * </p>
 *
 * <p>
 * Example:
 * </p>
 *
 * <pre>
 * {@code
 *
 *   class MyType extends RefCountedCow<MyType> {
 *       &#64;Override protected MyType self() { return this; }
 *       &#64;Override protected MyType copy() { ... } // return a deep copy of this object
 *
 *       ...
 *   }
 *
 *   public class UsesMyType {
 *       private MyType m;
 *
 *       public void acquire() { m.acquire(); }
 *       public void release() { m.release(); }
 *
 *       private void writeCheck() { m = m.getWriteRef(); }
 *
 *       public void someWriteOperation() {
 *           writeCheck();
 *           // regular implementation calling mutation operations on m.
 *       }
 *
 *       public void someReadOnlyOperation() {
 *           // No need to call writeCheck here.
 *       }
 *
 *       ...
 * }
 *
 * }
 * </pre>
 *
 * <p>
 * Uses the "Curiously Recurring Generic Pattern"
 * </p>
 *
 * <p>
 * Note this implementation does minimal concurrency protection, since it assumes it will run under the protection
 * mechanisms of live update table and its clock, ie, reads can concurrently access objects being mutated, but will
 * realize near the end their operation was invalidated by a clock change and will toss their results.
 * </p>
 *
 * @param <T> A class that will extend us, to get RefCounted functionality.
 */
public abstract class RefCountedCow<T> {
<<<<<<< HEAD
    private static final boolean debug =
            Configuration.getInstance().getBooleanForClassWithDefault(RspArray.class, "debug", false)
                    || Configuration.getInstance().getBooleanForClassWithDefault(RefCountedCow.class, "debug", false);
=======

    private static final boolean debug =
            Configuration.getInstance().getBooleanForClassWithDefault(RefCountedCow.class, "debug", false);
>>>>>>> e937e40c

    /**
     * Field updater for refCount, so we can avoid creating an {@link java.util.concurrent.atomic.AtomicInteger} for
     * each instance.
     */
    @SuppressWarnings("rawtypes")
    private static final AtomicIntegerFieldUpdater<RefCountedCow> REFCOUNT_UPDATER =
            AtomicIntegerFieldUpdater.newUpdater(RefCountedCow.class, "refCount");

    /**
     * The actual value of our reference count.
     */
    private volatile int refCount;

    // Helpful sometimes to enable for debugging.
    //
    // private static final AtomicInteger idBase = new AtomicInteger(0);
    // private final int id;

    public RefCountedCow() {
        refCount = 1;
        // Helpful sometimes to enable for debugging.
        // id = idBase.getAndIncrement();
    }

    private int getAndIncrementRefCount() {
        return REFCOUNT_UPDATER.getAndIncrement(this);
    }

    private int decrementAndGetRefCount() {
        return REFCOUNT_UPDATER.decrementAndGet(this);
    }

    private int getRefCount() {
        return refCount;
    }

    /**
     * Increase our reference count.
     */
    public final void acquire() {
        notifyBeforeAcquire();
        final int prev = getAndIncrementRefCount();
        if (debug) {
            Assert.geqZero(prev, "prev");
        }
    }

    /**
     * Obtain a new reference to this object; the reference count will increase. This operation is cheap and does not do
     * a deep copy of the object's payload; if a mutator is called through this reference, the reference will make a
     * copy of its payload first, before applying the mutation, to keep other read only accessor of the previously
     * shared payload unnaffected.
     *
     * Note this assumes a pattern of use for derived classes where mutators return a reference, which may or may not
     * point to the same object on which the mutation was called.
     *
     * Also note this is not thread safe.
     *
     * @return A reference that will copy-on-write on its payload if it is mutated.
     */
    public final T cowRef() {
        acquire();
        return self();
    }

    /**
     * Decrease our reference count.
     *
     * @return the resulting reference count value.
     */
    public final int release() {
        final int count = decrementAndGetRefCount();
        if (debug) {
            Assert.geqZero(count, "prev");
        }
        notifyAfterRelease();
        return count;
    }

    @VisibleForTesting
    public final int refCount() {
        return getRefCount();
    }

    /**
     * Get a deep copy of the current object, not shared with anybody.
     *
     * Note this is not thread safe.
     *
     * @return A full, deep copy of this object with a reference count of 1 (not shared).
     */
    public abstract T deepCopy();

    /**
     * Derived classes should implement self() by simply "return this" of the right type. This method exists only as an
     * implementation artifact for a type safe implementation of the curiously recurring generic pattern.
     *
     * @return this object, with the right, most derived type.
     */
    protected abstract T self();

    /**
     * Derived classes that want to get notified before acquire can override this method.
     */
    protected void notifyBeforeAcquire() {}

    /**
     * Derived classes that want to get notified after release can override this method.
     */
    protected void notifyAfterRelease() {}

    /**
     * Obtain a reference to this object that can be modified without affecting other references. Note this is not
     * thread safe.
     *
     * @return If this object is shared, a deep copy of this object, otherwise the object itself.
     */
    public T getWriteRef() {
        final int count = this.getRefCount();
        if (debug) {
            Assert.gtZero(count, "count");
        }
        return (count > 1)
                ? deepCopy()
                : self();
    }

    /**
     * Query whether this object will copy itself first before mutations. Note this is not thread safe.
     *
     * @return true if this object is not shared and can be mutated directly
     */
    protected boolean canWrite() {
        return getRefCount() <= 1;
    }
}<|MERGE_RESOLUTION|>--- conflicted
+++ resolved
@@ -72,15 +72,9 @@
  * @param <T> A class that will extend us, to get RefCounted functionality.
  */
 public abstract class RefCountedCow<T> {
-<<<<<<< HEAD
-    private static final boolean debug =
-            Configuration.getInstance().getBooleanForClassWithDefault(RspArray.class, "debug", false)
-                    || Configuration.getInstance().getBooleanForClassWithDefault(RefCountedCow.class, "debug", false);
-=======
 
     private static final boolean debug =
             Configuration.getInstance().getBooleanForClassWithDefault(RefCountedCow.class, "debug", false);
->>>>>>> e937e40c
 
     /**
      * Field updater for refCount, so we can avoid creating an {@link java.util.concurrent.atomic.AtomicInteger} for
