--- conflicted
+++ resolved
@@ -90,50 +90,6 @@
                 ++consecutiveTrailingBytes;
                 continue;
             }
-<<<<<<< HEAD
-            if (byteCount > 3 || byteCount + offset == shorts.size()) {
-                if (byteCount == 1) {
-                    writeValue(out, OFFSET, shorts.getQuick(offset));
-                } else {
-                    writeValue(out, BYTE_ARRAY, byteCount);
-                    for (int ii = offset; ii < offset + byteCount; ++ii) {
-                        out.writeByte(shorts.getQuick(ii));
-                    }
-                }
-
-                offset += byteCount;
-            } else {
-                int shortCount = byteCount;
-                int consecutiveBytes = 0;
-                while (shortCount + consecutiveBytes + offset < shorts.size()) {
-                    final short shortValue = shorts.getQuick(offset + shortCount + consecutiveBytes);
-                    final boolean requiresShort = (shortValue >= Byte.MAX_VALUE || shortValue <= Byte.MIN_VALUE);
-                    if (!requiresShort) {
-                        consecutiveBytes++;
-                    } else {
-                        consecutiveBytes = 0;
-                        shortCount++;
-                    }
-                    if (consecutiveBytes > 3) {
-                        // switch to byte mode
-                        break;
-                    }
-                }
-                // if we have a small number of trailing bytes, tack them onto the end
-                if (consecutiveBytes > 0 && consecutiveBytes <= 3
-                        && (offset + shortCount + consecutiveBytes == shorts.size())) {
-                    shortCount += consecutiveBytes;
-                }
-                if (shortCount >= 2) {
-                    writeValue(out, SHORT_ARRAY, shortCount);
-                    for (int ii = offset; ii < offset + shortCount; ++ii) {
-                        out.writeShort(shorts.getQuick(ii));
-                    }
-                } else if (shortCount == 1) {
-                    writeValue(out, OFFSET, shorts.getQuick(offset));
-                }
-                offset += shortCount;
-=======
             // nextShort doesn't fit into a byte, so we've found the end of a (possibly-empty) sequence of bytes
             if (shouldWriteBytes(consecutiveTrailingBytes)) {
                 // Write a possibly-empty prefix of shorts, followed by the consecutive bytes we found. Note that we're
@@ -141,7 +97,6 @@
                 final int shortCount = nextShortIndex - writtenCount - consecutiveTrailingBytes;
                 writeShortsThenBytes(out, shorts, writtenCount, shortCount, consecutiveTrailingBytes);
                 writtenCount = nextShortIndex;
->>>>>>> c1f8c34d
             }
             // Now we have at least one short, and no trailing bytes
             consecutiveTrailingBytes = 0;
