/**
 * Copyright (c) 2016-2022 Deephaven Data Labs and Patent Pending
 */
package io.deephaven.engine.rowset;

import io.deephaven.engine.updategraph.LogicalClock;
import io.deephaven.util.datastructures.LongSizedDataStructure;
import org.jetbrains.annotations.NotNull;

import java.util.function.Function;

/**
 * <p>
 * {@link RowSet} that internally tracks changes and maintains a consistent snapshot of its previous state, valid during
 * the {@link LogicalClock.State#Updating updating} phase of its associated {@link LogicalClock LogicalClock}.
 * <p>
 * Also adds support for hosting opaque index information.
 */
public interface TrackingRowSet extends RowSet {

    /**
     * Get the size of this TrackingRowSet as of the end of the previous update graph cycle.
     *
     * @return The previous size
     */
    long sizePrev();

    /**
     * Get the size of this TrackingRowSet as of the end of the previous update graph cycle, constrained to be between
     * {@code 0} and {@value Integer#MAX_VALUE}.
     *
     * @return The previous size, as an {@code int}
     */
    default int intSizePrev() {
        return LongSizedDataStructure.intSize("TrackingRowSet.intSizePrev()", sizePrev());
    }

    /**
     * Get a copy of the value of this TrackingRowSet as of the end of the previous update graph cycle. As in other
     * operations that return a {@link WritableRowSet}, the result must be {@link #close() closed} by the caller when it
     * is no longer needed. The result will never be a {@link TrackingRowSet}; use {@link WritableRowSet#toTracking()}
     * on the result as needed.
     *
     * @return A copy of the previous value
     */
    WritableRowSet copyPrev();

    /**
<<<<<<< HEAD
     * Access the read-only value of this TrackingRowSet as of the end of the previous update graph cycle. Unlike other
     * operations that return a {@link WritableRowSet}, the result does not need to be {@link #close() closed} by the
     * caller when it is no longer needed.
     *
     * @return The read-only version of the previous row set
     */
    RowSet prev();

=======
     * Access the read-only value of this TrackingRowSet as of the end of the previous update graph cycle. The returned
     * {@link RowSet} must not be mutated or {@link #close() closed}; it belongs to this TrackingRowSet. Callers should
     * be sure to only use the result during the updating phase of a cycle, and never across logical clock phases/steps.
     *
     * @return A read-only view of the previous value, owned by this TrackingRowSet
     */
    RowSet prev();


>>>>>>> 49b450ff
    /**
     * Same as {@code get(rowPosition)}, as of the end of the previous update graph cycle.
     *
     * @param rowPosition A row position in this RowSet between {@code 0} and {@code sizePrev() - 1}.
     * @return The row key previously at the supplied row position
     */
    long getPrev(long rowPosition);

    /**
     * Same as {@code firstRowKey()}, as of the end of the previous update graph cycle.
     *
     * @return The previous first row key
     */
    long firstRowKeyPrev();

    /**
     * Same as {@code lastRowKey()}, as of the end of the previous update graph cycle.
     *
     * @return The previous last row key
     */
    long lastRowKeyPrev();

    /**
     * Returns the position in {@code [0..(size-1)]} where the row key is found in the previous value of this. If not
     * found, then return {@code (-(position it would be) - 1)}, as in Array.binarySearch.
     *
     * @param rowKey The row key to search for
     * @return A position from {@code [0..(size-1)]} if the row key was found. If the row key was not found, then
     *         {@code (-position - 1)} as in Array.binarySearch
     */
    long findPrev(long rowKey);

    /**
     * Minimal interface for optional, opaque indexer objects hosted by TrackingRowSet instances.
     */
    interface Indexer {

        /**
         * Callback for the host TrackingRowSet to report a modification that may invalidate cached indexing
         * information.
         */
        void rowSetChanged();
    }

    /**
     * Get an opaque {@link Indexer} object previously associated with this TrackingRowSet, or set and get one created
     * with {@code indexerFactory} if this is the first invocation.
     *
     * @param indexerFactory The indexer factory to be used if no indexer has been set previously
     * @return An opaque indexer object associated with this TrackingRowSet
     */
    <INDEXER_TYPE extends Indexer> INDEXER_TYPE indexer(@NotNull Function<TrackingRowSet, INDEXER_TYPE> indexerFactory);

    @Override
    default TrackingWritableRowSet writableCast() {
        return (TrackingWritableRowSet) this;
    }
}<|MERGE_RESOLUTION|>--- conflicted
+++ resolved
@@ -46,16 +46,6 @@
     WritableRowSet copyPrev();
 
     /**
-<<<<<<< HEAD
-     * Access the read-only value of this TrackingRowSet as of the end of the previous update graph cycle. Unlike other
-     * operations that return a {@link WritableRowSet}, the result does not need to be {@link #close() closed} by the
-     * caller when it is no longer needed.
-     *
-     * @return The read-only version of the previous row set
-     */
-    RowSet prev();
-
-=======
      * Access the read-only value of this TrackingRowSet as of the end of the previous update graph cycle. The returned
      * {@link RowSet} must not be mutated or {@link #close() closed}; it belongs to this TrackingRowSet. Callers should
      * be sure to only use the result during the updating phase of a cycle, and never across logical clock phases/steps.
@@ -65,7 +55,6 @@
     RowSet prev();
 
 
->>>>>>> 49b450ff
     /**
      * Same as {@code get(rowPosition)}, as of the end of the previous update graph cycle.
      *
