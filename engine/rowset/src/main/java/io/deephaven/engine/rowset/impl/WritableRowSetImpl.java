--- conflicted
+++ resolved
@@ -94,11 +94,7 @@
         postMutationHook();
     }
 
-<<<<<<< HEAD
-    private void assign(final OrderedLongSet maybeNewImpl) {
-=======
     void assign(final OrderedLongSet maybeNewImpl) {
->>>>>>> 49b450ff
         invalidateRowSequenceAsChunkImpl();
         if (maybeNewImpl == innerSet) {
             return;
