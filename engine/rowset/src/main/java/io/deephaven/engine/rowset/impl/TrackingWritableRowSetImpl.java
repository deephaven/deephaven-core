/**
 * Copyright (c) 2016-2022 Deephaven Data Labs and Patent Pending
 */
package io.deephaven.engine.rowset.impl;

import io.deephaven.engine.rowset.RowSet;
import io.deephaven.engine.rowset.TrackingRowSet;
import io.deephaven.engine.rowset.TrackingWritableRowSet;
import io.deephaven.engine.rowset.WritableRowSet;
import io.deephaven.engine.updategraph.LogicalClock;
import org.jetbrains.annotations.NotNull;

import java.io.IOException;
import java.io.ObjectInput;
import java.util.function.Function;

public class TrackingWritableRowSetImpl extends WritableRowSetImpl implements TrackingWritableRowSet {

    private transient OrderedLongSet prevInnerSet;

    private final WritableRowSetImpl prev = new UnmodifiableRowSetImpl();

    /**
     * Protects prevImpl. Only updated in checkPrev() and initializePreviousValue() (this later supposed to be used only
     * right after the constructor, in special cases).
     */
    private transient volatile long changeTimeStep;

    private transient volatile TrackingRowSet.Indexer indexer;

    public TrackingWritableRowSetImpl() {
        this(OrderedLongSet.EMPTY);
    }

    public TrackingWritableRowSetImpl(final OrderedLongSet innerSet) {
        super(innerSet);
        this.prevInnerSet = OrderedLongSet.EMPTY;
        changeTimeStep = -1;
    }

    private OrderedLongSet checkAndGetPrev() {
        if (LogicalClock.DEFAULT.currentStep() == changeTimeStep) {
            return prevInnerSet;
        }
        synchronized (this) {
            final long currentClockStep = LogicalClock.DEFAULT.currentStep();
            if (currentClockStep == changeTimeStep) {
                return prevInnerSet;
            }
            prevInnerSet.ixRelease();
            prevInnerSet = getInnerSet().ixCowRef();
            prev.assign(prevInnerSet.ixCowRef());
            changeTimeStep = currentClockStep;
            return prevInnerSet;
        }
    }

    @Override
    public <INDEXER_TYPE extends TrackingRowSet.Indexer> INDEXER_TYPE indexer(
            @NotNull final Function<TrackingRowSet, INDEXER_TYPE> indexerFactory) {
        // noinspection unchecked
        INDEXER_TYPE localIndexer = (INDEXER_TYPE) indexer;
        if (localIndexer == null) {
            synchronized (this) {
                // noinspection unchecked
                localIndexer = (INDEXER_TYPE) indexer;
                if (localIndexer == null) {
                    indexer = localIndexer = indexerFactory.apply(this);
                }
            }
        }
        return localIndexer;
    }

    @Override
    public void preMutationHook() {
        checkAndGetPrev();
    }

    @Override
    protected void postMutationHook() {
        final TrackingRowSet.Indexer localIndexer = indexer;
        if (localIndexer != null) {
            localIndexer.rowSetChanged();
        }
    }

    @Override
    public TrackingWritableRowSet toTracking() {
        throw new UnsupportedOperationException("Already tracking! You must copy() before toTracking()");
    }

    @Override
    public void close() {
        prevInnerSet.ixRelease();
        prevInnerSet = null; // Force NPE on use after tracking
        changeTimeStep = -1;
        indexer = null;
        super.close();
    }

    @Override
    public void initializePreviousValue() {
        prevInnerSet.ixRelease();
        prevInnerSet = OrderedLongSet.EMPTY;
        changeTimeStep = -1;
    }

    @Override
    public long sizePrev() {
        return checkAndGetPrev().ixCardinality();
    }

    @Override
    public WritableRowSet copyPrev() {
        return new WritableRowSetImpl(checkAndGetPrev().ixCowRef());
    }

    @Override
    public RowSet prev() {
<<<<<<< HEAD
        return new WritableRowSetImpl(checkAndGetPrev());
=======
        checkAndGetPrev();
        return prev;
>>>>>>> 49b450ff
    }

    @Override
    public long getPrev(final long rowPosition) {
        if (rowPosition < 0) {
            return -1;
        }
        return checkAndGetPrev().ixGet(rowPosition);
    }

    @Override
    public long findPrev(long rowKey) {
        return checkAndGetPrev().ixFind(rowKey);
    }

    @Override
    public long firstRowKeyPrev() {
        return checkAndGetPrev().ixFirstKey();
    }

    @Override
    public long lastRowKeyPrev() {
        return checkAndGetPrev().ixLastKey();
    }

    @Override
    public void readExternal(@NotNull final ObjectInput in) throws IOException {
        super.readExternal(in);
        initializePreviousValue();
    }

    /**
     * An unmodifiable view of a {@link WritableRowSetImpl}.
     */
    private static class UnmodifiableRowSetImpl extends WritableRowSetImpl {

        public UnmodifiableRowSetImpl() {}

        @Override
        public final void preMutationHook() {
            throw new UnsupportedOperationException("Unmodifiable view must never be mutated");
        }

        @Override
        public final void postMutationHook() {
            throw new UnsupportedOperationException("Unmodifiable view must never be mutated");
        }

        @Override
        public final void close() {
            throw new UnsupportedOperationException("Unmodifiable view must never be closed");
        }
    }
}<|MERGE_RESOLUTION|>--- conflicted
+++ resolved
@@ -118,12 +118,8 @@
 
     @Override
     public RowSet prev() {
-<<<<<<< HEAD
-        return new WritableRowSetImpl(checkAndGetPrev());
-=======
         checkAndGetPrev();
         return prev;
->>>>>>> 49b450ff
     }
 
     @Override
