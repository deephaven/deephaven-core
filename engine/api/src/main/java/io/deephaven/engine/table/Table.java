/**
 * Copyright (c) 2016-2022 Deephaven Data Labs and Patent Pending
 */
package io.deephaven.engine.table;

import io.deephaven.api.*;
import io.deephaven.api.agg.Aggregation;
import io.deephaven.api.agg.spec.AggSpec;
import io.deephaven.api.filter.Filter;
import io.deephaven.api.updateby.UpdateByOperation;
import io.deephaven.api.updateby.UpdateByControl;
import io.deephaven.engine.liveness.LivenessNode;
import io.deephaven.engine.rowset.TrackingRowSet;
import io.deephaven.engine.table.iterators.*;
import io.deephaven.engine.updategraph.ConcurrentMethod;
import io.deephaven.engine.updategraph.DynamicNode;
import io.deephaven.engine.updategraph.NotificationQueue;
import io.deephaven.engine.util.systemicmarking.SystemicObject;
import io.deephaven.util.datastructures.LongSizedDataStructure;
import org.jetbrains.annotations.NotNull;
import org.jetbrains.annotations.Nullable;

import java.util.*;
import java.util.function.Function;
import java.util.function.UnaryOperator;

/**
 * A Deephaven table.
 */
public interface Table extends
        LongSizedDataStructure,
        LivenessNode,
        NotificationQueue.Dependency,
        DynamicNode,
        SystemicObject,
        TableOperations<Table, Table> {

    // -----------------------------------------------------------------------------------------------------------------
    // Metadata
    // -----------------------------------------------------------------------------------------------------------------

    @ConcurrentMethod
    TableDefinition getDefinition();

    /**
     * Provides column metadata in Table form. Convenience method, behaves exactly the same as
     * getDefinition().getColumnDefinitionsTable().
     *
     * @return A Table of metadata about this Table's columns.
     */
    @ConcurrentMethod
    Table getMeta();

    @ConcurrentMethod
    String getDescription();

    /**
     * Get the number of columns defined for this table. Equivalent to {@code getDefinition().getColumns().length}.
     *
     * @return The number of columns defined for this table
     */
    @ConcurrentMethod
    int numColumns();

    /**
     * Determines whether this Table contains a column for each string in the specified array of {@code columnNames}.
     *
     * @param columnNames The array of column names to be checked for inclusion in this table. Must not be {@code null}.
     * @return {@code true} if this Table contains a column for each and every string in the {@code columnNames} array;
     *         {@code false} if any element of {@code columnNames} is <b>not</b> the name of a column in this table
     */
    @ConcurrentMethod
    boolean hasColumns(String... columnNames);

    /**
     * Determines whether this Table contains a column for each string in the specified collection of
     * {@code columnNames}.
     *
     * @param columnNames The collection of column names to be checked for inclusion in this table. Must not be
     *        {@code null}.
     * @return {@code true} if this Table contains a column for each and every string in the {@code columnNames}
     *         collection; {@code false} if any element of {@code columnNames} is <b>not</b> the name of a column in
     *         this table
     */
    @ConcurrentMethod
    boolean hasColumns(Collection<String> columnNames);

    @Override
    @ConcurrentMethod
    boolean isRefreshing();

    /**
     * @return The {@link TrackingRowSet} that exposes the row keys present in this Table
     */
    TrackingRowSet getRowSet();

    /**
     * @return {@link #size() Size} if it is currently known without subsequent steps to coalesce the Table, else
     *         {@link io.deephaven.util.QueryConstants#NULL_LONG null}
     */
    long sizeForInstrumentation();

    /**
     * Returns {@code true} if this table has no rows (i.e. {@code size() == 0}).
     *
     * @return {@code true} if this table has no rows
     */
    boolean isEmpty();

    /**
     * Return true if this table is guaranteed to be flat. The RowSet of a flat table will be from 0...numRows-1.
     */
    @ConcurrentMethod
    boolean isFlat();

    // -----------------------------------------------------------------------------------------------------------------
    // Attributes
    // -----------------------------------------------------------------------------------------------------------------

    String INPUT_TABLE_ATTRIBUTE = "InputTable";
    String KEY_COLUMNS_ATTRIBUTE = "keyColumns";
    String UNIQUE_KEYS_ATTRIBUTE = "uniqueKeys";
    String SORTABLE_COLUMNS_ATTRIBUTE = "SortableColumns";
    String FILTERABLE_COLUMNS_ATTRIBUTE = "FilterableColumns";
    String LAYOUT_HINTS_ATTRIBUTE = "LayoutHints";
    String TOTALS_TABLE_ATTRIBUTE = "TotalsTable";
    String TABLE_DESCRIPTION_ATTRIBUTE = "TableDescription";
    String COLUMN_RENDERERS_ATTRIBUTE = "ColumnRenderers";
    String COLUMN_DESCRIPTIONS_ATTRIBUTE = "ColumnDescriptions";
    String ADD_ONLY_TABLE_ATTRIBUTE = "AddOnly";
    /**
     * <p>
     * If this attribute is present with value {@code true}, this Table is a "stream table".
     * <p>
     * A stream table is a sequence of additions that represent rows newly received from a stream; on the cycle after
     * the stream table is refreshed the rows are removed. Note that this means any particular row of data (not to be
     * confused with a row key) never exists for more than one cycle.
     * <p>
     * Most operations are supported as normal on stream tables, but aggregation operations are treated specially,
     * producing aggregate results that are valid over the entire observed stream from the time the operation is
     * initiated. These semantics necessitate a few exclusions, i.e. unsupported operations that need to keep track of
     * all rows:
     * <ol>
     * <li>{@link #groupBy} is unsupported
     * <li>{@link #partitionBy} is unsupported</li>
     * <li>{@link #partitionedAggBy(Collection, boolean, Table, String...) partitionedAggBy} is unsupported</li>
     * <li>{@link #aggBy} is unsupported if either of {@link io.deephaven.api.agg.spec.AggSpecGroup group} or
     * {@link io.deephaven.api.agg.Partition partition} are used</li>
     * <li>{@link #rollup(Collection, boolean, ColumnName...) rollup()} is unsupported if
     * {@code includeConstituents == true}</li>
     * <li>{@link #treeTable(String, String) treeTable()} is unsupported</li>
     * </ol>
     * <p>
     * To disable these semantics, a {@link #dropStream() dropStream} method is offered.
     */
    String STREAM_TABLE_ATTRIBUTE = "StreamTable";
    /**
     * The query engine may set or read this attribute to determine if a table is sorted by a particular column.
     */
    String SORTED_COLUMNS_ATTRIBUTE = "SortedColumns";
    String SYSTEMIC_TABLE_ATTRIBUTE = "SystemicTable";
    // TODO: Might be good to take a pass through these and see what we can condense into
    // TODO: TreeTableInfo and RollupInfo to reduce the attribute noise.
    String ROLLUP_LEAF_ATTRIBUTE = "RollupLeaf";
    // TODO (https://github.com/deephaven/deephaven-core/issues/64 or
    // https://github.com/deephaven/deephaven-core/issues/65):
    // Rename and repurpose this attribute
    String HIERARCHICAL_CHILDREN_TABLE_MAP_ATTRIBUTE = "HierarchicalChildrenTableMap";
    String HIERARCHICAL_SOURCE_TABLE_ATTRIBUTE = "HierarchicalSourceTable";
    String TREE_TABLE_FILTER_REVERSE_LOOKUP_ATTRIBUTE = "TreeTableFilterReverseLookup";
    String HIERARCHICAL_SOURCE_INFO_ATTRIBUTE = "HierarchicalSourceTableInfo";
    String REVERSE_LOOKUP_ATTRIBUTE = "ReverseLookup";
    String PREPARED_RLL_ATTRIBUTE = "PreparedRll";
    String PREDEFINED_ROLLUP_ATTRIBUTE = "PredefinedRollup";
    String SNAPSHOT_VIEWPORT_TYPE = "Snapshot";
    /**
     * This attribute is used internally by TableTools.merge to detect successive merges. Its presence indicates that it
     * is safe to decompose the table into its multiple constituent parts.
     */
    String MERGED_TABLE_ATTRIBUTE = "MergedTable";
    /**
     * <p>
     * This attribute is applied to source tables, and takes on Boolean values.
     * <ul>
     * <li>True for post-{@link #coalesce()} source tables and their children if the source table is empty.</li>
     * <li>False for post-{@link #coalesce()} source tables and their children if the source table is non-empty.</li>
     * <li>Missing for all other tables.</li>
     * </ul>
     */
    String EMPTY_SOURCE_TABLE_ATTRIBUTE = "EmptySourceTable";
    /**
     * This attribute stores a reference to a table that is the parent table for a Preview Table.
     */
    String PREVIEW_PARENT_TABLE = "PreviewParentTable";
    /**
     * Set this attribute for tables that should not be displayed in the UI.
     */
    String NON_DISPLAY_TABLE = "NonDisplayTable";
    /**
     * Set this attribute to load a plugin for this table in the Web Client
     */
    String PLUGIN_NAME = "PluginName";
    /**
     * Set this attribute to enable collection of barrage performance stats.
     */
    String BARRAGE_PERFORMANCE_KEY_ATTRIBUTE = "BarragePerformanceTableKey";

    /**
     * Set the value of an attribute.
     *
     * @param key The name of the attribute; must not be {@code null}
     * @param object The value to be assigned; must not be {@code null}
     */
    @ConcurrentMethod
    void setAttribute(@NotNull String key, @NotNull Object object);

    /**
     * Get the value of the specified attribute.
     *
     * @param key the name of the attribute
     * @return the value, or null if there was none.
     */
    @ConcurrentMethod
    @Nullable
    Object getAttribute(@NotNull String key);

    /**
     * Get a set of all the attributes that have values for this table.
     *
     * @return a set of names
     */
    @ConcurrentMethod
    @NotNull
    Set<String> getAttributeNames();

    /**
     * Check if the specified attribute exists in this table.
     *
     * @param name the name of the attribute
     * @return true if the attribute exists
     */
    @ConcurrentMethod
    boolean hasAttribute(@NotNull String name);

    /**
     * Get all attributes from this Table.
     *
     * @return An unmodifiable map containing all attributes from this Table
     */
    @ConcurrentMethod
    Map<String, Object> getAttributes();

    /**
     * Get all attributes from this Table except the items that appear in {@code excluded}.
     *
     * @param excluded A set of attributes to exclude from the result
     * @return An unmodifiable map containing Table's attributes, except the ones present in {@code excluded}
     */
    @ConcurrentMethod
    Map<String, Object> getAttributes(Collection<String> excluded);

    // -----------------------------------------------------------------------------------------------------------------
    // ColumnSources for fetching data by row key
    // -----------------------------------------------------------------------------------------------------------------

    /**
     * Retrieves a {@code ColumnSource}. It is conveniently cast to @{code ColumnSource<T>} using the type that caller
     * expects. This differs from {@link #getColumnSource(String, Class)} which uses the provided {@link Class} object
     * to verify that the data type is a subclass of the expected class.
     *
     * @param sourceName The name of the column
     * @param <T> The target type, as a type parameter. Inferred from context.
     * @return The column source for {@code sourceName}, parameterized by {@code T}
     */
    <T> ColumnSource<T> getColumnSource(String sourceName);

    /**
     * Retrieves a {@code ColumnSource} and {@link ColumnSource#cast casts} it to the target class {@code clazz}.
     *
     * @param sourceName The name of the column
     * @param clazz The target type
     * @param <T> The target type, as a type parameter. Intended to be inferred from {@code clazz}.
     * @return The column source for {@code sourceName}, parameterized by {@code T}
     */
    <T> ColumnSource<T> getColumnSource(String sourceName, Class<? extends T> clazz);

    Map<String, ? extends ColumnSource<?>> getColumnSourceMap();

    Collection<? extends ColumnSource<?>> getColumnSources();

    // -----------------------------------------------------------------------------------------------------------------
    // DataColumns for fetching data by row position; generally much less efficient than ColumnSource
    // -----------------------------------------------------------------------------------------------------------------

    DataColumn[] getColumns();

    DataColumn getColumn(int columnIndex);

    DataColumn getColumn(String columnName);

    // -----------------------------------------------------------------------------------------------------------------
    // Column Iterators
    // -----------------------------------------------------------------------------------------------------------------

    <TYPE> Iterator<TYPE> columnIterator(@NotNull String columnName);

    CharacterColumnIterator characterColumnIterator(@NotNull String columnName);

    ByteColumnIterator byteColumnIterator(@NotNull String columnName);

    ShortColumnIterator shortColumnIterator(@NotNull String columnName);

    IntegerColumnIterator integerColumnIterator(@NotNull String columnName);

    LongColumnIterator longColumnIterator(@NotNull String columnName);

    FloatColumnIterator floatColumnIterator(@NotNull String columnName);

    DoubleColumnIterator doubleColumnIterator(@NotNull String columnName);

    <DATA_TYPE> ObjectColumnIterator<DATA_TYPE> objectColumnIterator(@NotNull String columnName);

    // -----------------------------------------------------------------------------------------------------------------
    // Convenience data fetching; highly inefficient
    // -----------------------------------------------------------------------------------------------------------------

    Object[] getRecord(long rowNo, String... columnNames);

    // -----------------------------------------------------------------------------------------------------------------
    // Filter Operations
    // -----------------------------------------------------------------------------------------------------------------

    @Override
    @ConcurrentMethod
    Table where(Collection<? extends Filter> filters);

    @ConcurrentMethod
    Table where(Filter... filters);

    @Override
    @ConcurrentMethod
    Table where(String... filters);

    /**
     * A table operation that applies the supplied predicate to each row in the table and produces columns containing
     * the pass/fail result of the predicate application. This is similar to {@link #where(String...)} except that
     * instead of selecting only rows that meet the criteria, new columns are added with the result of the comparison.
     *
     * @return a table with new columns containing the filter result for each row.
     */
    @ConcurrentMethod
    Table wouldMatch(WouldMatchPair... matchers);

    @ConcurrentMethod
    Table wouldMatch(String... expressions);

    @Override
    Table whereIn(Table rightTable, Collection<? extends JoinMatch> columnsToMatch);

    Table whereIn(Table rightTable, String... columnsToMatch);

    @Override
    Table whereNotIn(Table rightTable, Collection<? extends JoinMatch> columnsToMatch);

    Table whereNotIn(Table rightTable, String... columnsToMatch);

    // -----------------------------------------------------------------------------------------------------------------
    // Column Selection Operations
    // -----------------------------------------------------------------------------------------------------------------

    @Override
    Table select(Collection<? extends Selectable> columns);

    Table select(Selectable... columns);

    @Override
    Table select(String... columns);

    Table select();

    @ConcurrentMethod
    Table selectDistinct(Collection<? extends Selectable> columns);

    @ConcurrentMethod
    Table selectDistinct(Selectable... columns);

    @ConcurrentMethod
    Table selectDistinct(String... columns);

    @ConcurrentMethod
    Table selectDistinct();

    @Override
    Table update(Collection<? extends Selectable> newColumns);

    Table update(Selectable... newColumns);

    @Override
    Table update(String... newColumns);

    /**
     * Compute column formulas on demand.
     *
     * <p>
     * Lazy update defers computation until required for a set of values, and caches the results for a set of input
     * values. This uses less RAM than an update statement when you have a smaller set of unique values. Less
     * computation than an updateView is needed, because the results are saved in a cache.
     * </p>
     *
     * <p>
     * If you have many unique values, you should instead use an update statement, which will have more memory efficient
     * structures. Values are never removed from the lazyUpdate cache, so it should be used judiciously on a ticking
     * table.
     * </p>
     *
     * @param newColumns the columns to add
     * @return a new Table with the columns added; to be computed on demand
     */
    Table lazyUpdate(Collection<? extends Selectable> newColumns);

    Table lazyUpdate(Selectable... newColumns);

    Table lazyUpdate(String... newColumns);

    @Override
    @ConcurrentMethod
    Table view(Collection<? extends Selectable> columns);

    @ConcurrentMethod
    Table view(Selectable... columns);

    @Override
    @ConcurrentMethod
    Table view(String... columns);

    @Override
    @ConcurrentMethod
    Table updateView(Collection<? extends Selectable> newColumns);

    @ConcurrentMethod
    Table updateView(Selectable... newColumns);

    @Override
    @ConcurrentMethod
    Table updateView(String... newColumns);

    @ConcurrentMethod
    Table dropColumns(Collection<String> columnNames);

    @ConcurrentMethod
    Table dropColumns(String... columnNames);

    @ConcurrentMethod
    Table dropColumnFormats();

    Table renameColumns(MatchPair... pairs);

    Table renameColumns(Collection<String> columns);

    Table renameColumns(String... columns);

    Table renameAllColumns(UnaryOperator<String> renameFunction);

    @ConcurrentMethod
    Table formatColumns(String... columnFormats);

    @ConcurrentMethod
    Table formatRowWhere(String condition, String formula);

    @ConcurrentMethod
    Table formatColumnWhere(String columnName, String condition, String formula);

    /**
     * Produce a new table with the specified columns moved to the leftmost position. Columns can be renamed with the
     * usual syntax, i.e. {@code "NewColumnName=OldColumnName")}.
     *
     * @param columnsToMove The columns to move to the left (and, optionally, to rename)
     * @return The new table, with the columns rearranged as explained above {@link #moveColumns(int, String...)}
     */
    @ConcurrentMethod
    Table moveColumnsUp(String... columnsToMove);

    /**
     * Produce a new table with the specified columns moved to the rightmost position. Columns can be renamed with the
     * usual syntax, i.e. {@code "NewColumnName=OldColumnName")}.
     *
     * @param columnsToMove The columns to move to the right (and, optionally, to rename)
     * @return The new table, with the columns rearranged as explained above {@link #moveColumns(int, String...)}
     */
    @ConcurrentMethod
    Table moveColumnsDown(String... columnsToMove);

    /**
     * Produce a new table with the specified columns moved to the specified {@code index}. Column indices begin at 0.
     * Columns can be renamed with the usual syntax, i.e. {@code "NewColumnName=OldColumnName")}.
     *
     * @param index The index to which the specified columns should be moved
     * @param columnsToMove The columns to move to the specified index (and, optionally, to rename)
     * @return The new table, with the columns rearranged as explained above
     */
    @ConcurrentMethod
    Table moveColumns(int index, String... columnsToMove);

    @ConcurrentMethod
    Table moveColumns(int index, boolean moveToEnd, String... columnsToMove);

    /**
     * Produce a new table with the same columns as this table, but with a new column presenting the specified DateTime
     * column as a Long column (with each DateTime represented instead as the corresponding number of nanos since the
     * epoch).
     * <p>
     * NOTE: This is a really just an updateView(), and behaves accordingly for column ordering and (re)placement. This
     * doesn't work on data that has been brought fully into memory (e.g. via select()). Use a view instead.
     *
     * @param dateTimeColumnName Name of date time column
     * @param nanosColumnName Name of nanos column
     * @return The new table, constructed as explained above.
     */
    @ConcurrentMethod
    Table dateTimeColumnAsNanos(String dateTimeColumnName, String nanosColumnName);

    /**
     * @param columnName name of column to convert from DateTime to nanos
     * @return The result of dateTimeColumnAsNanos(columnName, columnName).
     */
    @ConcurrentMethod
    Table dateTimeColumnAsNanos(String columnName);

    // -----------------------------------------------------------------------------------------------------------------
    // Slice Operations
    // -----------------------------------------------------------------------------------------------------------------

    @ConcurrentMethod
    Table head(long size);

    @ConcurrentMethod
    Table tail(long size);

    /**
     * Extracts a subset of a table by row position.
     * <p>
     * If both firstPosition and lastPosition are positive, then the rows are counted from the beginning of the table.
     * The firstPosition is inclusive, and the lastPosition is exclusive. The {@link #head}(N) call is equivalent to
     * slice(0, N). The firstPosition must be less than or equal to the lastPosition.
     * <p>
     * If firstPosition is positive and lastPosition is negative, then the firstRow is counted from the beginning of the
     * table, inclusively. The lastPosition is counted from the end of the table. For example, slice(1, -1) includes all
     * rows but the first and last. If the lastPosition would be before the firstRow, the result is an emptyTable.
     * <p>
     * If firstPosition is negative, and lastPosition is zero, then the firstRow is counted from the end of the table,
     * and the end of the slice is the size of the table. slice(-N, 0) is equivalent to {@link #tail}(N).
     * <p>
     * If the firstPosition is negative and the lastPosition is negative, they are both counted from the end of the
     * table. For example, slice(-2, -1) returns the second to last row of the table.
     *
     * @param firstPositionInclusive the first position to include in the result
     * @param lastPositionExclusive the last position to include in the result
     * @return a new Table, which is the request subset of rows from the original table
     */
    @ConcurrentMethod
    Table slice(long firstPositionInclusive, long lastPositionExclusive);

    /**
     * Provides a head that selects a dynamic number of rows based on a percent.
     *
     * @param percent the fraction of the table to return (0..1), the number of rows will be rounded up. For example if
     *        there are 3 rows, headPct(50) returns the first two rows.
     */
    @ConcurrentMethod
    Table headPct(double percent);

    @ConcurrentMethod
    Table tailPct(double percent);

    // -----------------------------------------------------------------------------------------------------------------
    // Join Operations
    // -----------------------------------------------------------------------------------------------------------------

    Table exactJoin(Table rightTable, MatchPair[] columnsToMatch, MatchPair[] columnsToAdd);

    @Override
    Table exactJoin(Table rightTable, Collection<? extends JoinMatch> columnsToMatch,
            Collection<? extends JoinAddition> columnsToAdd);

    @Override
    Table exactJoin(Table rightTable, String columnsToMatch, String columnsToAdd);

    @Override
    Table exactJoin(Table rightTable, String columnsToMatch);

    /**
     * Rules for the inexact matching performed on the final column to match by in {@link #aj} and {@link #raj}.
     */
    enum AsOfMatchRule {
        LESS_THAN_EQUAL, LESS_THAN, GREATER_THAN_EQUAL, GREATER_THAN;

        public static AsOfMatchRule of(AsOfJoinRule rule) {
            switch (rule) {
                case LESS_THAN_EQUAL:
                    return Table.AsOfMatchRule.LESS_THAN_EQUAL;
                case LESS_THAN:
                    return Table.AsOfMatchRule.LESS_THAN;
            }
            throw new IllegalStateException("Unexpected rule " + rule);
        }

        public static AsOfMatchRule of(ReverseAsOfJoinRule rule) {
            switch (rule) {
                case GREATER_THAN_EQUAL:
                    return Table.AsOfMatchRule.GREATER_THAN_EQUAL;
                case GREATER_THAN:
                    return Table.AsOfMatchRule.GREATER_THAN;
            }
            throw new IllegalStateException("Unexpected rule " + rule);
        }
    }

    /**
     * Looks up the columns in the rightTable that meet the match conditions in the columnsToMatch list. Matching is
     * done exactly for the first n-1 columns and via a binary search for the last match pair. The columns of the
     * original table are returned intact, together with the columns from rightTable defined in a comma separated list
     * "columnsToAdd"
     *
     * @param rightTable The right side table on the join.
     * @param columnsToMatch A comma separated list of match conditions ("leftColumn=rightColumn" or
     *        "columnFoundInBoth")
     * @param columnsToAdd A comma separated list with the columns from the left side that need to be added to the right
     *        side as a result of the match.
     * @return a new table joined according to the specification in columnsToMatch and columnsToAdd
     */
    Table aj(Table rightTable, MatchPair[] columnsToMatch, MatchPair[] columnsToAdd, AsOfMatchRule asOfMatchRule);

    /**
     * Looks up the columns in the rightTable that meet the match conditions in the columnsToMatch list. Matching is
     * done exactly for the first n-1 columns and via a binary search for the last match pair. The columns of the
     * original table are returned intact, together with the columns from rightTable defined in a comma separated list
     * "columnsToAdd"
     *
     * @param rightTable The right side table on the join.
     * @param columnsToMatch A comma separated list of match conditions ("leftColumn=rightColumn" or
     *        "columnFoundInBoth")
     * @param columnsToAdd A comma separated list with the columns from the left side that need to be added to the right
     *        side as a result of the match.
     * @return a new table joined according to the specification in columnsToMatch and columnsToAdd
     */
    Table aj(Table rightTable, MatchPair[] columnsToMatch, MatchPair[] columnsToAdd);

    @Override
    Table aj(Table rightTable, Collection<? extends JoinMatch> columnsToMatch,
            Collection<? extends JoinAddition> columnsToAdd);

    @Override
    Table aj(Table rightTable, Collection<? extends JoinMatch> columnsToMatch,
            Collection<? extends JoinAddition> columnsToAdd, AsOfJoinRule asOfJoinRule);

    /**
     * Looks up the columns in the rightTable that meet the match conditions in the columnsToMatch list. Matching is
     * done exactly for the first n-1 columns and via a binary search for the last match pair. The columns of the
     * original table are returned intact, together with all the columns from rightTable.
     *
     * @param rightTable The right side table on the join.
     * @param columnsToMatch A comma separated list of match conditions ("leftColumn=rightColumn" or
     *        "columnFoundInBoth")
     * @return a new table joined according to the specification in columnsToMatch and columnsToAdd
     */
    Table aj(Table rightTable, Collection<String> columnsToMatch);

    @Override
    Table aj(Table rightTable, String columnsToMatch, String columnsToAdd);

    @Override
    Table aj(Table rightTable, String columnsToMatch);

    /**
     * Just like .aj(), but the matching on the last column is in reverse order, so that you find the row after the
     * given timestamp instead of the row before.
     * <p>
     * Looks up the columns in the rightTable that meet the match conditions in the columnsToMatch list. Matching is
     * done exactly for the first n-1 columns and via a binary search for the last match pair. The columns of the
     * original table are returned intact, together with the columns from rightTable defined in a comma separated list
     * "columnsToAdd"
     *
     * @param rightTable The right side table on the join.
     * @param columnsToMatch A comma separated list of match conditions ("leftColumn=rightColumn" or
     *        "columnFoundInBoth")
     * @param columnsToAdd A comma separated list with the columns from the left side that need to be added to the right
     *        side as a result of the match.
     * @return a new table joined according to the specification in columnsToMatch and columnsToAdd
     */
    Table raj(Table rightTable, MatchPair[] columnsToMatch, MatchPair[] columnsToAdd, AsOfMatchRule asOfMatchRule);

    /**
     * Just like .aj(), but the matching on the last column is in reverse order, so that you find the row after the
     * given timestamp instead of the row before.
     * <p>
     * Looks up the columns in the rightTable that meet the match conditions in the columnsToMatch list. Matching is
     * done exactly for the first n-1 columns and via a binary search for the last match pair. The columns of the
     * original table are returned intact, together with the columns from rightTable defined in a comma separated list
     * "columnsToAdd"
     *
     * @param rightTable The right side table on the join.
     * @param columnsToMatch A comma separated list of match conditions ("leftColumn=rightColumn" or
     *        "columnFoundInBoth")
     * @param columnsToAdd A comma separated list with the columns from the left side that need to be added to the right
     *        side as a result of the match.
     * @return a new table joined according to the specification in columnsToMatch and columnsToAdd
     */
    Table raj(Table rightTable, MatchPair[] columnsToMatch, MatchPair[] columnsToAdd);

    @Override
    Table raj(Table rightTable, Collection<? extends JoinMatch> columnsToMatch,
            Collection<? extends JoinAddition> columnsToAdd);

    @Override
    Table raj(Table rightTable, Collection<? extends JoinMatch> columnsToMatch,
            Collection<? extends JoinAddition> columnsToAdd, ReverseAsOfJoinRule reverseAsOfJoinRule);

    /**
     * Just like .aj(), but the matching on the last column is in reverse order, so that you find the row after the
     * given timestamp instead of the row before.
     * <p>
     * Looks up the columns in the rightTable that meet the match conditions in the columnsToMatch list. Matching is
     * done exactly for the first n-1 columns and via a binary search for the last match pair. The columns of the
     * original table are returned intact, together with the all columns from rightTable.
     *
     * @param rightTable The right side table on the join.
     * @param columnsToMatch A comma separated list of match conditions ("leftColumn=rightColumn" or
     *        "columnFoundInBoth")
     * @return a new table joined according to the specification in columnsToMatch and columnsToAdd
     */
    Table raj(Table rightTable, Collection<String> columnsToMatch);

    /**
     * Just like .aj(), but the matching on the last column is in reverse order, so that you find the row after the
     * given timestamp instead of the row before.
     * <p>
     * Looks up the columns in the rightTable that meet the match conditions in the columnsToMatch list. Matching is
     * done exactly for the first n-1 columns and via a binary search for the last match pair. The columns of the
     * original table are returned intact, together with the columns from rightTable defined in a comma separated list
     * "columnsToAdd"
     *
     * @param rightTable The right side table on the join.
     * @param columnsToMatch A comma separated list of match conditions ("leftColumn=rightColumn" or
     *        "columnFoundInBoth")
     * @param columnsToAdd A comma separated list with the columns from the left side that need to be added to the right
     *        side as a result of the match.
     * @return a new table joined according to the specification in columnsToMatch and columnsToAdd
     */
    @Override
    Table raj(Table rightTable, String columnsToMatch, String columnsToAdd);

    @Override
    Table raj(Table rightTable, String columnsToMatch);

    Table naturalJoin(Table rightTable, MatchPair[] columnsToMatch, MatchPair[] columnsToAdd);

    @Override
    Table naturalJoin(Table rightTable, Collection<? extends JoinMatch> columnsToMatch,
            Collection<? extends JoinAddition> columnsToAdd);

    @Override
    Table naturalJoin(Table rightTable, String columnsToMatch, String columnsToAdd);

    @Override
    Table naturalJoin(Table rightTable, String columnsToMatch);

    /**
     * Perform a cross join with the right table.
     * <p>
     * Returns a table that is the cartesian product of left rows X right rows, with one column for each of the left
     * table's columns, and one column corresponding to each of the right table's columns. The rows are ordered first by
     * the left table then by the right table.
     * <p>
     * To efficiently produce updates, the bits that represent a key for a given row are split into two. Unless
     * specified, join reserves 16 bits to represent a right row. When there are too few bits to represent all of the
     * right rows for a given aggregation group the table will shift a bit from the left side to the right side. The
     * default of 16 bits was carefully chosen because it results in an efficient implementation to process live
     * updates.
     * <p>
     * An {@link io.deephaven.engine.exceptions.OutOfKeySpaceException} is thrown when the total number of bits needed
     * to express the result table exceeds that needed to represent Long.MAX_VALUE. There are a few work arounds: - If
     * the left table is sparse, consider flattening the left table. - If there are no key-columns and the right table
     * is sparse, consider flattening the right table. - If the maximum size of a right table's group is small, you can
     * reserve fewer bits by setting numRightBitsToReserve on initialization.
     * <p>
     * Note: If you can prove that a given group has at most one right-row then you should prefer using
     * {@link #naturalJoin}.
     *
     * @param rightTable The right side table on the join.
     * @return a new table joined according to the specification with zero key-columns and includes all right columns
     */
    Table join(Table rightTable);

    /**
     * Perform a cross join with the right table.
     * <p>
     * Returns a table that is the cartesian product of left rows X right rows, with one column for each of the left
     * table's columns, and one column corresponding to each of the right table's columns. The rows are ordered first by
     * the left table then by the right table.
     * <p>
     * To efficiently produce updates, the bits that represent a key for a given row are split into two. Unless
     * specified, join reserves 16 bits to represent a right row. When there are too few bits to represent all of the
     * right rows for a given aggregation group the table will shift a bit from the left side to the right side. The
     * default of 16 bits was carefully chosen because it results in an efficient implementation to process live
     * updates.
     * <p>
     * An {@link io.deephaven.engine.exceptions.OutOfKeySpaceException} is thrown when the total number of bits needed
     * to express the result table exceeds that needed to represent Long.MAX_VALUE. There are a few work arounds: - If
     * the left table is sparse, consider flattening the left table. - If there are no key-columns and the right table
     * is sparse, consider flattening the right table. - If the maximum size of a right table's group is small, you can
     * reserve fewer bits by setting numRightBitsToReserve on initialization.
     * <p>
     * Note: If you can prove that a given group has at most one right-row then you should prefer using
     * {@link #naturalJoin}.
     *
     * @param rightTable The right side table on the join.
     * @param numRightBitsToReserve The number of bits to reserve for rightTable groups.
     * @return a new table joined according to the specification with zero key-columns and includes all right columns
     */
    Table join(Table rightTable, int numRightBitsToReserve);

    @Override
    Table join(Table rightTable, String columnsToMatch);

    /**
     * Perform a cross join with the right table.
     * <p>
     * Returns a table that is the cartesian product of left rows X right rows, with one column for each of the left
     * table's columns, and one column corresponding to each of the right table's columns that are not key-columns. The
     * rows are ordered first by the left table then by the right table. If columnsToMatch is non-empty then the product
     * is filtered by the supplied match conditions.
     * <p>
     * To efficiently produce updates, the bits that represent a key for a given row are split into two. Unless
     * specified, join reserves 16 bits to represent a right row. When there are too few bits to represent all of the
     * right rows for a given aggregation group the table will shift a bit from the left side to the right side. The
     * default of 16 bits was carefully chosen because it results in an efficient implementation to process live
     * updates.
     * <p>
     * An {@link io.deephaven.engine.exceptions.OutOfKeySpaceException} is thrown when the total number of bits needed
     * to express the result table exceeds that needed to represent Long.MAX_VALUE. There are a few work arounds: - If
     * the left table is sparse, consider flattening the left table. - If there are no key-columns and the right table
     * is sparse, consider flattening the right table. - If the maximum size of a right table's group is small, you can
     * reserve fewer bits by setting numRightBitsToReserve on initialization.
     * <p>
     * Note: If you can prove that a given group has at most one right-row then you should prefer using
     * {@link #naturalJoin}.
     *
     * @param rightTable The right side table on the join.
     * @param columnsToMatch A comma separated list of match conditions ("leftColumn=rightColumn" or
     *        "columnFoundInBoth")
     * @param numRightBitsToReserve The number of bits to reserve for rightTable groups.
     * @return a new table joined according to the specification in columnsToMatch and includes all non-key-columns from
     *         the right table
     */
    Table join(Table rightTable, String columnsToMatch, int numRightBitsToReserve);

    @Override
    Table join(Table rightTable, String columnsToMatch, String columnsToAdd);

    /**
     * Perform a cross join with the right table.
     * <p>
     * Returns a table that is the cartesian product of left rows X right rows, with one column for each of the left
     * table's columns, and one column corresponding to each of the right table's columns that are included in the
     * columnsToAdd argument. The rows are ordered first by the left table then by the right table. If columnsToMatch is
     * non-empty then the product is filtered by the supplied match conditions.
     * <p>
     * To efficiently produce updates, the bits that represent a key for a given row are split into two. Unless
     * specified, join reserves 16 bits to represent a right row. When there are too few bits to represent all of the
     * right rows for a given aggregation group the table will shift a bit from the left side to the right side. The
     * default of 16 bits was carefully chosen because it results in an efficient implementation to process live
     * updates.
     * <p>
     * An {@link io.deephaven.engine.exceptions.OutOfKeySpaceException} is thrown when the total number of bits needed
     * to express the result table exceeds that needed to represent Long.MAX_VALUE. There are a few work arounds: - If
     * the left table is sparse, consider flattening the left table. - If there are no key-columns and the right table
     * is sparse, consider flattening the right table. - If the maximum size of a right table's group is small, you can
     * reserve fewer bits by setting numRightBitsToReserve on initialization.
     * <p>
     * Note: If you can prove that a given group has at most one right-row then you should prefer using
     * {@link #naturalJoin}.
     *
     * @param rightTable The right side table on the join.
     * @param columnsToMatch A comma separated list of match conditions ("leftColumn=rightColumn" or
     *        "columnFoundInBoth")
     * @param columnsToAdd A comma separated list with the columns from the right side that need to be added to the left
     *        side as a result of the match.
     * @param numRightBitsToReserve The number of bits to reserve for rightTable groups.
     * @return a new table joined according to the specification in columnsToMatch and columnsToAdd
     */
    Table join(Table rightTable, String columnsToMatch, String columnsToAdd, int numRightBitsToReserve);

    /**
     * Perform a cross join with the right table.
     * <p>
     * Returns a table that is the cartesian product of left rows X right rows, with one column for each of the left
     * table's columns, and one column corresponding to each of the right table's columns that are included in the
     * columnsToAdd argument. The rows are ordered first by the left table then by the right table. If columnsToMatch is
     * non-empty then the product is filtered by the supplied match conditions.
     * <p>
     * To efficiently produce updates, the bits that represent a key for a given row are split into two. Unless
     * specified, join reserves 16 bits to represent a right row. When there are too few bits to represent all of the
     * right rows for a given aggregation group the table will shift a bit from the left side to the right side. The
     * default of 16 bits was carefully chosen because it results in an efficient implementation to process live
     * updates.
     * <p>
     * An {@link io.deephaven.engine.exceptions.OutOfKeySpaceException} is thrown when the total number of bits needed
     * to express the result table exceeds that needed to represent Long.MAX_VALUE. There are a few work arounds: - If
     * the left table is sparse, consider flattening the left table. - If there are no key-columns and the right table
     * is sparse, consider flattening the right table. - If the maximum size of a right table's group is small, you can
     * reserve fewer bits by setting numRightBitsToReserve on initialization.
     * <p>
     * Note: If you can prove that a given group has at most one right-row then you should prefer using
     * {@link #naturalJoin}.
     *
     * @param rightTable The right side table on the join.
     * @param columnsToMatch An array of match pair conditions ("leftColumn=rightColumn" or "columnFoundInBoth")
     * @param columnsToAdd An array of the columns from the right side that need to be added to the left side as a
     *        result of the match.
     * @return a new table joined according to the specification in columnsToMatch and columnsToAdd
     */
    Table join(Table rightTable, MatchPair[] columnsToMatch, MatchPair[] columnsToAdd);

    /**
     * Perform a cross join with the right table.
     * <p>
     * Returns a table that is the cartesian product of left rows X right rows, with one column for each of the left
     * table's columns, and one column corresponding to each of the right table's columns that are included in the
     * columnsToAdd argument. The rows are ordered first by the left table then by the right table. If columnsToMatch is
     * non-empty then the product is filtered by the supplied match conditions.
     * <p>
     * To efficiently produce updates, the bits that represent a key for a given row are split into two. Unless
     * specified, join reserves 16 bits to represent a right row. When there are too few bits to represent all of the
     * right rows for a given aggregation group the table will shift a bit from the left side to the right side. The
     * default of 16 bits was carefully chosen because it results in an efficient implementation to process live
     * updates.
     * <p>
     * An {@link io.deephaven.engine.exceptions.OutOfKeySpaceException} is thrown when the total number of bits needed
     * to express the result table exceeds that needed to represent Long.MAX_VALUE. There are a few work arounds: - If
     * the left table is sparse, consider flattening the left table. - If there are no key-columns and the right table
     * is sparse, consider flattening the right table. - If the maximum size of a right table's group is small, you can
     * reserve fewer bits by setting numRightBitsToReserve on initialization.
     * <p>
     * Note: If you can prove that a given group has at most one right-row then you should prefer using
     * {@link #naturalJoin}.
     *
     * @param rightTable The right side table on the join.
     * @param columnsToMatch An array of match pair conditions ("leftColumn=rightColumn" or "columnFoundInBoth")
     * @param columnsToAdd An array of the columns from the right side that need to be added to the left side as a
     *        result of the match.
     * @param numRightBitsToReserve The number of bits to reserve for rightTable groups.
     * @return a new table joined according to the specification in columnsToMatch and columnsToAdd
     */
    Table join(Table rightTable, MatchPair[] columnsToMatch, MatchPair[] columnsToAdd, int numRightBitsToReserve);

    @Override
    Table join(Table rightTable, Collection<? extends JoinMatch> columnsToMatch,
            Collection<? extends JoinAddition> columnsToAdd);

    @Override
    Table join(Table rightTable, Collection<? extends JoinMatch> columnsToMatch,
            Collection<? extends JoinAddition> columnsToAdd, int numRightBitsToReserve);

    // -----------------------------------------------------------------------------------------------------------------
    // Aggregation Operations
    // -----------------------------------------------------------------------------------------------------------------

    @Override
    @ConcurrentMethod
    Table groupBy(Collection<? extends ColumnName> groupByColumns);

    @Override
    @ConcurrentMethod
    Table groupBy(String... groupByColumns);

    @Override
    @ConcurrentMethod
    Table groupBy();

    @Override
    @ConcurrentMethod
    Table aggAllBy(AggSpec spec);

    @Override
    @ConcurrentMethod
    Table aggAllBy(AggSpec spec, String... groupByColumns);

    @Override
    @ConcurrentMethod
    Table aggAllBy(AggSpec spec, ColumnName... groupByColumns);

    @Override
    @ConcurrentMethod
    Table aggAllBy(AggSpec spec, Collection<String> groupByColumns);

    @Override
    @ConcurrentMethod
    Table aggBy(Aggregation aggregation);

    @Override
    @ConcurrentMethod
    Table aggBy(Collection<? extends Aggregation> aggregations);

    @Override
    @ConcurrentMethod
    Table aggBy(Collection<? extends Aggregation> aggregations, boolean preserveEmpty);

    @Override
    @ConcurrentMethod
    Table aggBy(Aggregation aggregation, String... groupByColumns);

    @Override
    @ConcurrentMethod
    Table aggBy(Aggregation aggregation, Collection<? extends ColumnName> groupByColumns);

    @Override
    @ConcurrentMethod
    Table aggBy(Collection<? extends Aggregation> aggregations, String... groupByColumns);

    @Override
    @ConcurrentMethod
    Table aggBy(Collection<? extends Aggregation> aggregations, Collection<? extends ColumnName> groupByColumns);

    @Override
    @ConcurrentMethod
    Table aggBy(Collection<? extends Aggregation> aggregations, boolean preserveEmpty, Table initialGroups,
            Collection<? extends ColumnName> groupByColumns);

    Table headBy(long nRows, Collection<String> groupByColumnNames);

    Table headBy(long nRows, String... groupByColumnNames);

    Table tailBy(long nRows, Collection<String> groupByColumnNames);

    Table tailBy(long nRows, String... groupByColumnNames);

    /**
     * Groups data according to groupByColumns and applies formulaColumn to each of columns not altered by the grouping
     * operation. <code>columnParamName</code> is used as place-holder for the name of each column inside
     * <code>formulaColumn</code>.
     *
     * @param formulaColumn Formula applied to each column
     * @param columnParamName The parameter name used as a placeholder for each column
     * @param groupByColumns The grouping columns as in {@link TableOperations#groupBy(Collection)}
     */
    @ConcurrentMethod
    Table applyToAllBy(String formulaColumn, String columnParamName, Collection<? extends ColumnName> groupByColumns);

    /**
     * Groups data according to groupByColumns and applies formulaColumn to each of columns not altered by the grouping
     * operation.
     *
     * @param formulaColumn Formula applied to each column, uses parameter <i>each</i> to refer to each colum it being
     *        applied to
     * @param groupByColumns The grouping columns as in {@link TableOperations#groupBy(Collection)}
     */
    @ConcurrentMethod
    Table applyToAllBy(String formulaColumn, Collection<? extends ColumnName> groupByColumns);

    /**
     * Groups data according to groupByColumns and applies formulaColumn to each of columns not altered by the grouping
     * operation.
     *
     * @param formulaColumn Formula applied to each column, uses parameter <i>each</i> to refer to each colum it being
     *        applied to
     * @param groupByColumns The grouping columns as in {@link Table#groupBy}
     */
    @ConcurrentMethod
    Table applyToAllBy(String formulaColumn, String... groupByColumns);

    /**
     * Groups the data column according to <code>groupByColumns</code> and computes the sum for the rest of the fields
     *
     * @param groupByColumns The grouping columns as in {@link Table#groupBy}
     */
    @Override
    @ConcurrentMethod
    Table sumBy(ColumnName... groupByColumns);

    /**
     * Groups the data column according to <code>groupByColumns</code> and computes the sum for the rest of the fields
     *
     * @param groupByColumns The grouping columns as in {@link Table#groupBy}
     */
    @Override
    @ConcurrentMethod
    Table sumBy(String... groupByColumns);

    /**
     * Groups the data column according to <code>groupByColumns</code> and computes the sum for the rest of the fields
     *
     * @param groupByColumns The grouping columns as in {@link Table#groupBy}
     */
    @Override
    @ConcurrentMethod
    Table sumBy(Collection<String> groupByColumns);

    /**
     * Produces a single row table with the sum of each column.
     * <p>
     * When the input table is empty, zero output rows are produced.
     */
    @Override
    @ConcurrentMethod
    Table sumBy();

    /**
     * Groups the data column according to <code>groupByColumns</code> and computes the sum of the absolute values for
     * the rest of the fields
     *
     * @param groupByColumns The grouping columns as in {@link Table#groupBy}
     */
    @Override
    @ConcurrentMethod
    Table absSumBy(ColumnName... groupByColumns);

    /**
     * Groups the data column according to <code>groupByColumns</code> and computes the sum of the absolute values for
     * the rest of the fields
     *
     * @param groupByColumns The grouping columns as in {@link Table#groupBy}
     */
    @Override
    @ConcurrentMethod
    Table absSumBy(String... groupByColumns);

    /**
     * Groups the data column according to <code>groupByColumns</code> and computes the sum of the absolute values for
     * the rest of the fields
     *
     * @param groupByColumns The grouping columns as in {@link Table#groupBy}
     */
    @Override
    @ConcurrentMethod
    Table absSumBy(Collection<String> groupByColumns);

    /**
     * Produces a single row table with the absolute sum of each column.
     * <p>
     * When the input table is empty, zero output rows are produced.
     */
    @Override
    @ConcurrentMethod
    Table absSumBy();

    /**
     * Groups the data column according to <code>groupByColumns</code> and computes the average for the rest of the
     * fields
     *
     * @param groupByColumns The grouping columns as in {@link Table#groupBy}
     */
    @Override
    @ConcurrentMethod
    Table avgBy(ColumnName... groupByColumns);

    /**
     * Groups the data column according to <code>groupByColumns</code> and computes the average for the rest of the
     * fields
     *
     * @param groupByColumns The grouping columns as in {@link Table#groupBy}
     */
    @Override
    @ConcurrentMethod
    Table avgBy(String... groupByColumns);

    /**
     * Groups the data column according to <code>groupByColumns</code> and computes the average for the rest of the
     * fields
     *
     * @param groupByColumns The grouping columns as in {@link Table#groupBy}
     */
    @Override
    @ConcurrentMethod
    Table avgBy(Collection<String> groupByColumns);

    /**
     * Produces a single row table with the average of each column.
     * <p>
     * When the input table is empty, zero output rows are produced.
     */
    @Override
    @ConcurrentMethod
    Table avgBy();

    /**
     * Groups the data column according to <code>groupByColumns</code> and computes the weighted average using
     * weightColumn for the rest of the fields
     *
     * @param weightColumn the column to use for the weight
     * @param groupByColumns The grouping columns as in {@link Table#groupBy}
     */
    @Override
    @ConcurrentMethod
    Table wavgBy(String weightColumn, ColumnName... groupByColumns);

    /**
     * Groups the data column according to <code>groupByColumns</code> and computes the weighted average using
     * weightColumn for the rest of the fields
     *
     * @param weightColumn the column to use for the weight
     * @param groupByColumns The grouping columns as in {@link Table#groupBy}
     */
    @Override
    @ConcurrentMethod
    Table wavgBy(String weightColumn, String... groupByColumns);

    /**
     * Groups the data column according to <code>groupByColumns</code> and computes the weighted average using
     * weightColumn for the rest of the fields
     *
     * @param weightColumn the column to use for the weight
     * @param groupByColumns The grouping columns as in {@link Table#groupBy}
     */
    @Override
    @ConcurrentMethod
    Table wavgBy(String weightColumn, Collection<String> groupByColumns);

    /**
     * Produces a single row table with the weighted average using weightColumn for the rest of the fields
     * <p>
     * When the input table is empty, zero output rows are produced.
     *
     * @param weightColumn the column to use for the weight
     */
    @Override
    @ConcurrentMethod
    Table wavgBy(String weightColumn);

    /**
     * Groups the data column according to <code>groupByColumns</code> and computes the weighted sum using weightColumn
     * for the rest of the fields
     * <p>
     * If the weight column is a floating point type, all result columns will be doubles. If the weight column is an
     * integral type, all integral input columns will have long results and all floating point input columns will have
     * double results.
     *
     * @param weightColumn the column to use for the weight
     * @param groupByColumns The grouping columns as in {@link Table#groupBy}
     */
    @Override
    @ConcurrentMethod
    Table wsumBy(String weightColumn, ColumnName... groupByColumns);

    /**
     * Computes the weighted sum for all rows in the table using weightColumn for the rest of the fields
     * <p>
     * If the weight column is a floating point type, all result columns will be doubles. If the weight column is an
     * integral type, all integral input columns will have long results and all floating point input columns will have
     * double results.
     *
     * @param weightColumn the column to use for the weight
     */
    @Override
    @ConcurrentMethod
    Table wsumBy(String weightColumn);

    /**
     * Groups the data column according to <code>groupByColumns</code> and computes the weighted sum using weightColumn
     * for the rest of the fields
     * <p>
     * If the weight column is a floating point type, all result columns will be doubles. If the weight column is an
     * integral type, all integral input columns will have long results and all floating point input columns will have
     * double results.
     *
     * @param weightColumn the column to use for the weight
     * @param groupByColumns The grouping columns as in {@link Table#groupBy}
     */
    @Override
    @ConcurrentMethod
    Table wsumBy(String weightColumn, String... groupByColumns);

    /**
     * Groups the data column according to <code>groupByColumns</code> and computes the weighted sum using weightColumn
     * for the rest of the fields
     * <p>
     * If the weight column is a floating point type, all result columns will be doubles. If the weight column is an
     * integral type, all integral input columns will have long results and all floating point input columns will have
     * double results.
     *
     * @param weightColumn the column to use for the weight
     * @param groupByColumns The grouping columns as in {@link Table#groupBy}
     */
    @Override
    @ConcurrentMethod
    Table wsumBy(String weightColumn, Collection<String> groupByColumns);

    @Override
    @ConcurrentMethod
    Table stdBy(ColumnName... groupByColumns);

    /**
     * Groups the data column according to <code>groupByColumns</code> and computes the standard deviation for the rest
     * of the fields
     *
     * @param groupByColumns The grouping columns as in {@link Table#groupBy}
     */
    @Override
    @ConcurrentMethod
    Table stdBy(String... groupByColumns);

    /**
     * Groups the data column according to <code>groupByColumns</code> and computes the standard deviation for the rest
     * of the fields
     *
     * @param groupByColumns The grouping columns as in {@link Table#groupBy}
     */
    @Override
    @ConcurrentMethod
    Table stdBy(Collection<String> groupByColumns);

    /**
     * Produces a single row table with the standard deviation of each column.
     * <p>
     * When the input table is empty, zero output rows are produced.
     */
    @Override
    @ConcurrentMethod
    Table stdBy();

    /**
     * Groups the data column according to <code>groupByColumns</code> and computes the variance for the rest of the
     * fields
     *
     * @param groupByColumns The grouping columns as in {@link Table#groupBy}
     */
    @Override
    @ConcurrentMethod
    Table varBy(ColumnName... groupByColumns);

    /**
     * Groups the data column according to <code>groupByColumns</code> and computes the variance for the rest of the
     * fields
     *
     * @param groupByColumns The grouping columns as in {@link Table#groupBy}
     */
    @Override
    @ConcurrentMethod
    Table varBy(String... groupByColumns);

    /**
     * Groups the data column according to <code>groupByColumns</code> and computes the variance for the rest of the
     * fields
     *
     * @param groupByColumns The grouping columns as in {@link Table#groupBy}
     */
    @Override
    @ConcurrentMethod
    Table varBy(Collection<String> groupByColumns);

    /**
     * Produces a single row table with the variance of each column.
     * <p>
     * When the input table is empty, zero output rows are produced.
     */
    @Override
    @ConcurrentMethod
    Table varBy();

    /**
     * Groups the data column according to <code>groupByColumns</code> and retrieves the last for the rest of the fields
     *
     * @param groupByColumns The grouping columns as in {@link Table#groupBy}
     */
    @Override
    @ConcurrentMethod
    Table lastBy(ColumnName... groupByColumns);

    /**
     * Groups the data column according to <code>groupByColumns</code> and retrieves the last for the rest of the fields
     *
     * @param groupByColumns The grouping columns as in {@link Table#groupBy}
     */
    @Override
    @ConcurrentMethod
    Table lastBy(String... groupByColumns);

    /**
     * Groups the data column according to <code>groupByColumns</code> and retrieves the last for the rest of the fields
     *
     * @param groupByColumns The grouping columns as in {@link Table#groupBy}
     */
    @Override
    @ConcurrentMethod
    Table lastBy(Collection<String> groupByColumns);

    /**
     * Returns the last row of the given table.
     */
    @Override
    @ConcurrentMethod
    Table lastBy();

    /**
     * Groups the data column according to <code>groupByColumns</code> and retrieves the first for the rest of the
     * fields
     *
     * @param groupByColumns The grouping columns as in {@link Table#groupBy}
     */
    @Override
    @ConcurrentMethod
    Table firstBy(ColumnName... groupByColumns);

    /**
     * Groups the data column according to <code>groupByColumns</code> and retrieves the first for the rest of the
     * fields
     *
     * @param groupByColumns The grouping columns as in {@link Table#groupBy}
     */
    @Override
    @ConcurrentMethod
    Table firstBy(String... groupByColumns);

    /**
     * Groups the data column according to <code>groupByColumns</code> and retrieves the first for the rest of the
     * fields
     *
     * @param groupByColumns The grouping columns as in {@link Table#groupBy}
     */
    @Override
    @ConcurrentMethod
    Table firstBy(Collection<String> groupByColumns);

    /**
     * Returns the first row of the given table.
     */
    @Override
    @ConcurrentMethod
    Table firstBy();

    /**
     * Groups the data column according to <code>groupByColumns</code> and computes the min for the rest of the fields
     *
     * @param groupByColumns The grouping columns as in {@link Table#groupBy}
     */
    @Override
    @ConcurrentMethod
    Table minBy(ColumnName... groupByColumns);

    /**
     * Groups the data column according to <code>groupByColumns</code> and computes the min for the rest of the fields
     *
     * @param groupByColumns The grouping columns as in {@link Table#groupBy}
     */
    @Override
    @ConcurrentMethod
    Table minBy(String... groupByColumns);

    /**
     * Groups the data column according to <code>groupByColumns</code> and computes the min for the rest of the fields
     *
     * @param groupByColumns The grouping columns as in {@link Table#groupBy}
     */
    @Override
    @ConcurrentMethod
    Table minBy(Collection<String> groupByColumns);

    /**
     * Produces a single row table with the minimum of each column.
     * <p>
     * When the input table is empty, zero output rows are produced.
     */
    @Override
    @ConcurrentMethod
    Table minBy();

    /**
     * Groups the data column according to <code>groupByColumns</code> and computes the max for the rest of the fields
     *
     * @param groupByColumns The grouping columns as in {@link Table#groupBy} }
     */
    @Override
    @ConcurrentMethod
    Table maxBy(ColumnName... groupByColumns);

    /**
     * Groups the data column according to <code>groupByColumns</code> and computes the max for the rest of the fields
     *
     * @param groupByColumns The grouping columns as in {@link Table#groupBy} }
     */
    @Override
    @ConcurrentMethod
    Table maxBy(String... groupByColumns);

    /**
     * Groups the data column according to <code>groupByColumns</code> and computes the max for the rest of the fields
     *
     * @param groupByColumns The grouping columns as in {@link Table#groupBy} }
     */
    @Override
    @ConcurrentMethod
    Table maxBy(Collection<String> groupByColumns);

    /**
     * Produces a single row table with the maximum of each column.
     * <p>
     * When the input table is empty, zero output rows are produced.
     */
    @Override
    @ConcurrentMethod
    Table maxBy();

    /**
     * Groups the data column according to <code>groupByColumns</code> and computes the median for the rest of the
     * fields
     *
     * @param groupByColumns The grouping columns as in {@link Table#groupBy} }
     */
    @Override
    @ConcurrentMethod
    Table medianBy(ColumnName... groupByColumns);

    /**
     * Groups the data column according to <code>groupByColumns</code> and computes the median for the rest of the
     * fields
     *
     * @param groupByColumns The grouping columns as in {@link Table#groupBy} }
     */
    @Override
    @ConcurrentMethod
    Table medianBy(String... groupByColumns);

    /**
     * Groups the data column according to <code>groupByColumns</code> and computes the median for the rest of the
     * fields
     *
     * @param groupByColumns The grouping columns as in {@link Table#groupBy} }
     */
    @Override
    @ConcurrentMethod
    Table medianBy(Collection<String> groupByColumns);

    /**
     * Produces a single row table with the median of each column.
     * <p>
     * When the input table is empty, zero output rows are produced.
     */
    @Override
    @ConcurrentMethod
    Table medianBy();

    @ConcurrentMethod
    Table countBy(String countColumnName, ColumnName... groupByColumns);

    @ConcurrentMethod
    Table countBy(String countColumnName, String... groupByColumns);

    @ConcurrentMethod
    Table countBy(String countColumnName, Collection<String> groupByColumns);

    @ConcurrentMethod
    Table countBy(String countColumnName);

    /**
     * If this table is a stream table, i.e. it has {@link #STREAM_TABLE_ATTRIBUTE} set to {@code true}, return a child
     * without the attribute, restoring standard semantics for aggregation operations.
     *
     * @return A non-stream child table, or this table if it is not a stream table
     */
    @ConcurrentMethod
    Table dropStream();

    // -----------------------------------------------------------------------------------------------------------------
    // Disaggregation Operations
    // -----------------------------------------------------------------------------------------------------------------

    /**
     * Ungroups a table by converting arrays into columns.
     *
     * @param nullFill indicates if the ungrouped table should allow disparate sized arrays filling shorter columns with
     *        null values. If set to false, then all arrays should be the same length.
     * @param columnsToUngroup the columns to ungroup
     * @return the ungrouped table
     */
    Table ungroup(boolean nullFill, String... columnsToUngroup);

    Table ungroup(String... columnsToUngroup);

    Table ungroupAllBut(String... columnsNotToUngroup);

    Table ungroup();

    Table ungroup(boolean nullFill);

    // -----------------------------------------------------------------------------------------------------------------
    // PartitionBy Operations
    // -----------------------------------------------------------------------------------------------------------------

    /**
     * Create a {@link PartitionedTable} from this table, partitioned according to the specified key columns.
     * <p>
     * The underlying partitioned table backing the result contains each row in {@code this} table in exactly one of the
     * result's constituent tables.
     *
     * @param dropKeys Whether to drop key columns in the output constituent tables
     * @param keyColumnNames The name of the key columns to partition by
     * @return A {@link PartitionedTable} keyed by {@code keyColumnNames}
     */
    @ConcurrentMethod
    PartitionedTable partitionBy(boolean dropKeys, String... keyColumnNames);

    /**
     * Create a {@link PartitionedTable} from this table, partitioned according to the specified key columns.
     * <p>
     * The underlying partitioned table backing the result contains each row in {@code this} table in exactly one of the
     * result's constituent tables.
     *
     * @param dropKeys Whether to drop key columns in the output constituent tables
     * @param keyColumnNames The name of the key columns to partition by
     * @return A {@link PartitionedTable} keyed by {@code keyColumnNames}
     */
    @ConcurrentMethod
    PartitionedTable partitionBy(boolean dropKeys, @NotNull Collection<? extends ColumnName> keyColumnNames);

    /**
     * Equivalent to {@code partitionBy(false, keyColumnNames)}
     * <p>
     * Create a {@link PartitionedTable} from this table, partitioned according to the specified key columns. Key
     * columns are never dropped from the output constituent tables.
     * <p>
     * The underlying partitioned table backing the result contains each row in {@code this} table in exactly one of the
     * result's constituent tables.
     *
     * @param keyColumnNames The name of the key columns to partition by
     * @return A {@link PartitionedTable} keyed by {@code keyColumnNames}
     */
    @ConcurrentMethod
    PartitionedTable partitionBy(String... keyColumnNames);

<<<<<<< HEAD
=======
    /**
     * Convenience method that performs an {@link #aggBy(Collection, boolean, Table, Collection)} and wraps the result
     * in a {@link PartitionedTable}. If {@code aggregations} does not include a {@link io.deephaven.api.agg.Partition
     * partition}, one will be added automatically with the default constituent column name and behavior used in
     * {@link #partitionBy(String...)}.
     *
     * @param aggregations The {@link Aggregation aggregations} to apply
     * @param preserveEmpty Whether to keep result rows for groups that are initially empty or become empty as a result
     *        of updates. Each aggregation operator defines its own value for empty groups.
     * @param initialGroups A table whose distinct combinations of values for the {@code groupByColumns} should be used
     *        to create an initial set of aggregation groups. All other columns are ignored. This is useful in
     *        combination with {@code preserveEmpty == true} to ensure that particular groups appear in the result
     *        table, or with {@code preserveEmpty == false} to control the encounter order for a collection of groups
     *        and thus their relative order in the result. Changes to {@code initialGroups} are not expected or handled;
     *        if {@code initialGroups} is a refreshing table, only its contents at instantiation time will be used. If
     *        {@code initialGroups == null}, the result will be the same as if a table with no rows was supplied.
     * @param keyColumnNames The names of the key columns to aggregate by
     * @return A {@link PartitionedTable} keyed by {@code keyColumnNames}
     */
    @ConcurrentMethod
    PartitionedTable partitionedAggBy(Collection<? extends Aggregation> aggregations, boolean preserveEmpty,
            Table initialGroups, String... keyColumnNames);
>>>>>>> d3062419

    // -----------------------------------------------------------------------------------------------------------------
    // Hierarchical table operations (rollup and treeTable).
    // -----------------------------------------------------------------------------------------------------------------

    /**
     * Create a rollup table.
     * <p>
     * A rollup table aggregates by the specified columns, and then creates a hierarchical table which re-aggregates
     * using one less aggregation column on each level. The column that is no longer part of the aggregation key is
     * replaced with null on each level.
     *
     * @param aggregations The aggregations to perform
     * @param groupByColumns the columns to group by
     * @return a hierarchical table with the rollup applied
     */
    @ConcurrentMethod
    Table rollup(Collection<? extends Aggregation> aggregations, Collection<String> groupByColumns);

    /**
     * Create a rollup table.
     * <p>
     * A rollup table aggregates by the specified columns, and then creates a hierarchical table which re-aggregates
     * using one less aggregation column on each level. The column that is no longer part of the aggregation key is
     * replaced with null on each level.
     *
     * @param aggregations The aggregations to perform
     * @param includeConstituents set to true to include the constituent rows at the leaf level
     * @param groupByColumns the columns to group by
     * @return a hierarchical table with the rollup applied
     */
    @ConcurrentMethod
    Table rollup(Collection<? extends Aggregation> aggregations, boolean includeConstituents,
            Collection<String> groupByColumns);

    /**
     * Create a rollup table.
     * <p>
     * A rollup table aggregates by the specified columns, and then creates a hierarchical table which re-aggregates
     * using one less aggregation column on each level. The column that is no longer part of the aggregation key is
     * replaced with null on each level.
     *
     * @param aggregations The aggregations to perform
     * @param groupByColumns the columns to group by
     * @return a hierarchical table with the rollup applied
     */
    @ConcurrentMethod
    Table rollup(Collection<? extends Aggregation> aggregations, String... groupByColumns);

    /**
     * Create a rollup table.
     * <p>
     * A rollup table aggregates by the specified columns, and then creates a hierarchical table which re-aggregates
     * using one less aggregation column on each level. The column that is no longer part of the aggregation key is
     * replaced with null on each level.
     *
     * @param aggregations The aggregations to perform
     * @param groupByColumns the columns to group by
     * @param includeConstituents set to true to include the constituent rows at the leaf level
     * @return a hierarchical table with the rollup applied
     */
    @ConcurrentMethod
    Table rollup(Collection<? extends Aggregation> aggregations, boolean includeConstituents, String... groupByColumns);

    /**
     * Create a rollup table.
     * <p>
     * A rollup table aggregates by the specified columns, and then creates a hierarchical table which re-aggregates
     * using one less aggregation column on each level. The column that is no longer part of the aggregation key is
     * replaced with null on each level.
     *
     * @param aggregations The aggregations to perform
     * @param groupByColumns the columns to group by
     * @return a hierarchical table with the rollup applied
     */
    @ConcurrentMethod
    Table rollup(Collection<? extends Aggregation> aggregations, ColumnName... groupByColumns);

    /**
     * Create a rollup table.
     * <p>
     * A rollup table aggregates all rows of the table.
     *
     * @param aggregations The aggregations to perform
     * @return a hierarchical table with the rollup applied
     */
    @ConcurrentMethod
    Table rollup(Collection<? extends Aggregation> aggregations);

    /**
     * Create a rollup table.
     * <p>
     * A rollup table aggregates all rows of the table.
     *
     * @param aggregations The aggregations to perform
     * @param includeConstituents set to true to include the constituent rows at the leaf level
     * @return a hierarchical table with the rollup applied
     */
    @ConcurrentMethod
    Table rollup(Collection<? extends Aggregation> aggregations, boolean includeConstituents);

    @ConcurrentMethod
    Table rollup(Collection<? extends Aggregation> aggregations, boolean includeConstituents,
            ColumnName... groupByColumns);

    /**
     * Create a hierarchical tree table.
     * <p>
     * The structure of the table is encoded by an "id" and a "parent" column. The id column should represent a unique
     * identifier for a given row, and the parent column indicates which row is the parent for a given row. Rows that
     * have a null parent, are shown in the main table. It is possible for rows to be "orphaned", if their parent
     * reference is non-null and does not exist in the table.
     *
     * @param idColumn the name of a column containing a unique identifier for a particular row in the table
     * @param parentColumn the name of a column containing the parent's identifier, null for elements that are part of
     *        the root table
     * @return a hierarchical table grouped according to the parentColumn
     */
    @ConcurrentMethod
    Table treeTable(String idColumn, String parentColumn);

    // -----------------------------------------------------------------------------------------------------------------
    // UpdateBy Operations
    // -----------------------------------------------------------------------------------------------------------------

    /**
     * Creates a table with additional columns calculated from window-based aggregations of columns in its parent. The
     * aggregations are defined by the {@code operations}, which support incremental aggregation over the corresponding
     * rows in the parent table. The aggregations will apply position or time-based windowing and compute the results
     * over the entire table.
     *
     * @param operation the operation to apply to the table.
     * @return a table with the same rowset, with the specified operation applied to the entire table
     */
    @ConcurrentMethod
    Table updateBy(@NotNull final UpdateByOperation operation);

    /**
     * Creates a table with additional columns calculated from window-based aggregations of columns in its parent. The
     * aggregations are defined by the {@code operations}, which support incremental aggregation over the corresponding
     * rows in the parent table. The aggregations will apply position or time-based windowing and compute the results
     * over the entire table.
     *
     * @param operations the operations to apply to the table.
     * @return a table with the same rowset, with the specified operations applied to the entire table.
     */
    @ConcurrentMethod
    Table updateBy(@NotNull final Collection<? extends UpdateByOperation> operations);

    /**
     * Creates a table with additional columns calculated from window-based aggregations of columns in its parent. The
     * aggregations are defined by the {@code operations}, which support incremental aggregation over the corresponding
     * rows in the parent table. The aggregations will apply position or time-based windowing and compute the results
     * over the entire table.
     *
     * @param control the {@link UpdateByControl control} to use when updating the table.
     * @param operations the operations to apply to the table.
     * @return a table with the same rowset, with the specified operations applied to the entire table
     */
    @ConcurrentMethod
    Table updateBy(@NotNull final UpdateByControl control,
            @NotNull final Collection<? extends UpdateByOperation> operations);

    /**
     * Creates a table with additional columns calculated from window-based aggregations of columns in its parent. The
     * aggregations are defined by the {@code operations}, which support incremental aggregation over the corresponding
     * rows in the parent table. The aggregations will apply position or time-based windowing and compute the results
     * for the row group (as determined by the {@code byColumns}).
     *
     * @param operation the operation to apply to the table.
     * @param byColumns the columns to group by before applying.
     * @return a table with the same rowSet, with the specified operation applied to each group defined by the
     *         {@code byColumns}
     */
    @ConcurrentMethod
    Table updateBy(@NotNull final UpdateByOperation operation, final String... byColumns);

    /**
     * Creates a table with additional columns calculated from window-based aggregations of columns in its parent. The
     * aggregations are defined by the {@code operations}, which support incremental aggregation over the corresponding
     * rows in the parent table. The aggregations will apply position or time-based windowing and compute the results
     * for the row group (as determined by the {@code byColumns}).
     *
     * @param operations the operations to apply to the table.
     * @param byColumns the columns to group by before applying.
     * @return a table with the same rowSet, with the specified operations applied to each group defined by the
     *         {@code byColumns}
     */
    @ConcurrentMethod
    Table updateBy(@NotNull final Collection<? extends UpdateByOperation> operations, final String... byColumns);

    /**
     * Creates a table with additional columns calculated from window-based aggregations of columns in its parent. The
     * aggregations are defined by the {@code operations}, which support incremental aggregation over the corresponding
     * rows in the parent table. The aggregations will apply position or time-based windowing and compute the results
     * for the row group (as determined by the {@code byColumns}).
     *
     * @param operations the operations to apply to the table.
     * @param byColumns the columns to group by before applying.
     * @return a table with the same rowSet, with the specified operations applied to each group defined by the
     *         {@code byColumns}
     */
    @ConcurrentMethod
    Table updateBy(@NotNull Collection<? extends UpdateByOperation> operations,
            @NotNull Collection<? extends ColumnName> byColumns);

    /**
     * Creates a table with additional columns calculated from window-based aggregations of columns in its parent. The
     * aggregations are defined by the {@code operations}, which support incremental aggregation over the corresponding
     * rows in the parent table. The aggregations will apply position or time-based windowing and compute the results
     * for the row group (as determined by the {@code byColumns}).
     *
     * @param control the {@link UpdateByControl control} to use when updating the table.
     * @param operations the operations to apply to the table.
     * @param byColumns the columns to group by before applying.
     * @return a table with the same rowSet, with the specified operations applied to each group defined by the
     *         {@code byColumns}
     */
    @ConcurrentMethod
    Table updateBy(@NotNull final UpdateByControl control,
            @NotNull final Collection<? extends UpdateByOperation> operations,
            @NotNull final Collection<? extends ColumnName> byColumns);

    // -----------------------------------------------------------------------------------------------------------------
    // Sort Operations
    // -----------------------------------------------------------------------------------------------------------------

    @Override
    @ConcurrentMethod
    Table sort(String... columnsToSortBy);

    @Override
    @ConcurrentMethod
    Table sortDescending(String... columnsToSortBy);

    @Override
    @ConcurrentMethod
    Table sort(Collection<SortColumn> columnsToSortBy);

    @Override
    @ConcurrentMethod
    Table reverse();

    /**
     * <p>
     * Disallow sorting on all but the specified columns.
     * </p>
     *
     * @param allowedSortingColumns The columns on which sorting is allowed.
     * @return The same table this was invoked on.
     */
    @ConcurrentMethod
    Table restrictSortTo(String... allowedSortingColumns);

    /**
     * <p>
     * Clear all sorting restrictions that was applied to the current table.
     * </p>
     *
     * <p>
     * Note that this table operates on the table it was invoked on and does not create a new table. So in the following
     * code <code>T1 = baseTable.where(...)
     * T2 = T1.restrictSortTo("C1")
     * T3 = T2.clearSortingRestrictions()
     * </code>
     * <p>
     * T1 == T2 == T3 and the result has no restrictions on sorting.
     * </p>
     *
     * @return The same table this was invoked on.
     */
    @ConcurrentMethod
    Table clearSortingRestrictions();

    // -----------------------------------------------------------------------------------------------------------------
    // Snapshot Operations
    // -----------------------------------------------------------------------------------------------------------------

    @Override
    Table snapshot(Table baseTable, boolean doInitialSnapshot, String... stampColumns);

    @Override
    Table snapshot(Table baseTable, String... stampColumns);

    Table snapshotIncremental(Table rightTable, boolean doInitialSnapshot, String... stampColumns);

    Table snapshotIncremental(Table rightTable, String... stampColumns);

    Table snapshotHistory(Table rightTable);

    @Override
    Table snapshot(Table baseTable, boolean doInitialSnapshot, Collection<ColumnName> stampColumns);

    // -----------------------------------------------------------------------------------------------------------------
    // Merge Operations
    // -----------------------------------------------------------------------------------------------------------------

    /**
     * Merge this Table with {@code others}. All rows in this Table will appear before all rows in {@code others}. If
     * Tables in {@code others} are the result of a prior merge operation, they <em>may</em> be expanded in an attempt
     * to avoid deeply nested structures.
     *
     * @apiNote It's best to avoid many chained calls to {@link #mergeBefore(Table...)} and
     *          {@link #mergeAfter(Table...)}, as this may result in deeply-nested data structures
     * @apiNote See TableTools.merge(Table...)
     * @param others The Tables to merge with
     * @return The merged Table
     */
    Table mergeBefore(Table... others);

    /**
     * Merge this Table with {@code others}. All rows in this Table will appear after all rows in {@code others}. If
     * Tables in {@code others} are the result of a prior merge operation, they <em>may</em> be expanded in an attempt
     * to avoid deeply nested structures.
     *
     * @apiNote It's best to avoid many chained calls to {@link #mergeBefore(Table...)} and
     *          {@link #mergeAfter(Table...)}, as this may result in deeply-nested data structures
     * @apiNote See TableTools.merge(Table...)
     * @param others The Tables to merge with
     * @return The merged Table
     */
    Table mergeAfter(Table... others);

    // -----------------------------------------------------------------------------------------------------------------
    // Miscellaneous Operations
    // -----------------------------------------------------------------------------------------------------------------

    /**
     * Explicitly ensure that any work needed to make a table addressable, iterable, or queryable has been done, and
     * return the coalesced child table if appropriate.
     *
     * @return This table, or a fully-coalesced child
     */
    @ConcurrentMethod
    Table coalesce();

    /**
     * Get a {@link Table} that contains a sub-set of the rows from {@code this}. The result will share the same
     * {@link #getColumnSources() column sources} and {@link #getDefinition() definition} as this table.
     *
     * The result will not update on its own. The caller must also establish an appropriate listener to update
     * {@code rowSet} and propagate {@link TableUpdate updates}.
     *
     * @param rowSet The {@link TrackingRowSet row set} for the result
     * @return A new sub-table
     */
    Table getSubTable(TrackingRowSet rowSet);

    /**
     * Applies a function to this table.
     * <p>
     * This is useful if you have a reference to a table or a proxy and want to run a series of operations against the
     * table without each individual operation resulting in an RMI.
     *
     * @param function the function to run, its single argument will be this table
     * @param <R> the return type of function
     * @return the return value of function
     * @implNote If the UGP is not required the {@link Function#apply(Object)} method should be annotated with
     *           {@link ConcurrentMethod}.
     */
    <R> R apply(Function<Table, R> function);

    /**
     * Creates a version of this table with a flat RowSet.
     */
    @ConcurrentMethod
    Table flatten();

    /**
     * Set the table's key columns.
     *
     * @return The same table this method was invoked on, with the keyColumns attribute set
     */
    @ConcurrentMethod
    Table withKeys(String... columns);

    /**
     * Set the table's key columns and indicate that each key set will be unique.
     *
     * @return The same table this method was invoked on, with the keyColumns and unique attributes set
     */
    @ConcurrentMethod
    Table withUniqueKeys(String... columns);

    @ConcurrentMethod
    Table withTableDescription(String description);

    /**
     * Add a description for a specific column. You may use {@link #withColumnDescription(Map)} to set several
     * descriptions at once.
     *
     * @param column the name of the column
     * @param description the column description
     * @return a copy of the source table with the description applied
     */
    @ConcurrentMethod
    Table withColumnDescription(String column, String description);

    /**
     * Add a set of column descriptions to the table.
     *
     * @param descriptions a map of Column name to Column description.
     * @return a copy of the table with the descriptions applied.
     */
    @ConcurrentMethod
    Table withColumnDescription(Map<String, String> descriptions);

    /**
     * Set layout hints.
     *
     * @param hints A packed string of layout hints
     * @return A copy of this Table with the {@link #LAYOUT_HINTS_ATTRIBUTE layout hints attribute} set
     */
    @ConcurrentMethod
    Table setLayoutHints(String hints);

    /**
     * Set a totals table for this Table.
     *
     * @param directive A packed string of totals table instructions
     * @return A copy of this Table with the {@link #TOTALS_TABLE_ATTRIBUTE totals table attribute} set
     */
    @ConcurrentMethod
    Table setTotalsTable(String directive);

    /**
     * Set renderers for columns.
     *
     * @param directive A packed string of column rendering instructions
     * @return A copy of this Table with the {@link #COLUMN_RENDERERS_ATTRIBUTE column renderers attribute} set
     */
    @ConcurrentMethod
    Table setColumnRenderers(String directive);

    // -----------------------------------------------------------------------------------------------------------------
    // Resource Management
    // -----------------------------------------------------------------------------------------------------------------

    /**
     * Release resources held by this table, possibly destructively. This may render the table unsuitable or unsafe for
     * further use.
     *
     * @apiNote In practice, implementations usually just invoke {@link #releaseCachedResources()}.
     */
    void close();

    /**
     * Attempt to release cached resources held by this table. Unlike {@link #close()}, this must not render the table
     * unusable for subsequent read operations. Implementations should be sure to call
     * {@code super.releaseCachedResources()}.
     */
    void releaseCachedResources();

    // -----------------------------------------------------------------------------------------------------------------
    // Methods for refreshing tables
    // -----------------------------------------------------------------------------------------------------------------

    /**
     * <p>
     * Wait for updates to this Table.
     * <p>
     * In some implementations, this call may also terminate in case of interrupt or spurious wakeup (see
     * java.util.concurrent.locks.Condition#await()).
     *
     * @throws InterruptedException In the event this thread is interrupted
     */
    void awaitUpdate() throws InterruptedException;

    /**
     * <p>
     * Wait for updates to this Table.
     * <p>
     * In some implementations, this call may also terminate in case of interrupt or spurious wakeup (see
     * java.util.concurrent.locks.Condition#await()).
     *
     * @param timeout The maximum time to wait in milliseconds.
     * @return false if the timeout elapses without notification, true otherwise.
     * @throws InterruptedException In the event this thread is interrupted
     */
    boolean awaitUpdate(long timeout) throws InterruptedException;

    /**
     * Subscribe for updates to this table. {@code listener} will be invoked via the {@link NotificationQueue}
     * associated with this Table.
     *
     * @param listener listener for updates
     */
    void listenForUpdates(ShiftObliviousListener listener);

    /**
     * Subscribe for updates to this table. After the optional initial image, {@code listener} will be invoked via the
     * {@link NotificationQueue} associated with this Table.
     *
     * @param listener listener for updates
     * @param replayInitialImage true to process updates for all initial rows in the table plus all changes; false to
     *        only process changes
     */
    void listenForUpdates(ShiftObliviousListener listener, boolean replayInitialImage);

    /**
     * Subscribe for updates to this table. {@code listener} will be invoked via the {@link NotificationQueue}
     * associated with this Table.
     *
     * @param listener listener for updates
     */
    void listenForUpdates(TableUpdateListener listener);

    /**
     * Unsubscribe the supplied listener.
     *
     * @param listener listener for updates
     */
    void removeUpdateListener(ShiftObliviousListener listener);

    /**
     * Unsubscribe the supplied listener.
     *
     * @param listener listener for updates
     */
    void removeUpdateListener(TableUpdateListener listener);

    /**
     * @return true if this table is in a failure state.
     */
    boolean isFailed();
}<|MERGE_RESOLUTION|>--- conflicted
+++ resolved
@@ -143,9 +143,6 @@
      * <ol>
      * <li>{@link #groupBy} is unsupported
      * <li>{@link #partitionBy} is unsupported</li>
-     * <li>{@link #partitionedAggBy(Collection, boolean, Table, String...) partitionedAggBy} is unsupported</li>
-     * <li>{@link #aggBy} is unsupported if either of {@link io.deephaven.api.agg.spec.AggSpecGroup group} or
-     * {@link io.deephaven.api.agg.Partition partition} are used</li>
      * <li>{@link #rollup(Collection, boolean, ColumnName...) rollup()} is unsupported if
      * {@code includeConstituents == true}</li>
      * <li>{@link #treeTable(String, String) treeTable()} is unsupported</li>
@@ -1626,8 +1623,6 @@
     @ConcurrentMethod
     PartitionedTable partitionBy(String... keyColumnNames);
 
-<<<<<<< HEAD
-=======
     /**
      * Convenience method that performs an {@link #aggBy(Collection, boolean, Table, Collection)} and wraps the result
      * in a {@link PartitionedTable}. If {@code aggregations} does not include a {@link io.deephaven.api.agg.Partition
@@ -1650,7 +1645,6 @@
     @ConcurrentMethod
     PartitionedTable partitionedAggBy(Collection<? extends Aggregation> aggregations, boolean preserveEmpty,
             Table initialGroups, String... keyColumnNames);
->>>>>>> d3062419
 
     // -----------------------------------------------------------------------------------------------------------------
     // Hierarchical table operations (rollup and treeTable).
