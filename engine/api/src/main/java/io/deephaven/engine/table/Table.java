--- conflicted
+++ resolved
@@ -1803,13 +1803,8 @@
      *         {@code byColumns}
      */
     @ConcurrentMethod
-<<<<<<< HEAD
-    Table updateBy(@NotNull Collection<? extends UpdateByClause> operations,
+    Table updateBy(@NotNull Collection<? extends UpdateByOperation> operations,
             @NotNull Collection<? extends ColumnName> byColumns);
-=======
-    Table updateBy(@NotNull Collection<? extends UpdateByOperation> operations,
-            @NotNull Collection<? extends Selectable> byColumns);
->>>>>>> 10b9fc9b
 
     /**
      * Creates a table with additional columns calculated from window-based aggregations of columns in its parent. The
@@ -1825,13 +1820,8 @@
      */
     @ConcurrentMethod
     Table updateBy(@NotNull final UpdateByControl control,
-<<<<<<< HEAD
-            @NotNull final Collection<? extends UpdateByClause> operations,
+            @NotNull final Collection<? extends UpdateByOperation> operations,
             @NotNull final Collection<? extends ColumnName> byColumns);
-=======
-            @NotNull final Collection<? extends UpdateByOperation> operations,
-            @NotNull final Collection<? extends Selectable> byColumns);
->>>>>>> 10b9fc9b
 
     // -----------------------------------------------------------------------------------------------------------------
     // Sort Operations
