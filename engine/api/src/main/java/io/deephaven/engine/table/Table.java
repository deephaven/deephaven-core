--- conflicted
+++ resolved
@@ -139,13 +139,9 @@
      * <li>{@link #groupBy} is unsupported
      * <li>{@link #partitionBy} is unsupported</li>
      * <li>{@link #partitionedAggBy(Collection, boolean, Table, String...) partitionedAggBy} is unsupported</li>
-<<<<<<< HEAD
-     * <li>{@link #rollup(Collection, boolean, ColumnName...) rollup()} is unsupported if
-=======
      * <li>{@link #aggBy} is unsupported if either of {@link io.deephaven.api.agg.spec.AggSpecGroup group} or
      * {@link io.deephaven.api.agg.Partition partition} are used</li>
      * <li>{@link #rollup(Collection, boolean, Collection) rollup()} is unsupported if
->>>>>>> a32f0d1a
      * {@code includeConstituents == true}</li>
      * <li>{@link #tree(String, String) tree()} is unsupported</li>
      * </ol>
