/**
 * Copyright (c) 2016-2022 Deephaven Data Labs and Patent Pending
 */
package io.deephaven.engine.table;

import io.deephaven.api.*;
import io.deephaven.api.agg.Aggregation;
import io.deephaven.api.filter.Filter;
import io.deephaven.engine.liveness.LivenessNode;
import io.deephaven.engine.rowset.TrackingRowSet;
import io.deephaven.engine.table.iterators.*;
import io.deephaven.api.util.ConcurrentMethod;
import io.deephaven.engine.updategraph.DynamicNode;
import io.deephaven.engine.updategraph.NotificationQueue;
import io.deephaven.engine.util.systemicmarking.SystemicObject;
import io.deephaven.util.datastructures.LongSizedDataStructure;
import org.jetbrains.annotations.NotNull;
import org.jetbrains.annotations.Nullable;

import java.util.*;
import java.util.function.Function;
import java.util.function.UnaryOperator;

/**
 * A Deephaven table.
 */
public interface Table extends
        LongSizedDataStructure,
        LivenessNode,
        NotificationQueue.Dependency,
        DynamicNode,
        SystemicObject,
        TableOperations<Table, Table> {

    // -----------------------------------------------------------------------------------------------------------------
    // Metadata
    // -----------------------------------------------------------------------------------------------------------------

    @ConcurrentMethod
    TableDefinition getDefinition();

    /**
     * Provides column metadata in Table form. Convenience method, behaves exactly the same as
     * getDefinition().getColumnDefinitionsTable().
     *
     * @return A Table of metadata about this Table's columns.
     */
    @ConcurrentMethod
    Table getMeta();

    @ConcurrentMethod
    String getDescription();

    /**
     * Get the number of columns defined for this table. Equivalent to {@code getDefinition().getColumns().length}.
     *
     * @return The number of columns defined for this table
     */
    @ConcurrentMethod
    int numColumns();

    /**
     * Determines whether this Table contains a column for each string in the specified array of {@code columnNames}.
     *
     * @param columnNames The array of column names to be checked for inclusion in this table. Must not be {@code null}.
     * @return {@code true} if this Table contains a column for each and every string in the {@code columnNames} array;
     *         {@code false} if any element of {@code columnNames} is <b>not</b> the name of a column in this table
     */
    @ConcurrentMethod
    boolean hasColumns(String... columnNames);

    /**
     * Determines whether this Table contains a column for each string in the specified collection of
     * {@code columnNames}.
     *
     * @param columnNames The collection of column names to be checked for inclusion in this table. Must not be
     *        {@code null}.
     * @return {@code true} if this Table contains a column for each and every string in the {@code columnNames}
     *         collection; {@code false} if any element of {@code columnNames} is <b>not</b> the name of a column in
     *         this table
     */
    @ConcurrentMethod
    boolean hasColumns(Collection<String> columnNames);

    @Override
    @ConcurrentMethod
    boolean isRefreshing();

    /**
     * @return The {@link TrackingRowSet} that exposes the row keys present in this Table
     */
    TrackingRowSet getRowSet();

    /**
     * @return {@link #size() Size} if it is currently known without subsequent steps to coalesce the Table, else
     *         {@link io.deephaven.util.QueryConstants#NULL_LONG null}
     */
    long sizeForInstrumentation();

    /**
     * Returns {@code true} if this table has no rows (i.e. {@code size() == 0}).
     *
     * @return {@code true} if this table has no rows
     */
    boolean isEmpty();

    /**
     * Return true if this table is guaranteed to be flat. The RowSet of a flat table will be from 0...numRows-1.
     */
    @ConcurrentMethod
    boolean isFlat();

    // -----------------------------------------------------------------------------------------------------------------
    // Attributes
    // -----------------------------------------------------------------------------------------------------------------

    String INPUT_TABLE_ATTRIBUTE = "InputTable";
    String KEY_COLUMNS_ATTRIBUTE = "keyColumns";
    String UNIQUE_KEYS_ATTRIBUTE = "uniqueKeys";
    String SORTABLE_COLUMNS_ATTRIBUTE = "SortableColumns";
    String FILTERABLE_COLUMNS_ATTRIBUTE = "FilterableColumns";
    String LAYOUT_HINTS_ATTRIBUTE = "LayoutHints";
    String TOTALS_TABLE_ATTRIBUTE = "TotalsTable";
    String TABLE_DESCRIPTION_ATTRIBUTE = "TableDescription";
    String COLUMN_RENDERERS_ATTRIBUTE = "ColumnRenderers";
    String COLUMN_DESCRIPTIONS_ATTRIBUTE = "ColumnDescriptions";
    String ADD_ONLY_TABLE_ATTRIBUTE = "AddOnly";
    /**
     * <p>
     * If this attribute is present with value {@code true}, this Table is a "stream table".
     * <p>
     * A stream table is a sequence of additions that represent rows newly received from a stream; on the cycle after
     * the stream table is refreshed the rows are removed. Note that this means any particular row of data (not to be
     * confused with a row key) never exists for more than one cycle.
     * <p>
     * Most operations are supported as normal on stream tables, but aggregation operations are treated specially,
     * producing aggregate results that are valid over the entire observed stream from the time the operation is
     * initiated. These semantics necessitate a few exclusions, i.e. unsupported operations that need to keep track of
     * all rows:
     * <ol>
     * <li>{@link #groupBy} is unsupported
     * <li>{@link #partitionBy} is unsupported</li>
     * <li>{@link #rollup(Collection, boolean, ColumnName...) rollup()} is unsupported if
     * {@code includeConstituents == true}</li>
     * <li>{@link #treeTable(String, String) treeTable()} is unsupported</li>
     * </ol>
     * <p>
     * To disable these semantics, a {@link #dropStream() dropStream} method is offered.
     */
    String STREAM_TABLE_ATTRIBUTE = "StreamTable";
    /**
     * The query engine may set or read this attribute to determine if a table is sorted by a particular column.
     */
    String SORTED_COLUMNS_ATTRIBUTE = "SortedColumns";
    String SYSTEMIC_TABLE_ATTRIBUTE = "SystemicTable";
    // TODO: Might be good to take a pass through these and see what we can condense into
    // TODO: TreeTableInfo and RollupInfo to reduce the attribute noise.
    String ROLLUP_LEAF_ATTRIBUTE = "RollupLeaf";
    // TODO (https://github.com/deephaven/deephaven-core/issues/64 or
    // https://github.com/deephaven/deephaven-core/issues/65):
    // Rename and repurpose this attribute
    String HIERARCHICAL_CHILDREN_TABLE_MAP_ATTRIBUTE = "HierarchicalChildrenTableMap";
    String HIERARCHICAL_SOURCE_TABLE_ATTRIBUTE = "HierarchicalSourceTable";
    String TREE_TABLE_FILTER_REVERSE_LOOKUP_ATTRIBUTE = "TreeTableFilterReverseLookup";
    String HIERARCHICAL_SOURCE_INFO_ATTRIBUTE = "HierarchicalSourceTableInfo";
    String REVERSE_LOOKUP_ATTRIBUTE = "ReverseLookup";
    String PREPARED_RLL_ATTRIBUTE = "PreparedRll";
    String PREDEFINED_ROLLUP_ATTRIBUTE = "PredefinedRollup";
    String SNAPSHOT_VIEWPORT_TYPE = "Snapshot";
    /**
     * This attribute is used internally by TableTools.merge to detect successive merges. Its presence indicates that it
     * is safe to decompose the table into its multiple constituent parts.
     */
    String MERGED_TABLE_ATTRIBUTE = "MergedTable";
    /**
     * <p>
     * This attribute is applied to source tables, and takes on Boolean values.
     * <ul>
     * <li>True for post-{@link #coalesce()} source tables and their children if the source table is empty.</li>
     * <li>False for post-{@link #coalesce()} source tables and their children if the source table is non-empty.</li>
     * <li>Missing for all other tables.</li>
     * </ul>
     */
    String EMPTY_SOURCE_TABLE_ATTRIBUTE = "EmptySourceTable";
    /**
     * This attribute stores a reference to a table that is the parent table for a Preview Table.
     */
    String PREVIEW_PARENT_TABLE = "PreviewParentTable";
    /**
     * Set this attribute for tables that should not be displayed in the UI.
     */
    String NON_DISPLAY_TABLE = "NonDisplayTable";
    /**
     * Set this attribute to load a plugin for this table in the Web Client
     */
    String PLUGIN_NAME = "PluginName";
    /**
     * Set this attribute to enable collection of barrage performance stats.
     */
    String BARRAGE_PERFORMANCE_KEY_ATTRIBUTE = "BarragePerformanceTableKey";

    /**
     * Set the value of an attribute.
     *
     * @param key The name of the attribute; must not be {@code null}
     * @param object The value to be assigned; must not be {@code null}
     */
    @ConcurrentMethod
    void setAttribute(@NotNull String key, @NotNull Object object);

    /**
     * Get the value of the specified attribute.
     *
     * @param key the name of the attribute
     * @return the value, or null if there was none.
     */
    @ConcurrentMethod
    @Nullable
    Object getAttribute(@NotNull String key);

    /**
     * Get a set of all the attributes that have values for this table.
     *
     * @return a set of names
     */
    @ConcurrentMethod
    @NotNull
    Set<String> getAttributeNames();

    /**
     * Check if the specified attribute exists in this table.
     *
     * @param name the name of the attribute
     * @return true if the attribute exists
     */
    @ConcurrentMethod
    boolean hasAttribute(@NotNull String name);

    /**
     * Get all attributes from this Table.
     *
     * @return An unmodifiable map containing all attributes from this Table
     */
    @ConcurrentMethod
    Map<String, Object> getAttributes();

    /**
     * Get all attributes from this Table except the items that appear in {@code excluded}.
     *
     * @param excluded A set of attributes to exclude from the result
     * @return An unmodifiable map containing Table's attributes, except the ones present in {@code excluded}
     */
    @ConcurrentMethod
    Map<String, Object> getAttributes(Collection<String> excluded);

    // -----------------------------------------------------------------------------------------------------------------
    // ColumnSources for fetching data by row key
    // -----------------------------------------------------------------------------------------------------------------

    /**
     * Retrieves a {@code ColumnSource}. It is conveniently cast to @{code ColumnSource<T>} using the type that caller
     * expects. This differs from {@link #getColumnSource(String, Class)} which uses the provided {@link Class} object
     * to verify that the data type is a subclass of the expected class.
     *
     * @param sourceName The name of the column
     * @param <T> The target type, as a type parameter. Inferred from context.
     * @return The column source for {@code sourceName}, parameterized by {@code T}
     */
    <T> ColumnSource<T> getColumnSource(String sourceName);

    /**
     * Retrieves a {@code ColumnSource} and {@link ColumnSource#cast casts} it to the target class {@code clazz}.
     *
     * @param sourceName The name of the column
     * @param clazz The target type
     * @param <T> The target type, as a type parameter. Intended to be inferred from {@code clazz}.
     * @return The column source for {@code sourceName}, parameterized by {@code T}
     */
    <T> ColumnSource<T> getColumnSource(String sourceName, Class<? extends T> clazz);

    Map<String, ? extends ColumnSource<?>> getColumnSourceMap();

    Collection<? extends ColumnSource<?>> getColumnSources();

    // -----------------------------------------------------------------------------------------------------------------
    // DataColumns for fetching data by row position; generally much less efficient than ColumnSource
    // -----------------------------------------------------------------------------------------------------------------

    DataColumn[] getColumns();

    DataColumn getColumn(int columnIndex);

    DataColumn getColumn(String columnName);

    // -----------------------------------------------------------------------------------------------------------------
    // Column Iterators
    // -----------------------------------------------------------------------------------------------------------------

    <TYPE> Iterator<TYPE> columnIterator(@NotNull String columnName);

    CharacterColumnIterator characterColumnIterator(@NotNull String columnName);

    ByteColumnIterator byteColumnIterator(@NotNull String columnName);

    ShortColumnIterator shortColumnIterator(@NotNull String columnName);

    IntegerColumnIterator integerColumnIterator(@NotNull String columnName);

    LongColumnIterator longColumnIterator(@NotNull String columnName);

    FloatColumnIterator floatColumnIterator(@NotNull String columnName);

    DoubleColumnIterator doubleColumnIterator(@NotNull String columnName);

    <DATA_TYPE> ObjectColumnIterator<DATA_TYPE> objectColumnIterator(@NotNull String columnName);

    // -----------------------------------------------------------------------------------------------------------------
    // Convenience data fetching; highly inefficient
    // -----------------------------------------------------------------------------------------------------------------

    Object[] getRecord(long rowNo, String... columnNames);

    // -----------------------------------------------------------------------------------------------------------------
    // Filter Operations
    // -----------------------------------------------------------------------------------------------------------------

    @ConcurrentMethod
    Table where(Filter... filters);

    /**
     * A table operation that applies the supplied predicate to each row in the table and produces columns containing
     * the pass/fail result of the predicate application. This is similar to {@link #where(String...)} except that
     * instead of selecting only rows that meet the criteria, new columns are added with the result of the comparison.
     *
     * @return a table with new columns containing the filter result for each row.
     */
    @ConcurrentMethod
    Table wouldMatch(WouldMatchPair... matchers);

    @ConcurrentMethod
    Table wouldMatch(String... expressions);

    // -----------------------------------------------------------------------------------------------------------------
    // Column Selection Operations
    // -----------------------------------------------------------------------------------------------------------------

    Table select(Selectable... columns);

    Table select();

    Table update(Selectable... newColumns);

    Table lazyUpdate(Selectable... newColumns);

    @ConcurrentMethod
    Table view(Selectable... columns);

    @ConcurrentMethod
    Table updateView(Selectable... newColumns);

    @ConcurrentMethod
    Table dropColumns(Collection<String> columnNames);

    @ConcurrentMethod
    Table dropColumns(String... columnNames);

    @ConcurrentMethod
    Table dropColumnFormats();

    Table renameColumns(MatchPair... pairs);

    Table renameColumns(Collection<String> columns);

    Table renameColumns(String... columns);

    Table renameAllColumns(UnaryOperator<String> renameFunction);

    @ConcurrentMethod
    Table formatColumns(String... columnFormats);

    @ConcurrentMethod
    Table formatRowWhere(String condition, String formula);

    @ConcurrentMethod
    Table formatColumnWhere(String columnName, String condition, String formula);

    /**
     * Produce a new table with the specified columns moved to the leftmost position. Columns can be renamed with the
     * usual syntax, i.e. {@code "NewColumnName=OldColumnName")}.
     *
     * @param columnsToMove The columns to move to the left (and, optionally, to rename)
     * @return The new table, with the columns rearranged as explained above {@link #moveColumns(int, String...)}
     */
    @ConcurrentMethod
    Table moveColumnsUp(String... columnsToMove);

    /**
     * Produce a new table with the specified columns moved to the rightmost position. Columns can be renamed with the
     * usual syntax, i.e. {@code "NewColumnName=OldColumnName")}.
     *
     * @param columnsToMove The columns to move to the right (and, optionally, to rename)
     * @return The new table, with the columns rearranged as explained above {@link #moveColumns(int, String...)}
     */
    @ConcurrentMethod
    Table moveColumnsDown(String... columnsToMove);

    /**
     * Produce a new table with the specified columns moved to the specified {@code index}. Column indices begin at 0.
     * Columns can be renamed with the usual syntax, i.e. {@code "NewColumnName=OldColumnName")}.
     *
     * @param index The index to which the specified columns should be moved
     * @param columnsToMove The columns to move to the specified index (and, optionally, to rename)
     * @return The new table, with the columns rearranged as explained above
     */
    @ConcurrentMethod
    Table moveColumns(int index, String... columnsToMove);

    @ConcurrentMethod
    Table moveColumns(int index, boolean moveToEnd, String... columnsToMove);

    /**
     * Produce a new table with the same columns as this table, but with a new column presenting the specified DateTime
     * column as a Long column (with each DateTime represented instead as the corresponding number of nanos since the
     * epoch).
     * <p>
     * NOTE: This is a really just an updateView(), and behaves accordingly for column ordering and (re)placement. This
     * doesn't work on data that has been brought fully into memory (e.g. via select()). Use a view instead.
     *
     * @param dateTimeColumnName Name of date time column
     * @param nanosColumnName Name of nanos column
     * @return The new table, constructed as explained above.
     */
    @ConcurrentMethod
    Table dateTimeColumnAsNanos(String dateTimeColumnName, String nanosColumnName);

    /**
     * @param columnName name of column to convert from DateTime to nanos
     * @return The result of dateTimeColumnAsNanos(columnName, columnName).
     */
    @ConcurrentMethod
    Table dateTimeColumnAsNanos(String columnName);

    // -----------------------------------------------------------------------------------------------------------------
    // Slice Operations
    // -----------------------------------------------------------------------------------------------------------------

    /**
     * Extracts a subset of a table by row position.
     * <p>
     * If both firstPosition and lastPosition are positive, then the rows are counted from the beginning of the table.
     * The firstPosition is inclusive, and the lastPosition is exclusive. The {@link #head}(N) call is equivalent to
     * slice(0, N). The firstPosition must be less than or equal to the lastPosition.
     * <p>
     * If firstPosition is positive and lastPosition is negative, then the firstRow is counted from the beginning of the
     * table, inclusively. The lastPosition is counted from the end of the table. For example, slice(1, -1) includes all
     * rows but the first and last. If the lastPosition would be before the firstRow, the result is an emptyTable.
     * <p>
     * If firstPosition is negative, and lastPosition is zero, then the firstRow is counted from the end of the table,
     * and the end of the slice is the size of the table. slice(-N, 0) is equivalent to {@link #tail}(N).
     * <p>
     * If the firstPosition is negative and the lastPosition is negative, they are both counted from the end of the
     * table. For example, slice(-2, -1) returns the second to last row of the table.
     *
     * @param firstPositionInclusive the first position to include in the result
     * @param lastPositionExclusive the last position to include in the result
     * @return a new Table, which is the request subset of rows from the original table
     */
    @ConcurrentMethod
    Table slice(long firstPositionInclusive, long lastPositionExclusive);

    /**
     * Provides a head that selects a dynamic number of rows based on a percent.
     *
     * @param percent the fraction of the table to return (0..1), the number of rows will be rounded up. For example if
     *        there are 3 rows, headPct(50) returns the first two rows.
     */
    @ConcurrentMethod
    Table headPct(double percent);

    @ConcurrentMethod
    Table tailPct(double percent);

    // -----------------------------------------------------------------------------------------------------------------
    // Join Operations
    // -----------------------------------------------------------------------------------------------------------------

    Table exactJoin(Table rightTable, MatchPair[] columnsToMatch, MatchPair[] columnsToAdd);

    /**
     * Rules for the inexact matching performed on the final column to match by in {@link #aj} and {@link #raj}.
     */
    enum AsOfMatchRule {
        LESS_THAN_EQUAL, LESS_THAN, GREATER_THAN_EQUAL, GREATER_THAN;

        public static AsOfMatchRule of(AsOfJoinRule rule) {
            switch (rule) {
                case LESS_THAN_EQUAL:
                    return Table.AsOfMatchRule.LESS_THAN_EQUAL;
                case LESS_THAN:
                    return Table.AsOfMatchRule.LESS_THAN;
            }
            throw new IllegalStateException("Unexpected rule " + rule);
        }

        public static AsOfMatchRule of(ReverseAsOfJoinRule rule) {
            switch (rule) {
                case GREATER_THAN_EQUAL:
                    return Table.AsOfMatchRule.GREATER_THAN_EQUAL;
                case GREATER_THAN:
                    return Table.AsOfMatchRule.GREATER_THAN;
            }
            throw new IllegalStateException("Unexpected rule " + rule);
        }
    }

    /**
     * Looks up the columns in the rightTable that meet the match conditions in the columnsToMatch list. Matching is
     * done exactly for the first n-1 columns and via a binary search for the last match pair. The columns of the
     * original table are returned intact, together with the columns from rightTable defined in a comma separated list
     * "columnsToAdd"
     *
     * @param rightTable The right side table on the join.
     * @param columnsToMatch A comma separated list of match conditions ("leftColumn=rightColumn" or
     *        "columnFoundInBoth")
     * @param columnsToAdd A comma separated list with the columns from the left side that need to be added to the right
     *        side as a result of the match.
     * @return a new table joined according to the specification in columnsToMatch and columnsToAdd
     */
    Table aj(Table rightTable, MatchPair[] columnsToMatch, MatchPair[] columnsToAdd, AsOfMatchRule asOfMatchRule);

    /**
     * Looks up the columns in the rightTable that meet the match conditions in the columnsToMatch list. Matching is
     * done exactly for the first n-1 columns and via a binary search for the last match pair. The columns of the
     * original table are returned intact, together with the columns from rightTable defined in a comma separated list
     * "columnsToAdd"
     *
     * @param rightTable The right side table on the join.
     * @param columnsToMatch A comma separated list of match conditions ("leftColumn=rightColumn" or
     *        "columnFoundInBoth")
     * @param columnsToAdd A comma separated list with the columns from the left side that need to be added to the right
     *        side as a result of the match.
     * @return a new table joined according to the specification in columnsToMatch and columnsToAdd
     */
    Table aj(Table rightTable, MatchPair[] columnsToMatch, MatchPair[] columnsToAdd);

    /**
     * Looks up the columns in the rightTable that meet the match conditions in the columnsToMatch list. Matching is
     * done exactly for the first n-1 columns and via a binary search for the last match pair. The columns of the
     * original table are returned intact, together with all the columns from rightTable.
     *
     * @param rightTable The right side table on the join.
     * @param columnsToMatch A comma separated list of match conditions ("leftColumn=rightColumn" or
     *        "columnFoundInBoth")
     * @return a new table joined according to the specification in columnsToMatch and columnsToAdd
     */
    Table aj(Table rightTable, Collection<String> columnsToMatch);

    /**
     * Just like .aj(), but the matching on the last column is in reverse order, so that you find the row after the
     * given timestamp instead of the row before.
     * <p>
     * Looks up the columns in the rightTable that meet the match conditions in the columnsToMatch list. Matching is
     * done exactly for the first n-1 columns and via a binary search for the last match pair. The columns of the
     * original table are returned intact, together with the columns from rightTable defined in a comma separated list
     * "columnsToAdd"
     *
     * @param rightTable The right side table on the join.
     * @param columnsToMatch A comma separated list of match conditions ("leftColumn=rightColumn" or
     *        "columnFoundInBoth")
     * @param columnsToAdd A comma separated list with the columns from the left side that need to be added to the right
     *        side as a result of the match.
     * @return a new table joined according to the specification in columnsToMatch and columnsToAdd
     */
    Table raj(Table rightTable, MatchPair[] columnsToMatch, MatchPair[] columnsToAdd, AsOfMatchRule asOfMatchRule);

    /**
     * Just like .aj(), but the matching on the last column is in reverse order, so that you find the row after the
     * given timestamp instead of the row before.
     * <p>
     * Looks up the columns in the rightTable that meet the match conditions in the columnsToMatch list. Matching is
     * done exactly for the first n-1 columns and via a binary search for the last match pair. The columns of the
     * original table are returned intact, together with the columns from rightTable defined in a comma separated list
     * "columnsToAdd"
     *
     * @param rightTable The right side table on the join.
     * @param columnsToMatch A comma separated list of match conditions ("leftColumn=rightColumn" or
     *        "columnFoundInBoth")
     * @param columnsToAdd A comma separated list with the columns from the left side that need to be added to the right
     *        side as a result of the match.
     * @return a new table joined according to the specification in columnsToMatch and columnsToAdd
     */
    Table raj(Table rightTable, MatchPair[] columnsToMatch, MatchPair[] columnsToAdd);

    /**
     * Just like .aj(), but the matching on the last column is in reverse order, so that you find the row after the
     * given timestamp instead of the row before.
     * <p>
     * Looks up the columns in the rightTable that meet the match conditions in the columnsToMatch list. Matching is
     * done exactly for the first n-1 columns and via a binary search for the last match pair. The columns of the
     * original table are returned intact, together with the all columns from rightTable.
     *
     * @param rightTable The right side table on the join.
     * @param columnsToMatch A comma separated list of match conditions ("leftColumn=rightColumn" or
     *        "columnFoundInBoth")
     * @return a new table joined according to the specification in columnsToMatch and columnsToAdd
     */
    Table raj(Table rightTable, Collection<String> columnsToMatch);

    Table naturalJoin(Table rightTable, MatchPair[] columnsToMatch, MatchPair[] columnsToAdd);

    /**
     * Perform a cross join with the right table.
     * <p>
     * Returns a table that is the cartesian product of left rows X right rows, with one column for each of the left
     * table's columns, and one column corresponding to each of the right table's columns. The rows are ordered first by
     * the left table then by the right table.
     * <p>
     * To efficiently produce updates, the bits that represent a key for a given row are split into two. Unless
     * specified, join reserves 16 bits to represent a right row. When there are too few bits to represent all of the
     * right rows for a given aggregation group the table will shift a bit from the left side to the right side. The
     * default of 16 bits was carefully chosen because it results in an efficient implementation to process live
     * updates.
     * <p>
     * An {@link io.deephaven.engine.exceptions.OutOfKeySpaceException} is thrown when the total number of bits needed
     * to express the result table exceeds that needed to represent Long.MAX_VALUE. There are a few work arounds: - If
     * the left table is sparse, consider flattening the left table. - If there are no key-columns and the right table
     * is sparse, consider flattening the right table. - If the maximum size of a right table's group is small, you can
     * reserve fewer bits by setting numRightBitsToReserve on initialization.
     * <p>
     * Note: If you can prove that a given group has at most one right-row then you should prefer using
     * {@link #naturalJoin}.
     *
     * @param rightTable The right side table on the join.
     * @return a new table joined according to the specification with zero key-columns and includes all right columns
     */
    Table join(Table rightTable);

    /**
     * Perform a cross join with the right table.
     * <p>
     * Returns a table that is the cartesian product of left rows X right rows, with one column for each of the left
     * table's columns, and one column corresponding to each of the right table's columns. The rows are ordered first by
     * the left table then by the right table.
     * <p>
     * To efficiently produce updates, the bits that represent a key for a given row are split into two. Unless
     * specified, join reserves 16 bits to represent a right row. When there are too few bits to represent all of the
     * right rows for a given aggregation group the table will shift a bit from the left side to the right side. The
     * default of 16 bits was carefully chosen because it results in an efficient implementation to process live
     * updates.
     * <p>
     * An {@link io.deephaven.engine.exceptions.OutOfKeySpaceException} is thrown when the total number of bits needed
     * to express the result table exceeds that needed to represent Long.MAX_VALUE. There are a few work arounds: - If
     * the left table is sparse, consider flattening the left table. - If there are no key-columns and the right table
     * is sparse, consider flattening the right table. - If the maximum size of a right table's group is small, you can
     * reserve fewer bits by setting numRightBitsToReserve on initialization.
     * <p>
     * Note: If you can prove that a given group has at most one right-row then you should prefer using
     * {@link #naturalJoin}.
     *
     * @param rightTable The right side table on the join.
     * @param numRightBitsToReserve The number of bits to reserve for rightTable groups.
     * @return a new table joined according to the specification with zero key-columns and includes all right columns
     */
    Table join(Table rightTable, int numRightBitsToReserve);

    /**
     * Perform a cross join with the right table.
     * <p>
     * Returns a table that is the cartesian product of left rows X right rows, with one column for each of the left
     * table's columns, and one column corresponding to each of the right table's columns that are not key-columns. The
     * rows are ordered first by the left table then by the right table. If columnsToMatch is non-empty then the product
     * is filtered by the supplied match conditions.
     * <p>
     * To efficiently produce updates, the bits that represent a key for a given row are split into two. Unless
     * specified, join reserves 16 bits to represent a right row. When there are too few bits to represent all of the
     * right rows for a given aggregation group the table will shift a bit from the left side to the right side. The
     * default of 16 bits was carefully chosen because it results in an efficient implementation to process live
     * updates.
     * <p>
     * An {@link io.deephaven.engine.exceptions.OutOfKeySpaceException} is thrown when the total number of bits needed
     * to express the result table exceeds that needed to represent Long.MAX_VALUE. There are a few work arounds: - If
     * the left table is sparse, consider flattening the left table. - If there are no key-columns and the right table
     * is sparse, consider flattening the right table. - If the maximum size of a right table's group is small, you can
     * reserve fewer bits by setting numRightBitsToReserve on initialization.
     * <p>
     * Note: If you can prove that a given group has at most one right-row then you should prefer using
     * {@link #naturalJoin}.
     *
     * @param rightTable The right side table on the join.
     * @param columnsToMatch A comma separated list of match conditions ("leftColumn=rightColumn" or
     *        "columnFoundInBoth")
     * @param numRightBitsToReserve The number of bits to reserve for rightTable groups.
     * @return a new table joined according to the specification in columnsToMatch and includes all non-key-columns from
     *         the right table
     */
    Table join(Table rightTable, String columnsToMatch, int numRightBitsToReserve);

    /**
     * Perform a cross join with the right table.
     * <p>
     * Returns a table that is the cartesian product of left rows X right rows, with one column for each of the left
     * table's columns, and one column corresponding to each of the right table's columns that are included in the
     * columnsToAdd argument. The rows are ordered first by the left table then by the right table. If columnsToMatch is
     * non-empty then the product is filtered by the supplied match conditions.
     * <p>
     * To efficiently produce updates, the bits that represent a key for a given row are split into two. Unless
     * specified, join reserves 16 bits to represent a right row. When there are too few bits to represent all of the
     * right rows for a given aggregation group the table will shift a bit from the left side to the right side. The
     * default of 16 bits was carefully chosen because it results in an efficient implementation to process live
     * updates.
     * <p>
     * An {@link io.deephaven.engine.exceptions.OutOfKeySpaceException} is thrown when the total number of bits needed
     * to express the result table exceeds that needed to represent Long.MAX_VALUE. There are a few work arounds: - If
     * the left table is sparse, consider flattening the left table. - If there are no key-columns and the right table
     * is sparse, consider flattening the right table. - If the maximum size of a right table's group is small, you can
     * reserve fewer bits by setting numRightBitsToReserve on initialization.
     * <p>
     * Note: If you can prove that a given group has at most one right-row then you should prefer using
     * {@link #naturalJoin}.
     *
     * @param rightTable The right side table on the join.
     * @param columnsToMatch A comma separated list of match conditions ("leftColumn=rightColumn" or
     *        "columnFoundInBoth")
     * @param columnsToAdd A comma separated list with the columns from the right side that need to be added to the left
     *        side as a result of the match.
     * @param numRightBitsToReserve The number of bits to reserve for rightTable groups.
     * @return a new table joined according to the specification in columnsToMatch and columnsToAdd
     */
    Table join(Table rightTable, String columnsToMatch, String columnsToAdd, int numRightBitsToReserve);

    /**
     * Perform a cross join with the right table.
     * <p>
     * Returns a table that is the cartesian product of left rows X right rows, with one column for each of the left
     * table's columns, and one column corresponding to each of the right table's columns that are included in the
     * columnsToAdd argument. The rows are ordered first by the left table then by the right table. If columnsToMatch is
     * non-empty then the product is filtered by the supplied match conditions.
     * <p>
     * To efficiently produce updates, the bits that represent a key for a given row are split into two. Unless
     * specified, join reserves 16 bits to represent a right row. When there are too few bits to represent all of the
     * right rows for a given aggregation group the table will shift a bit from the left side to the right side. The
     * default of 16 bits was carefully chosen because it results in an efficient implementation to process live
     * updates.
     * <p>
     * An {@link io.deephaven.engine.exceptions.OutOfKeySpaceException} is thrown when the total number of bits needed
     * to express the result table exceeds that needed to represent Long.MAX_VALUE. There are a few work arounds: - If
     * the left table is sparse, consider flattening the left table. - If there are no key-columns and the right table
     * is sparse, consider flattening the right table. - If the maximum size of a right table's group is small, you can
     * reserve fewer bits by setting numRightBitsToReserve on initialization.
     * <p>
     * Note: If you can prove that a given group has at most one right-row then you should prefer using
     * {@link #naturalJoin}.
     *
     * @param rightTable The right side table on the join.
     * @param columnsToMatch An array of match pair conditions ("leftColumn=rightColumn" or "columnFoundInBoth")
     * @param columnsToAdd An array of the columns from the right side that need to be added to the left side as a
     *        result of the match.
     * @return a new table joined according to the specification in columnsToMatch and columnsToAdd
     */
    Table join(Table rightTable, MatchPair[] columnsToMatch, MatchPair[] columnsToAdd);

    /**
     * Perform a cross join with the right table.
     * <p>
     * Returns a table that is the cartesian product of left rows X right rows, with one column for each of the left
     * table's columns, and one column corresponding to each of the right table's columns that are included in the
     * columnsToAdd argument. The rows are ordered first by the left table then by the right table. If columnsToMatch is
     * non-empty then the product is filtered by the supplied match conditions.
     * <p>
     * To efficiently produce updates, the bits that represent a key for a given row are split into two. Unless
     * specified, join reserves 16 bits to represent a right row. When there are too few bits to represent all of the
     * right rows for a given aggregation group the table will shift a bit from the left side to the right side. The
     * default of 16 bits was carefully chosen because it results in an efficient implementation to process live
     * updates.
     * <p>
     * An {@link io.deephaven.engine.exceptions.OutOfKeySpaceException} is thrown when the total number of bits needed
     * to express the result table exceeds that needed to represent Long.MAX_VALUE. There are a few work arounds: - If
     * the left table is sparse, consider flattening the left table. - If there are no key-columns and the right table
     * is sparse, consider flattening the right table. - If the maximum size of a right table's group is small, you can
     * reserve fewer bits by setting numRightBitsToReserve on initialization.
     * <p>
     * Note: If you can prove that a given group has at most one right-row then you should prefer using
     * {@link #naturalJoin}.
     *
     * @param rightTable The right side table on the join.
     * @param columnsToMatch An array of match pair conditions ("leftColumn=rightColumn" or "columnFoundInBoth")
     * @param columnsToAdd An array of the columns from the right side that need to be added to the left side as a
     *        result of the match.
     * @param numRightBitsToReserve The number of bits to reserve for rightTable groups.
     * @return a new table joined according to the specification in columnsToMatch and columnsToAdd
     */
    Table join(Table rightTable, MatchPair[] columnsToMatch, MatchPair[] columnsToAdd, int numRightBitsToReserve);

    // -----------------------------------------------------------------------------------------------------------------
    // Aggregation Operations
    // -----------------------------------------------------------------------------------------------------------------

    Table headBy(long nRows, Collection<String> groupByColumnNames);

    Table headBy(long nRows, String... groupByColumnNames);

    Table tailBy(long nRows, Collection<String> groupByColumnNames);

    Table tailBy(long nRows, String... groupByColumnNames);

    /**
     * Groups data according to groupByColumns and applies formulaColumn to each of columns not altered by the grouping
     * operation. <code>columnParamName</code> is used as place-holder for the name of each column inside
     * <code>formulaColumn</code>.
     *
     * @param formulaColumn Formula applied to each column
     * @param columnParamName The parameter name used as a placeholder for each column
     * @param groupByColumns The grouping columns as in {@link TableOperations#groupBy(Collection)}
     */
    @ConcurrentMethod
    Table applyToAllBy(String formulaColumn, String columnParamName, Collection<? extends ColumnName> groupByColumns);

    /**
     * Groups data according to groupByColumns and applies formulaColumn to each of columns not altered by the grouping
     * operation.
     *
     * @param formulaColumn Formula applied to each column, uses parameter <i>each</i> to refer to each colum it being
     *        applied to
     * @param groupByColumns The grouping columns as in {@link TableOperations#groupBy(Collection)}
     */
    @ConcurrentMethod
    Table applyToAllBy(String formulaColumn, Collection<? extends ColumnName> groupByColumns);

    /**
     * Groups data according to groupByColumns and applies formulaColumn to each of columns not altered by the grouping
     * operation.
     *
     * @param formulaColumn Formula applied to each column, uses parameter <i>each</i> to refer to each colum it being
     *        applied to
     * @param groupByColumns The grouping columns as in {@link Table#groupBy}
     */
    @ConcurrentMethod
    Table applyToAllBy(String formulaColumn, String... groupByColumns);

    /**
     * If this table is a stream table, i.e. it has {@link #STREAM_TABLE_ATTRIBUTE} set to {@code true}, return a child
     * without the attribute, restoring standard semantics for aggregation operations.
     *
     * @return A non-stream child table, or this table if it is not a stream table
     */
    @ConcurrentMethod
    Table dropStream();

    // -----------------------------------------------------------------------------------------------------------------
    // Disaggregation Operations
    // -----------------------------------------------------------------------------------------------------------------

    /**
     * Ungroups a table by converting arrays into columns.
     *
     * @param nullFill indicates if the ungrouped table should allow disparate sized arrays filling shorter columns with
     *        null values. If set to false, then all arrays should be the same length.
     * @param columnsToUngroup the columns to ungroup
     * @return the ungrouped table
     */
    Table ungroup(boolean nullFill, String... columnsToUngroup);

    Table ungroup(String... columnsToUngroup);

    Table ungroupAllBut(String... columnsNotToUngroup);

    Table ungroup();

    Table ungroup(boolean nullFill);

    // -----------------------------------------------------------------------------------------------------------------
    // PartitionBy Operations
    // -----------------------------------------------------------------------------------------------------------------

    /**
     * Create a {@link PartitionedTable} from this table, partitioned according to the specified key columns.
     * <p>
     * The underlying partitioned table backing the result contains each row in {@code this} table in exactly one of the
     * result's constituent tables.
     *
     * @param dropKeys Whether to drop key columns in the output constituent tables
     * @param keyColumnNames The name of the key columns to partition by
     * @return A {@link PartitionedTable} keyed by {@code keyColumnNames}
     */
    @ConcurrentMethod
    PartitionedTable partitionBy(boolean dropKeys, String... keyColumnNames);

    /**
     * Equivalent to {@code partitionBy(false, keyColumnNames)}
     * <p>
     * Create a {@link PartitionedTable} from this table, partitioned according to the specified key columns. Key
     * columns are never dropped from the output constituent tables.
     * <p>
     * The underlying partitioned table backing the result contains each row in {@code this} table in exactly one of the
     * result's constituent tables.
     *
     * @param keyColumnNames The name of the key columns to partition by
     * @return A {@link PartitionedTable} keyed by {@code keyColumnNames}
     */
    @ConcurrentMethod
    PartitionedTable partitionBy(String... keyColumnNames);

    /**
     * Convenience method that performs an {@link #aggBy} and wraps the result in a {@link PartitionedTable}. If
     * {@code aggregations} does not include a {@link io.deephaven.api.agg.Partition partition}, one will be added
     * automatically with the default constituent column name and behavior used in {@link #partitionBy(String...)}.
     *
     * @param aggregations The {@link Aggregation aggregations} to apply
     * @param preserveEmpty Whether to keep result rows for groups that are initially empty or become empty as a result
     *        of updates. Each aggregation operator defines its own value for empty groups.
     * @param initialGroups A table whose distinct combinations of values for the {@code groupByColumns} should be used
     *        to create an initial set of aggregation groups. All other columns are ignored. This is useful in
     *        combination with {@code preserveEmpty == true} to ensure that particular groups appear in the result
     *        table, or with {@code preserveEmpty == false} to control the encounter order for a collection of groups
     *        and thus their relative order in the result. Changes to {@code initialGroups} are not expected or handled;
     *        if {@code initialGroups} is a refreshing table, only its contents at instantiation time will be used. If
     *        {@code initialGroups == null}, the result will be the same as if a table with no rows was supplied.
     * @param keyColumnNames The names of the key columns to aggregate by
     * @return A {@link PartitionedTable} keyed by {@code keyColumnNames}
     */
    @ConcurrentMethod
    PartitionedTable partitionedAggBy(Collection<? extends Aggregation> aggregations, boolean preserveEmpty,
            Table initialGroups, String... keyColumnNames);

    // -----------------------------------------------------------------------------------------------------------------
    // Hierarchical table operations (rollup and treeTable).
    // -----------------------------------------------------------------------------------------------------------------

    /**
     * Create a rollup table.
     * <p>
     * A rollup table aggregates by the specified columns, and then creates a hierarchical table which re-aggregates
     * using one less aggregation column on each level. The column that is no longer part of the aggregation key is
     * replaced with null on each level.
     *
     * @param aggregations The aggregations to perform
     * @param groupByColumns the columns to group by
     * @return a hierarchical table with the rollup applied
     */
    @ConcurrentMethod
    Table rollup(Collection<? extends Aggregation> aggregations, Collection<String> groupByColumns);

    /**
     * Create a rollup table.
     * <p>
     * A rollup table aggregates by the specified columns, and then creates a hierarchical table which re-aggregates
     * using one less aggregation column on each level. The column that is no longer part of the aggregation key is
     * replaced with null on each level.
     *
     * @param aggregations The aggregations to perform
     * @param includeConstituents set to true to include the constituent rows at the leaf level
     * @param groupByColumns the columns to group by
     * @return a hierarchical table with the rollup applied
     */
    @ConcurrentMethod
    Table rollup(Collection<? extends Aggregation> aggregations, boolean includeConstituents,
            Collection<String> groupByColumns);

    /**
     * Create a rollup table.
     * <p>
<<<<<<< HEAD
     * When the input table is empty, zero output rows are produced.
     */
    @Override
    @ConcurrentMethod
    Table absSumBy();

    /**
     * Groups the data column according to <code>groupByColumns</code> and computes the average for the rest of the
     * fields
     *
     * @param groupByColumns The grouping columns as in {@link Table#groupBy}
     */
    @Override
    @ConcurrentMethod
    Table avgBy(ColumnName... groupByColumns);

    /**
     * Groups the data column according to <code>groupByColumns</code> and computes the average for the rest of the
     * fields
     *
     * @param groupByColumns The grouping columns as in {@link Table#groupBy}
     */
    @Override
    @ConcurrentMethod
    Table avgBy(String... groupByColumns);

    /**
     * Groups the data column according to <code>groupByColumns</code> and computes the average for the rest of the
     * fields
     *
     * @param groupByColumns The grouping columns as in {@link Table#groupBy}
     */
    @Override
    @ConcurrentMethod
    Table avgBy(Collection<String> groupByColumns);

    /**
     * Produces a single row table with the average of each column.
     * <p>
     * When the input table is empty, zero output rows are produced.
     */
    @Override
    @ConcurrentMethod
    Table avgBy();

    /**
     * Groups the data column according to <code>groupByColumns</code> and computes the weighted average using
     * weightColumn for the rest of the fields
     *
     * @param weightColumn the column to use for the weight
     * @param groupByColumns The grouping columns as in {@link Table#groupBy}
     */
    @Override
    @ConcurrentMethod
    Table wavgBy(String weightColumn, ColumnName... groupByColumns);

    /**
     * Groups the data column according to <code>groupByColumns</code> and computes the weighted average using
     * weightColumn for the rest of the fields
     *
     * @param weightColumn the column to use for the weight
     * @param groupByColumns The grouping columns as in {@link Table#groupBy}
     */
    @Override
    @ConcurrentMethod
    Table wavgBy(String weightColumn, String... groupByColumns);

    /**
     * Groups the data column according to <code>groupByColumns</code> and computes the weighted average using
     * weightColumn for the rest of the fields
     *
     * @param weightColumn the column to use for the weight
     * @param groupByColumns The grouping columns as in {@link Table#groupBy}
     */
    @Override
    @ConcurrentMethod
    Table wavgBy(String weightColumn, Collection<String> groupByColumns);

    /**
     * Produces a single row table with the weighted average using weightColumn for the rest of the fields
     * <p>
     * When the input table is empty, zero output rows are produced.
     *
     * @param weightColumn the column to use for the weight
     */
    @Override
    @ConcurrentMethod
    Table wavgBy(String weightColumn);

    /**
     * Groups the data column according to <code>groupByColumns</code> and computes the weighted sum using weightColumn
     * for the rest of the fields
     * <p>
     * If the weight column is a floating point type, all result columns will be doubles. If the weight column is an
     * integral type, all integral input columns will have long results and all floating point input columns will have
     * double results.
     *
     * @param weightColumn the column to use for the weight
     * @param groupByColumns The grouping columns as in {@link Table#groupBy}
     */
    @Override
    @ConcurrentMethod
    Table wsumBy(String weightColumn, ColumnName... groupByColumns);

    /**
     * Computes the weighted sum for all rows in the table using weightColumn for the rest of the fields
     * <p>
     * If the weight column is a floating point type, all result columns will be doubles. If the weight column is an
     * integral type, all integral input columns will have long results and all floating point input columns will have
     * double results.
     *
     * @param weightColumn the column to use for the weight
     */
    @Override
    @ConcurrentMethod
    Table wsumBy(String weightColumn);

    /**
     * Groups the data column according to <code>groupByColumns</code> and computes the weighted sum using weightColumn
     * for the rest of the fields
     * <p>
     * If the weight column is a floating point type, all result columns will be doubles. If the weight column is an
     * integral type, all integral input columns will have long results and all floating point input columns will have
     * double results.
     *
     * @param weightColumn the column to use for the weight
     * @param groupByColumns The grouping columns as in {@link Table#groupBy}
     */
    @Override
    @ConcurrentMethod
    Table wsumBy(String weightColumn, String... groupByColumns);

    /**
     * Groups the data column according to <code>groupByColumns</code> and computes the weighted sum using weightColumn
     * for the rest of the fields
     * <p>
     * If the weight column is a floating point type, all result columns will be doubles. If the weight column is an
     * integral type, all integral input columns will have long results and all floating point input columns will have
     * double results.
     *
     * @param weightColumn the column to use for the weight
     * @param groupByColumns The grouping columns as in {@link Table#groupBy}
     */
    @Override
    @ConcurrentMethod
    Table wsumBy(String weightColumn, Collection<String> groupByColumns);

    @Override
    @ConcurrentMethod
    Table stdBy(ColumnName... groupByColumns);

    /**
     * Groups the data column according to <code>groupByColumns</code> and computes the standard deviation for the rest
     * of the fields
     *
     * @param groupByColumns The grouping columns as in {@link Table#groupBy}
     */
    @Override
    @ConcurrentMethod
    Table stdBy(String... groupByColumns);

    /**
     * Groups the data column according to <code>groupByColumns</code> and computes the standard deviation for the rest
     * of the fields
     *
     * @param groupByColumns The grouping columns as in {@link Table#groupBy}
     */
    @Override
    @ConcurrentMethod
    Table stdBy(Collection<String> groupByColumns);

    /**
     * Produces a single row table with the standard deviation of each column.
     * <p>
     * When the input table is empty, zero output rows are produced.
     */
    @Override
    @ConcurrentMethod
    Table stdBy();

    /**
     * Groups the data column according to <code>groupByColumns</code> and computes the variance for the rest of the
     * fields
     *
     * @param groupByColumns The grouping columns as in {@link Table#groupBy}
     */
    @Override
    @ConcurrentMethod
    Table varBy(ColumnName... groupByColumns);

    /**
     * Groups the data column according to <code>groupByColumns</code> and computes the variance for the rest of the
     * fields
     *
     * @param groupByColumns The grouping columns as in {@link Table#groupBy}
     */
    @Override
    @ConcurrentMethod
    Table varBy(String... groupByColumns);

    /**
     * Groups the data column according to <code>groupByColumns</code> and computes the variance for the rest of the
     * fields
     *
     * @param groupByColumns The grouping columns as in {@link Table#groupBy}
     */
    @Override
    @ConcurrentMethod
    Table varBy(Collection<String> groupByColumns);

    /**
     * Produces a single row table with the variance of each column.
     * <p>
     * When the input table is empty, zero output rows are produced.
     */
    @Override
    @ConcurrentMethod
    Table varBy();

    /**
     * Groups the data column according to <code>groupByColumns</code> and retrieves the last for the rest of the fields
     *
     * @param groupByColumns The grouping columns as in {@link Table#groupBy}
     */
    @Override
    @ConcurrentMethod
    Table lastBy(ColumnName... groupByColumns);

    /**
     * Groups the data column according to <code>groupByColumns</code> and retrieves the last for the rest of the fields
     *
     * @param groupByColumns The grouping columns as in {@link Table#groupBy}
     */
    @Override
    @ConcurrentMethod
    Table lastBy(String... groupByColumns);

    /**
     * Groups the data column according to <code>groupByColumns</code> and retrieves the last for the rest of the fields
     *
     * @param groupByColumns The grouping columns as in {@link Table#groupBy}
     */
    @Override
    @ConcurrentMethod
    Table lastBy(Collection<String> groupByColumns);

    /**
     * Returns the last row of the given table.
     */
    @Override
    @ConcurrentMethod
    Table lastBy();

    /**
     * Groups the data column according to <code>groupByColumns</code> and retrieves the first for the rest of the
     * fields
     *
     * @param groupByColumns The grouping columns as in {@link Table#groupBy}
     */
    @Override
    @ConcurrentMethod
    Table firstBy(ColumnName... groupByColumns);

    /**
     * Groups the data column according to <code>groupByColumns</code> and retrieves the first for the rest of the
     * fields
     *
     * @param groupByColumns The grouping columns as in {@link Table#groupBy}
     */
    @Override
    @ConcurrentMethod
    Table firstBy(String... groupByColumns);

    /**
     * Groups the data column according to <code>groupByColumns</code> and retrieves the first for the rest of the
     * fields
     *
     * @param groupByColumns The grouping columns as in {@link Table#groupBy}
     */
    @Override
    @ConcurrentMethod
    Table firstBy(Collection<String> groupByColumns);

    /**
     * Returns the first row of the given table.
     */
    @Override
    @ConcurrentMethod
    Table firstBy();

    /**
     * Groups the data column according to <code>groupByColumns</code> and computes the min for the rest of the fields
     *
     * @param groupByColumns The grouping columns as in {@link Table#groupBy}
     */
    @Override
    @ConcurrentMethod
    Table minBy(ColumnName... groupByColumns);

    /**
     * Groups the data column according to <code>groupByColumns</code> and computes the min for the rest of the fields
     *
     * @param groupByColumns The grouping columns as in {@link Table#groupBy}
     */
    @Override
    @ConcurrentMethod
    Table minBy(String... groupByColumns);

    /**
     * Groups the data column according to <code>groupByColumns</code> and computes the min for the rest of the fields
     *
     * @param groupByColumns The grouping columns as in {@link Table#groupBy}
     */
    @Override
    @ConcurrentMethod
    Table minBy(Collection<String> groupByColumns);

    /**
     * Produces a single row table with the minimum of each column.
     * <p>
     * When the input table is empty, zero output rows are produced.
     */
    @Override
    @ConcurrentMethod
    Table minBy();

    /**
     * Groups the data column according to <code>groupByColumns</code> and computes the max for the rest of the fields
     *
     * @param groupByColumns The grouping columns as in {@link Table#groupBy} }
     */
    @Override
    @ConcurrentMethod
    Table maxBy(ColumnName... groupByColumns);

    /**
     * Groups the data column according to <code>groupByColumns</code> and computes the max for the rest of the fields
     *
     * @param groupByColumns The grouping columns as in {@link Table#groupBy} }
     */
    @Override
    @ConcurrentMethod
    Table maxBy(String... groupByColumns);

    /**
     * Groups the data column according to <code>groupByColumns</code> and computes the max for the rest of the fields
     *
     * @param groupByColumns The grouping columns as in {@link Table#groupBy} }
     */
    @Override
    @ConcurrentMethod
    Table maxBy(Collection<String> groupByColumns);

    /**
     * Produces a single row table with the maximum of each column.
     * <p>
     * When the input table is empty, zero output rows are produced.
     */
    @Override
    @ConcurrentMethod
    Table maxBy();

    /**
     * Groups the data column according to <code>groupByColumns</code> and computes the median for the rest of the
     * fields
     *
     * @param groupByColumns The grouping columns as in {@link Table#groupBy} }
     */
    @Override
    @ConcurrentMethod
    Table medianBy(ColumnName... groupByColumns);

    /**
     * Groups the data column according to <code>groupByColumns</code> and computes the median for the rest of the
     * fields
     *
     * @param groupByColumns The grouping columns as in {@link Table#groupBy} }
     */
    @Override
    @ConcurrentMethod
    Table medianBy(String... groupByColumns);

    /**
     * Groups the data column according to <code>groupByColumns</code> and computes the median for the rest of the
     * fields
     *
     * @param groupByColumns The grouping columns as in {@link Table#groupBy} }
     */
    @Override
    @ConcurrentMethod
    Table medianBy(Collection<String> groupByColumns);

    /**
     * Produces a single row table with the median of each column.
     * <p>
     * When the input table is empty, zero output rows are produced.
     */
    @Override
    @ConcurrentMethod
    Table medianBy();

    @ConcurrentMethod
    Table countBy(String countColumnName, ColumnName... groupByColumns);

    @ConcurrentMethod
    Table countBy(String countColumnName, String... groupByColumns);

    @ConcurrentMethod
    Table countBy(String countColumnName, Collection<String> groupByColumns);

    @ConcurrentMethod
    Table countBy(String countColumnName);

    /**
     * If this table is a stream table, i.e. it has {@link #STREAM_TABLE_ATTRIBUTE} set to {@code true}, return a child
     * without the attribute, restoring standard semantics for aggregation operations.
     *
     * @return A non-stream child table, or this table if it is not a stream table
     */
    @ConcurrentMethod
    Table dropStream();

    // -----------------------------------------------------------------------------------------------------------------
    // Disaggregation Operations
    // -----------------------------------------------------------------------------------------------------------------

    /**
     * Ungroups a table by converting arrays into columns.
     *
     * @param nullFill indicates if the ungrouped table should allow disparate sized arrays filling shorter columns with
     *        null values. If set to false, then all arrays should be the same length.
     * @param columnsToUngroup the columns to ungroup
     * @return the ungrouped table
     */
    Table ungroup(boolean nullFill, String... columnsToUngroup);

    Table ungroup(String... columnsToUngroup);

    Table ungroupAllBut(String... columnsNotToUngroup);

    Table ungroup();

    Table ungroup(boolean nullFill);

    // -----------------------------------------------------------------------------------------------------------------
    // PartitionBy Operations
    // -----------------------------------------------------------------------------------------------------------------

    /**
     * Create a {@link PartitionedTable} from this table, partitioned according to the specified key columns.
     * <p>
     * The underlying partitioned table backing the result contains each row in {@code this} table in exactly one of the
     * result's constituent tables.
     *
     * @param dropKeys Whether to drop key columns in the output constituent tables
     * @param keyColumnNames The name of the key columns to partition by
     * @return A {@link PartitionedTable} keyed by {@code keyColumnNames}
     */
    @ConcurrentMethod
    PartitionedTable partitionBy(boolean dropKeys, String... keyColumnNames);

    /**
     * Create a {@link PartitionedTable} from this table, partitioned according to the specified key columns.
     * <p>
     * The underlying partitioned table backing the result contains each row in {@code this} table in exactly one of the
     * result's constituent tables.
     *
     * @param dropKeys Whether to drop key columns in the output constituent tables
     * @param keyColumnNames The name of the key columns to partition by
     * @return A {@link PartitionedTable} keyed by {@code keyColumnNames}
     */
    @ConcurrentMethod
    PartitionedTable partitionBy(boolean dropKeys, @NotNull Collection<? extends ColumnName> keyColumnNames);

    /**
     * Equivalent to {@code partitionBy(false, keyColumnNames)}
     * <p>
     * Create a {@link PartitionedTable} from this table, partitioned according to the specified key columns. Key
     * columns are never dropped from the output constituent tables.
     * <p>
     * The underlying partitioned table backing the result contains each row in {@code this} table in exactly one of the
     * result's constituent tables.
     *
     * @param keyColumnNames The name of the key columns to partition by
     * @return A {@link PartitionedTable} keyed by {@code keyColumnNames}
     */
    @ConcurrentMethod
    PartitionedTable partitionBy(String... keyColumnNames);

    /**
     * Convenience method that performs an {@link #aggBy(Collection, boolean, Table, Collection)} and wraps the result
     * in a {@link PartitionedTable}. If {@code aggregations} does not include a {@link io.deephaven.api.agg.Partition
     * partition}, one will be added automatically with the default constituent column name and behavior used in
     * {@link #partitionBy(String...)}.
     *
     * @param aggregations The {@link Aggregation aggregations} to apply
     * @param preserveEmpty Whether to keep result rows for groups that are initially empty or become empty as a result
     *        of updates. Each aggregation operator defines its own value for empty groups.
     * @param initialGroups A table whose distinct combinations of values for the {@code groupByColumns} should be used
     *        to create an initial set of aggregation groups. All other columns are ignored. This is useful in
     *        combination with {@code preserveEmpty == true} to ensure that particular groups appear in the result
     *        table, or with {@code preserveEmpty == false} to control the encounter order for a collection of groups
     *        and thus their relative order in the result. Changes to {@code initialGroups} are not expected or handled;
     *        if {@code initialGroups} is a refreshing table, only its contents at instantiation time will be used. If
     *        {@code initialGroups == null}, the result will be the same as if a table with no rows was supplied.
     * @param keyColumnNames The names of the key columns to aggregate by
     * @return A {@link PartitionedTable} keyed by {@code keyColumnNames}
     */
    @ConcurrentMethod
    PartitionedTable partitionedAggBy(Collection<? extends Aggregation> aggregations, boolean preserveEmpty,
                                      Table initialGroups, @NotNull Collection<? extends ColumnName> keyColumnNames);

    /**
     * Convenience method that performs an {@link #aggBy(Collection, boolean, Table, Collection)} and wraps the result
     * in a {@link PartitionedTable}. If {@code aggregations} does not include a {@link io.deephaven.api.agg.Partition
     * partition}, one will be added automatically with the default constituent column name and behavior used in
     * {@link #partitionBy(String...)}.
     *
     * @param aggregations The {@link Aggregation aggregations} to apply
     * @param preserveEmpty Whether to keep result rows for groups that are initially empty or become empty as a result
     *        of updates. Each aggregation operator defines its own value for empty groups.
     * @param initialGroups A table whose distinct combinations of values for the {@code groupByColumns} should be used
     *        to create an initial set of aggregation groups. All other columns are ignored. This is useful in
     *        combination with {@code preserveEmpty == true} to ensure that particular groups appear in the result
     *        table, or with {@code preserveEmpty == false} to control the encounter order for a collection of groups
     *        and thus their relative order in the result. Changes to {@code initialGroups} are not expected or handled;
     *        if {@code initialGroups} is a refreshing table, only its contents at instantiation time will be used. If
     *        {@code initialGroups == null}, the result will be the same as if a table with no rows was supplied.
     * @param keyColumnNames The names of the key columns to aggregate by
     * @return A {@link PartitionedTable} keyed by {@code keyColumnNames}
     */
    @ConcurrentMethod
    PartitionedTable partitionedAggBy(Collection<? extends Aggregation> aggregations, boolean preserveEmpty,
            Table initialGroups, String... keyColumnNames);

    // -----------------------------------------------------------------------------------------------------------------
    // Hierarchical table operations (rollup and treeTable).
    // -----------------------------------------------------------------------------------------------------------------

    /**
     * Create a rollup table.
     * <p>
     * A rollup table aggregates by the specified columns, and then creates a hierarchical table which re-aggregates
     * using one less aggregation column on each level. The column that is no longer part of the aggregation key is
     * replaced with null on each level.
     *
     * @param aggregations The aggregations to perform
     * @param groupByColumns the columns to group by
     * @return a hierarchical table with the rollup applied
     */
    @ConcurrentMethod
    Table rollup(Collection<? extends Aggregation> aggregations, Collection<String> groupByColumns);

    /**
     * Create a rollup table.
     * <p>
     * A rollup table aggregates by the specified columns, and then creates a hierarchical table which re-aggregates
     * using one less aggregation column on each level. The column that is no longer part of the aggregation key is
     * replaced with null on each level.
     *
     * @param aggregations The aggregations to perform
     * @param includeConstituents set to true to include the constituent rows at the leaf level
     * @param groupByColumns the columns to group by
     * @return a hierarchical table with the rollup applied
     */
    @ConcurrentMethod
    Table rollup(Collection<? extends Aggregation> aggregations, boolean includeConstituents,
            Collection<String> groupByColumns);

    /**
     * Create a rollup table.
     * <p>
=======
>>>>>>> 5b4ceb02
     * A rollup table aggregates by the specified columns, and then creates a hierarchical table which re-aggregates
     * using one less aggregation column on each level. The column that is no longer part of the aggregation key is
     * replaced with null on each level.
     *
     * @param aggregations The aggregations to perform
     * @param groupByColumns the columns to group by
     * @return a hierarchical table with the rollup applied
     */
    @ConcurrentMethod
    Table rollup(Collection<? extends Aggregation> aggregations, String... groupByColumns);

    /**
     * Create a rollup table.
     * <p>
     * A rollup table aggregates by the specified columns, and then creates a hierarchical table which re-aggregates
     * using one less aggregation column on each level. The column that is no longer part of the aggregation key is
     * replaced with null on each level.
     *
     * @param aggregations The aggregations to perform
     * @param groupByColumns the columns to group by
     * @param includeConstituents set to true to include the constituent rows at the leaf level
     * @return a hierarchical table with the rollup applied
     */
    @ConcurrentMethod
    Table rollup(Collection<? extends Aggregation> aggregations, boolean includeConstituents, String... groupByColumns);

    /**
     * Create a rollup table.
     * <p>
     * A rollup table aggregates by the specified columns, and then creates a hierarchical table which re-aggregates
     * using one less aggregation column on each level. The column that is no longer part of the aggregation key is
     * replaced with null on each level.
     *
     * @param aggregations The aggregations to perform
     * @param groupByColumns the columns to group by
     * @return a hierarchical table with the rollup applied
     */
    @ConcurrentMethod
    Table rollup(Collection<? extends Aggregation> aggregations, ColumnName... groupByColumns);

    /**
     * Create a rollup table.
     * <p>
     * A rollup table aggregates all rows of the table.
     *
     * @param aggregations The aggregations to perform
     * @return a hierarchical table with the rollup applied
     */
    @ConcurrentMethod
    Table rollup(Collection<? extends Aggregation> aggregations);

    /**
     * Create a rollup table.
     * <p>
     * A rollup table aggregates all rows of the table.
     *
     * @param aggregations The aggregations to perform
     * @param includeConstituents set to true to include the constituent rows at the leaf level
     * @return a hierarchical table with the rollup applied
     */
    @ConcurrentMethod
    Table rollup(Collection<? extends Aggregation> aggregations, boolean includeConstituents);

    @ConcurrentMethod
    Table rollup(Collection<? extends Aggregation> aggregations, boolean includeConstituents,
            ColumnName... groupByColumns);

    /**
     * Create a hierarchical tree table.
     * <p>
     * The structure of the table is encoded by an "id" and a "parent" column. The id column should represent a unique
     * identifier for a given row, and the parent column indicates which row is the parent for a given row. Rows that
     * have a null parent, are shown in the main table. It is possible for rows to be "orphaned", if their parent
     * reference is non-null and does not exist in the table.
     *
     * @param idColumn the name of a column containing a unique identifier for a particular row in the table
     * @param parentColumn the name of a column containing the parent's identifier, null for elements that are part of
     *        the root table
     * @return a hierarchical table grouped according to the parentColumn
     */
    @ConcurrentMethod
    Table treeTable(String idColumn, String parentColumn);

    // -----------------------------------------------------------------------------------------------------------------
    // Sort Operations
    // -----------------------------------------------------------------------------------------------------------------

    /**
     * <p>
     * Disallow sorting on all but the specified columns.
     * </p>
     *
     * @param allowedSortingColumns The columns on which sorting is allowed.
     * @return The same table this was invoked on.
     */
    @ConcurrentMethod
    Table restrictSortTo(String... allowedSortingColumns);

    /**
     * <p>
     * Clear all sorting restrictions that was applied to the current table.
     * </p>
     *
     * <p>
     * Note that this table operates on the table it was invoked on and does not create a new table. So in the following
     * code <code>T1 = baseTable.where(...)
     * T2 = T1.restrictSortTo("C1")
     * T3 = T2.clearSortingRestrictions()
     * </code>
     * <p>
     * T1 == T2 == T3 and the result has no restrictions on sorting.
     * </p>
     *
     * @return The same table this was invoked on.
     */
    @ConcurrentMethod
    Table clearSortingRestrictions();

    // -----------------------------------------------------------------------------------------------------------------
    // Snapshot Operations
    // -----------------------------------------------------------------------------------------------------------------

    Table snapshotIncremental(Table rightTable, boolean doInitialSnapshot, String... stampColumns);

    Table snapshotIncremental(Table rightTable, String... stampColumns);

    Table snapshotHistory(Table rightTable);

    // -----------------------------------------------------------------------------------------------------------------
    // Merge Operations
    // -----------------------------------------------------------------------------------------------------------------

    /**
     * Merge this Table with {@code others}. All rows in this Table will appear before all rows in {@code others}. If
     * Tables in {@code others} are the result of a prior merge operation, they <em>may</em> be expanded in an attempt
     * to avoid deeply nested structures.
     *
     * @apiNote It's best to avoid many chained calls to {@link #mergeBefore(Table...)} and
     *          {@link #mergeAfter(Table...)}, as this may result in deeply-nested data structures
     * @apiNote See TableTools.merge(Table...)
     * @param others The Tables to merge with
     * @return The merged Table
     */
    Table mergeBefore(Table... others);

    /**
     * Merge this Table with {@code others}. All rows in this Table will appear after all rows in {@code others}. If
     * Tables in {@code others} are the result of a prior merge operation, they <em>may</em> be expanded in an attempt
     * to avoid deeply nested structures.
     *
     * @apiNote It's best to avoid many chained calls to {@link #mergeBefore(Table...)} and
     *          {@link #mergeAfter(Table...)}, as this may result in deeply-nested data structures
     * @apiNote See TableTools.merge(Table...)
     * @param others The Tables to merge with
     * @return The merged Table
     */
    Table mergeAfter(Table... others);

    // -----------------------------------------------------------------------------------------------------------------
    // Miscellaneous Operations
    // -----------------------------------------------------------------------------------------------------------------

    /**
     * Explicitly ensure that any work needed to make a table addressable, iterable, or queryable has been done, and
     * return the coalesced child table if appropriate.
     *
     * @return This table, or a fully-coalesced child
     */
    @ConcurrentMethod
    Table coalesce();

    /**
     * Get a {@link Table} that contains a sub-set of the rows from {@code this}. The result will share the same
     * {@link #getColumnSources() column sources} and {@link #getDefinition() definition} as this table.
     *
     * The result will not update on its own. The caller must also establish an appropriate listener to update
     * {@code rowSet} and propagate {@link TableUpdate updates}.
     *
     * @param rowSet The {@link TrackingRowSet row set} for the result
     * @return A new sub-table
     */
    Table getSubTable(TrackingRowSet rowSet);

    /**
     * Applies a function to this table.
     * <p>
     * This is useful if you have a reference to a table or a proxy and want to run a series of operations against the
     * table without each individual operation resulting in an RMI.
     *
     * @param function the function to run, its single argument will be this table
     * @param <R> the return type of function
     * @return the return value of function
     * @implNote If the UGP is not required the {@link Function#apply(Object)} method should be annotated with
     *           {@link ConcurrentMethod}.
     */
    <R> R apply(Function<Table, R> function);

    /**
     * Creates a version of this table with a flat RowSet.
     */
    @ConcurrentMethod
    Table flatten();

    /**
     * Set the table's key columns.
     *
     * @return The same table this method was invoked on, with the keyColumns attribute set
     */
    @ConcurrentMethod
    Table withKeys(String... columns);

    /**
     * Set the table's key columns and indicate that each key set will be unique.
     *
     * @return The same table this method was invoked on, with the keyColumns and unique attributes set
     */
    @ConcurrentMethod
    Table withUniqueKeys(String... columns);

    @ConcurrentMethod
    Table withTableDescription(String description);

    /**
     * Add a description for a specific column. You may use {@link #withColumnDescription(Map)} to set several
     * descriptions at once.
     *
     * @param column the name of the column
     * @param description the column description
     * @return a copy of the source table with the description applied
     */
    @ConcurrentMethod
    Table withColumnDescription(String column, String description);

    /**
     * Add a set of column descriptions to the table.
     *
     * @param descriptions a map of Column name to Column description.
     * @return a copy of the table with the descriptions applied.
     */
    @ConcurrentMethod
    Table withColumnDescription(Map<String, String> descriptions);

    /**
     * Set layout hints.
     *
     * @param hints A packed string of layout hints
     * @return A copy of this Table with the {@link #LAYOUT_HINTS_ATTRIBUTE layout hints attribute} set
     */
    @ConcurrentMethod
    Table setLayoutHints(String hints);

    /**
     * Set a totals table for this Table.
     *
     * @param directive A packed string of totals table instructions
     * @return A copy of this Table with the {@link #TOTALS_TABLE_ATTRIBUTE totals table attribute} set
     */
    @ConcurrentMethod
    Table setTotalsTable(String directive);

    /**
     * Set renderers for columns.
     *
     * @param directive A packed string of column rendering instructions
     * @return A copy of this Table with the {@link #COLUMN_RENDERERS_ATTRIBUTE column renderers attribute} set
     */
    @ConcurrentMethod
    Table setColumnRenderers(String directive);

    // -----------------------------------------------------------------------------------------------------------------
    // Resource Management
    // -----------------------------------------------------------------------------------------------------------------

    /**
     * Release resources held by this table, possibly destructively. This may render the table unsuitable or unsafe for
     * further use.
     *
     * @apiNote In practice, implementations usually just invoke {@link #releaseCachedResources()}.
     */
    void close();

    /**
     * Attempt to release cached resources held by this table. Unlike {@link #close()}, this must not render the table
     * unusable for subsequent read operations. Implementations should be sure to call
     * {@code super.releaseCachedResources()}.
     */
    void releaseCachedResources();

    // -----------------------------------------------------------------------------------------------------------------
    // Methods for refreshing tables
    // -----------------------------------------------------------------------------------------------------------------

    /**
     * <p>
     * Wait for updates to this Table.
     * <p>
     * In some implementations, this call may also terminate in case of interrupt or spurious wakeup (see
     * java.util.concurrent.locks.Condition#await()).
     *
     * @throws InterruptedException In the event this thread is interrupted
     */
    void awaitUpdate() throws InterruptedException;

    /**
     * <p>
     * Wait for updates to this Table.
     * <p>
     * In some implementations, this call may also terminate in case of interrupt or spurious wakeup (see
     * java.util.concurrent.locks.Condition#await()).
     *
     * @param timeout The maximum time to wait in milliseconds.
     * @return false if the timeout elapses without notification, true otherwise.
     * @throws InterruptedException In the event this thread is interrupted
     */
    boolean awaitUpdate(long timeout) throws InterruptedException;

    /**
     * Subscribe for updates to this table. {@code listener} will be invoked via the {@link NotificationQueue}
     * associated with this Table.
     *
     * @param listener listener for updates
     */
    void listenForUpdates(ShiftObliviousListener listener);

    /**
     * Subscribe for updates to this table. After the optional initial image, {@code listener} will be invoked via the
     * {@link NotificationQueue} associated with this Table.
     *
     * @param listener listener for updates
     * @param replayInitialImage true to process updates for all initial rows in the table plus all changes; false to
     *        only process changes
     */
    void listenForUpdates(ShiftObliviousListener listener, boolean replayInitialImage);

    /**
     * Subscribe for updates to this table. {@code listener} will be invoked via the {@link NotificationQueue}
     * associated with this Table.
     *
     * @param listener listener for updates
     */
    void listenForUpdates(TableUpdateListener listener);

    /**
     * Unsubscribe the supplied listener.
     *
     * @param listener listener for updates
     */
    void removeUpdateListener(ShiftObliviousListener listener);

    /**
     * Unsubscribe the supplied listener.
     *
     * @param listener listener for updates
     */
    void removeUpdateListener(TableUpdateListener listener);

    /**
     * @return true if this table is in a failure state.
     */
    boolean isFailed();
}<|MERGE_RESOLUTION|>--- conflicted
+++ resolved
@@ -886,6 +886,19 @@
     PartitionedTable partitionBy(boolean dropKeys, String... keyColumnNames);
 
     /**
+     * Create a {@link PartitionedTable} from this table, partitioned according to the specified key columns.
+     * <p>
+     * The underlying partitioned table backing the result contains each row in {@code this} table in exactly one of the
+     * result's constituent tables.
+     *
+     * @param dropKeys Whether to drop key columns in the output constituent tables
+     * @param keyColumnNames The name of the key columns to partition by
+     * @return A {@link PartitionedTable} keyed by {@code keyColumnNames}
+     */
+    @ConcurrentMethod
+    PartitionedTable partitionBy(boolean dropKeys, @NotNull Collection<? extends ColumnName> keyColumnNames);
+
+    /**
      * Equivalent to {@code partitionBy(false, keyColumnNames)}
      * <p>
      * Create a {@link PartitionedTable} from this table, partitioned according to the specified key columns. Key
@@ -901,9 +914,10 @@
     PartitionedTable partitionBy(String... keyColumnNames);
 
     /**
-     * Convenience method that performs an {@link #aggBy} and wraps the result in a {@link PartitionedTable}. If
-     * {@code aggregations} does not include a {@link io.deephaven.api.agg.Partition partition}, one will be added
-     * automatically with the default constituent column name and behavior used in {@link #partitionBy(String...)}.
+     * Convenience method that performs an {@link #aggBy(Collection, boolean, Table, Collection)} and wraps the result
+     * in a {@link PartitionedTable}. If {@code aggregations} does not include a {@link io.deephaven.api.agg.Partition
+     * partition}, one will be added automatically with the default constituent column name and behavior used in
+     * {@link #partitionBy(String...)}.
      *
      * @param aggregations The {@link Aggregation aggregations} to apply
      * @param preserveEmpty Whether to keep result rows for groups that are initially empty or become empty as a result
@@ -920,540 +934,12 @@
      */
     @ConcurrentMethod
     PartitionedTable partitionedAggBy(Collection<? extends Aggregation> aggregations, boolean preserveEmpty,
-            Table initialGroups, String... keyColumnNames);
-
-    // -----------------------------------------------------------------------------------------------------------------
-    // Hierarchical table operations (rollup and treeTable).
-    // -----------------------------------------------------------------------------------------------------------------
-
-    /**
-     * Create a rollup table.
-     * <p>
-     * A rollup table aggregates by the specified columns, and then creates a hierarchical table which re-aggregates
-     * using one less aggregation column on each level. The column that is no longer part of the aggregation key is
-     * replaced with null on each level.
-     *
-     * @param aggregations The aggregations to perform
-     * @param groupByColumns the columns to group by
-     * @return a hierarchical table with the rollup applied
-     */
-    @ConcurrentMethod
-    Table rollup(Collection<? extends Aggregation> aggregations, Collection<String> groupByColumns);
-
-    /**
-     * Create a rollup table.
-     * <p>
-     * A rollup table aggregates by the specified columns, and then creates a hierarchical table which re-aggregates
-     * using one less aggregation column on each level. The column that is no longer part of the aggregation key is
-     * replaced with null on each level.
-     *
-     * @param aggregations The aggregations to perform
-     * @param includeConstituents set to true to include the constituent rows at the leaf level
-     * @param groupByColumns the columns to group by
-     * @return a hierarchical table with the rollup applied
-     */
-    @ConcurrentMethod
-    Table rollup(Collection<? extends Aggregation> aggregations, boolean includeConstituents,
-            Collection<String> groupByColumns);
-
-    /**
-     * Create a rollup table.
-     * <p>
-<<<<<<< HEAD
-     * When the input table is empty, zero output rows are produced.
-     */
-    @Override
-    @ConcurrentMethod
-    Table absSumBy();
-
-    /**
-     * Groups the data column according to <code>groupByColumns</code> and computes the average for the rest of the
-     * fields
-     *
-     * @param groupByColumns The grouping columns as in {@link Table#groupBy}
-     */
-    @Override
-    @ConcurrentMethod
-    Table avgBy(ColumnName... groupByColumns);
-
-    /**
-     * Groups the data column according to <code>groupByColumns</code> and computes the average for the rest of the
-     * fields
-     *
-     * @param groupByColumns The grouping columns as in {@link Table#groupBy}
-     */
-    @Override
-    @ConcurrentMethod
-    Table avgBy(String... groupByColumns);
-
-    /**
-     * Groups the data column according to <code>groupByColumns</code> and computes the average for the rest of the
-     * fields
-     *
-     * @param groupByColumns The grouping columns as in {@link Table#groupBy}
-     */
-    @Override
-    @ConcurrentMethod
-    Table avgBy(Collection<String> groupByColumns);
-
-    /**
-     * Produces a single row table with the average of each column.
-     * <p>
-     * When the input table is empty, zero output rows are produced.
-     */
-    @Override
-    @ConcurrentMethod
-    Table avgBy();
-
-    /**
-     * Groups the data column according to <code>groupByColumns</code> and computes the weighted average using
-     * weightColumn for the rest of the fields
-     *
-     * @param weightColumn the column to use for the weight
-     * @param groupByColumns The grouping columns as in {@link Table#groupBy}
-     */
-    @Override
-    @ConcurrentMethod
-    Table wavgBy(String weightColumn, ColumnName... groupByColumns);
-
-    /**
-     * Groups the data column according to <code>groupByColumns</code> and computes the weighted average using
-     * weightColumn for the rest of the fields
-     *
-     * @param weightColumn the column to use for the weight
-     * @param groupByColumns The grouping columns as in {@link Table#groupBy}
-     */
-    @Override
-    @ConcurrentMethod
-    Table wavgBy(String weightColumn, String... groupByColumns);
-
-    /**
-     * Groups the data column according to <code>groupByColumns</code> and computes the weighted average using
-     * weightColumn for the rest of the fields
-     *
-     * @param weightColumn the column to use for the weight
-     * @param groupByColumns The grouping columns as in {@link Table#groupBy}
-     */
-    @Override
-    @ConcurrentMethod
-    Table wavgBy(String weightColumn, Collection<String> groupByColumns);
-
-    /**
-     * Produces a single row table with the weighted average using weightColumn for the rest of the fields
-     * <p>
-     * When the input table is empty, zero output rows are produced.
-     *
-     * @param weightColumn the column to use for the weight
-     */
-    @Override
-    @ConcurrentMethod
-    Table wavgBy(String weightColumn);
-
-    /**
-     * Groups the data column according to <code>groupByColumns</code> and computes the weighted sum using weightColumn
-     * for the rest of the fields
-     * <p>
-     * If the weight column is a floating point type, all result columns will be doubles. If the weight column is an
-     * integral type, all integral input columns will have long results and all floating point input columns will have
-     * double results.
-     *
-     * @param weightColumn the column to use for the weight
-     * @param groupByColumns The grouping columns as in {@link Table#groupBy}
-     */
-    @Override
-    @ConcurrentMethod
-    Table wsumBy(String weightColumn, ColumnName... groupByColumns);
-
-    /**
-     * Computes the weighted sum for all rows in the table using weightColumn for the rest of the fields
-     * <p>
-     * If the weight column is a floating point type, all result columns will be doubles. If the weight column is an
-     * integral type, all integral input columns will have long results and all floating point input columns will have
-     * double results.
-     *
-     * @param weightColumn the column to use for the weight
-     */
-    @Override
-    @ConcurrentMethod
-    Table wsumBy(String weightColumn);
-
-    /**
-     * Groups the data column according to <code>groupByColumns</code> and computes the weighted sum using weightColumn
-     * for the rest of the fields
-     * <p>
-     * If the weight column is a floating point type, all result columns will be doubles. If the weight column is an
-     * integral type, all integral input columns will have long results and all floating point input columns will have
-     * double results.
-     *
-     * @param weightColumn the column to use for the weight
-     * @param groupByColumns The grouping columns as in {@link Table#groupBy}
-     */
-    @Override
-    @ConcurrentMethod
-    Table wsumBy(String weightColumn, String... groupByColumns);
-
-    /**
-     * Groups the data column according to <code>groupByColumns</code> and computes the weighted sum using weightColumn
-     * for the rest of the fields
-     * <p>
-     * If the weight column is a floating point type, all result columns will be doubles. If the weight column is an
-     * integral type, all integral input columns will have long results and all floating point input columns will have
-     * double results.
-     *
-     * @param weightColumn the column to use for the weight
-     * @param groupByColumns The grouping columns as in {@link Table#groupBy}
-     */
-    @Override
-    @ConcurrentMethod
-    Table wsumBy(String weightColumn, Collection<String> groupByColumns);
-
-    @Override
-    @ConcurrentMethod
-    Table stdBy(ColumnName... groupByColumns);
-
-    /**
-     * Groups the data column according to <code>groupByColumns</code> and computes the standard deviation for the rest
-     * of the fields
-     *
-     * @param groupByColumns The grouping columns as in {@link Table#groupBy}
-     */
-    @Override
-    @ConcurrentMethod
-    Table stdBy(String... groupByColumns);
-
-    /**
-     * Groups the data column according to <code>groupByColumns</code> and computes the standard deviation for the rest
-     * of the fields
-     *
-     * @param groupByColumns The grouping columns as in {@link Table#groupBy}
-     */
-    @Override
-    @ConcurrentMethod
-    Table stdBy(Collection<String> groupByColumns);
-
-    /**
-     * Produces a single row table with the standard deviation of each column.
-     * <p>
-     * When the input table is empty, zero output rows are produced.
-     */
-    @Override
-    @ConcurrentMethod
-    Table stdBy();
-
-    /**
-     * Groups the data column according to <code>groupByColumns</code> and computes the variance for the rest of the
-     * fields
-     *
-     * @param groupByColumns The grouping columns as in {@link Table#groupBy}
-     */
-    @Override
-    @ConcurrentMethod
-    Table varBy(ColumnName... groupByColumns);
-
-    /**
-     * Groups the data column according to <code>groupByColumns</code> and computes the variance for the rest of the
-     * fields
-     *
-     * @param groupByColumns The grouping columns as in {@link Table#groupBy}
-     */
-    @Override
-    @ConcurrentMethod
-    Table varBy(String... groupByColumns);
-
-    /**
-     * Groups the data column according to <code>groupByColumns</code> and computes the variance for the rest of the
-     * fields
-     *
-     * @param groupByColumns The grouping columns as in {@link Table#groupBy}
-     */
-    @Override
-    @ConcurrentMethod
-    Table varBy(Collection<String> groupByColumns);
-
-    /**
-     * Produces a single row table with the variance of each column.
-     * <p>
-     * When the input table is empty, zero output rows are produced.
-     */
-    @Override
-    @ConcurrentMethod
-    Table varBy();
-
-    /**
-     * Groups the data column according to <code>groupByColumns</code> and retrieves the last for the rest of the fields
-     *
-     * @param groupByColumns The grouping columns as in {@link Table#groupBy}
-     */
-    @Override
-    @ConcurrentMethod
-    Table lastBy(ColumnName... groupByColumns);
-
-    /**
-     * Groups the data column according to <code>groupByColumns</code> and retrieves the last for the rest of the fields
-     *
-     * @param groupByColumns The grouping columns as in {@link Table#groupBy}
-     */
-    @Override
-    @ConcurrentMethod
-    Table lastBy(String... groupByColumns);
-
-    /**
-     * Groups the data column according to <code>groupByColumns</code> and retrieves the last for the rest of the fields
-     *
-     * @param groupByColumns The grouping columns as in {@link Table#groupBy}
-     */
-    @Override
-    @ConcurrentMethod
-    Table lastBy(Collection<String> groupByColumns);
-
-    /**
-     * Returns the last row of the given table.
-     */
-    @Override
-    @ConcurrentMethod
-    Table lastBy();
-
-    /**
-     * Groups the data column according to <code>groupByColumns</code> and retrieves the first for the rest of the
-     * fields
-     *
-     * @param groupByColumns The grouping columns as in {@link Table#groupBy}
-     */
-    @Override
-    @ConcurrentMethod
-    Table firstBy(ColumnName... groupByColumns);
-
-    /**
-     * Groups the data column according to <code>groupByColumns</code> and retrieves the first for the rest of the
-     * fields
-     *
-     * @param groupByColumns The grouping columns as in {@link Table#groupBy}
-     */
-    @Override
-    @ConcurrentMethod
-    Table firstBy(String... groupByColumns);
-
-    /**
-     * Groups the data column according to <code>groupByColumns</code> and retrieves the first for the rest of the
-     * fields
-     *
-     * @param groupByColumns The grouping columns as in {@link Table#groupBy}
-     */
-    @Override
-    @ConcurrentMethod
-    Table firstBy(Collection<String> groupByColumns);
-
-    /**
-     * Returns the first row of the given table.
-     */
-    @Override
-    @ConcurrentMethod
-    Table firstBy();
-
-    /**
-     * Groups the data column according to <code>groupByColumns</code> and computes the min for the rest of the fields
-     *
-     * @param groupByColumns The grouping columns as in {@link Table#groupBy}
-     */
-    @Override
-    @ConcurrentMethod
-    Table minBy(ColumnName... groupByColumns);
-
-    /**
-     * Groups the data column according to <code>groupByColumns</code> and computes the min for the rest of the fields
-     *
-     * @param groupByColumns The grouping columns as in {@link Table#groupBy}
-     */
-    @Override
-    @ConcurrentMethod
-    Table minBy(String... groupByColumns);
-
-    /**
-     * Groups the data column according to <code>groupByColumns</code> and computes the min for the rest of the fields
-     *
-     * @param groupByColumns The grouping columns as in {@link Table#groupBy}
-     */
-    @Override
-    @ConcurrentMethod
-    Table minBy(Collection<String> groupByColumns);
-
-    /**
-     * Produces a single row table with the minimum of each column.
-     * <p>
-     * When the input table is empty, zero output rows are produced.
-     */
-    @Override
-    @ConcurrentMethod
-    Table minBy();
-
-    /**
-     * Groups the data column according to <code>groupByColumns</code> and computes the max for the rest of the fields
-     *
-     * @param groupByColumns The grouping columns as in {@link Table#groupBy} }
-     */
-    @Override
-    @ConcurrentMethod
-    Table maxBy(ColumnName... groupByColumns);
-
-    /**
-     * Groups the data column according to <code>groupByColumns</code> and computes the max for the rest of the fields
-     *
-     * @param groupByColumns The grouping columns as in {@link Table#groupBy} }
-     */
-    @Override
-    @ConcurrentMethod
-    Table maxBy(String... groupByColumns);
-
-    /**
-     * Groups the data column according to <code>groupByColumns</code> and computes the max for the rest of the fields
-     *
-     * @param groupByColumns The grouping columns as in {@link Table#groupBy} }
-     */
-    @Override
-    @ConcurrentMethod
-    Table maxBy(Collection<String> groupByColumns);
-
-    /**
-     * Produces a single row table with the maximum of each column.
-     * <p>
-     * When the input table is empty, zero output rows are produced.
-     */
-    @Override
-    @ConcurrentMethod
-    Table maxBy();
-
-    /**
-     * Groups the data column according to <code>groupByColumns</code> and computes the median for the rest of the
-     * fields
-     *
-     * @param groupByColumns The grouping columns as in {@link Table#groupBy} }
-     */
-    @Override
-    @ConcurrentMethod
-    Table medianBy(ColumnName... groupByColumns);
-
-    /**
-     * Groups the data column according to <code>groupByColumns</code> and computes the median for the rest of the
-     * fields
-     *
-     * @param groupByColumns The grouping columns as in {@link Table#groupBy} }
-     */
-    @Override
-    @ConcurrentMethod
-    Table medianBy(String... groupByColumns);
-
-    /**
-     * Groups the data column according to <code>groupByColumns</code> and computes the median for the rest of the
-     * fields
-     *
-     * @param groupByColumns The grouping columns as in {@link Table#groupBy} }
-     */
-    @Override
-    @ConcurrentMethod
-    Table medianBy(Collection<String> groupByColumns);
-
-    /**
-     * Produces a single row table with the median of each column.
-     * <p>
-     * When the input table is empty, zero output rows are produced.
-     */
-    @Override
-    @ConcurrentMethod
-    Table medianBy();
-
-    @ConcurrentMethod
-    Table countBy(String countColumnName, ColumnName... groupByColumns);
-
-    @ConcurrentMethod
-    Table countBy(String countColumnName, String... groupByColumns);
-
-    @ConcurrentMethod
-    Table countBy(String countColumnName, Collection<String> groupByColumns);
-
-    @ConcurrentMethod
-    Table countBy(String countColumnName);
-
-    /**
-     * If this table is a stream table, i.e. it has {@link #STREAM_TABLE_ATTRIBUTE} set to {@code true}, return a child
-     * without the attribute, restoring standard semantics for aggregation operations.
-     *
-     * @return A non-stream child table, or this table if it is not a stream table
-     */
-    @ConcurrentMethod
-    Table dropStream();
-
-    // -----------------------------------------------------------------------------------------------------------------
-    // Disaggregation Operations
-    // -----------------------------------------------------------------------------------------------------------------
-
-    /**
-     * Ungroups a table by converting arrays into columns.
-     *
-     * @param nullFill indicates if the ungrouped table should allow disparate sized arrays filling shorter columns with
-     *        null values. If set to false, then all arrays should be the same length.
-     * @param columnsToUngroup the columns to ungroup
-     * @return the ungrouped table
-     */
-    Table ungroup(boolean nullFill, String... columnsToUngroup);
-
-    Table ungroup(String... columnsToUngroup);
-
-    Table ungroupAllBut(String... columnsNotToUngroup);
-
-    Table ungroup();
-
-    Table ungroup(boolean nullFill);
-
-    // -----------------------------------------------------------------------------------------------------------------
-    // PartitionBy Operations
-    // -----------------------------------------------------------------------------------------------------------------
-
-    /**
-     * Create a {@link PartitionedTable} from this table, partitioned according to the specified key columns.
-     * <p>
-     * The underlying partitioned table backing the result contains each row in {@code this} table in exactly one of the
-     * result's constituent tables.
-     *
-     * @param dropKeys Whether to drop key columns in the output constituent tables
-     * @param keyColumnNames The name of the key columns to partition by
-     * @return A {@link PartitionedTable} keyed by {@code keyColumnNames}
-     */
-    @ConcurrentMethod
-    PartitionedTable partitionBy(boolean dropKeys, String... keyColumnNames);
-
-    /**
-     * Create a {@link PartitionedTable} from this table, partitioned according to the specified key columns.
-     * <p>
-     * The underlying partitioned table backing the result contains each row in {@code this} table in exactly one of the
-     * result's constituent tables.
-     *
-     * @param dropKeys Whether to drop key columns in the output constituent tables
-     * @param keyColumnNames The name of the key columns to partition by
-     * @return A {@link PartitionedTable} keyed by {@code keyColumnNames}
-     */
-    @ConcurrentMethod
-    PartitionedTable partitionBy(boolean dropKeys, @NotNull Collection<? extends ColumnName> keyColumnNames);
-
-    /**
-     * Equivalent to {@code partitionBy(false, keyColumnNames)}
-     * <p>
-     * Create a {@link PartitionedTable} from this table, partitioned according to the specified key columns. Key
-     * columns are never dropped from the output constituent tables.
-     * <p>
-     * The underlying partitioned table backing the result contains each row in {@code this} table in exactly one of the
-     * result's constituent tables.
-     *
-     * @param keyColumnNames The name of the key columns to partition by
-     * @return A {@link PartitionedTable} keyed by {@code keyColumnNames}
-     */
-    @ConcurrentMethod
-    PartitionedTable partitionBy(String... keyColumnNames);
-
-    /**
-     * Convenience method that performs an {@link #aggBy(Collection, boolean, Table, Collection)} and wraps the result
-     * in a {@link PartitionedTable}. If {@code aggregations} does not include a {@link io.deephaven.api.agg.Partition
-     * partition}, one will be added automatically with the default constituent column name and behavior used in
-     * {@link #partitionBy(String...)}.
+                                      Table initialGroups, @NotNull Collection<? extends ColumnName> keyColumnNames);
+
+    /**
+     * Convenience method that performs an {@link #aggBy} and wraps the result in a {@link PartitionedTable}. If
+     * {@code aggregations} does not include a {@link io.deephaven.api.agg.Partition partition}, one will be added
+     * automatically with the default constituent column name and behavior used in {@link #partitionBy(String...)}.
      *
      * @param aggregations The {@link Aggregation aggregations} to apply
      * @param preserveEmpty Whether to keep result rows for groups that are initially empty or become empty as a result
@@ -1470,29 +956,6 @@
      */
     @ConcurrentMethod
     PartitionedTable partitionedAggBy(Collection<? extends Aggregation> aggregations, boolean preserveEmpty,
-                                      Table initialGroups, @NotNull Collection<? extends ColumnName> keyColumnNames);
-
-    /**
-     * Convenience method that performs an {@link #aggBy(Collection, boolean, Table, Collection)} and wraps the result
-     * in a {@link PartitionedTable}. If {@code aggregations} does not include a {@link io.deephaven.api.agg.Partition
-     * partition}, one will be added automatically with the default constituent column name and behavior used in
-     * {@link #partitionBy(String...)}.
-     *
-     * @param aggregations The {@link Aggregation aggregations} to apply
-     * @param preserveEmpty Whether to keep result rows for groups that are initially empty or become empty as a result
-     *        of updates. Each aggregation operator defines its own value for empty groups.
-     * @param initialGroups A table whose distinct combinations of values for the {@code groupByColumns} should be used
-     *        to create an initial set of aggregation groups. All other columns are ignored. This is useful in
-     *        combination with {@code preserveEmpty == true} to ensure that particular groups appear in the result
-     *        table, or with {@code preserveEmpty == false} to control the encounter order for a collection of groups
-     *        and thus their relative order in the result. Changes to {@code initialGroups} are not expected or handled;
-     *        if {@code initialGroups} is a refreshing table, only its contents at instantiation time will be used. If
-     *        {@code initialGroups == null}, the result will be the same as if a table with no rows was supplied.
-     * @param keyColumnNames The names of the key columns to aggregate by
-     * @return A {@link PartitionedTable} keyed by {@code keyColumnNames}
-     */
-    @ConcurrentMethod
-    PartitionedTable partitionedAggBy(Collection<? extends Aggregation> aggregations, boolean preserveEmpty,
             Table initialGroups, String... keyColumnNames);
 
     // -----------------------------------------------------------------------------------------------------------------
@@ -1532,8 +995,6 @@
     /**
      * Create a rollup table.
      * <p>
-=======
->>>>>>> 5b4ceb02
      * A rollup table aggregates by the specified columns, and then creates a hierarchical table which re-aggregates
      * using one less aggregation column on each level. The column that is no longer part of the aggregation key is
      * replaced with null on each level.
