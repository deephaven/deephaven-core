--- conflicted
+++ resolved
@@ -82,15 +82,8 @@
     TableDefinition getNodeDefinition(@NotNull NodeType nodeType);
 
     /**
-<<<<<<< HEAD
-     * Apply a filter to the group-by columns of this RollupTable in order to produce a new RollupTable. The filter will
-     * be applied to the aggregated node levels of the rollup; to apply to constituent levels, should use
-     * {@link #withNodeOperations(NodeOperationsRecorder...)} and {@link #makeNodeOperationsRecorder(NodeType)} with
-     * {@code NodeType.Constituent}.
-=======
      * Apply a filter to the source table for this RollupTable before applying the rollup operation. This filter must
      * use only non-aggregate columns and must not use column arrays.
->>>>>>> c10c1a38
      *
      * @param filter The filter to apply; must only reference non-aggregate columns and must not use column arrays
      * @return The new RollupTable
