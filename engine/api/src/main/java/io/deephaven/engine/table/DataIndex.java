--- conflicted
+++ resolved
@@ -34,94 +34,12 @@
          * @param key The key to lookup
          * @return The result position
          */
-<<<<<<< HEAD
-        int apply(Object key, boolean usePrev); // TODO-RWC: Decide about prev impl for the lookups
-    }
-
-    /**
-     * Provides a lookup function from {@code key} to the {@link RowSet} containing the matching table rows. Keys
-     * consist of reinterpreted values and are specified as follows:
-     * <dl>
-     * <dt>No key columns</dt>
-     * <dd>"Empty" keys are signified by any zero-length {@code Object[]}</dd>
-     * <dt>One key column</dt>
-     * <dd>Singular keys are (boxed, if needed) objects</dd>
-     * <dt>Multiple key columns</dt>
-     * <dd>Compound keys are {@code Object[]} of (boxed, if needed) objects, in the order of the index's key
-     * columns</dd>
-     * </dl>
-     */
-    interface RowSetLookup {
-        /**
-         * Get the {@link RowSet} for the provided key.
-         *
-         * @param key The key to lookup
-         * @return The result RowSet
-         */
-        RowSet apply(Object key, boolean usePrev);
-    }
-
-    /** Get the key column names for the index {@link #table() table}. */
-    @NotNull
-    String[] keyColumnNames();
-
-    /** Get a map from indexed column sources to key column names for the index {@link #table() table}. */
-    @NotNull
-    Map<ColumnSource<?>, String> keyColumnMap();
-
-    /** Get the output row set column name for this index. */
-    @NotNull
-    String rowSetColumnName();
-
-    /** Return the index table key sources in the order of the index table. **/
-    @FinalDefault
-    default ColumnSource<?>[] indexKeyColumns() {
-        final ColumnSource<?>[] columnSources =
-                keyColumnMap().keySet().toArray(ColumnSource.ZERO_LENGTH_COLUMN_SOURCE_ARRAY);
-        return indexKeyColumns(columnSources);
-        // TODO-RWC: Should this be in a static helper instead of the interface?
-    }
-
-    /** Return the index table key sources in the relative order of the indexed sources supplied. **/
-    @FinalDefault
-    @NotNull
-    default ColumnSource<?>[] indexKeyColumns(@NotNull final ColumnSource<?>[] columnSources) {
-        final Table indexTable = table();
-        final Map<ColumnSource<?>, String> keyColumnMap = keyColumnMap();
-        // Verify that the provided sources match the sources of the index.
-        if (columnSources.length != keyColumnMap.size()
-                || !keyColumnMap.keySet().containsAll(Arrays.asList(columnSources))) {
-            throw new IllegalArgumentException("The provided columns must match the data index key columns");
-        }
-        return Arrays.stream(columnSources)
-                .map(keyColumnMap::get)
-                .map(indexTable::getColumnSource)
-                .toArray(ColumnSource[]::new);
-        // TODO-RWC: Should this be in a static helper instead of the interface?
-    }
-
-    /** Return the index table row set source. **/
-    @FinalDefault
-    @NotNull
-    default ColumnSource<RowSet> rowSetColumn() {
-        return table().getColumnSource(rowSetColumnName(), RowSet.class);
-    }
-
-    /** Get the index as a table. */
-    @NotNull
-    Table table();
-
-    /**
-     * Return a {@link RowSetLookup lookup} function of index row sets for this index. If {@link #isRefreshing()} is
-     * true, this lookup function is guaranteed to be accurate only for the current cycle.
-=======
-        long apply(Object key, boolean usePrev);
+        long apply(Object key, boolean usePrev); // TODO-RWC: Decide about prev impl for the lookups
     }
 
     /**
      * Build a {@link RowKeyLookup lookup function} of row keys for this index. If {@link #isRefreshing()} is true, this
      * lookup function is guaranteed to be accurate only for the current cycle.
->>>>>>> 3a8c077f
      *
      * @return a function that provides map-like lookup of index table positions from an index key.
      */
@@ -191,12 +109,8 @@
      *
      * @return the transformed {@link BasicDataIndex}
      */
-<<<<<<< HEAD
     @NotNull
-    DataIndex transform(@NotNull final DataIndexTransformer transformer);
-=======
-    BasicDataIndex transform(final @NotNull DataIndexTransformer transformer);
->>>>>>> 3a8c077f
+    BasicDataIndex transform(@NotNull DataIndexTransformer transformer);
 
     /**
      * Create a new {@link DataIndex} by remapping the source table key columns to new columns.
@@ -205,5 +119,5 @@
      *
      * @return the transformed {@link BasicDataIndex}
      */
-    DataIndex remapKeyColumns(final @NotNull Map<ColumnSource<?>, ColumnSource<?>> oldToNewColumnMap);
+    DataIndex remapKeyColumns(@NotNull Map<ColumnSource<?>, ColumnSource<?>> oldToNewColumnMap);
 }