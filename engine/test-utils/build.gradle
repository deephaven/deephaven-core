plugins {
    id 'java-library'
    id 'io.deephaven.project.register'
}

description 'Engine Test Utils: Test Utilities for Deephaven Tables'

dependencies {
    api project(":engine-table")
    api project(":engine-rowset")

    implementation project(':Configuration')
    implementation project(':engine-tuple')
    implementation project(':base-test-utils')
    implementation project(':engine-rowset-test-utils')
<<<<<<< HEAD
    implementation project(':FishUtil')
=======
    implementation project(':extensions-source-support')
>>>>>>> 6e8a7404

    implementation depCommonsLang3
    implementation depTrove3

    implementation 'it.unimi.dsi:fastutil:8.5.11'

    Classpaths.inheritJUnitClassic(project, 'implementation')
    Classpaths.inheritJUnitPlatform(project, 'implementation')
    Classpaths.inheritAssertJ(project, 'implementation')
}<|MERGE_RESOLUTION|>--- conflicted
+++ resolved
@@ -13,11 +13,8 @@
     implementation project(':engine-tuple')
     implementation project(':base-test-utils')
     implementation project(':engine-rowset-test-utils')
-<<<<<<< HEAD
     implementation project(':FishUtil')
-=======
     implementation project(':extensions-source-support')
->>>>>>> 6e8a7404
 
     implementation depCommonsLang3
     implementation depTrove3
