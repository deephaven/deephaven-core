--- conflicted
+++ resolved
@@ -99,9 +99,6 @@
      * @return a new DateTime initialized to the current time.
      */
     public static DateTime now() {
-<<<<<<< HEAD
-        return new DateTime(MicroTimer.currentTimeMicros() * 1_000);
-=======
         return of(Clock.system());
     }
 
@@ -116,7 +113,6 @@
      */
     public static DateTime nowMillis() {
         return ofMillis(Clock.system());
->>>>>>> a32f0d1a
     }
 
     /**
@@ -209,13 +205,7 @@
      * @return a Java Instant representing this DateTime
      */
     public Instant getInstant() {
-<<<<<<< HEAD
-        long epochSecond = nanos / 1_000_000_000;
-        long nanoAdjustment = nanos % 1_000_000_000;
-        return Instant.ofEpochSecond(epochSecond, nanoAdjustment);
-=======
         return Instant.ofEpochSecond(0, nanos);
->>>>>>> a32f0d1a
     }
 
     @Override
