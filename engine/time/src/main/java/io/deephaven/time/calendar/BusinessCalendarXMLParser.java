--- conflicted
+++ resolved
@@ -59,14 +59,14 @@
  *
  * In addition, legacy XML files are supported. These files have dates formatted as `yyyyMMdd` instead of ISO-8601
  * `yyy-MM-dd`. Additionally, legacy uses `businessPeriod` tags in place of the `businessTime` tags.
- * 
+ *
  * <pre>
  * {@code
  * <!-- Current format -->
  * <businessTime><open>09:30</open><close>16:00</close></businessTime>
  * }
  * </pre>
- * 
+ *
  * <pre>
  * {@code
  * <!-- Legacy format -->
@@ -150,32 +150,7 @@
     private static BusinessCalendarInputs parseBusinessCalendarInputs(@NotNull final File file) {
         Require.neqNull(file, "file");
         try {
-<<<<<<< HEAD
             return fill(loadXMLRootElement(file));
-=======
-            final BusinessCalendarInputs calendarElements = new BusinessCalendarInputs();
-
-            Element root = loadXMLRootElement(file);
-            calendarElements.calendarName = getText(getRequiredChild(root, "name"));
-            calendarElements.timeZone = TimeZoneAliases.zoneId(getText(getRequiredChild(root, "timeZone")));
-            calendarElements.description = getText(root.getChild("description"));
-            calendarElements.holidays = parseHolidays(root, calendarElements.timeZone);
-            final String firstValidDateStr = getText(root.getChild("firstValidDate"));
-            calendarElements.firstValidDate =
-                    firstValidDateStr == null ? Collections.min(calendarElements.holidays.keySet())
-                            : DateTimeUtils.parseLocalDate(firstValidDateStr);
-            final String lastValidDateStr = getText(root.getChild("lastValidDate"));
-            calendarElements.lastValidDate =
-                    lastValidDateStr == null ? Collections.max(calendarElements.holidays.keySet())
-                            : DateTimeUtils.parseLocalDate(lastValidDateStr);
-
-            // Set the default values
-            final Element defaultElement = getRequiredChild(root, "default");
-            calendarElements.weekendDays = parseWeekendDays(defaultElement);
-            calendarElements.standardBusinessDay = parseCalendarDaySchedule(defaultElement);
-
-            return calendarElements;
->>>>>>> 4be8b659
         } catch (Exception e) {
             throw new RuntimeException("Unable to load calendar file: file=" + file.getPath(), e);
         }
@@ -194,12 +169,16 @@
         final BusinessCalendarInputs calendarElements = new BusinessCalendarInputs();
         calendarElements.calendarName = getText(getRequiredChild(root, "name"));
         calendarElements.timeZone = TimeZoneAliases.zoneId(getText(getRequiredChild(root, "timeZone")));
-        calendarElements.description = getText(getRequiredChild(root, "description"));
+        calendarElements.description = getText(root.getChild("description"));
+        calendarElements.holidays = parseHolidays(root, calendarElements.timeZone);
+        final String firstValidDateStr = getText(root.getChild("firstValidDate"));
         calendarElements.firstValidDate =
-                DateTimeUtils.parseLocalDate(getText(getRequiredChild(root, "firstValidDate")));
+                firstValidDateStr == null ? Collections.min(calendarElements.holidays.keySet())
+                        : DateTimeUtils.parseLocalDate(firstValidDateStr);
+        final String lastValidDateStr = getText(root.getChild("lastValidDate"));
         calendarElements.lastValidDate =
-                DateTimeUtils.parseLocalDate(getText(getRequiredChild(root, "lastValidDate")));
-        calendarElements.holidays = parseHolidays(root, calendarElements.timeZone);
+                lastValidDateStr == null ? Collections.max(calendarElements.holidays.keySet())
+                        : DateTimeUtils.parseLocalDate(lastValidDateStr);
 
         // Set the default values
         final Element defaultElement = getRequiredChild(root, "default");
