--- conflicted
+++ resolved
@@ -1231,9 +1231,8 @@
     }
 
     /**
-<<<<<<< HEAD
      * Converts an {@link Instant} to a {@code DateTime}.
-     * 
+     *
      * @param instant The instant to convert.
      * @return {@code null} if the input is null, otherwise, a {@link DateTime} representation of the input.
      */
@@ -1244,9 +1243,6 @@
     }
 
     /**
-     * Provides the current date/time, or, if a custom {@link #timeProvider} has been configured, provides the current
-     * time according to the custom provider.
-=======
      * Returns the current clock. The current clock is {@link #clock} if set, otherwise {@link Clock#system()}.
      *
      * @return the current clock
@@ -1257,7 +1253,6 @@
 
     /**
      * Equivalent to {@code DateTime.of(currentClock())}.
->>>>>>> a32f0d1a
      *
      * @return the current date time
      */
