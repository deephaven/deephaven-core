/**
 * Copyright (c) 2016-2023 Deephaven Data Labs and Patent Pending
 */
package io.deephaven.time;

import io.deephaven.base.clock.Clock;
import io.deephaven.base.clock.TimeConstants;
import io.deephaven.function.Numeric;
import io.deephaven.hash.KeyedObjectHashMap;
import io.deephaven.hash.KeyedObjectKey;
import io.deephaven.util.QueryConstants;
import io.deephaven.util.annotations.ScriptApi;
import org.jetbrains.annotations.NotNull;
import org.jetbrains.annotations.Nullable;

import java.time.*;
import java.time.format.DateTimeFormatter;
import java.time.format.DateTimeFormatterBuilder;
import java.time.format.SignStyle;
import java.time.temporal.ChronoField;
import java.time.zone.ZoneRulesException;
import java.util.Date;
import java.util.Objects;
import java.util.regex.Matcher;
import java.util.regex.Pattern;

import static io.deephaven.util.QueryConstants.NULL_LONG;
import static java.time.format.DateTimeFormatter.*;

/**
 * Functions for working with time.
 */
@SuppressWarnings({"RegExpRedundantEscape"})
public class DateTimeUtils {

    // region Format Patterns

    /**
     * Very permissive formatter / parser for local dates.
     */
    private static final DateTimeFormatter FORMATTER_ISO_LOCAL_DATE = new DateTimeFormatterBuilder()
            .appendValue(ChronoField.YEAR, 4, 10, SignStyle.EXCEEDS_PAD)
            .appendLiteral('-')
            .appendValue(ChronoField.MONTH_OF_YEAR, 1, 2, SignStyle.NORMAL)
            .appendLiteral('-')
            .appendValue(ChronoField.DAY_OF_MONTH, 1, 2, SignStyle.NORMAL)
            .toFormatter();

    /**
     * Very permissive formatter / parser for local times.
     */
    private static final DateTimeFormatter FORMATTER_ISO_LOCAL_TIME = new DateTimeFormatterBuilder()
            .appendValue(ChronoField.HOUR_OF_DAY, 1, 2, SignStyle.NORMAL)
            .appendLiteral(':')
            .appendValue(ChronoField.MINUTE_OF_HOUR, 1, 2, SignStyle.NORMAL)
            .optionalStart()
            .appendLiteral(':')
            .appendValue(ChronoField.SECOND_OF_MINUTE, 1, 2, SignStyle.NORMAL)
            .optionalStart()
            .appendFraction(ChronoField.NANO_OF_SECOND, 0, 9, true)
            .toFormatter();

    /**
     * Very permissive formatter / parser for local date times.
     */
    private static final DateTimeFormatter FORMATTER_ISO_LOCAL_DATE_TIME = new DateTimeFormatterBuilder()
            .parseCaseInsensitive()
            .append(FORMATTER_ISO_LOCAL_DATE)
            .appendLiteral('T')
            .append(FORMATTER_ISO_LOCAL_TIME)
            .toFormatter();

    /**
     * Matches long values.
     */
    private static final Pattern LONG_PATTERN = Pattern.compile("^-?\\d{1,19}$");

    /**
     * Matches dates with time zones.
     */
    private static final Pattern DATE_TZ_PATTERN = Pattern.compile(
            "(?<date>[0-9][0-9][0-9][0-9]-[0-9][0-9]-[0-9][0-9])(?<t>[tT]?) (?<timezone>[a-zA-Z_/]+)");

    /**
     * Matches time durations.
     */
    private static final Pattern TIME_DURATION_PATTERN = Pattern.compile(
            "(?<sign1>[-]?)[pP][tT](?<sign2>[-]?)(?<hour>[0-9]+):(?<minute>[0-9]+)(?<second>:[0-9]+)?(?<nanos>\\.[0-9][0-9]?[0-9]?[0-9]?[0-9]?[0-9]?[0-9]?[0-9]?[0-9]?)?");

    /**
     * Matches date times.
     */
    private static final Pattern CAPTURING_DATETIME_PATTERN = Pattern.compile(
            "(([0-9][0-9][0-9][0-9])-([0-9][0-9])-([0-9][0-9])T?)?(([0-9][0-9]?)(?::([0-9][0-9])(?::([0-9][0-9]))?(?:\\.([0-9][0-9]?[0-9]?[0-9]?[0-9]?[0-9]?[0-9]?[0-9]?[0-9]?))?)?)?( [a-zA-Z]+)?");

    // endregion

    // region Constants

    /**
     * A zero length array of {@link Instant instants}.
     */
    public static final Instant[] ZERO_LENGTH_INSTANT_ARRAY = new Instant[0];

    /**
     * One microsecond in nanoseconds.
     */
    public static final long MICRO = 1_000;

    /**
     * One millisecond in nanoseconds.
     */
    public static final long MILLI = 1_000_000;

    /**
     * One second in nanoseconds.
     */
    public static final long SECOND = 1_000_000_000;

    /**
     * One minute in nanoseconds.
     */
    public static final long MINUTE = 60 * SECOND;

    /**
     * One hour in nanoseconds.
     */
    public static final long HOUR = 60 * MINUTE;

    /**
     * One day in nanoseconds. This is one hour of wall time and does not take into account calendar adjustments.
     */
    public static final long DAY = 24 * HOUR;

    /**
     * One week in nanoseconds. This is 7 days of wall time and does not take into account calendar adjustments.
     */
    public static final long WEEK = 7 * DAY;

    /**
     * One 365 day year in nanoseconds. This is 365 days of wall time and does not take into account calendar
     * adjustments.
     */
    public static final long YEAR_365 = 365 * DAY;

    /**
     * One average year in nanoseconds. This is 365.2425 days of wall time and does not take into account calendar
     * adjustments.
     */
    public static final long YEAR_AVG = 31556952000000000L;

    /**
     * Maximum time in microseconds that can be converted to an instant without overflow.
     */
    private static final long MAX_CONVERTIBLE_MICROS = Long.MAX_VALUE / 1_000L;

    /**
     * Maximum time in milliseconds that can be converted to an instant without overflow.
     */
    private static final long MAX_CONVERTIBLE_MILLIS = Long.MAX_VALUE / 1_000_000L;

    /**
     * Maximum time in seconds that can be converted to an instant without overflow.
     */
    private static final long MAX_CONVERTIBLE_SECONDS = Long.MAX_VALUE / 1_000_000_000L;

    /**
     * Number of seconds per nanosecond.
     */
    public static final double SECONDS_PER_NANO = 1. / (double) SECOND;

    /**
     * Number of minutes per nanosecond.
     */
    public static final double MINUTES_PER_NANO = 1. / (double) MINUTE;

    /**
     * Number of hours per nanosecond.
     */
    public static final double HOURS_PER_NANO = 1. / (double) HOUR;

    /**
     * Number of days per nanosecond.
     */
    public static final double DAYS_PER_NANO = 1. / (double) DAY;

    /**
     * Number of 365 day years per nanosecond.
     */
    public static final double YEARS_PER_NANO_365 = 1. / (double) YEAR_365;

    /**
     * Number of average (365.2425 day) years per nanosecond.
     */
    public static final double YEARS_PER_NANO_AVG = 1. / (double) YEAR_AVG;

    // endregion

    // region Overflow / Underflow

    /**
     * Exception type thrown when operations on date time values would exceed the range available by max or min long
     * nanoseconds.
     */
    public static class DateTimeOverflowException extends RuntimeException {
        /**
         * Creates a new overflow exception.
         */
        @SuppressWarnings("unused")
        private DateTimeOverflowException() {
            super("Operation failed due to overflow");
        }

        /**
         * Creates a new overflow exception.
         *
         * @param cause the cause of the overflow
         */
        private DateTimeOverflowException(@NotNull final Throwable cause) {
            super("Operation failed due to overflow", cause);
        }

        /**
         * Creates a new overflow exception.
         *
         * @param message the error string
         */
        private DateTimeOverflowException(@NotNull final String message) {
            super(message);
        }

        /**
         * Creates a new overflow exception.
         *
         * @param message the error message
         * @param cause the cause of the overflow
         */
        @SuppressWarnings("unused")
        private DateTimeOverflowException(@NotNull final String message, @NotNull final Throwable cause) {
            super(message, cause);
        }
    }

    // + can only result in overflow if both positive or both negative
    @SuppressWarnings("SameParameterValue")
    private static long checkOverflowPlus(final long l1, final long l2, final boolean minusOperation) {
        if (l1 > 0 && l2 > 0 && Long.MAX_VALUE - l1 < l2) {
            final String message = minusOperation
                    ? "Subtracting " + -l2 + " nanos from " + l1 + " would overflow"
                    : "Adding " + l2 + " nanos to " + l1 + " would overflow";
            throw new DateTimeOverflowException(message);
        }

        if (l1 < 0 && l2 < 0) {
            return checkUnderflowMinus(l1, -l2, false);
        }

        return l1 + l2;
    }

    // - can only result in overflow if one is positive and one is negative
    private static long checkUnderflowMinus(final long l1, final long l2, final boolean minusOperation) {
        if (l1 < 0 && l2 > 0 && Long.MIN_VALUE + l2 > -l1) {
            final String message = minusOperation
                    ? "Subtracting " + l2 + " nanos from " + l1 + " would underflow"
                    : "Adding " + -l2 + " nanos to " + l1 + " would underflow";
            throw new DateTimeOverflowException(message);
        }

        if (l1 > 0 && l2 < 0) {
            return checkOverflowPlus(l1, -l2, true);
        }

        return l1 - l2;
    }

    private static long safeComputeNanos(final long epochSecond, final long nanoOfSecond) {
        if (epochSecond >= MAX_CONVERTIBLE_SECONDS) {
            throw new DateTimeOverflowException("Numeric overflow detected during conversion of " + epochSecond
                    + " to nanoseconds");
        }

        return epochSecond * 1_000_000_000L + nanoOfSecond;
    }

    // endregion

    // region Clock

    // TODO(deephaven-core#3044): Improve scaffolding around full system replay
    /**
     * Clock used to compute the current time. This allows a custom clock to be used instead of the current system
     * clock. This is mainly used for replay simulations.
     */
    private static Clock clock;

    /**
     * Set the clock used to compute the current time. This allows a custom clock to be used instead of the current
     * system clock. This is mainly used for replay simulations.
     *
     * @param clock the clock used to compute the current time; if {@code null}, use the system clock
     */
    @ScriptApi
    public static void setClock(@Nullable final Clock clock) {
        DateTimeUtils.clock = clock;
    }

    /**
     * Returns the clock used to compute the current time. This may be the current system clock, or it may be an
     * alternative clock used for replay simulations.
     *
     * @return the current clock
     * @see #setClock(Clock)
     */
    @NotNull
    @ScriptApi
    public static Clock currentClock() {
        return Objects.requireNonNullElse(clock, Clock.system());
    }

    /**
     * Provides the current {@link Instant instant} with nanosecond resolution according to the {@link #currentClock()
     * current clock}. Under most circumstances, this method will return the current system time, but during replay
     * simulations, this method can return the replay time.
     *
     * @return the current instant with nanosecond resolution according to the current clock
     * @see #currentClock()
     * @see #setClock(Clock)
     * @see #nowSystem()
     */
    @ScriptApi
    @NotNull
    public static Instant now() {
        return currentClock().instantNanos();
    }

    /**
     * Provides the current {@link Instant instant} with millisecond resolution according to the {@link #currentClock()
     * current clock}. Under most circumstances, this method will return the current system time, but during replay
     * simulations, this method can return the replay time.
     *
     * @return the current instant with millisecond resolution according to the current clock
     * @see #currentClock()
     * @see #setClock(Clock)
     * @see #nowSystemMillisResolution()
     */
    @ScriptApi
    @NotNull
    public static Instant nowMillisResolution() {
        return currentClock().instantMillis();
    }

    /**
     * Provides the current {@link Instant instant} with nanosecond resolution according to the {@link Clock#system()
     * system clock}. Note that the system time may not be desirable during replay simulations.
     *
     * @return the current instant with nanosecond resolution according to the system clock
     * @see #now()
     */
    @ScriptApi
    @NotNull
    public static Instant nowSystem() {
        return Clock.system().instantNanos();
    }

    /**
     * Provides the current {@link Instant instant} with millisecond resolution according to the {@link Clock#system()
     * system clock}. Note that the system time may not be desirable during replay simulations.
     *
     * @return the current instant with millisecond resolution according to the system clock
     * @see #nowMillisResolution()
     */
    @ScriptApi
    @NotNull
    public static Instant nowSystemMillisResolution() {
        return Clock.system().instantMillis();
    }

    /**
     * A cached date in a specific timezone. The cache is invalidated when the current clock indicates the next day has
     * arrived.
     */
    private abstract static class CachedDate {

        final ZoneId timeZone;
        String value;
        long valueExpirationTimeMillis;

        private CachedDate(@NotNull final ZoneId timeZone) {
            this.timeZone = timeZone;
        }

        @SuppressWarnings("unused")
        private ZoneId getTimeZone() {
            return timeZone;
        }

        public String get() {
            return get(currentClock().currentTimeMillis());
        }

        public synchronized String get(final long currentTimeMillis) {
            if (currentTimeMillis >= valueExpirationTimeMillis) {
                update(currentTimeMillis);
            }
            return value;
        }

        abstract void update(long currentTimeMillis);
    }

    private static class CachedCurrentDate extends CachedDate {

        private CachedCurrentDate(@NotNull final ZoneId timeZone) {
            super(timeZone);
        }

        @Override
        void update(final long currentTimeMillis) {
            value = formatDate(epochMillisToInstant(currentTimeMillis), timeZone);
            valueExpirationTimeMillis =
                    epochMillis(atMidnight(epochNanosToInstant(millisToNanos(currentTimeMillis) + DAY), timeZone));
        }
    }

    private static class CachedDateKey<CACHED_DATE_TYPE extends CachedDate>
            extends KeyedObjectKey.Basic<ZoneId, CACHED_DATE_TYPE> {

        @Override
        public ZoneId getKey(final CACHED_DATE_TYPE cachedDate) {
            return cachedDate.timeZone;
        }
    }

    private static final KeyedObjectHashMap<ZoneId, CachedCurrentDate> cachedCurrentDates =
            new KeyedObjectHashMap<>(new CachedDateKey<>());

    /**
     * Provides the current date string according to the {@link #currentClock() current clock}. Under most
     * circumstances, this method will return the date according to current system time, but during replay simulations,
     * this method can return the date according to replay time.
     *
     * @param timeZone the time zone
     * @return the current date according to the current clock and time zone formatted as "yyyy-MM-dd"
     * @see #currentClock()
     * @see #setClock(Clock)
     */
    @ScriptApi
    @NotNull
    public static String today(@NotNull final ZoneId timeZone) {
        return cachedCurrentDates.putIfAbsent(timeZone, CachedCurrentDate::new).get();
    }

    /**
     * Provides the current date string according to the {@link #currentClock() current clock} and the
     * {@link ZoneId#systemDefault() default time zone}. Under most circumstances, this method will return the date
     * according to current system time, but during replay simulations, this method can return the date according to
     * replay time.
     *
     * @return the current date according to the current clock and default time zone formatted as "yyyy-MM-dd"
     * @see #currentClock()
     * @see #setClock(Clock)
     * @see ZoneId#systemDefault()
     */
    @ScriptApi
    @NotNull
    public static String today() {
        return today(DateTimeUtils.timeZone());
    }

    // endregion

    // region Time Zone

    /**
     * Gets the time zone for a time zone name.
     *
     * @param timeZone the time zone name
     * @return the corresponding time zone
     * @throws NullPointerException if {@code timeZone} is {@code null}
     * @throws DateTimeException if {@code timeZone} has an invalid format
     * @throws ZoneRulesException if {@code timeZone} cannot be found
     */
    public static ZoneId timeZone(@NotNull String timeZone) {
        return TimeZoneAliases.zoneId(timeZone);
    }

    /**
     * Gets the {@link ZoneId#systemDefault() system default time zone}.
     *
     * @return the system default time zone
     * @see ZoneId#systemDefault()
     */
    public static ZoneId timeZone() {
        return ZoneId.systemDefault();
    }

    /**
     * Adds a new time zone alias.
     *
     * @param alias the alias name
     * @param timeZone the time zone id name
     * @throws IllegalArgumentException if the alias already exists or the time zone is invalid
     */
    public static void timeZoneAliasAdd(@NotNull final String alias, @NotNull final String timeZone) {
        TimeZoneAliases.addAlias(alias, timeZone);
    }

    /**
     * Removes a time zone alias.
     *
     * @param alias the alias name
     * @return whether {@code alias} was present
     */
    public static boolean timeZoneAliasRm(@NotNull final String alias) {
        return TimeZoneAliases.rmAlias(alias);
    }

    // endregion

    // region Conversions: Time Units

    /**
     * Converts microseconds to nanoseconds.
     *
     * @param micros the microseconds to convert
     * @return {@link QueryConstants#NULL_LONG} if the input is {@link QueryConstants#NULL_LONG}; otherwise the input
     *         microseconds converted to nanoseconds
     */
    @ScriptApi
    public static long microsToNanos(final long micros) {
        if (micros == NULL_LONG) {
            return NULL_LONG;
        }
        if (Math.abs(micros) > MAX_CONVERTIBLE_MICROS) {
            throw new DateTimeOverflowException("Converting " + micros + " micros to nanos would overflow");
        }
        return micros * 1000;
    }

    /**
     * Converts milliseconds to nanoseconds.
     *
     * @param millis the milliseconds to convert
     * @return {@link QueryConstants#NULL_LONG} if the input is {@link QueryConstants#NULL_LONG}; otherwise the input
     *         milliseconds converted to nanoseconds
     */
    @ScriptApi
    public static long millisToNanos(final long millis) {
        if (millis == NULL_LONG) {
            return NULL_LONG;
        }
        if (Math.abs(millis) > MAX_CONVERTIBLE_MILLIS) {
            throw new DateTimeOverflowException("Converting " + millis + " millis to nanos would overflow");
        }
        return millis * 1000000;
    }

    /**
     * Converts seconds to nanoseconds.
     *
     * @param seconds the seconds to convert
     * @return {@link QueryConstants#NULL_LONG} if the input is {@link QueryConstants#NULL_LONG}; otherwise the input
     *         seconds converted to nanoseconds
     */
    @ScriptApi
    public static long secondsToNanos(final long seconds) {
        if (seconds == NULL_LONG) {
            return NULL_LONG;
        }
        if (Math.abs(seconds) > MAX_CONVERTIBLE_SECONDS) {
            throw new DateTimeOverflowException("Converting " + seconds + " seconds to nanos would overflow");
        }

        return seconds * 1000000000L;
    }

    /**
     * Converts nanoseconds to microseconds.
     *
     * @param nanos the nanoseconds to convert
     * @return {@link QueryConstants#NULL_LONG} if the input is {@link QueryConstants#NULL_LONG}; otherwise the input
     *         nanoseconds converted to microseconds, rounded down
     */
    @ScriptApi
    public static long nanosToMicros(final long nanos) {
        if (nanos == NULL_LONG) {
            return NULL_LONG;
        }
        return nanos / MICRO;
    }

    /**
     * Converts milliseconds to microseconds.
     *
     * @param millis the milliseconds to convert
     * @return {@link QueryConstants#NULL_LONG} if the input is {@link QueryConstants#NULL_LONG}; otherwise the input
     *         milliseconds converted to microseconds, rounded down
     */
    @ScriptApi
    public static long millisToMicros(final long millis) {
        if (millis == NULL_LONG) {
            return NULL_LONG;
        }
        return millis * 1000L;
    }

    /**
     * Converts seconds to microseconds.
     *
     * @param seconds the seconds to convert
     * @return {@link QueryConstants#NULL_LONG} if the input is {@link QueryConstants#NULL_LONG}; otherwise the input
     *         seconds converted to microseconds, rounded down
     */
    @ScriptApi
    public static long secondsToMicros(final long seconds) {
        if (seconds == NULL_LONG) {
            return NULL_LONG;
        }
        return seconds * 1_000_000;
    }

    /**
     * Converts nanoseconds to milliseconds.
     *
     * @param nanos the nanoseconds to convert
     * @return {@link QueryConstants#NULL_LONG} if the input is {@link QueryConstants#NULL_LONG}; otherwise the input
     *         nanoseconds converted to milliseconds, rounded down
     */
    @ScriptApi
    public static long nanosToMillis(final long nanos) {
        if (nanos == NULL_LONG) {
            return NULL_LONG;
        }

        return nanos / MILLI;
    }

    /**
     * Converts microseconds to milliseconds.
     *
     * @param micros the microseconds to convert
     * @return {@link QueryConstants#NULL_LONG} if the input is {@link QueryConstants#NULL_LONG}; otherwise the input
     *         microseconds converted to milliseconds, rounded down
     */
    @ScriptApi
    public static long microsToMillis(final long micros) {
        if (micros == NULL_LONG) {
            return NULL_LONG;
        }

        return micros / 1000L;
    }

    /**
     * Converts seconds to milliseconds.
     *
     * @param seconds the nanoseconds to convert
     * @return {@link QueryConstants#NULL_LONG} if the input is {@link QueryConstants#NULL_LONG}; otherwise the input
     *         seconds converted to milliseconds, rounded down
     */
    @ScriptApi
    public static long secondsToMillis(final long seconds) {
        if (seconds == NULL_LONG) {
            return NULL_LONG;
        }

        return seconds * 1_000L;
    }

    /**
     * Converts nanoseconds to seconds.
     *
     * @param nanos the nanoseconds to convert
     * @return {@link QueryConstants#NULL_LONG} if the input is {@link QueryConstants#NULL_LONG}; otherwise the input
     *         nanoseconds converted to seconds, rounded down
     */
    @ScriptApi
    public static long nanosToSeconds(final long nanos) {
        if (nanos == NULL_LONG) {
            return NULL_LONG;
        }
        return nanos / SECOND;
    }

    /**
     * Converts microseconds to seconds.
     *
     * @param micros the microseconds to convert
     * @return {@link QueryConstants#NULL_LONG} if the input is {@link QueryConstants#NULL_LONG}; otherwise the input
     *         microseconds converted to seconds, rounded down
     */
    @ScriptApi
    public static long microsToSeconds(final long micros) {
        if (micros == NULL_LONG) {
            return NULL_LONG;
        }
        return micros / 1_000_000L;
    }

    /**
     * Converts milliseconds to seconds.
     *
     * @param millis the milliseconds to convert
     * @return {@link QueryConstants#NULL_LONG} if the input is {@link QueryConstants#NULL_LONG}; otherwise the input
     *         milliseconds converted to seconds, rounded down
     */
    @ScriptApi
    public static long millisToSeconds(final long millis) {
        if (millis == NULL_LONG) {
            return NULL_LONG;
        }
        return millis / 1_000L;
    }

    // endregion

    // region Conversions: Date Time Types


    /**
     * Converts a {@link ZonedDateTime} to an {@link Instant}.
     *
     * @param dateTime the zoned date time to convert
     * @return the {@link Instant}, or {@code null} if {@code dateTime} is {@code null}
     */
    @ScriptApi
    @Nullable
    public static Instant toInstant(@Nullable final ZonedDateTime dateTime) {
        if (dateTime == null) {
            return null;
        }

        return dateTime.toInstant();
    }

    /**
     * Converts a {@link LocalDate}, {@link LocalTime}, and {@link ZoneId} to an {@link Instant}.
     *
     * @param date the local date
     * @param time the local time
     * @param timeZone the time zone
     * @return the {@link Instant}, or {@code null} if any input is {@code null}
     */
    @ScriptApi
    @Nullable
    public static Instant toInstant(
            @Nullable final LocalDate date,
            @Nullable final LocalTime time,
            @Nullable final ZoneId timeZone) {
        if (date == null || time == null || timeZone == null) {
            return null;
        }

        return time // LocalTime
                .atDate(date) // LocalDateTime
                .atZone(timeZone) // ZonedDateTime
                .toInstant(); // Instant
    }

    /**
     * Converts a {@link Date} to an {@link Instant}.
     *
     * @param date the date to convert
     * @return the {@link Instant}, or {@code null} if {@code date} is {@code null}
     */
    @ScriptApi
    @Nullable
    @Deprecated
    public static Instant toInstant(@Nullable final Date date) {
        if (date == null) {
            return null;
        }

        return epochMillisToInstant(date.getTime());
    }

    /**
     * Converts an {@link Instant} to a {@link ZonedDateTime}.
     *
     * @param instant the instant to convert
     * @param timeZone the time zone to use
     * @return the {@link ZonedDateTime}, or {@code null} if any input is {@code null}
     */
    @ScriptApi
    @Nullable
    public static ZonedDateTime toZonedDateTime(@Nullable final Instant instant, @Nullable final ZoneId timeZone) {
        if (instant == null || timeZone == null) {
            return null;
        }

        return ZonedDateTime.ofInstant(instant, timeZone);
    }

    /**
     * Converts a {@link LocalDate}, {@link LocalTime}, and {@link ZoneId} to a {@link ZonedDateTime}.
     *
     * @param date the local date
     * @param time the local time
     * @param timeZone the time zone to use
     * @return the {@link ZonedDateTime}, or {@code null} if any input is {@code null}
     */
    @ScriptApi
    @Nullable
    public static ZonedDateTime toZonedDateTime(
            @Nullable final LocalDate date,
            @Nullable final LocalTime time,
            @Nullable final ZoneId timeZone) {
        if (date == null || time == null || timeZone == null) {
            return null;
        }

        return time // LocalTime
                .atDate(date) // LocalDateTime
                .atZone(timeZone); // ZonedDateTime
    }

    /**
     * Converts an {@link Instant} to a {@link LocalDate} with the specified {@link ZoneId}.
     *
     * @param instant the instant to convert
     * @param timeZone the time zone
     * @return the {@link LocalDate}, or {@code null} if any input is {@code null}
     */
    @Nullable
    public static LocalDate toLocalDate(@Nullable final Instant instant, @Nullable final ZoneId timeZone) {
        if (instant == null || timeZone == null) {
            return null;
        }

        return toZonedDateTime(instant, timeZone).toLocalDate();
    }

    /**
     * Get the {@link LocalDate} portion of a {@link ZonedDateTime}.
     *
     * @param dateTime the zoned date time to convert
     * @return the {@link LocalDate}, or {@code null} if {@code dateTime} is {@code null}
     */
    @Nullable
    public static LocalDate toLocalDate(@Nullable final ZonedDateTime dateTime) {
        if (dateTime == null) {
            return null;
        }

        return dateTime.toLocalDate();
    }

    /**
     * Converts an {@link Instant} to a {@link LocalTime} with the specified {@link ZoneId}.
     *
     * @param instant the instant to convert
     * @param timeZone the time zone
     * @return the {@link LocalTime}, or {@code null} if any input is {@code null}
     */
    @Nullable
    public static LocalTime toLocalTime(@Nullable final Instant instant, @Nullable final ZoneId timeZone) {
        if (instant == null || timeZone == null) {
            return null;
        }
        return toZonedDateTime(instant, timeZone).toLocalTime();
    }

    /**
     * Get the {@link LocalTime} portion of a {@link ZonedDateTime}.
     *
     * @param dateTime the zoned date time to convert
     * @return the {@link LocalTime}, or {@code null} if {@code dateTime} is {@code null}
     */
    @Nullable
    public static LocalTime toLocalTime(@Nullable final ZonedDateTime dateTime) {
        if (dateTime == null) {
            return null;
        }
        return dateTime.toLocalTime();
    }

    /**
     * Converts an {@link Instant} to a {@link Date}. {@code instant} will be truncated to millisecond resolution.
     *
     * @param instant the instant to convert
     * @return the {@link Date}, or {@code null} if {@code instant} is {@code null}
     * @deprecated
     */
    @Deprecated
    @Nullable
    public static Date toDate(@Nullable final Instant instant) {
        if (instant == null) {
            return null;
        }
        return new Date(epochMillis(instant));
    }

    /**
     * Converts a {@link ZonedDateTime} to a {@link Date}. {@code dateTime} will be truncated to millisecond resolution.
     *
     * @param dateTime the zoned date time to convert
     * @return the {@link Date}, or {@code null} if {@code dateTime} is {@code null}
     * @deprecated
     */
    @Deprecated
    @Nullable
    public static Date toDate(@Nullable final ZonedDateTime dateTime) {
        if (dateTime == null) {
            return null;
        }
        return new Date(epochMillis(dateTime));
    }

    // endregion

    // region Conversions: Epoch

    /**
     * Returns nanoseconds from the Epoch for an {@link Instant} value.
     *
     * @param instant instant to compute the Epoch offset for
     * @return nanoseconds since Epoch, or a NULL_LONG value if the instant is null
     */
    @ScriptApi
    public static long epochNanos(@Nullable final Instant instant) {
        if (instant == null) {
            return NULL_LONG;
        }

        return safeComputeNanos(instant.getEpochSecond(), instant.getNano());
    }

    /**
     * Returns nanoseconds from the Epoch for a {@link ZonedDateTime} value.
     *
     * @param dateTime the zoned date time to compute the Epoch offset for
     * @return nanoseconds since Epoch, or a NULL_LONG value if the zoned date time is null
     */
    @ScriptApi
    public static long epochNanos(@Nullable final ZonedDateTime dateTime) {
        if (dateTime == null) {
            return NULL_LONG;
        }

        return safeComputeNanos(dateTime.toEpochSecond(), dateTime.getNano());
    }

    /**
     * Returns microseconds from the Epoch for an {@link Instant} value.
     *
     * @param instant instant to compute the Epoch offset for
     * @return microseconds since Epoch, or a {@link QueryConstants#NULL_LONG NULL_LONG} value if the instant is
     *         {@code null}
     */
    @ScriptApi
    public static long epochMicros(@Nullable final Instant instant) {
        if (instant == null) {
            return NULL_LONG;
        }

        return nanosToMicros(epochNanos(instant));
    }

    /**
     * Returns microseconds from the Epoch for a {@link ZonedDateTime} value.
     *
<<<<<<< HEAD
     * @param seconds The long seconds value to convert.
     * @return {@code null} if the input is null, otherwise, a {@link DateTime} representation of the input.
=======
     * @param dateTime zoned date time to compute the Epoch offset for
     * @return microseconds since Epoch, or a {@link QueryConstants#NULL_LONG NULL_LONG} value if the zoned date time is
     *         {@code null}
>>>>>>> ec85c5b4
     */
    @ScriptApi
    public static long epochMicros(@Nullable final ZonedDateTime dateTime) {
        if (dateTime == null) {
            return NULL_LONG;
        }

        return nanosToMicros(epochNanos(dateTime));
    }

    /**
<<<<<<< HEAD
     * Converts an {@link Instant} to a {@code DateTime}.
     *
     * @param instant The instant to convert.
     * @return {@code null} if the input is null, otherwise, a {@link DateTime} representation of the input.
     */
    public static DateTime instantToTime(Instant instant) {
        if (instant == null)
            return null;
        return new DateTime(Math.addExact(instant.getEpochSecond() * SECOND, instant.getNano()));
    }

    /**
     * Returns the current clock. The current clock is {@link #clock} if set, otherwise {@link Clock#system()}.
=======
     * Returns milliseconds from the Epoch for an {@link Instant} value.
>>>>>>> ec85c5b4
     *
     * @param instant instant to compute the Epoch offset for
     * @return milliseconds since Epoch, or a {@link QueryConstants#NULL_LONG NULL_LONG} value if the instant is
     *         {@code null}
     */
    @ScriptApi
    public static long epochMillis(@Nullable final Instant instant) {
        if (instant == null) {
            return NULL_LONG;
        }

        return instant.toEpochMilli();
    }

    /**
     * Returns milliseconds from the Epoch for a {@link ZonedDateTime} value.
     *
     * @param dateTime zoned date time to compute the Epoch offset for
     * @return milliseconds since Epoch, or a {@link QueryConstants#NULL_LONG NULL_LONG} value if the zoned date time is
     *         {@code null}
     */
    @ScriptApi
    public static long epochMillis(@Nullable final ZonedDateTime dateTime) {
        if (dateTime == null) {
            return NULL_LONG;
        }

        return nanosToMillis(epochNanos(dateTime));
    }

    /**
     * Returns seconds since from the Epoch for an {@link Instant} value.
     *
     * @param instant instant to compute the Epoch offset for
     * @return seconds since Epoch, or a {@link QueryConstants#NULL_LONG NULL_LONG} value if the instant is {@code null}
     */
    @ScriptApi
    public static long epochSeconds(@Nullable final Instant instant) {
        if (instant == null) {
            return NULL_LONG;
        }

        return instant.getEpochSecond();
    }

    /**
     * Returns seconds since from the Epoch for a {@link ZonedDateTime} value.
     *
     * @param dateTime zoned date time to compute the Epoch offset for
     * @return seconds since Epoch, or a {@link QueryConstants#NULL_LONG NULL_LONG} value if the zoned date time is
     *         {@code null}
     */
    @ScriptApi
    public static long epochSeconds(@Nullable final ZonedDateTime dateTime) {
        if (dateTime == null) {
            return NULL_LONG;
        }

        return dateTime.toEpochSecond();
    }

    /**
     * Converts nanoseconds from the Epoch to an {@link Instant}.
     *
     * @param nanos nanoseconds since Epoch
     * @return {@code null} if the input is {@link QueryConstants#NULL_LONG}; otherwise the input nanoseconds from the
     *         Epoch converted to an {@link Instant}
     */
    @ScriptApi
    @Nullable
    public static Instant epochNanosToInstant(final long nanos) {
        return nanos == NULL_LONG ? null : Instant.ofEpochSecond(nanos / 1_000_000_000L, nanos % 1_000_000_000L);
    }

    /**
     * Converts microseconds from the Epoch to an {@link Instant}.
     *
     * @param micros microseconds since Epoch
     * @return {@code null} if the input is {@link QueryConstants#NULL_LONG}; otherwise the input microseconds from the
     *         Epoch converted to an {@link Instant}
     */
    @ScriptApi
    @Nullable
    public static Instant epochMicrosToInstant(final long micros) {
        return micros == NULL_LONG ? null : Instant.ofEpochSecond(micros / 1_000_000L, (micros % 1_000_000L) * 1_000L);
    }

    /**
     * Converts milliseconds from the Epoch to an {@link Instant}.
     *
     * @param millis milliseconds since Epoch
     * @return {@code null} if the input is {@link QueryConstants#NULL_LONG}; otherwise the input milliseconds from the
     *         Epoch converted to an {@link Instant}
     */
    @ScriptApi
    @Nullable
    public static Instant epochMillisToInstant(final long millis) {
        return millis == NULL_LONG ? null : Instant.ofEpochSecond(millis / 1_000L, (millis % 1_000L) * 1_000_000L);
    }

    /**
     * Converts seconds from the Epoch to an {@link Instant}.
     *
     * @param seconds seconds since Epoch
     * @return {@code null} if the input is {@link QueryConstants#NULL_LONG}; otherwise the input seconds from the Epoch
     *         converted to an {@link Instant}
     */
    @ScriptApi
    @Nullable
    public static Instant epochSecondsToInstant(final long seconds) {
        return seconds == NULL_LONG ? null : Instant.ofEpochSecond(seconds, 0);
    }

    /**
     * Converts nanoseconds from the Epoch to a {@link ZonedDateTime}.
     *
     * @param nanos nanoseconds since Epoch
     * @param timeZone time zone
     * @return {@code null} if the input is {@link QueryConstants#NULL_LONG}; otherwise the input nanoseconds from the
     *         Epoch converted to a {@link ZonedDateTime}
     */
    @ScriptApi
    @Nullable
    public static ZonedDateTime epochNanosToZonedDateTime(final long nanos, final ZoneId timeZone) {
        if (timeZone == null) {
            return null;
        }

        // noinspection ConstantConditions
        return nanos == NULL_LONG ? null : ZonedDateTime.ofInstant(epochNanosToInstant(nanos), timeZone);
    }

    /**
     * Converts microseconds from the Epoch to a {@link ZonedDateTime}.
     *
     * @param micros microseconds since Epoch
     * @param timeZone time zone
     * @return {@code null} if the input is {@link QueryConstants#NULL_LONG}; otherwise the input microseconds from the
     *         Epoch converted to a {@link ZonedDateTime}
     */
    @ScriptApi
    @Nullable
    public static ZonedDateTime epochMicrosToZonedDateTime(final long micros, @Nullable ZoneId timeZone) {
        if (timeZone == null) {
            return null;
        }

        // noinspection ConstantConditions
        return micros == NULL_LONG ? null : ZonedDateTime.ofInstant(epochMicrosToInstant(micros), timeZone);
    }

    /**
     * Converts milliseconds from the Epoch to a {@link ZonedDateTime}.
     *
     * @param millis milliseconds since Epoch
     * @param timeZone time zone
     * @return {@code null} if the input is {@link QueryConstants#NULL_LONG}; otherwise the input milliseconds from the
     *         Epoch converted to a {@link ZonedDateTime}
     */
    @ScriptApi
    @Nullable
    public static ZonedDateTime epochMillisToZonedDateTime(final long millis, @Nullable final ZoneId timeZone) {
        if (timeZone == null) {
            return null;
        }

        // noinspection ConstantConditions
        return millis == NULL_LONG ? null : ZonedDateTime.ofInstant(epochMillisToInstant(millis), timeZone);
    }

    /**
     * Converts seconds from the Epoch to a {@link ZonedDateTime}.
     *
     * @param seconds seconds since Epoch
     * @param timeZone time zone
     * @return {@code null} if the input is {@link QueryConstants#NULL_LONG}; otherwise the input seconds from the Epoch
     *         converted to a {@link ZonedDateTime}
     */
    @ScriptApi
    @Nullable
    public static ZonedDateTime epochSecondsToZonedDateTime(final long seconds, @Nullable final ZoneId timeZone) {
        if (timeZone == null) {
            return null;
        }
        // noinspection ConstantConditions
        return seconds == NULL_LONG ? null : ZonedDateTime.ofInstant(epochSecondsToInstant(seconds), timeZone);
    }

    /**
     * Converts an offset from the Epoch to a nanoseconds from the Epoch. The offset can be in milliseconds,
     * microseconds, or nanoseconds. Expected date ranges are used to infer the units for the offset.
     *
     * @param epochOffset time offset from the Epoch
     * @return {@code null} if the input is {@link QueryConstants#NULL_LONG}; otherwise the input offset from the Epoch
     *         converted to nanoseconds from the Epoch
     */
    @ScriptApi
    public static long epochAutoToEpochNanos(final long epochOffset) {
        if (epochOffset == NULL_LONG) {
            return epochOffset;
        }
        final long absEpoch = Math.abs(epochOffset);
        if (absEpoch > 1000 * TimeConstants.MICROTIME_THRESHOLD) { // Nanoseconds
            return epochOffset;
        }
        if (absEpoch > TimeConstants.MICROTIME_THRESHOLD) { // Microseconds
            return 1000 * epochOffset;
        }
        if (absEpoch > TimeConstants.MICROTIME_THRESHOLD / 1000) { // Milliseconds
            return 1000 * 1000 * epochOffset;
        }
        // Seconds
        return 1000 * 1000 * 1000 * epochOffset;
    }

    /**
     * Converts an offset from the Epoch to an {@link Instant}. The offset can be in milliseconds, microseconds, or
     * nanoseconds. Expected date ranges are used to infer the units for the offset.
     *
     * @param epochOffset time offset from the Epoch
     * @return {@code null} if the input is {@link QueryConstants#NULL_LONG}; otherwise the input offset from the Epoch
     *         converted to an {@link Instant}
     */
    @ScriptApi
    @Nullable
    public static Instant epochAutoToInstant(final long epochOffset) {
        if (epochOffset == NULL_LONG) {
            return null;
        }
        return epochNanosToInstant(epochAutoToEpochNanos(epochOffset));
    }

    /**
     * Converts an offset from the Epoch to a {@link ZonedDateTime}. The offset can be in milliseconds, microseconds, or
     * nanoseconds. Expected date ranges are used to infer the units for the offset.
     *
     * @param epochOffset time offset from the Epoch
     * @param timeZone time zone
     * @return {@code null} if any input is {@code null} or {@link QueryConstants#NULL_LONG}; otherwise the input offset
     *         from the Epoch converted to a {@link ZonedDateTime}
     */
    @ScriptApi
    @Nullable
    public static ZonedDateTime epochAutoToZonedDateTime(final long epochOffset, @Nullable ZoneId timeZone) {
        if (epochOffset == NULL_LONG || timeZone == null) {
            return null;
        }
        return epochNanosToZonedDateTime(epochAutoToEpochNanos(epochOffset), timeZone);
    }

    // endregion

    // region Conversions: Excel

    private static double epochMillisToExcelTime(final long millis, final ZoneId timeZone) {
        return (double) (millis + java.util.TimeZone.getTimeZone(timeZone).getOffset(millis)) / 86400000 + 25569;
    }

    private static long excelTimeToEpochMillis(final double excel, final ZoneId timeZone) {
        final java.util.TimeZone tz = java.util.TimeZone.getTimeZone(timeZone);

        final long mpo = (long) ((excel - 25569) * 86400000);
        final long o = tz.getOffset(mpo);
        final long m = mpo - o;
        final long o2 = tz.getOffset(m);
        return mpo - o2;
    }

    /**
     * Converts an {@link Instant} to an Excel time represented as a double.
     *
     * @param instant instant to convert
     * @param timeZone time zone to use when interpreting the instant
     * @return 0.0 if either input is {@code null}; otherwise, the input instant converted to an Excel time represented
     *         as a double
     */
    @ScriptApi
    public static double toExcelTime(@Nullable final Instant instant, @Nullable final ZoneId timeZone) {
        if (instant == null || timeZone == null) {
            return 0.0;
        }

        return epochMillisToExcelTime(epochMillis(instant), timeZone);
    }

    /**
     * Converts a {@link ZonedDateTime} to an Excel time represented as a double.
     *
     * @param dateTime zoned date time to convert
     * @return 0.0 if either input is {@code null}; otherwise, the input zoned date time converted to an Excel time
     *         represented as a double
     */
    @ScriptApi
    public static double toExcelTime(@Nullable final ZonedDateTime dateTime) {
        if (dateTime == null) {
            return 0.0;
        }

        return toExcelTime(toInstant(dateTime), dateTime.getZone());
    }

    /**
     * Converts an Excel time represented as a double to an {@link Instant}.
     *
     * @param excel excel time represented as a double
     * @param timeZone time zone to use when interpreting the Excel time
     * @return {@code null} if timeZone is {@code null}; otherwise, the input Excel time converted to an {@link Instant}
     */
    @ScriptApi
    @Nullable
    public static Instant excelToInstant(final double excel, @Nullable final ZoneId timeZone) {
        if (timeZone == null) {
            return null;
        }

        return epochMillisToInstant(excelTimeToEpochMillis(excel, timeZone));
    }

    /**
     * Converts an Excel time represented as a double to a {@link ZonedDateTime}.
     *
     * @param excel excel time represented as a double
     * @param timeZone time zone to use when interpreting the Excel time
     * @return {@code null} if timeZone is {@code null}; otherwise, the input Excel time converted to a
     *         {@link ZonedDateTime}
     */
    @ScriptApi
    @Nullable
    public static ZonedDateTime excelToZonedDateTime(final double excel, @Nullable final ZoneId timeZone) {
        if (timeZone == null) {
            return null;
        }

        return epochMillisToZonedDateTime(excelTimeToEpochMillis(excel, timeZone), timeZone);
    }

    // endregion

    // region Arithmetic

    /**
     * Adds nanoseconds to an {@link Instant}.
     *
     * @param instant starting instant value
     * @param nanos number of nanoseconds to add
     * @return {@code null} if either input is {@code null} or {@link QueryConstants#NULL_LONG}; otherwise the starting
     *         instant plus the specified number of nanoseconds
     * @throws DateTimeOverflowException if the resultant instant exceeds the supported range
     */
    @ScriptApi
    @Nullable
    public static Instant plus(@Nullable final Instant instant, final long nanos) {
        if (instant == null || nanos == NULL_LONG) {
            return null;
        }

        try {
            return instant.plusNanos(nanos);
        } catch (Exception ex) {
            throw new DateTimeOverflowException(ex);
        }
    }

    /**
     * Adds nanoseconds to a {@link ZonedDateTime}.
     *
     * @param dateTime starting zoned date time value
     * @param nanos number of nanoseconds to add
     * @return {@code null} if either input is {@code null} or {@link QueryConstants#NULL_LONG}; otherwise the starting
     *         zoned date time plus the specified number of nanoseconds
     * @throws DateTimeOverflowException if the resultant zoned date time exceeds the supported range
     */
    @ScriptApi
    @Nullable
    public static ZonedDateTime plus(@Nullable final ZonedDateTime dateTime, final long nanos) {
        if (dateTime == null || nanos == NULL_LONG) {
            return null;
        }

        try {
            return dateTime.plusNanos(nanos);
        } catch (Exception ex) {
            throw new DateTimeOverflowException(ex);
        }
    }

    /**
     * Adds a time period to an {@link Instant}.
     *
     * @param instant starting instant value
     * @param duration time period
     * @return {@code null} if either input is {@code null} or {@link QueryConstants#NULL_LONG}; otherwise the starting
     *         instant plus the specified time period
     * @throws DateTimeOverflowException if the resultant instant exceeds the supported range
     */
    @ScriptApi
    @Nullable
    public static Instant plus(@Nullable final Instant instant, @Nullable final Duration duration) {
        if (instant == null || duration == null) {
            return null;
        }

        try {
            return instant.plus(duration);
        } catch (Exception ex) {
            throw new DateTimeOverflowException(ex);
        }
    }

    /**
     * Adds a time period to an {@link Instant}.
     *
     * @param instant starting instant value
     * @param period time period
     * @return {@code null} if either input is {@code null} or {@link QueryConstants#NULL_LONG}; otherwise the starting
     *         instant plus the specified time period
     * @throws DateTimeOverflowException if the resultant instant exceeds the supported range
     */
    @ScriptApi
    @Nullable
    public static Instant plus(@Nullable final Instant instant, @Nullable final Period period) {
        if (instant == null || period == null) {
            return null;
        }

        try {
            return instant.plus(period);
        } catch (Exception ex) {
            throw new DateTimeOverflowException(ex);
        }
    }

    /**
     * Adds a time period to a {@link ZonedDateTime}.
     *
     * @param dateTime starting zoned date time value
     * @param duration time period
     * @return {@code null} if either input is {@code null} or {@link QueryConstants#NULL_LONG}; otherwise the starting
     *         zoned date time plus the specified time period
     * @throws DateTimeOverflowException if the resultant zoned date time exceeds the supported range
     */
    @ScriptApi
    @Nullable
    public static ZonedDateTime plus(@Nullable final ZonedDateTime dateTime, @Nullable final Duration duration) {
        if (dateTime == null || duration == null) {
            return null;
        }

        try {
            return dateTime.plus(duration);
        } catch (Exception ex) {
            throw new DateTimeOverflowException(ex);
        }
    }

    /**
     * Adds a time period to a {@link ZonedDateTime}.
     *
     * @param dateTime starting zoned date time value
     * @param period time period
     * @return {@code null} if either input is {@code null} or {@link QueryConstants#NULL_LONG}; otherwise the starting
     *         zoned date time plus the specified time period
     * @throws DateTimeOverflowException if the resultant zoned date time exceeds the supported range
     */
    @ScriptApi
    @Nullable
    public static ZonedDateTime plus(@Nullable final ZonedDateTime dateTime, @Nullable final Period period) {
        if (dateTime == null || period == null) {
            return null;
        }

        try {
            return dateTime.plus(period);
        } catch (Exception ex) {
            throw new DateTimeOverflowException(ex);
        }
    }

    /**
     * Subtracts nanoseconds from an {@link Instant}.
     *
     * @param instant starting instant value
     * @param nanos number of nanoseconds to subtract
     * @return {@code null} if either input is {@code null} or {@link QueryConstants#NULL_LONG}; otherwise the starting
     *         instant minus the specified number of nanoseconds
     * @throws DateTimeOverflowException if the resultant instant exceeds the supported range
     */
    @ScriptApi
    @Nullable
    public static Instant minus(@Nullable final Instant instant, final long nanos) {
        if (instant == null || nanos == NULL_LONG) {
            return null;
        }

        try {
            return instant.minusNanos(nanos);
        } catch (Exception ex) {
            throw new DateTimeOverflowException(ex);
        }
    }

    /**
     * Subtracts nanoseconds from a {@link ZonedDateTime}.
     *
     * @param dateTime starting zoned date time value
     * @param nanos number of nanoseconds to subtract
     * @return {@code null} if either input is {@code null} or {@link QueryConstants#NULL_LONG}; otherwise the starting
     *         zoned date time minus the specified number of nanoseconds
     * @throws DateTimeOverflowException if the resultant zoned date time exceeds the supported range
     */
    @ScriptApi
    @Nullable
    public static ZonedDateTime minus(@Nullable final ZonedDateTime dateTime, final long nanos) {
        if (dateTime == null || nanos == NULL_LONG) {
            return null;
        }

        try {
            return dateTime.minusNanos(nanos);
        } catch (Exception ex) {
            throw new DateTimeOverflowException(ex);
        }
    }

    /**
     * Subtracts a time period to an {@link Instant}.
     *
     * @param instant starting instant value
     * @param duration time period
     * @return {@code null} if either input is {@code null} or {@link QueryConstants#NULL_LONG}; otherwise the starting
     *         instant minus the specified time period
     * @throws DateTimeOverflowException if the resultant instant exceeds the supported range
     */
    @ScriptApi
    @Nullable
    public static Instant minus(@Nullable final Instant instant, @Nullable final Duration duration) {
        if (instant == null || duration == null) {
            return null;
        }

        try {
            return instant.minus(duration);
        } catch (Exception ex) {
            throw new DateTimeOverflowException(ex);
        }
    }

    /**
     * Subtracts a time period to an {@link Instant}.
     *
     * @param instant starting instant value
     * @param period time period
     * @return {@code null} if either input is {@code null} or {@link QueryConstants#NULL_LONG}; otherwise the starting
     *         instant minus the specified time period
     * @throws DateTimeOverflowException if the resultant instant exceeds the supported range
     */
    @ScriptApi
    @Nullable
    public static Instant minus(@Nullable final Instant instant, @Nullable final Period period) {
        if (instant == null || period == null) {
            return null;
        }

        try {
            return instant.minus(period);
        } catch (Exception ex) {
            throw new DateTimeOverflowException(ex);
        }
    }

    /**
     * Subtracts a time period to a {@link ZonedDateTime}.
     *
     * @param dateTime starting zoned date time value
     * @param duration time period
     * @return {@code null} if either input is {@code null} or {@link QueryConstants#NULL_LONG}; otherwise the starting
     *         zoned date time minus the specified time period
     * @throws DateTimeOverflowException if the resultant zoned date time exceeds the supported range
     */
    @ScriptApi
    @Nullable
    public static ZonedDateTime minus(@Nullable final ZonedDateTime dateTime, @Nullable final Duration duration) {
        if (dateTime == null || duration == null) {
            return null;
        }

        try {
            return dateTime.minus(duration);
        } catch (Exception ex) {
            throw new DateTimeOverflowException(ex);
        }
    }

    /**
     * Subtracts a time period to a {@link ZonedDateTime}.
     *
     * @param dateTime starting zoned date time value
     * @param period time period
     * @return {@code null} if either input is {@code null} or {@link QueryConstants#NULL_LONG}; otherwise the starting
     *         zoned date time minus the specified time period
     * @throws DateTimeOverflowException if the resultant zoned date time exceeds the supported range
     */
    @ScriptApi
    @Nullable
    public static ZonedDateTime minus(@Nullable final ZonedDateTime dateTime, @Nullable final Period period) {
        if (dateTime == null || period == null) {
            return null;
        }

        try {
            return dateTime.minus(period);
        } catch (Exception ex) {
            throw new DateTimeOverflowException(ex);
        }
    }

    /**
     * Subtract one instant from another and return the difference in nanoseconds.
     *
     * @param instant1 first instant
     * @param instant2 second instant
     * @return {@link QueryConstants#NULL_LONG} if either input is {@code null}; otherwise the difference in instant1
     *         and instant2 in nanoseconds
     * @throws DateTimeOverflowException if the datetime arithmetic overflows or underflows
     */
    @ScriptApi
    public static long minus(@Nullable final Instant instant1, @Nullable final Instant instant2) {
        if (instant1 == null || instant2 == null) {
            return NULL_LONG;
        }

        return checkUnderflowMinus(epochNanos(instant1), epochNanos(instant2), true);
    }

    /**
     * Subtract one zoned date time from another and return the difference in nanoseconds.
     *
     * @param dateTime1 first zoned date time
     * @param dateTime2 second zoned date time
     * @return {@link QueryConstants#NULL_LONG} if either input is {@code null}; otherwise the difference in dateTime1
     *         and dateTime2 in nanoseconds
     * @throws DateTimeOverflowException if the datetime arithmetic overflows or underflows
     */
    @ScriptApi
    public static long minus(@Nullable final ZonedDateTime dateTime1, @Nullable final ZonedDateTime dateTime2) {
        if (dateTime1 == null || dateTime2 == null) {
            return NULL_LONG;
        }

        return checkUnderflowMinus(epochNanos(dateTime1), epochNanos(dateTime2), true);
    }

    /**
     * Returns the difference in nanoseconds between two instant values.
     *
     * @param start start time
     * @param end end time
     * @return {@link QueryConstants#NULL_LONG} if either input is {@code null}; otherwise the difference in start and
     *         end in nanoseconds
     * @throws DateTimeOverflowException if the datetime arithmetic overflows or underflows
     */
    @ScriptApi
    public static long diffNanos(@Nullable final Instant start, @Nullable final Instant end) {
        return minus(end, start);
    }

    /**
     * Returns the difference in nanoseconds between two zoned date time values.
     *
     * @param start start time
     * @param end end time
     * @return {@link QueryConstants#NULL_LONG} if either input is {@code null}; otherwise the difference in start and
     *         end in nanoseconds
     * @throws DateTimeOverflowException if the datetime arithmetic overflows or underflows
     */
    @ScriptApi
    public static long diffNanos(@Nullable final ZonedDateTime start, @Nullable final ZonedDateTime end) {
        return minus(end, start);
    }

    /**
     * Returns the difference in microseconds between two instant values.
     *
     * @param start start time
     * @param end end time
     * @return {@link QueryConstants#NULL_LONG} if either input is {@code null}; otherwise the difference in start and
     *         end in microseconds
     * @throws DateTimeOverflowException if the datetime arithmetic overflows or underflows
     */
    @ScriptApi
    public static long diffMicros(@Nullable final Instant start, @Nullable final Instant end) {
        if (start == null || end == null) {
            return io.deephaven.util.QueryConstants.NULL_LONG;
        }

        return nanosToMicros(diffNanos(start, end));
    }

    /**
     * Returns the difference in microseconds between two zoned date time values.
     *
     * @param start start time
     * @param end end time
     * @return {@link QueryConstants#NULL_LONG} if either input is {@code null}; otherwise the difference in start and
     *         end in microseconds
     * @throws DateTimeOverflowException if the datetime arithmetic overflows or underflows
     */
    @ScriptApi
    public static long diffMicros(@Nullable final ZonedDateTime start, @Nullable final ZonedDateTime end) {
        if (start == null || end == null) {
            return io.deephaven.util.QueryConstants.NULL_LONG;
        }

        return nanosToMicros(diffNanos(start, end));
    }

    /**
     * Returns the difference in milliseconds between two instant values.
     *
     * @param start start time
     * @param end end time
     * @return {@link QueryConstants#NULL_LONG} if either input is {@code null}; otherwise the difference in start and
     *         end in milliseconds
     * @throws DateTimeOverflowException if the datetime arithmetic overflows or underflows
     */
    @ScriptApi
    public static long diffMillis(@Nullable final Instant start, @Nullable final Instant end) {
        if (start == null || end == null) {
            return io.deephaven.util.QueryConstants.NULL_LONG;
        }

        return nanosToMillis(diffNanos(start, end));
    }

    /**
     * Returns the difference in milliseconds between two zoned date time values.
     *
     * @param start start time
     * @param end end time
     * @return {@link QueryConstants#NULL_LONG} if either input is {@code null}; otherwise the difference in start and
     *         end in milliseconds
     * @throws DateTimeOverflowException if the datetime arithmetic overflows or underflows
     */
    @ScriptApi
    public static long diffMillis(@Nullable final ZonedDateTime start, @Nullable final ZonedDateTime end) {
        if (start == null || end == null) {
            return io.deephaven.util.QueryConstants.NULL_LONG;
        }

        return nanosToMillis(diffNanos(start, end));
    }

    /**
     * Returns the difference in seconds between two instant values.
     *
     * @param start start time
     * @param end end time
     * @return {@link QueryConstants#NULL_DOUBLE} if either input is {@code null}; otherwise the difference in start and
     *         end in seconds
     * @throws DateTimeOverflowException if the datetime arithmetic overflows or underflows
     */
    @ScriptApi
    public static double diffSeconds(@Nullable final Instant start, @Nullable final Instant end) {
        if (start == null || end == null) {
            return io.deephaven.util.QueryConstants.NULL_DOUBLE;
        }

        return (double) diffNanos(start, end) / SECOND;
    }

    /**
     * Returns the difference in seconds between two zoned date time values.
     *
     * @param start start time
     * @param end end time
     * @return {@link QueryConstants#NULL_DOUBLE} if either input is {@code null}; otherwise the difference in start and
     *         end in seconds
     * @throws DateTimeOverflowException if the datetime arithmetic overflows or underflows
     */
    @ScriptApi
    public static double diffSeconds(@Nullable final ZonedDateTime start, @Nullable final ZonedDateTime end) {
        if (start == null || end == null) {
            return io.deephaven.util.QueryConstants.NULL_DOUBLE;
        }

        return (double) diffNanos(start, end) / SECOND;
    }

    /**
     * Returns the difference in minutes between two instant values.
     *
     * @param start start time
     * @param end end time
     * @return {@link QueryConstants#NULL_DOUBLE} if either input is {@code null}; otherwise the difference in start and
     *         end in minutes
     * @throws DateTimeOverflowException if the datetime arithmetic overflows or underflows
     */
    @ScriptApi
    public static double diffMinutes(@Nullable final Instant start, @Nullable final Instant end) {
        if (start == null || end == null) {
            return io.deephaven.util.QueryConstants.NULL_DOUBLE;
        }

        return (double) diffNanos(start, end) / MINUTE;
    }

    /**
     * Returns the difference in minutes between two zoned date time values.
     *
     * @param start start time
     * @param end end time
     * @return {@link QueryConstants#NULL_DOUBLE} if either input is {@code null}; otherwise the difference in start and
     *         end in minutes
     * @throws DateTimeOverflowException if the datetime arithmetic overflows or underflows
     */
    @ScriptApi
    public static double diffMinutes(@Nullable final ZonedDateTime start, @Nullable final ZonedDateTime end) {
        if (start == null || end == null) {
            return io.deephaven.util.QueryConstants.NULL_DOUBLE;
        }

        return (double) diffNanos(start, end) / MINUTE;
    }

    /**
     * Returns the difference in days between two instant values.
     *
     * @param start start time
     * @param end end time
     * @return {@link QueryConstants#NULL_DOUBLE} if either input is {@code null}; otherwise the difference in start and
     *         end in days
     * @throws DateTimeOverflowException if the datetime arithmetic overflows or underflows
     */
    @ScriptApi
    public static double diffDays(@Nullable final Instant start, @Nullable final Instant end) {
        if (start == null || end == null) {
            return io.deephaven.util.QueryConstants.NULL_DOUBLE;
        }

        return (double) diffNanos(start, end) / DAY;
    }

    /**
     * Returns the difference in days between two zoned date time values.
     *
     * @param start start time
     * @param end end time
     * @return {@link QueryConstants#NULL_DOUBLE} if either input is {@code null}; otherwise the difference in start and
     *         end in days
     * @throws DateTimeOverflowException if the datetime arithmetic overflows or underflows
     */
    @ScriptApi
    public static double diffDays(@Nullable final ZonedDateTime start, @Nullable final ZonedDateTime end) {
        if (start == null || end == null) {
            return io.deephaven.util.QueryConstants.NULL_DOUBLE;
        }

        return (double) diffNanos(start, end) / DAY;
    }

    /**
     * Returns the difference in years between two instant values.
     * <p>
     * Years are defined in terms of 365 day years.
     *
     * @param start start time
     * @param end end time
     * @return {@link QueryConstants#NULL_DOUBLE} if either input is {@code null}; otherwise the difference in start and
     *         end in years
     * @throws DateTimeOverflowException if the datetime arithmetic overflows or underflows
     */
    @ScriptApi
    public static double diffYears365(@Nullable final Instant start, @Nullable final Instant end) {
        if (start == null || end == null) {
            return io.deephaven.util.QueryConstants.NULL_DOUBLE;
        }

        return (double) diffNanos(start, end) * YEARS_PER_NANO_365;
    }

    /**
     * Returns the difference in years between two zoned date time values.
     * <p>
     * Years are defined in terms of 365 day years.
     *
     * @param start start time
     * @param end end time
     * @return {@link QueryConstants#NULL_DOUBLE} if either input is {@code null}; otherwise the difference in start and
     *         end in years
     * @throws DateTimeOverflowException if the datetime arithmetic overflows or underflows
     */
    @ScriptApi
    public static double diffYears365(@Nullable final ZonedDateTime start, @Nullable final ZonedDateTime end) {
        if (start == null || end == null) {
            return io.deephaven.util.QueryConstants.NULL_DOUBLE;
        }

        return (double) diffNanos(start, end) * YEARS_PER_NANO_365;
    }

    /**
     * Returns the difference in years between two instant values.
     * <p>
     * Years are defined in terms of 365.2425 day years.
     *
     * @param start start time
     * @param end end time
     * @return {@link QueryConstants#NULL_DOUBLE} if either input is {@code null}; otherwise the difference in start and
     *         end in years
     * @throws DateTimeOverflowException if the datetime arithmetic overflows or underflows
     */
    @ScriptApi
    public static double diffYearsAvg(@Nullable final Instant start, @Nullable final Instant end) {
        if (start == null || end == null) {
            return io.deephaven.util.QueryConstants.NULL_DOUBLE;
        }

        return (double) diffNanos(start, end) * YEARS_PER_NANO_AVG;
    }

    /**
     * Returns the difference in years between two zoned date time values.
     * <p>
     * Years are defined in terms of 365.2425 day years.
     *
     * @param start start time
     * @param end end time
     * @return {@link QueryConstants#NULL_DOUBLE} if either input is {@code null}; otherwise the difference in start and
     *         end in years
     * @throws DateTimeOverflowException if the datetime arithmetic overflows or underflows
     */
    @ScriptApi
    public static double diffYearsAvg(@Nullable final ZonedDateTime start, @Nullable final ZonedDateTime end) {
        if (start == null || end == null) {
            return io.deephaven.util.QueryConstants.NULL_DOUBLE;
        }

        return (double) diffNanos(start, end) * YEARS_PER_NANO_AVG;
    }

    // endregion

    // region Comparisons

    /**
     * Evaluates whether one instant value is before a second instant value.
     *
     * @param instant1 first instant
     * @param instant2 second instant
     * @return {@code true} if instant1 is before instant2; otherwise, {@code false} if either value is {@code null} or
     *         if instant2 is equal to or before instant1
     */
    @ScriptApi
    public static boolean isBefore(@Nullable final Instant instant1, @Nullable final Instant instant2) {
        if (instant1 == null || instant2 == null) {
            return false;
        }

        return instant1.isBefore(instant2);
    }

    /**
     * Evaluates whether one zoned date time value is before a second zoned date time value.
     *
     * @param dateTime1 first zoned date time
     * @param dateTime2 second zoned date time
     * @return {@code true} if dateTime1 is before dateTime2; otherwise, {@code false} if either value is {@code null}
     *         or if dateTime2 is equal to or before dateTime1
     */
    @ScriptApi
    public static boolean isBefore(@Nullable final ZonedDateTime dateTime1, @Nullable final ZonedDateTime dateTime2) {
        if (dateTime1 == null || dateTime2 == null) {
            return false;
        }

        return dateTime1.isBefore(dateTime2);
    }

    /**
     * Evaluates whether one instant value is before or equal to a second instant value.
     *
     * @param instant1 first instant
     * @param instant2 second instant
     * @return {@code true} if instant1 is before or equal to instant2; otherwise, {@code false} if either value is
     *         {@code null} or if instant2 is before instant1
     */
    @ScriptApi
    public static boolean isBeforeOrEqual(@Nullable final Instant instant1, @Nullable final Instant instant2) {
        if (instant1 == null || instant2 == null) {
            return false;
        }

        return instant1.isBefore(instant2) || instant1.equals(instant2);
    }

    /**
     * Evaluates whether one zoned date time value is before or equal to a second zoned date time value.
     *
     * @param dateTime1 first zoned date time
     * @param dateTime2 second zoned date time
     * @return {@code true} if dateTime1 is before or equal to dateTime2; otherwise, {@code false} if either value is
     *         {@code null} or if dateTime2 is before dateTime1
     */
    @ScriptApi
    public static boolean isBeforeOrEqual(
            @Nullable final ZonedDateTime dateTime1,
            @Nullable final ZonedDateTime dateTime2) {
        if (dateTime1 == null || dateTime2 == null) {
            return false;
        }

        return dateTime1.isBefore(dateTime2) || dateTime1.equals(dateTime2);
    }

    /**
     * Evaluates whether one instant value is after a second instant value.
     *
     * @param instant1 first instant
     * @param instant2 second instant
     * @return {@code true} if instant1 is after instant2; otherwise, {@code false} if either value is {@code null} or
     *         if instant2 is equal to or after instant1
     */
    @ScriptApi
    public static boolean isAfter(@Nullable final Instant instant1, @Nullable final Instant instant2) {
        if (instant1 == null || instant2 == null) {
            return false;
        }

        return instant1.isAfter(instant2);
    }

    /**
     * Evaluates whether one zoned date time value is after a second zoned date time value.
     *
     * @param dateTime1 first zoned date time
     * @param dateTime2 second zoned date time
     * @return {@code true} if dateTime1 is after dateTime2; otherwise, {@code false} if either value is {@code null} or
     *         if dateTime2 is equal to or after dateTime1
     */
    @ScriptApi
    public static boolean isAfter(@Nullable final ZonedDateTime dateTime1, @Nullable final ZonedDateTime dateTime2) {
        if (dateTime1 == null || dateTime2 == null) {
            return false;
        }

        return dateTime1.isAfter(dateTime2);
    }

    /**
     * Evaluates whether one instant value is after or equal to a second instant value.
     *
     * @param instant1 first instant
     * @param instant2 second instant
     * @return {@code true} if instant1 is after or equal to instant2; otherwise, {@code false} if either value is
     *         {@code null} or if instant2 is after instant1
     */
    @ScriptApi
    public static boolean isAfterOrEqual(@Nullable final Instant instant1, @Nullable final Instant instant2) {
        if (instant1 == null || instant2 == null) {
            return false;
        }

        return instant1.isAfter(instant2) || instant1.equals(instant2);
    }

    /**
     * Evaluates whether one zoned date time value is after or equal to a second zoned date time value.
     *
     * @param dateTime1 first zoned date time
     * @param dateTime2 second zoned date time
     * @return {@code true} if dateTime1 is after or equal to dateTime2; otherwise, {@code false} if either value is
     *         {@code null} or if dateTime2 is after dateTime1
     */
    @ScriptApi
    public static boolean isAfterOrEqual(@Nullable final ZonedDateTime dateTime1, @Nullable ZonedDateTime dateTime2) {
        if (dateTime1 == null || dateTime2 == null) {
            return false;
        }

        return dateTime1.isAfter(dateTime2) || dateTime1.equals(dateTime2);
    }

    // endregion

    // region Chronology

    /**
     * Returns the number of nanoseconds that have elapsed since the top of the millisecond.
     *
     * @param instant time
     * @return {@link QueryConstants#NULL_INT} if the input is {@code null}; otherwise, number of nanoseconds that have
     *         elapsed since the top of the millisecond
     */
    @ScriptApi
    public static int nanosOfMilli(@Nullable final Instant instant) {
        if (instant == null) {
            return io.deephaven.util.QueryConstants.NULL_INT;
        }

        return (int) (epochNanos(instant) % 1000000);
    }

    /**
     * Returns the number of nanoseconds that have elapsed since the top of the millisecond.
     *
     * @param dateTime time
     * @return {@link QueryConstants#NULL_INT} if the input is {@code null}; otherwise, number of nanoseconds that have
     *         elapsed since the top of the millisecond
     */
    @ScriptApi
    public static int nanosOfMilli(@Nullable final ZonedDateTime dateTime) {
        if (dateTime == null) {
            return io.deephaven.util.QueryConstants.NULL_INT;
        }

        return nanosOfMilli(toInstant(dateTime));
    }

    /**
     * Returns the number of microseconds that have elapsed since the top of the millisecond. Nanoseconds are rounded,
     * not dropped -- '20:41:39.123456700' has 457 micros, not 456.
     *
     * @param instant time
     * @return {@link QueryConstants#NULL_INT} if the input is {@code null}; otherwise, number of microseconds that have
     *         elapsed since the top of the millisecond
     */
    @ScriptApi
    public static int microsOfMilli(@Nullable final Instant instant) {
        if (instant == null) {
            return io.deephaven.util.QueryConstants.NULL_INT;
        }

        return (int) Math.round((epochNanos(instant) % 1000000) / 1000d);
    }

    /**
     * Returns the number of microseconds that have elapsed since the top of the millisecond. Nanoseconds are rounded,
     * not dropped -- '20:41:39.123456700' has 457 micros, not 456.
     *
     * @param dateTime time
     * @return {@link QueryConstants#NULL_INT} if the input is {@code null}; otherwise, number of microseconds that have
     *         elapsed since the top of the millisecond
     */
    @ScriptApi
    public static int microsOfMilli(@Nullable final ZonedDateTime dateTime) {
        if (dateTime == null) {
            return io.deephaven.util.QueryConstants.NULL_INT;
        }

        return microsOfMilli(toInstant(dateTime));
    }

    /**
     * Returns the number of nanoseconds that have elapsed since the top of the second.
     *
     * @param instant time
     * @param timeZone time zone
     * @return {@link QueryConstants#NULL_LONG} if either input is {@code null}; otherwise, number of nanoseconds that
     *         have elapsed since the top of the second
     */
    @ScriptApi
    public static long nanosOfSecond(@Nullable final Instant instant, @Nullable final ZoneId timeZone) {
        if (instant == null || timeZone == null) {
            return NULL_LONG;
        }

        return nanosOfSecond(toZonedDateTime(instant, timeZone));
    }

    /**
     * Returns the number of nanoseconds that have elapsed since the top of the second.
     *
     * @param dateTime time
     * @return {@link QueryConstants#NULL_LONG} if either input is {@code null}; otherwise, number of nanoseconds that
     *         have elapsed since the top of the second
     */
    @ScriptApi
    public static long nanosOfSecond(@Nullable final ZonedDateTime dateTime) {
        if (dateTime == null) {
            return NULL_LONG;
        }

        return dateTime.getNano();
    }

    /**
     * Returns the number of microseconds that have elapsed since the top of the second.
     *
     * @param instant time
     * @param timeZone time zone
     * @return {@link QueryConstants#NULL_LONG} if either input is {@code null}; otherwise, number of microseconds that
     *         have elapsed since the top of the second
     */
    @ScriptApi
    public static long microsOfSecond(@Nullable final Instant instant, @Nullable final ZoneId timeZone) {
        if (instant == null || timeZone == null) {
            return NULL_LONG;
        }

        return nanosToMicros(nanosOfSecond(instant, timeZone));
    }

    /**
     * Returns the number of microseconds that have elapsed since the top of the second.
     *
     * @param dateTime time
     * @return {@link QueryConstants#NULL_LONG} if either input is {@code null}; otherwise, number of microseconds that
     *         have elapsed since the top of the second
     */
    @ScriptApi
    public static long microsOfSecond(@Nullable final ZonedDateTime dateTime) {
        if (dateTime == null) {
            return NULL_LONG;
        }

        return nanosToMicros(nanosOfSecond(dateTime));
    }

    /**
     * Returns the number of milliseconds that have elapsed since the top of the second.
     *
     * @param instant time
     * @param timeZone time zone
     * @return {@link QueryConstants#NULL_INT} if either input is {@code null}; otherwise, number of milliseconds that
     *         have elapsed since the top of the second
     */
    @ScriptApi
    public static int millisOfSecond(@Nullable final Instant instant, @Nullable final ZoneId timeZone) {
        if (instant == null || timeZone == null) {
            return io.deephaven.util.QueryConstants.NULL_INT;
        }

        return (int) nanosToMillis(nanosOfSecond(instant, timeZone));
    }

    /**
     * Returns the number of milliseconds that have elapsed since the top of the second.
     *
     * @param dateTime time
     * @return {@link QueryConstants#NULL_INT} if either input is {@code null}; otherwise, number of milliseconds that
     *         have elapsed since the top of the second
     */
    @ScriptApi
    public static int millisOfSecond(@Nullable final ZonedDateTime dateTime) {
        if (dateTime == null) {
            return io.deephaven.util.QueryConstants.NULL_INT;
        }

        return (int) nanosToMillis(nanosOfSecond(dateTime));
    }

    /**
     * Returns the number of seconds that have elapsed since the top of the minute.
     *
     * @param instant time
     * @param timeZone time zone
     * @return {@link QueryConstants#NULL_INT} if either input is {@code null}; otherwise, number of seconds that have
     *         elapsed since the top of the minute
     */
    @ScriptApi
    public static int secondOfMinute(@Nullable final Instant instant, @Nullable final ZoneId timeZone) {
        if (instant == null || timeZone == null) {
            return io.deephaven.util.QueryConstants.NULL_INT;
        }

        return toZonedDateTime(instant, timeZone).getSecond();
    }

    /**
     * Returns the number of seconds that have elapsed since the top of the minute.
     *
     * @param dateTime time
     * @return {@link QueryConstants#NULL_INT} if either input is {@code null}; otherwise, number of seconds that have
     *         elapsed since the top of the minute
     */
    @ScriptApi
    public static int secondOfMinute(@Nullable final ZonedDateTime dateTime) {
        if (dateTime == null) {
            return io.deephaven.util.QueryConstants.NULL_INT;
        }

        return dateTime.getSecond();
    }

    /**
     * Returns the number of minutes that have elapsed since the top of the hour.
     *
     * @param instant time
     * @param timeZone time zone
     * @return {@link QueryConstants#NULL_INT} if either input is {@code null}; otherwise, number of minutes that have
     *         elapsed since the top of the hour
     */
    @ScriptApi
    public static int minuteOfHour(@Nullable final Instant instant, @Nullable final ZoneId timeZone) {
        if (instant == null || timeZone == null) {
            return io.deephaven.util.QueryConstants.NULL_INT;
        }

        return toZonedDateTime(instant, timeZone).getMinute();
    }

    /**
     * Returns the number of minutes that have elapsed since the top of the hour.
     *
     * @param dateTime time
     * @return {@link QueryConstants#NULL_INT} if either input is {@code null}; otherwise, number of minutes that have
     *         elapsed since the top of the hour
     */
    @ScriptApi
    public static int minuteOfHour(@Nullable final ZonedDateTime dateTime) {
        if (dateTime == null) {
            return io.deephaven.util.QueryConstants.NULL_INT;
        }

        return dateTime.getMinute();
    }

    /**
     * Returns the number of nanoseconds that have elapsed since the top of the day.
     * <p>
     * On days when daylight savings time events occur, results may be different from what is expected based upon the
     * local time. For example, on daylight savings time change days, 9:30AM may be earlier or later in the day based
     * upon if the daylight savings time adjustment is forwards or backwards.
     *
     * @param instant time
     * @param timeZone time zone
     * @return {@link QueryConstants#NULL_INT} if either input is {@code null}; otherwise, number of nanoseconds that
     *         have elapsed since the top of the day
     */
    @ScriptApi
    public static long nanosOfDay(@Nullable final Instant instant, @Nullable final ZoneId timeZone) {
        if (instant == null || timeZone == null) {
            return NULL_LONG;
        }

        return nanosOfDay(toZonedDateTime(instant, timeZone));
    }

    /**
     * Returns the number of nanoseconds that have elapsed since the top of the day.
     * <p>
     * On days when daylight savings time events occur, results may be different from what is expected based upon the
     * local time. For example, on daylight savings time change days, 9:30AM may be earlier or later in the day based
     * upon if the daylight savings time adjustment is forwards or backwards.
     *
     * @param dateTime time
     * @return {@link QueryConstants#NULL_INT} if either input is {@code null}; otherwise, number of nanoseconds that
     *         have elapsed since the top of the day
     */
    @ScriptApi
    public static long nanosOfDay(@Nullable final ZonedDateTime dateTime) {
        if (dateTime == null) {
            return NULL_LONG;
        }

        return epochNanos(dateTime) - epochNanos(atMidnight(dateTime));
    }

    /**
     * Returns the number of milliseconds that have elapsed since the top of the day.
     * <p>
     * On days when daylight savings time events occur, results may be different from what is expected based upon the
     * local time. For example, on daylight savings time change days, 9:30AM may be earlier or later in the day based
     * upon if the daylight savings time adjustment is forwards or backwards.
     *
     * @param instant time
     * @param timeZone time zone
     * @return {@link QueryConstants#NULL_INT} if either input is {@code null}; otherwise, number of milliseconds that
     *         have elapsed since the top of the day
     */
    @ScriptApi
    public static int millisOfDay(@Nullable final Instant instant, @Nullable final ZoneId timeZone) {
        if (instant == null || timeZone == null) {
            return io.deephaven.util.QueryConstants.NULL_INT;
        }

        return (int) nanosToMillis(nanosOfDay(instant, timeZone));
    }

    /**
     * Returns the number of milliseconds that have elapsed since the top of the day.
     * <p>
     * On days when daylight savings time events occur, results may be different from what is expected based upon the
     * local time. For example, on daylight savings time change days, 9:30AM may be earlier or later in the day based
     * upon if the daylight savings time adjustment is forwards or backwards.
     *
     * @param dateTime time
     * @return {@link QueryConstants#NULL_INT} if either input is {@code null}; otherwise, number of milliseconds that
     *         have elapsed since the top of the day
     */
    @ScriptApi
    public static int millisOfDay(@Nullable final ZonedDateTime dateTime) {
        if (dateTime == null) {
            return io.deephaven.util.QueryConstants.NULL_INT;
        }

        return (int) nanosToMillis(nanosOfDay(dateTime));
    }

    /**
     * Returns the number of seconds that have elapsed since the top of the day.
     * <p>
     * On days when daylight savings time events occur, results may be different from what is expected based upon the
     * local time. For example, on daylight savings time change days, 9:30AM may be earlier or later in the day based
     * upon if the daylight savings time adjustment is forwards or backwards.
     *
     * @param instant time
     * @param timeZone time zone
     * @return {@link QueryConstants#NULL_INT} if either input is {@code null}; otherwise, number of seconds that have
     *         elapsed since the top of the day
     */
    @ScriptApi
    public static int secondOfDay(@Nullable final Instant instant, @Nullable final ZoneId timeZone) {
        if (instant == null || timeZone == null) {
            return io.deephaven.util.QueryConstants.NULL_INT;
        }

        return (int) nanosToSeconds(nanosOfDay(instant, timeZone));
    }

    /**
     * Returns the number of seconds that have elapsed since the top of the day.
     * <p>
     * On days when daylight savings time events occur, results may be different from what is expected based upon the
     * local time. For example, on daylight savings time change days, 9:30AM may be earlier or later in the day based
     * upon if the daylight savings time adjustment is forwards or backwards.
     *
     * @param dateTime time
     * @return {@link QueryConstants#NULL_INT} if either input is {@code null}; otherwise, number of seconds that have
     *         elapsed since the top of the day
     */
    @ScriptApi
    public static int secondOfDay(@Nullable final ZonedDateTime dateTime) {
        if (dateTime == null) {
            return io.deephaven.util.QueryConstants.NULL_INT;
        }

        return (int) nanosToSeconds(nanosOfDay(dateTime));
    }

    /**
     * Returns the number of minutes that have elapsed since the top of the day.
     * <p>
     * On days when daylight savings time events occur, results may be different from what is expected based upon the
     * local time. For example, on daylight savings time change days, 9:30AM may be earlier or later in the day based
     * upon if the daylight savings time adjustment is forwards or backwards.
     *
     * @param instant time
     * @param timeZone time zone
     * @return {@link QueryConstants#NULL_INT} if either input is {@code null}; otherwise, number of minutes that have
     *         elapsed since the top of the day
     */
    @ScriptApi
    public static int minuteOfDay(@Nullable final Instant instant, @Nullable final ZoneId timeZone) {
        if (instant == null || timeZone == null) {
            return io.deephaven.util.QueryConstants.NULL_INT;
        }

        return secondOfDay(instant, timeZone) / 60;
    }

    /**
     * Returns the number of minutes that have elapsed since the top of the day.
     * <p>
     * On days when daylight savings time events occur, results may be different from what is expected based upon the
     * local time. For example, on daylight savings time change days, 9:30AM may be earlier or later in the day based
     * upon if the daylight savings time adjustment is forwards or backwards.
     *
     * @param dateTime time
     * @return {@link QueryConstants#NULL_INT} if either input is {@code null}; otherwise, number of minutes that have
     *         elapsed since the top of the day
     */
    @ScriptApi
    public static int minuteOfDay(@Nullable final ZonedDateTime dateTime) {
        if (dateTime == null) {
            return io.deephaven.util.QueryConstants.NULL_INT;
        }

        return secondOfDay(dateTime) / 60;
    }

    /**
     * Returns the number of hours that have elapsed since the top of the day.
     * <p>
     * On days when daylight savings time events occur, results may be different from what is expected based upon the
     * local time. For example, on daylight savings time change days, 9:30AM may be earlier or later in the day based
     * upon if the daylight savings time adjustment is forwards or backwards.
     *
     * @param instant time
     * @param timeZone time zone
     * @return {@link QueryConstants#NULL_INT} if either input is {@code null}; otherwise, number of hours that have
     *         elapsed since the top of the day
     */
    @ScriptApi
    public static int hourOfDay(@Nullable final Instant instant, @Nullable final ZoneId timeZone) {
        if (instant == null || timeZone == null) {
            return io.deephaven.util.QueryConstants.NULL_INT;
        }

        return hourOfDay(toZonedDateTime(instant, timeZone));
    }

    /**
     * Returns the number of hours that have elapsed since the top of the day.
     * <p>
     * On days when daylight savings time events occur, results may be different from what is expected based upon the
     * local time. For example, on daylight savings time change days, 9:30AM may be earlier or later in the day based
     * upon if the daylight savings time adjustment is forwards or backwards.
     *
     * @param dateTime time
     * @return {@link QueryConstants#NULL_INT} if either input is {@code null}; otherwise, number of hours that have
     *         elapsed since the top of the day
     */
    @ScriptApi
    public static int hourOfDay(@Nullable final ZonedDateTime dateTime) {
        if (dateTime == null) {
            return io.deephaven.util.QueryConstants.NULL_INT;
        }

        return minuteOfDay(dateTime) / 60;
    }

    /**
     * Returns a 1-based int value of the day of the week for an {@link Instant} in the specified time zone, with 1
     * being Monday and 7 being Sunday.
     *
     * @param instant time to find the day of the month of
     * @param timeZone time zone
     * @return {@link QueryConstants#NULL_INT} if either input is {@code null}; otherwise, the day of the week
     */
    @ScriptApi
    public static int dayOfWeek(@Nullable final Instant instant, @Nullable final ZoneId timeZone) {
        if (instant == null || timeZone == null) {
            return io.deephaven.util.QueryConstants.NULL_INT;
        }

        return dayOfWeek(toZonedDateTime(instant, timeZone));
    }

    /**
     * Returns a 1-based int value of the day of the week for a {@link ZonedDateTime} in the specified time zone, with 1
     * being Monday and 7 being Sunday.
     *
     * @param dateTime time to find the day of the month of
     * @return {@link QueryConstants#NULL_INT} if either input is {@code null}; otherwise, the day of the week
     */
    @ScriptApi
    public static int dayOfWeek(@Nullable final ZonedDateTime dateTime) {
        if (dateTime == null) {
            return io.deephaven.util.QueryConstants.NULL_INT;
        }

        return dateTime.getDayOfWeek().getValue();
    }

    /**
     * Returns a 1-based int value of the day of the month for an {@link Instant} and specified time zone. The first day
     * of the month returns 1, the second day returns 2, etc.
     *
     * @param instant time to find the day of the month of
     * @param timeZone time zone
     * @return A {@link QueryConstants#NULL_INT} if either input is {@code null}; otherwise, the day of the month
     */
    @ScriptApi
    public static int dayOfMonth(@Nullable final Instant instant, @Nullable final ZoneId timeZone) {
        if (instant == null || timeZone == null) {
            return io.deephaven.util.QueryConstants.NULL_INT;
        }

        return dayOfMonth(toZonedDateTime(instant, timeZone));
    }

    /**
     * Returns a 1-based int value of the day of the month for a {@link ZonedDateTime} and specified time zone. The
     * first day of the month returns 1, the second day returns 2, etc.
     *
     * @param dateTime time to find the day of the month of
     * @return A {@link QueryConstants#NULL_INT} if either input is {@code null}; otherwise, the day of the month
     */
    @ScriptApi
    public static int dayOfMonth(@Nullable final ZonedDateTime dateTime) {
        if (dateTime == null) {
            return io.deephaven.util.QueryConstants.NULL_INT;
        }

        return dateTime.getDayOfMonth();
    }

    /**
     * Returns a 1-based int value of the day of the year (Julian date) for an {@link Instant} in the specified time
     * zone. The first day of the year returns 1, the second day returns 2, etc.
     *
     * @param instant time to find the day of the month of
     * @param timeZone time zone
     * @return {@link QueryConstants#NULL_INT} if either input is {@code null}; otherwise, the day of the year
     */
    @ScriptApi
    public static int dayOfYear(@Nullable final Instant instant, @Nullable final ZoneId timeZone) {
        if (instant == null || timeZone == null) {
            return io.deephaven.util.QueryConstants.NULL_INT;
        }

        return dayOfYear(toZonedDateTime(instant, timeZone));
    }

    /**
     * Returns a 1-based int value of the day of the year (Julian date) for a {@link ZonedDateTime} in the specified
     * time zone. The first day of the year returns 1, the second day returns 2, etc.
     *
     * @param dateTime time to find the day of the month of
     * @return {@link QueryConstants#NULL_INT} if either input is {@code null}; otherwise, the day of the year
     */
    @ScriptApi
    public static int dayOfYear(@Nullable final ZonedDateTime dateTime) {
        if (dateTime == null) {
            return io.deephaven.util.QueryConstants.NULL_INT;
        }

        return dateTime.getDayOfYear();
    }

    /**
     * Returns a 1-based int value of the month of the year (Julian date) for an {@link Instant} in the specified time
     * zone. January is 1, February is 2, etc.
     *
     * @param instant time to find the day of the month of
     * @param timeZone time zone
     * @return {@link QueryConstants#NULL_INT} if either input is {@code null}; otherwise, the month of the year
     */
    @ScriptApi
    public static int monthOfYear(@Nullable final Instant instant, @Nullable final ZoneId timeZone) {
        if (instant == null || timeZone == null) {
            return io.deephaven.util.QueryConstants.NULL_INT;
        }

        return monthOfYear(toZonedDateTime(instant, timeZone));
    }

    /**
     * Returns a 1-based int value of the month of the year (Julian date) for a {@link ZonedDateTime} in the specified
     * time zone. January is 1, February is 2, etc.
     *
     * @param dateTime time to find the day of the month of
     * @return {@link QueryConstants#NULL_INT} if either input is {@code null}; otherwise, the month of the year
     */
    @ScriptApi
    public static int monthOfYear(@Nullable final ZonedDateTime dateTime) {
        if (dateTime == null) {
            return io.deephaven.util.QueryConstants.NULL_INT;
        }

        return dateTime.getMonthValue();
    }

    /**
     * Returns the year for an {@link Instant} in the specified time zone.
     *
     * @param instant time to find the day of the month of
     * @param timeZone time zone
     * @return {@link QueryConstants#NULL_INT} if either input is {@code null}; otherwise, the year
     */
    @ScriptApi
    public static int year(@Nullable final Instant instant, @Nullable final ZoneId timeZone) {
        if (instant == null || timeZone == null) {
            return io.deephaven.util.QueryConstants.NULL_INT;
        }

        return year(toZonedDateTime(instant, timeZone));
    }

    /**
     * Returns the year for a {@link ZonedDateTime} in the specified time zone.
     *
     * @param dateTime time to find the day of the month of
     * @return {@link QueryConstants#NULL_INT} if either input is {@code null}; otherwise, the year
     */
    @ScriptApi
    public static int year(@Nullable final ZonedDateTime dateTime) {
        if (dateTime == null) {
            return io.deephaven.util.QueryConstants.NULL_INT;
        }

        return dateTime.getYear();
    }

    /**
     * Returns the year of the century (two-digit year) for an {@link Instant} in the specified time zone.
     *
     * @param instant time to find the day of the month of
     * @param timeZone time zone
     * @return {@link QueryConstants#NULL_INT} if either input is {@code null}; otherwise, the year of the century
     *         (two-digit year)
     */
    @ScriptApi
    public static int yearOfCentury(@Nullable final Instant instant, @Nullable final ZoneId timeZone) {
        if (instant == null || timeZone == null) {
            return io.deephaven.util.QueryConstants.NULL_INT;
        }

        return year(instant, timeZone) % 100;
    }

    /**
     * Returns the year of the century (two-digit year) for a {@link ZonedDateTime} in the specified time zone.
     *
     * @param dateTime time to find the day of the month of
     * @return {@link QueryConstants#NULL_INT} if either input is {@code null}; otherwise, the year of the century
     *         (two-digit year)
     */
    @ScriptApi
    public static int yearOfCentury(@Nullable final ZonedDateTime dateTime) {
        if (dateTime == null) {
            return io.deephaven.util.QueryConstants.NULL_INT;
        }

        return year(dateTime) % 100;
    }

    /**
     * Returns an {@link Instant} for the prior midnight in the specified time zone.
     *
     * @param instant time to compute the prior midnight for
     * @param timeZone time zone
     * @return {@code null} if either input is {@code null}; otherwise an {@link Instant} representing the prior
     *         midnight in the specified time zone
     */
    @ScriptApi
    @Nullable
    public static Instant atMidnight(@Nullable final Instant instant, @Nullable final ZoneId timeZone) {
        if (instant == null || timeZone == null) {
            return null;
        }

        return toInstant(atMidnight(toZonedDateTime(instant, timeZone)));
    }

    /**
     * Returns a {@link ZonedDateTime} for the prior midnight in the specified time zone.
     *
     * @param dateTime time to compute the prior midnight for
     * @return {@code null} if either input is {@code null}; otherwise a {@link ZonedDateTime} representing the prior
     *         midnight in the specified time zone
     */
    @ScriptApi
    @Nullable
    public static ZonedDateTime atMidnight(@Nullable final ZonedDateTime dateTime) {
        if (dateTime == null) {
            return null;
        }

        return dateTime.toLocalDate().atStartOfDay(dateTime.getZone());
    }

    // endregion

    // region Binning

    /**
     * Returns an {@link Instant} value, which is at the starting (lower) end of a time range defined by the interval
     * nanoseconds. For example, a 5*MINUTE intervalNanos value would return the instant value for the start of the
     * five-minute window that contains the input instant.
     *
     * @param instant instant for which to evaluate the start of the containing window
     * @param intervalNanos size of the window in nanoseconds
     * @return {@code null} if either input is {@code null}; otherwise, an {@link Instant} representing the start of the
     *         window
     */
    @ScriptApi
    @Nullable
    public static Instant lowerBin(@Nullable final Instant instant, long intervalNanos) {
        if (instant == null || intervalNanos == NULL_LONG) {
            return null;
        }

        return epochNanosToInstant(Numeric.lowerBin(epochNanos(instant), intervalNanos));
    }

    /**
     * Returns a {@link ZonedDateTime} value, which is at the starting (lower) end of a time range defined by the
     * interval nanoseconds. For example, a 5*MINUTE intervalNanos value would return the zoned date time value for the
     * start of the five-minute window that contains the input zoned date time.
     *
     * @param dateTime zoned date time for which to evaluate the start of the containing window
     * @param intervalNanos size of the window in nanoseconds
     * @return {@code null} if either input is {@code null}; otherwise, a {@link ZonedDateTime} representing the start
     *         of the window
     */
    @ScriptApi
    @Nullable
    public static ZonedDateTime lowerBin(@Nullable final ZonedDateTime dateTime, long intervalNanos) {
        if (dateTime == null || intervalNanos == NULL_LONG) {
            return null;
        }

        return epochNanosToZonedDateTime(Numeric.lowerBin(epochNanos(dateTime), intervalNanos), dateTime.getZone());
    }

    /**
     * Returns an {@link Instant} value, which is at the starting (lower) end of a time range defined by the interval
     * nanoseconds. For example, a 5*MINUTE intervalNanos value would return the instant value for the start of the
     * five-minute window that contains the input instant.
     *
     * @param instant instant for which to evaluate the start of the containing window
     * @param intervalNanos size of the window in nanoseconds
     * @param offset The window start offset in nanoseconds. For example, a value of MINUTE would offset all windows by
     *        one minute.
     * @return {@code null} if either input is {@code null}; otherwise, an {@link Instant} representing the start of the
     *         window
     */
    @ScriptApi
    @Nullable
    public static Instant lowerBin(@Nullable final Instant instant, long intervalNanos, long offset) {
        if (instant == null || intervalNanos == NULL_LONG || offset == NULL_LONG) {
            return null;
        }

        return epochNanosToInstant(Numeric.lowerBin(epochNanos(instant) - offset, intervalNanos) + offset);
    }

    /**
     * Returns a {@link ZonedDateTime} value, which is at the starting (lower) end of a time range defined by the
     * interval nanoseconds. For example, a 5*MINUTE intervalNanos value would return the zoned date time value for the
     * start of the five-minute window that contains the input zoned date time.
     *
     * @param dateTime zoned date time for which to evaluate the start of the containing window
     * @param intervalNanos size of the window in nanoseconds * @param offset The window start offset in nanoseconds.
     *        For example, a value of MINUTE would offset all windows by one minute.
     * @return {@code null} if either input is {@code null}; otherwise, a {@link ZonedDateTime} representing the start
     *         of the window
     */
    @ScriptApi
    @Nullable
    public static ZonedDateTime lowerBin(@Nullable final ZonedDateTime dateTime, long intervalNanos, long offset) {
        if (dateTime == null || intervalNanos == NULL_LONG || offset == NULL_LONG) {
            return null;
        }

        return epochNanosToZonedDateTime(Numeric.lowerBin(epochNanos(dateTime) - offset, intervalNanos) + offset,
                dateTime.getZone());
    }

    /**
     * Returns an {@link Instant} value, which is at the ending (upper) end of a time range defined by the interval
     * nanoseconds. For example, a 5*MINUTE intervalNanos value would return the instant value for the end of the
     * five-minute window that contains the input instant.
     *
     * @param instant instant for which to evaluate the start of the containing window
     * @param intervalNanos size of the window in nanoseconds * @return {@code null} if either input is {@code null};
     *        otherwise, an {@link Instant} representing the end of the window
     */
    @ScriptApi
    @Nullable
    public static Instant upperBin(@Nullable final Instant instant, long intervalNanos) {
        if (instant == null || intervalNanos == NULL_LONG) {
            return null;
        }

        return epochNanosToInstant(Numeric.upperBin(epochNanos(instant), intervalNanos));
    }

    /**
     * Returns a {@link ZonedDateTime} value, which is at the ending (upper) end of a time range defined by the interval
     * nanoseconds. For example, a 5*MINUTE intervalNanos value would return the zoned date time value for the end of
     * the five-minute window that contains the input zoned date time.
     *
     * @param dateTime zoned date time for which to evaluate the start of the containing window
     * @param intervalNanos size of the window in nanoseconds * @return {@code null} if either input is {@code null};
     *        otherwise, a {@link ZonedDateTime} representing the end of the window
     */
    @ScriptApi
    @Nullable
    public static ZonedDateTime upperBin(@Nullable final ZonedDateTime dateTime, long intervalNanos) {
        if (dateTime == null || intervalNanos == NULL_LONG) {
            return null;
        }

        return epochNanosToZonedDateTime(Numeric.upperBin(epochNanos(dateTime), intervalNanos), dateTime.getZone());
    }

    /**
     * Returns an {@link Instant} value, which is at the ending (upper) end of a time range defined by the interval
     * nanoseconds. For example, a 5*MINUTE intervalNanos value would return the instant value for the end of the
     * five-minute window that contains the input instant.
     *
     * @param instant instant for which to evaluate the start of the containing window
     * @param intervalNanos size of the window in nanoseconds * @param offset The window start offset in nanoseconds.
     *        For example, a value of MINUTE would offset all windows by one minute.
     * @return {@code null} if either input is {@code null}; otherwise, an {@link Instant} representing the end of the
     *         window
     */
    @ScriptApi
    @Nullable
    public static Instant upperBin(@Nullable final Instant instant, long intervalNanos, long offset) {
        if (instant == null || intervalNanos == NULL_LONG
                || offset == NULL_LONG) {
            return null;
        }

        return epochNanosToInstant(Numeric.upperBin(epochNanos(instant) - offset, intervalNanos) + offset);
    }

    /**
     * Returns a {@link ZonedDateTime} value, which is at the ending (upper) end of a time range defined by the interval
     * nanoseconds. For example, a 5*MINUTE intervalNanos value would return the zoned date time value for the end of
     * the five-minute window that contains the input zoned date time.
     *
     * @param dateTime zoned date time for which to evaluate the start of the containing window
     * @param intervalNanos size of the window in nanoseconds * @param offset The window start offset in nanoseconds.
     *        For example, a value of MINUTE would offset all windows by one minute.
     * @return {@code null} if either input is {@code null}; otherwise, a {@link ZonedDateTime} representing the end of
     *         the window
     */
    @ScriptApi
    @Nullable
    public static ZonedDateTime upperBin(@Nullable final ZonedDateTime dateTime, long intervalNanos, long offset) {
        if (dateTime == null || intervalNanos == NULL_LONG
                || offset == NULL_LONG) {
            return null;
        }

        return epochNanosToZonedDateTime(Numeric.upperBin(epochNanos(dateTime) - offset, intervalNanos) + offset,
                dateTime.getZone());
    }

    // endregion

    // region Format

    /**
     * Pads a string with zeros.
     *
     * @param str string
     * @param length desired time string length
     * @return input string padded with zeros to the desired length. If the input string is longer than the desired
     *         length, the input string is returned.
     */
    @NotNull
    static String padZeros(@NotNull final String str, final int length) {
        if (length <= str.length()) {
            return str;
        }
        return "0".repeat(length - str.length()) + str;
    }

    /**
     * Returns a nanosecond duration formatted as a "[-]PThhh:mm:ss.nnnnnnnnn" string.
     *
     * @param nanos nanoseconds, or {@code null} if the input is {@link QueryConstants#NULL_LONG}
     * @return the nanosecond duration formatted as a "[-]PThhh:mm:ss.nnnnnnnnn" string
     */
    @ScriptApi
    @Nullable
    public static String formatDurationNanos(long nanos) {
        if (nanos == NULL_LONG) {
            return null;
        }

        StringBuilder buf = new StringBuilder(25);

        if (nanos < 0) {
            buf.append('-');
            nanos = -nanos;
        }

        buf.append("PT");

        int hours = (int) (nanos / 3600000000000L);

        nanos %= 3600000000000L;

        int minutes = (int) (nanos / 60000000000L);

        nanos %= 60000000000L;

        int seconds = (int) (nanos / 1000000000L);

        nanos %= 1000000000L;

        buf.append(hours).append(':').append(padZeros(String.valueOf(minutes), 2)).append(':')
                .append(padZeros(String.valueOf(seconds), 2));

        if (nanos != 0) {
            buf.append('.').append(padZeros(String.valueOf(nanos), 9));
        }

        return buf.toString();
    }

    /**
     * Returns an {@link Instant} formatted as a "yyyy-MM-ddThh:mm:ss.SSSSSSSSS TZ" string.
     *
     * @param instant time to format as a string
     * @param timeZone time zone to use when formatting the string.
     * @return {@code null} if either input is {@code null}; otherwise, the time formatted as a
     *         "yyyy-MM-ddThh:mm:ss.nnnnnnnnn TZ" string
     */
    @ScriptApi
    @Nullable
    public static String formatDateTime(@Nullable final Instant instant, @Nullable final ZoneId timeZone) {
        if (instant == null || timeZone == null) {
            return null;
        }

        return formatDateTime(toZonedDateTime(instant, timeZone));
    }

    /**
     * Returns a {@link ZonedDateTime} formatted as a "yyyy-MM-ddThh:mm:ss.SSSSSSSSS TZ" string.
     *
     * @param dateTime time to format as a string
     * @return {@code null} if either input is {@code null}; otherwise, the time formatted as a
     *         "yyyy-MM-ddThh:mm:ss.nnnnnnnnn TZ" string
     */
    @ScriptApi
    @Nullable
    public static String formatDateTime(@Nullable final ZonedDateTime dateTime) {
        if (dateTime == null) {
            return null;
        }

        final String timeZone = TimeZoneAliases.zoneName(dateTime.getZone());
        final String ldt = ISO_LOCAL_DATE_TIME.format(dateTime);
        final StringBuilder sb = new StringBuilder();

        sb.append(ldt);

        int pad = 29 - ldt.length();

        if (ldt.length() == 19) {
            sb.append(".");
            pad--;
        }

        return sb.append("0".repeat(Math.max(0, pad))).append(" ").append(timeZone).toString();
    }

    /**
     * Returns an {@link Instant} formatted as a "yyyy-MM-dd" string.
     *
     * @param instant time to format as a string
     * @param timeZone time zone to use when formatting the string.
     * @return {@code null} if either input is {@code null}; otherwise, the time formatted as a "yyyy-MM-dd" string
     */
    @ScriptApi
    @Nullable
    public static String formatDate(@Nullable final Instant instant, @Nullable final ZoneId timeZone) {
        if (instant == null || timeZone == null) {
            return null;
        }

        return formatDate(toZonedDateTime(instant, timeZone));
    }

    /**
     * Returns a {@link ZonedDateTime} formatted as a "yyyy-MM-dd" string.
     *
     * @param dateTime time to format as a string
     * @return {@code null} if either input is {@code null}; otherwise, the time formatted as a "yyyy-MM-dd" string
     */
    @ScriptApi
    @Nullable
    public static String formatDate(@Nullable final ZonedDateTime dateTime) {
        if (dateTime == null) {
            return null;
        }

        return ISO_LOCAL_DATE.format(dateTime);
    }

    // endregion

    // region Parse

    /**
     * Exception type thrown when date time string representations can not be parsed.
     */
    public static class DateTimeParseException extends RuntimeException {
        private DateTimeParseException(String msg) {
            super(msg);
        }

        private DateTimeParseException(String msg, Exception ex) {
            super(msg, ex);
        }
    }

    /**
     * Parses the string argument as a time zone.
     *
     * @param s string to be converted
     * @return a {@link ZoneId} represented by the input string
     * @throws DateTimeParseException if the string cannot be converted
     * @see ZoneId
     * @see TimeZoneAliases
     */
    @ScriptApi
    @NotNull
    public static ZoneId parseTimeZone(@NotNull final String s) {
        // noinspection ConstantConditions
        if (s == null) {
            throw new DateTimeParseException("Cannot parse time zone (null): " + s);
        }

        try {
            return TimeZoneAliases.zoneId(s);
        } catch (Exception ex) {
            throw new DateTimeParseException("Cannot parse time zone: " + s);
        }
    }

    /**
     * Parses the string argument as a time zone.
     *
     * @param s string to be converted
     * @return a {@link ZoneId} represented by the input string, or {@code null} if the string can not be parsed
     * @see ZoneId
     * @see TimeZoneAliases
     */
    @ScriptApi
    @Nullable
    public static ZoneId parseTimeZoneQuiet(@Nullable final String s) {
        if (s == null || s.length() <= 1) {
            return null;
        }

        try {
            return parseTimeZone(s);
        } catch (Exception ex) {
            return null;
        }
    }

    /**
     * Parses the string argument as a time duration in nanoseconds.
     * <p>
     * Time duration strings can be formatted as {@code [-]PT[-]hh:mm:[ss.nnnnnnnnn]} or as a duration string formatted
     * as {@code [-]PnDTnHnMn.nS}.
     *
     * @param s string to be converted
     * @return the number of nanoseconds represented by the string
     * @throws DateTimeParseException if the string cannot be parsed
     * @see #parseDuration(String)
     * @see #parseDurationQuiet(String)
     */
    @ScriptApi
    public static long parseDurationNanos(@NotNull String s) {
        // noinspection ConstantConditions
        if (s == null) {
            throw new DateTimeParseException("Cannot parse time: " + s);
        }

        try {

            final Matcher tdMatcher = TIME_DURATION_PATTERN.matcher(s);
            if (tdMatcher.matches()) {

                final String sign1Str = tdMatcher.group("sign1");
                final String sign2Str = tdMatcher.group("sign2");
                final String hourStr = tdMatcher.group("hour");
                final String minuteStr = tdMatcher.group("minute");
                final String secondStr = tdMatcher.group("second");
                final String nanosStr = tdMatcher.group("nanos");

                long sign1 = 0;

                if (sign1Str == null || sign1Str.equals("") || sign1Str.equals("+")) {
                    sign1 = 1;
                } else if (sign1Str.equals("-")) {
                    sign1 = -1;
                } else {
                    throw new RuntimeException("Unsupported sign: '" + sign1 + "'");
                }

                long sign2 = 0;

                if (sign2Str == null || sign2Str.equals("") || sign2Str.equals("+")) {
                    sign2 = 1;
                } else if (sign2Str.equals("-")) {
                    sign2 = -1;
                } else {
                    throw new RuntimeException("Unsupported sign: '" + sign2 + "'");
                }

                if (hourStr == null) {
                    throw new RuntimeException("Missing hour value");
                }

                long rst = Long.parseLong(hourStr) * HOUR;

                if (minuteStr == null) {
                    throw new RuntimeException("Missing minute value");
                }

                rst += Long.parseLong(minuteStr) * MINUTE;

                if (secondStr != null) {
                    rst += Long.parseLong(secondStr.substring(1)) * SECOND;
                }

                if (nanosStr != null) {
                    final String sn = nanosStr.substring(1) + "0".repeat(10 - nanosStr.length());
                    rst += Long.parseLong(sn);
                }

                return sign1 * sign2 * rst;
            }

            return parseDuration(s).toNanos();
        } catch (Exception e) {
            throw new DateTimeParseException("Cannot parse time: " + s, e);
        }
    }

    /**
     * Parses the string argument as a time duration in nanoseconds.
     * <p>
     * Time duration strings can be formatted as {@code [-]PT[-]hh:mm:[ss.nnnnnnnnn]} or as a duration string formatted
     * as {@code [-]PnDTnHnMn.nS}.
     *
     * @param s string to be converted
     * @return the number of nanoseconds represented by the string, or {@link QueryConstants#NULL_LONG} if the string
     *         cannot be parsed
     * @see #parseDuration(String)
     * @see #parseDurationQuiet(String)
     */
    @ScriptApi
    public static long parseDurationNanosQuiet(@Nullable String s) {
        if (s == null || s.length() <= 1) {
            return NULL_LONG;
        }

        try {
            return parseDurationNanos(s);
        } catch (Exception e) {
            return NULL_LONG;
        }
    }

    /**
     * Parses the string argument as a period, which is a unit of time in terms of calendar time (days, weeks, months,
     * years, etc.).
     * <p>
     * Period strings are formatted according to the ISO-8601 duration format as {@code PnYnMnD} and {@code PnW}, where
     * the coefficients can be positive or negative. Zero coefficients can be omitted. Optionally, the string can begin
     * with a negative sign.
     * <p>
     * Examples:
     *
     * <pre>
     *   "P2Y"             -- Period.ofYears(2)
     *   "P3M"             -- Period.ofMonths(3)
     *   "P4W"             -- Period.ofWeeks(4)
     *   "P5D"             -- Period.ofDays(5)
     *   "P1Y2M3D"         -- Period.of(1, 2, 3)
     *   "P1Y2M3W4D"       -- Period.of(1, 2, 25)
     *   "P-1Y2M"          -- Period.of(-1, 2, 0)
     *   "-P1Y2M"          -- Period.of(-1, -2, 0)
     * </pre>
     *
     * @param s period string
     * @return the period
     * @throws DateTimeParseException if the string cannot be parsed
     * @see Period#parse(CharSequence)
     */
    @ScriptApi
    @NotNull
    public static Period parsePeriod(@NotNull final String s) {
        // noinspection ConstantConditions
        if (s == null) {
            throw new DateTimeParseException("Cannot parse period (null): " + s);
        }

        try {
            return Period.parse(s);
        } catch (Exception ex) {
            throw new DateTimeParseException("Cannot parse period: " + s, ex);
        }
    }

    /**
     * Parses the string argument as a period, which is a unit of time in terms of calendar time (days, weeks, months,
     * years, etc.).
     * <p>
     * Period strings are formatted according to the ISO-8601 duration format as {@code PnYnMnD} and {@code PnW}, where
     * the coefficients can be positive or negative. Zero coefficients can be omitted. Optionally, the string can begin
     * with a negative sign.
     * <p>
     * Examples:
     *
     * <pre>
     *   "P2Y"             -- Period.ofYears(2)
     *   "P3M"             -- Period.ofMonths(3)
     *   "P4W"             -- Period.ofWeeks(4)
     *   "P5D"             -- Period.ofDays(5)
     *   "P1Y2M3D"         -- Period.of(1, 2, 3)
     *   "P1Y2M3W4D"       -- Period.of(1, 2, 25)
     *   "P-1Y2M"          -- Period.of(-1, 2, 0)
     *   "-P1Y2M"          -- Period.of(-1, -2, 0)
     * </pre>
     *
     * @param s period string
     * @return the period, or {@code null} if the string can not be parsed
     * @see Period#parse(CharSequence)
     */
    @ScriptApi
    @Nullable
    public static Period parsePeriodQuiet(@Nullable final String s) {
        if (s == null || s.length() <= 1) {
            return null;
        }

        try {
            return parsePeriod(s);
        } catch (Exception e) {
            return null;
        }
    }

    /**
     * Parses the string argument as a duration, which is a unit of time in terms of clock time (24-hour days, hours,
     * minutes, seconds, and nanoseconds).
     * <p>
     * Duration strings are formatted according to the ISO-8601 duration format as {@code [-]PnDTnHnMn.nS}, where the
     * coefficients can be positive or negative. Zero coefficients can be omitted. Optionally, the string can begin with
     * a negative sign.
     * <p>
     * Examples:
     *
     * <pre>
     *    "PT20.345S" -- parses as "20.345 seconds"
     *    "PT15M"     -- parses as "15 minutes" (where a minute is 60 seconds)
     *    "PT10H"     -- parses as "10 hours" (where an hour is 3600 seconds)
     *    "P2D"       -- parses as "2 days" (where a day is 24 hours or 86400 seconds)
     *    "P2DT3H4M"  -- parses as "2 days, 3 hours and 4 minutes"
     *    "PT-6H3M"    -- parses as "-6 hours and +3 minutes"
     *    "-PT6H3M"    -- parses as "-6 hours and -3 minutes"
     *    "-PT-6H+3M"  -- parses as "+6 hours and -3 minutes"
     * </pre>
     *
     * @param s duration string
     * @return the duration
     * @throws DateTimeParseException if the string cannot be parsed
     * @see Duration#parse(CharSequence)
     */
    @ScriptApi
    @NotNull
    public static Duration parseDuration(@NotNull final String s) {
        // noinspection ConstantConditions
        if (s == null) {
            throw new DateTimeParseException("Cannot parse duration (null): " + s);
        }

        try {
            return Duration.parse(s);
        } catch (Exception ex) {
            throw new DateTimeParseException("Cannot parse duration: " + s, ex);
        }
    }

    /**
     * Parses the string argument as a duration, which is a unit of time in terms of clock time (24-hour days, hours,
     * minutes, seconds, and nanoseconds).
     * <p>
     * Duration strings are formatted according to the ISO-8601 duration format as {@code [-]PnDTnHnMn.nS}, where the
     * coefficients can be positive or negative. Zero coefficients can be omitted. Optionally, the string can begin with
     * a negative sign.
     * <p>
     * Examples:
     *
     * <pre>
     *    "PT20.345S" -- parses as "20.345 seconds"
     *    "PT15M"     -- parses as "15 minutes" (where a minute is 60 seconds)
     *    "PT10H"     -- parses as "10 hours" (where an hour is 3600 seconds)
     *    "P2D"       -- parses as "2 days" (where a day is 24 hours or 86400 seconds)
     *    "P2DT3H4M"  -- parses as "2 days, 3 hours and 4 minutes"
     *    "PT-6H3M"    -- parses as "-6 hours and +3 minutes"
     *    "-PT6H3M"    -- parses as "-6 hours and -3 minutes"
     *    "-PT-6H+3M"  -- parses as "+6 hours and -3 minutes"
     * </pre>
     *
     * @param s duration string
     * @return the duration, or {@code null} if the string can not be parsed
     * @see Duration#parse(CharSequence)
     */
    @ScriptApi
    @Nullable
    public static Duration parseDurationQuiet(@Nullable final String s) {
        if (s == null || s.length() <= 1) {
            return null;
        }

        try {
            return parseDuration(s);
        } catch (Exception e) {
            return null;
        }
    }

    /**
     * Parses the string argument as nanoseconds since the Epoch.
     * <p>
     * Date time strings are formatted according to the ISO 8601 date time format
     * {@code yyyy-MM-ddThh:mm:ss[.SSSSSSSSS] TZ} and others. Additionally, date time strings can be integer values that
     * are nanoseconds, milliseconds, or seconds from the Epoch. Expected date ranges are used to infer the units.
     *
     * @param s date time string
     * @return a long number of nanoseconds since the Epoch, matching the instant represented by the input string
     * @throws DateTimeParseException if the string cannot be parsed
     * @see #epochAutoToEpochNanos
     * @see #parseInstant(String)
     * @see DateTimeFormatter#ISO_INSTANT
     */
    @ScriptApi
    public static long parseEpochNanos(@NotNull final String s) {
        try {
            if (LONG_PATTERN.matcher(s).matches()) {
                return epochAutoToEpochNanos(Long.parseLong(s));
            }

            return epochNanos(parseZonedDateTime(s));
        } catch (Exception e) {
            throw new DateTimeParseException("Cannot parse epoch nanos: " + s, e);
        }
    }

    /**
     * Parses the string argument as a nanoseconds since the Epoch.
     * <p>
     * Date time strings are formatted according to the ISO 8601 date time format
     * {@code yyyy-MM-ddThh:mm:ss[.SSSSSSSSS] TZ} and others. Additionally, date time strings can be integer values that
     * are nanoseconds, milliseconds, or seconds from the Epoch. Expected date ranges are used to infer the units.
     *
     * @param s date time string
     * @return a long number of nanoseconds since the Epoch, matching the instant represented by the input string, or
     *         {@code null} if the string can not be parsed
     * @see DateTimeFormatter#ISO_INSTANT
     */
    @ScriptApi
    public static long parseEpochNanosQuiet(@Nullable final String s) {
        if (s == null || s.length() <= 1) {
            return NULL_LONG;
        }

        try {
            return parseEpochNanos(s);
        } catch (Exception e) {
            return NULL_LONG;
        }
    }

    /**
     * Parses the string argument as an {@link Instant}.
     * <p>
     * Date time strings are formatted according to the ISO 8601 date time format
     * {@code yyyy-MM-ddThh:mm:ss[.SSSSSSSSS] TZ} and others. Additionally, date time strings can be integer values that
     * are nanoseconds, milliseconds, or seconds from the Epoch. Expected date ranges are used to infer the units.
     *
     * @param s date time string
     * @return an {@link Instant} represented by the input string
     * @throws DateTimeParseException if the string cannot be parsed
     * @see DateTimeFormatter#ISO_INSTANT
     */
    @ScriptApi
    @NotNull
    public static Instant parseInstant(@NotNull final String s) {
        try {
            if (LONG_PATTERN.matcher(s).matches()) {
                final long nanos = epochAutoToEpochNanos(Long.parseLong(s));
                // noinspection ConstantConditions
                return epochNanosToInstant(nanos);
            }

            return parseZonedDateTime(s).toInstant();
        } catch (Exception e) {
            throw new DateTimeParseException("Cannot parse instant: " + s, e);
        }
    }

    /**
     * Parses the string argument as an {@link Instant}.
     * <p>
     * Date time strings are formatted according to the ISO 8601 date time format
     * {@code yyyy-MM-ddThh:mm:ss[.SSSSSSSSS] TZ} and others. Additionally, date time strings can be integer values that
     * are nanoseconds, milliseconds, or seconds from the Epoch. Expected date ranges are used to infer the units.
     *
     * @param s date time string
     * @return an {@link Instant} represented by the input string, or {@code null} if the string can not be parsed
     * @see DateTimeFormatter#ISO_INSTANT
     */
    @ScriptApi
    @Nullable
    public static Instant parseInstantQuiet(@Nullable final String s) {
        if (s == null || s.length() <= 1) {
            return null;
        }

        try {
            return parseInstant(s);
        } catch (Exception e) {
            return null;
        }
    }

    /**
     * Parses the string argument as a {@link ZonedDateTime}.
     * <p>
     * Date time strings are formatted according to the ISO 8601 date time format
     * {@code yyyy-MM-ddThh:mm:ss[.SSSSSSSSS] TZ} and others.
     *
     * @param s date time string
     * @return a {@link ZonedDateTime} represented by the input string
     * @throws DateTimeParseException if the string cannot be parsed
     * @see DateTimeFormatter#ISO_INSTANT
     */
    @ScriptApi
    @NotNull
    public static ZonedDateTime parseZonedDateTime(@NotNull final String s) {
        // noinspection ConstantConditions
        if (s == null) {
            throw new DateTimeParseException("Cannot parse datetime (null): " + s);
        }

        try {
            return ZonedDateTime.parse(s);
        } catch (java.time.format.DateTimeParseException e) {
            // ignore
        }

        try {
            final Matcher dtzMatcher = DATE_TZ_PATTERN.matcher(s);
            if (dtzMatcher.matches()) {
                final String dateString = dtzMatcher.group("date");
                final String timeZoneString = dtzMatcher.group("timezone");
                final ZoneId timeZone = parseTimeZoneQuiet(timeZoneString);

                if (timeZone == null) {
                    throw new RuntimeException("No matching time zone: '" + timeZoneString + "'");
                }

                return LocalDate.parse(dateString, FORMATTER_ISO_LOCAL_DATE).atTime(LocalTime.of(0, 0))
                        .atZone(timeZone);
            }

            int spaceIndex = s.indexOf(' ');
            if (spaceIndex == -1) {
                throw new RuntimeException("No time zone provided");
            }

            final String dateTimeString = s.substring(0, spaceIndex);
            final String timeZoneString = s.substring(spaceIndex + 1);
            final ZoneId timeZone = parseTimeZoneQuiet(timeZoneString);

            if (timeZone == null) {
                throw new RuntimeException("No matching time zone: " + timeZoneString);
            }

            return LocalDateTime.parse(dateTimeString, FORMATTER_ISO_LOCAL_DATE_TIME).atZone(timeZone);
        } catch (Exception ex) {
            throw new DateTimeParseException("Cannot parse zoned date time: " + s, ex);
        }
    }

    /**
     * Parses the string argument as a {@link ZonedDateTime}.
     * <p>
     * Date time strings are formatted according to the ISO 8601 date time format
     * {@code yyyy-MM-ddThh:mm:ss[.SSSSSSSSS] TZ} and others.
     *
     * @param s date time string
     * @return a {@link ZonedDateTime} represented by the input string, or {@code null} if the string can not be parsed
     * @see DateTimeFormatter#ISO_INSTANT
     */
    @ScriptApi
    @Nullable
    public static ZonedDateTime parseZonedDateTimeQuiet(@Nullable final String s) {
        if (s == null || s.length() <= 1) {
            return null;
        }

        try {
            return parseZonedDateTime(s);
        } catch (Exception e) {
            return null;
        }
    }

    private enum DateGroupId {
        // Date(1),
        Year(2, ChronoField.YEAR), Month(3, ChronoField.MONTH_OF_YEAR), Day(4, ChronoField.DAY_OF_MONTH),
        // Tod(5),
        Hours(6, ChronoField.HOUR_OF_DAY), Minutes(7, ChronoField.MINUTE_OF_HOUR), Seconds(8,
                ChronoField.SECOND_OF_MINUTE), Fraction(9, ChronoField.MILLI_OF_SECOND);
        // TODO MICRO and NANOs are not supported! -- fix and unit test!

        final int id;
        final ChronoField field;

        DateGroupId(int id, @NotNull ChronoField field) {
            this.id = id;
            this.field = field;
        }
    }

    /**
     * Returns a {@link ChronoField} indicating the level of precision in a time, datetime, or period nanos string.
     *
     * @param s time string
     * @return {@link ChronoField} for the finest units in the string (e.g. "10:00:00" would yield SecondOfMinute)
     * @throws RuntimeException if the string cannot be parsed
     */
    @ScriptApi
    @NotNull
    public static ChronoField parseTimePrecision(@NotNull final String s) {
        // noinspection ConstantConditions
        if (s == null) {
            throw new DateTimeParseException("Cannot parse time precision (null): " + s);
        }

        try {
            Matcher dtMatcher = CAPTURING_DATETIME_PATTERN.matcher(s);
            if (dtMatcher.matches()) {
                DateGroupId[] parts = DateGroupId.values();
                for (int i = parts.length - 1; i >= 0; i--) {
                    String part = dtMatcher.group(parts[i].id);
                    if (part != null && !part.isEmpty()) {
                        return parts[i].field;
                    }
                }
            }

            if (TIME_DURATION_PATTERN.matcher(s).matches()) {
                return parseTimePrecision(s.replace("PT", ""));
            }

            throw new RuntimeException("Time precision does not match expected pattern");
        } catch (Exception ex) {
            throw new DateTimeParseException("Cannot parse time precision: " + s, ex);
        }
    }

    /**
     * Returns a {@link ChronoField} indicating the level of precision in a time or datetime string.
     *
     * @param s time string
     * @return {@code null} if the time string cannot be parsed; otherwise, a {@link ChronoField} for the finest units
     *         in the string (e.g. "10:00:00" would yield SecondOfMinute)
     * @throws RuntimeException if the string cannot be parsed
     */
    @ScriptApi
    @Nullable
    public static ChronoField parseTimePrecisionQuiet(@Nullable final String s) {
        if (s == null || s.length() <= 1) {
            return null;
        }

        try {
            return parseTimePrecision(s);
        } catch (Exception e) {
            return null;
        }
    }

    /**
     * Parses the string argument as a local date, which is a date without a time or time zone.
     * <p>
     * Date strings are formatted according to the ISO 8601 date time format as {@code YYYY-MM-DD}.
     *
     * @param s date string
     * @return local date parsed according to the default date style
     * @throws DateTimeParseException if the string cannot be parsed
     * @see DateTimeFormatter#ISO_LOCAL_DATE
     */
    @ScriptApi
    @NotNull
    public static LocalDate parseLocalDate(@NotNull final String s) {
        // noinspection ConstantConditions
        if (s == null) {
            throw new DateTimeParseException("Cannot parse datetime (null): " + s);
        }

        try {
            return LocalDate.parse(s, FORMATTER_ISO_LOCAL_DATE);
        } catch (java.time.format.DateTimeParseException e) {
            throw new DateTimeParseException("Cannot parse local date: " + s, e);
        }
    }

    /**
     * Parses the string argument as a local date, which is a date without a time or time zone.
     * <p>
     * Date strings are formatted according to the ISO 8601 date time format as {@code YYYY-MM-DD}.
     *
     * @param s date string
     * @return local date parsed according to the default date style, or {@code null} if the string can not be parsed
     * @see DateTimeFormatter#ISO_LOCAL_DATE
     */
    @ScriptApi
    @Nullable
    public static LocalDate parseLocalDateQuiet(@Nullable final String s) {
        if (s == null || s.length() <= 1) {
            return null;
        }

        try {
            return parseLocalDate(s);
        } catch (Exception e) {
            return null;
        }
    }


    /**
     * Parses the string argument as a local time, which is the time that would be read from a clock and does not have a
     * date or timezone.
     * <p>
     * Local time strings can be formatted as {@code hh:mm:ss[.nnnnnnnnn]}.
     *
     * @param s string to be converted
     * @return a {@link LocalTime} represented by the input string.
     * @throws DateTimeParseException if the string cannot be converted, otherwise a {@link LocalTime} from the parsed
     *         string
     */
    @ScriptApi
    @NotNull
    public static LocalTime parseLocalTime(@NotNull final String s) {
        // noinspection ConstantConditions
        if (s == null) {
            throw new DateTimeParseException("Cannot parse local time (null): " + s);
        }

        try {
            return LocalTime.parse(s, FORMATTER_ISO_LOCAL_TIME);
        } catch (java.time.format.DateTimeParseException e) {
            throw new DateTimeParseException("Cannot parse local date: " + s, e);
        }
    }

    /**
     * Parses the string argument as a local time, which is the time that would be read from a clock and does not have a
     * date or timezone.
     * <p>
     * Local time strings can be formatted as {@code hh:mm:ss[.nnnnnnnnn]}.
     *
     * @param s string to be converted
     * @return a {@link LocalTime} represented by the input string, or {@code null} if the string can not be parsed
     */
    @ScriptApi
    @Nullable
    public static LocalTime parseLocalTimeQuiet(@Nullable final String s) {
        if (s == null || s.length() <= 1) {
            return null;
        }

        try {
            return parseLocalTime(s);
        } catch (Exception e) {
            return null;
        }
    }

    // endregion

}<|MERGE_RESOLUTION|>--- conflicted
+++ resolved
@@ -960,14 +960,9 @@
     /**
      * Returns microseconds from the Epoch for a {@link ZonedDateTime} value.
      *
-<<<<<<< HEAD
-     * @param seconds The long seconds value to convert.
-     * @return {@code null} if the input is null, otherwise, a {@link DateTime} representation of the input.
-=======
      * @param dateTime zoned date time to compute the Epoch offset for
      * @return microseconds since Epoch, or a {@link QueryConstants#NULL_LONG NULL_LONG} value if the zoned date time is
      *         {@code null}
->>>>>>> ec85c5b4
      */
     @ScriptApi
     public static long epochMicros(@Nullable final ZonedDateTime dateTime) {
@@ -979,23 +974,7 @@
     }
 
     /**
-<<<<<<< HEAD
-     * Converts an {@link Instant} to a {@code DateTime}.
-     *
-     * @param instant The instant to convert.
-     * @return {@code null} if the input is null, otherwise, a {@link DateTime} representation of the input.
-     */
-    public static DateTime instantToTime(Instant instant) {
-        if (instant == null)
-            return null;
-        return new DateTime(Math.addExact(instant.getEpochSecond() * SECOND, instant.getNano()));
-    }
-
-    /**
-     * Returns the current clock. The current clock is {@link #clock} if set, otherwise {@link Clock#system()}.
-=======
      * Returns milliseconds from the Epoch for an {@link Instant} value.
->>>>>>> ec85c5b4
      *
      * @param instant instant to compute the Epoch offset for
      * @return milliseconds since Epoch, or a {@link QueryConstants#NULL_LONG NULL_LONG} value if the instant is
