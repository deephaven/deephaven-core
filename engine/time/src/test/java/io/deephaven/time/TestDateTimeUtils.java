/**
 * Copyright (c) 2016-2022 Deephaven Data Labs and Patent Pending
 */
package io.deephaven.time;

import io.deephaven.base.CompareUtils;
import io.deephaven.base.clock.TimeZones;
import io.deephaven.base.testing.BaseArrayTestCase;
import io.deephaven.util.DateUtil;
import io.deephaven.util.QueryConstants;
import junit.framework.TestCase;
import org.joda.time.DateTimeZone;
import org.joda.time.LocalTime;

import java.time.Instant;
import java.time.LocalDate;
import java.time.ZonedDateTime;

public class TestDateTimeUtils extends BaseArrayTestCase {

    public void testMillis() throws Exception {
        org.joda.time.DateTime jodaDateTime = new org.joda.time.DateTime("2010-01-01T12:13:14.999");

        DateTime dateTime = new DateTime(jodaDateTime.getMillis() * 1000000 + 123456);

        TestCase.assertEquals(jodaDateTime.getMillis(), DateTimeUtils.millis(dateTime));

        TestCase.assertEquals(io.deephaven.util.QueryConstants.NULL_LONG, DateTimeUtils.millis(null));
    }

    public void testNanos() throws Exception {
        org.joda.time.DateTime jodaDateTime = new org.joda.time.DateTime("2010-01-01T12:13:14.999");

        DateTime dateTime = new DateTime(jodaDateTime.getMillis() * 1000000 + 123456);

        TestCase.assertEquals(jodaDateTime.getMillis() * 1000000 + 123456, DateTimeUtils.nanos(dateTime));

        TestCase.assertEquals(io.deephaven.util.QueryConstants.NULL_LONG, DateTimeUtils.nanos((DateTime) null));
    }

    public void testMidnightConversion() throws Exception {
        org.joda.time.DateTime jodaDateTime = new org.joda.time.DateTime("2010-01-01T12:13:14.999");
        org.joda.time.DateTime jodaMidnight = new org.joda.time.DateTime("2010-01-01T00:00:00.000-05");

        DateTime dateTime = new DateTime(jodaDateTime.getMillis() * 1000000 + 123456);
        DateTime midnight = DateTimeUtils.dateAtMidnight(dateTime, TimeZone.TZ_NY);

        TestCase.assertEquals(jodaMidnight.getMillis(), DateTimeUtils.millis(midnight));
        TestCase.assertEquals(jodaMidnight.getMillis(),
                DateTimeUtils.millisToDateAtMidnightNy(dateTime.getMillis()).getMillis());

        TestCase.assertNull(DateTimeUtils.millisToDateAtMidnightNy(io.deephaven.util.QueryConstants.NULL_LONG));
    }

    public void testIsBefore() throws Exception {
        org.joda.time.DateTime jodaDateTime1 = new org.joda.time.DateTime("2010-01-01T12:13:14.999");
        org.joda.time.DateTime jodaDateTime2 = new org.joda.time.DateTime("2010-01-01T12:13:14.999");

        DateTime dateTime1 = new DateTime(jodaDateTime1.getMillis() * 1000000 + 123456);
        DateTime dateTime2 = new DateTime(jodaDateTime2.getMillis() * 1000000 + 123457);

        TestCase.assertTrue(DateTimeUtils.isBefore(dateTime1, dateTime2));
        TestCase.assertFalse(DateTimeUtils.isBefore(dateTime2, dateTime1));
        TestCase.assertFalse(DateTimeUtils.isBefore(null, dateTime2));
        TestCase.assertFalse(DateTimeUtils.isBefore(null, null));
        TestCase.assertFalse(DateTimeUtils.isBefore(dateTime1, null));
    }

    public void testIsAfter() throws Exception {
        org.joda.time.DateTime jodaDateTime1 = new org.joda.time.DateTime("2010-01-01T12:13:14.999");
        org.joda.time.DateTime jodaDateTime2 = new org.joda.time.DateTime("2010-01-01T12:13:14.999");

        DateTime dateTime1 = new DateTime(jodaDateTime1.getMillis() * 1000000 + 123456);
        DateTime dateTime2 = new DateTime(jodaDateTime2.getMillis() * 1000000 + 123457);

        TestCase.assertFalse(DateTimeUtils.isAfter(dateTime1, dateTime2));
        TestCase.assertTrue(DateTimeUtils.isAfter(dateTime2, dateTime1));
        TestCase.assertFalse(DateTimeUtils.isAfter(null, dateTime2));
        TestCase.assertFalse(DateTimeUtils.isAfter(null, null));
        TestCase.assertFalse(DateTimeUtils.isAfter(dateTime1, null));
    }

    public void testPlus() throws Exception {
        org.joda.time.DateTime jodaDateTime = new org.joda.time.DateTime("2010-01-01T12:13:14.999");

        DateTime dateTime = new DateTime(jodaDateTime.getMillis() * 1000000 + 123456);

        Period period = new Period("T1h");

        TestCase.assertEquals(dateTime.getNanos() + 3600000000000L, DateTimeUtils.plus(dateTime, period).getNanos());

        period = new Period("-T1h");

        TestCase.assertEquals(dateTime.getNanos() - 3600000000000L, DateTimeUtils.plus(dateTime, period).getNanos());


        // overflow plus
        DateTimeUtils.plus(new DateTime(Long.MAX_VALUE - 10), 10); // edge at max
        try {
            DateTimeUtils.plus(new DateTime(Long.MAX_VALUE), 1);
            TestCase.fail("This should have overflowed");
        } catch (DateTimeUtils.DateTimeOverflowException e) {
            // ok
        }

        DateTimeUtils.plus(new DateTime(Long.MIN_VALUE + 10), -10); // edge at min
        try {
            DateTimeUtils.plus(new DateTime(Long.MIN_VALUE), -1);
            TestCase.fail("This should have overflowed");
        } catch (DateTimeUtils.DateTimeOverflowException e) {
            // ok
        }
    }

    public void testMinus() throws Exception {
        org.joda.time.DateTime jodaDateTime1 = new org.joda.time.DateTime("2010-01-01T12:13:14.999");
        org.joda.time.DateTime jodaDateTime2 = new org.joda.time.DateTime("2010-01-01T13:13:14.999");

        DateTime dateTime1 = new DateTime(jodaDateTime1.getMillis() * 1000000 + 123456);
        DateTime dateTime2 = new DateTime(jodaDateTime2.getMillis() * 1000000 + 123456);

        TestCase.assertEquals(-3600000000000L, DateTimeUtils.minus(dateTime1, dateTime2));
        TestCase.assertEquals(3600000000000L, DateTimeUtils.minus(dateTime2, dateTime1));

        Period period = new Period("T1h");

        TestCase.assertEquals(dateTime1.getNanos() - 3600000000000L, DateTimeUtils.minus(dateTime1, period).getNanos());

        period = new Period("-T1h");

        TestCase.assertEquals(dateTime1.getNanos() + 3600000000000L, DateTimeUtils.minus(dateTime1, period).getNanos());



        // overflow minus
        DateTimeUtils.minus(new DateTime(Long.MAX_VALUE - 10), -10); // edge at max
        try {
            DateTimeUtils.minus(new DateTime(Long.MAX_VALUE), -1);
            TestCase.fail("This should have overflowed");
        } catch (DateTimeUtils.DateTimeOverflowException e) {
            // ok
        }

        DateTimeUtils.minus(new DateTime(Long.MIN_VALUE + 10), 10); // edge at min
        try {
            DateTimeUtils.minus(new DateTime(Long.MIN_VALUE), 1);
            TestCase.fail("This should have overflowed");
        } catch (DateTimeUtils.DateTimeOverflowException e) {
            // ok
        }
    }

    public void testDiff() throws Exception {
        org.joda.time.DateTime jodaDateTime1 = new org.joda.time.DateTime("2010-01-01T12:13:14.999");
        org.joda.time.DateTime jodaDateTime2 = new org.joda.time.DateTime("2010-01-01T13:13:14.999");

        DateTime dateTime1 = new DateTime(jodaDateTime1.getMillis() * 1000000 + 123456);
        DateTime dateTime2 = new DateTime(jodaDateTime2.getMillis() * 1000000 + 123456);

        TestCase.assertEquals(3600000000000L, DateTimeUtils.diff(dateTime1, dateTime2));
        TestCase.assertEquals(-3600000000000L, DateTimeUtils.diff(dateTime2, dateTime1));

        TestCase.assertEquals(3600000000000L, DateTimeUtils.diffNanos(dateTime1, dateTime2));
        TestCase.assertEquals(-3600000000000L, DateTimeUtils.diffNanos(dateTime2, dateTime1));
    }

    public void testYearDiff() throws Exception {
        org.joda.time.DateTime jt1 = new org.joda.time.DateTime("2010-01-01T12:13:14.999");
        org.joda.time.DateTime jt2 = new org.joda.time.DateTime("2011-01-01T13:13:14.999");
        org.joda.time.DateTime jt3 = new org.joda.time.DateTime("2010-06-30T13:13:14.999");

        DateTime t1 = new DateTime(jt1.getMillis() * 1000000 + 123456);
        DateTime t2 = new DateTime(jt2.getMillis() * 1000000 + 123456);
        DateTime t3 = new DateTime(jt3.getMillis() * 1000000 + 123456);


        TestCase.assertEquals(1.0, DateTimeUtils.yearDiff(t1, t2), 0.01);
        TestCase.assertEquals(0.5, DateTimeUtils.yearDiff(t1, t3), 0.01);
        TestCase.assertEquals(io.deephaven.util.QueryConstants.NULL_DOUBLE, DateTimeUtils.yearDiff(null, t1));
        TestCase.assertEquals(io.deephaven.util.QueryConstants.NULL_DOUBLE, DateTimeUtils.yearDiff(t1, null));

        TestCase.assertEquals(1.0, DateTimeUtils.diffYear(t1, t2), 0.01);
        TestCase.assertEquals(0.5, DateTimeUtils.diffYear(t1, t3), 0.01);
        TestCase.assertEquals(io.deephaven.util.QueryConstants.NULL_DOUBLE, DateTimeUtils.diffYear(null, t1));
        TestCase.assertEquals(io.deephaven.util.QueryConstants.NULL_DOUBLE, DateTimeUtils.diffYear(t1, null));
    }

    public void testMillisToNanos() throws Exception {
        TestCase.assertEquals(1000000, DateTimeUtils.millisToNanos(1));

        // The next two tests will fail if DateTimeUtils.ENABLE_MICROTIME_HACK is true
        try {
            DateTimeUtils.millisToNanos(Long.MAX_VALUE / 1_000_000 + 1);
            TestCase.fail("Should have thrown a DateTimeUtils.DateTimeOverflowException");
        } catch (DateTimeUtils.DateTimeOverflowException ignored) {
            /* Exception is expected. */
        }

        try {
            DateTimeUtils.millisToNanos(-Long.MAX_VALUE / 1_000_000 - 1);
            TestCase.fail("Should have thrown a DateTimeUtils.DateTimeOverflowException");
        } catch (DateTimeUtils.DateTimeOverflowException ignored) {
            /* Exception is expected. */
        }
    }

    /*
     * public void testMillisToNanosWithHack() throws Exception { // For this to pass, ENABLE_MICROTIME_HACK in
     * DateTimeUtils must be true (i.e. you have // to run the tests with -DDateTimeUtil.enableMicrotimeHack=true)
     * assertEquals(1_000_000, DateTimeUtils.millisToNanos(1)); assertEquals(1_000_000_000,
     * DateTimeUtils.millisToNanos(1_000)); assertEquals(1531315655_000_000_000L,
     * DateTimeUtils.millisToNanos(1531315655_000L)); assertEquals(1531315655_000_000_000L,
     * DateTimeUtils.millisToNanos(1531315655_000_000L)); }
     */

    public void testNanosToMillis() throws Exception {
        TestCase.assertEquals(1, DateTimeUtils.nanosToMillis(1000000));
    }

    public void testMicroToNanos() throws Exception {
        TestCase.assertEquals(1000, DateTimeUtils.microsToNanos(1));

        try {
            DateTimeUtils.microsToNanos(Long.MAX_VALUE / 1_000 + 1);
            TestCase.fail("Should have thrown a DateTimeUtils.DateTimeOverflowException");
        } catch (DateTimeUtils.DateTimeOverflowException ignored) {
            /* Exception is expected. */
        }

        try {
            DateTimeUtils.microsToNanos(-Long.MAX_VALUE / 1_000 - 1);
            TestCase.fail("Should have thrown a DateTimeUtils.DateTimeOverflowException");
        } catch (DateTimeUtils.DateTimeOverflowException ignored) {
            /* Exception is expected. */
        }
    }

    public void testNanosToMicros() throws Exception {
        TestCase.assertEquals(1, DateTimeUtils.nanosToMicros(1000));
    }

    public void testConvertDateQuiet() throws Exception {
        // ISO formats
        TestCase.assertEquals(LocalDate.of(2018, 1, 1), DateTimeUtils.convertDateQuiet("2018-01-01"));
        TestCase.assertEquals(LocalDate.of(2018, 12, 31), DateTimeUtils.convertDateQuiet("2018-12-31"));
        TestCase.assertEquals(LocalDate.of(2018, 1, 1), DateTimeUtils.convertDateQuiet("20180101"));
        TestCase.assertEquals(LocalDate.of(2018, 12, 31), DateTimeUtils.convertDateQuiet("20181231"));

        // extremities of the format (LocalDate can store a much larger range than this but we aren't that interested)
        TestCase.assertEquals(LocalDate.of(0, 1, 1), DateTimeUtils.convertDateQuiet("0000-01-01"));
        TestCase.assertEquals(LocalDate.of(9999, 12, 31), DateTimeUtils.convertDateQuiet("9999-12-31"));

        // other variants
        TestCase.assertEquals(LocalDate.of(2018, 1, 1),
                DateTimeUtils.convertDateQuiet("01/01/2018", DateTimeUtils.DateStyle.MDY));
        TestCase.assertEquals(LocalDate.of(2018, 12, 31),
                DateTimeUtils.convertDateQuiet("12/31/2018", DateTimeUtils.DateStyle.MDY));
        TestCase.assertEquals(LocalDate.of(2018, 12, 31),
                DateTimeUtils.convertDateQuiet("12/31/18", DateTimeUtils.DateStyle.MDY));
        TestCase.assertEquals(LocalDate.of(2024, 6, 25),
                DateTimeUtils.convertDateQuiet("6/25/24", DateTimeUtils.DateStyle.MDY));
        TestCase.assertEquals(LocalDate.of(2024, 6, 2),
                DateTimeUtils.convertDateQuiet("6/2/24", DateTimeUtils.DateStyle.MDY));
        TestCase.assertEquals(LocalDate.of(2024, 6, 2),
                DateTimeUtils.convertDateQuiet("6/2/2024", DateTimeUtils.DateStyle.MDY));

        TestCase.assertEquals(LocalDate.of(2018, 1, 1),
                DateTimeUtils.convertDateQuiet("01/01/2018", DateTimeUtils.DateStyle.DMY));
        TestCase.assertEquals(LocalDate.of(2018, 12, 31),
                DateTimeUtils.convertDateQuiet("31/12/2018", DateTimeUtils.DateStyle.DMY));
        TestCase.assertEquals(LocalDate.of(2018, 12, 31),
                DateTimeUtils.convertDateQuiet("31/12/18", DateTimeUtils.DateStyle.DMY));
        TestCase.assertEquals(LocalDate.of(2024, 6, 25),
                DateTimeUtils.convertDateQuiet("25/6/24", DateTimeUtils.DateStyle.DMY));
        TestCase.assertEquals(LocalDate.of(2024, 6, 2),
                DateTimeUtils.convertDateQuiet("2/6/24", DateTimeUtils.DateStyle.DMY));
        TestCase.assertEquals(LocalDate.of(2024, 6, 2),
                DateTimeUtils.convertDateQuiet("2/6/2024", DateTimeUtils.DateStyle.DMY));


        TestCase.assertEquals(LocalDate.of(2018, 1, 1),
                DateTimeUtils.convertDateQuiet("2018/01/01", DateTimeUtils.DateStyle.YMD));
        TestCase.assertEquals(LocalDate.of(2018, 12, 31),
                DateTimeUtils.convertDateQuiet("2018/12/31", DateTimeUtils.DateStyle.YMD));
        TestCase.assertEquals(LocalDate.of(2018, 12, 31),
                DateTimeUtils.convertDateQuiet("18/12/31", DateTimeUtils.DateStyle.YMD));
        TestCase.assertEquals(LocalDate.of(2024, 6, 25),
                DateTimeUtils.convertDateQuiet("24/6/25", DateTimeUtils.DateStyle.YMD));
        TestCase.assertEquals(LocalDate.of(2024, 6, 2),
                DateTimeUtils.convertDateQuiet("24/6/2", DateTimeUtils.DateStyle.YMD));
        TestCase.assertEquals(LocalDate.of(2024, 6, 2),
                DateTimeUtils.convertDateQuiet("2024/6/2", DateTimeUtils.DateStyle.YMD));
    }

    public void testConvertLocalTimeQuiet() throws Exception {

        TestCase.assertEquals(java.time.LocalTime.of(12, 59, 59), DateTimeUtils.convertLocalTimeQuiet("L12:59:59"));
        TestCase.assertEquals(java.time.LocalTime.of(0, 0, 0), DateTimeUtils.convertLocalTimeQuiet("L00:00:00"));
        TestCase.assertEquals(java.time.LocalTime.of(23, 59, 59), DateTimeUtils.convertLocalTimeQuiet("L23:59:59"));

        TestCase.assertEquals(java.time.LocalTime.of(12, 59, 59), DateTimeUtils.convertLocalTimeQuiet("L125959"));
        TestCase.assertEquals(java.time.LocalTime.of(0, 0, 0), DateTimeUtils.convertLocalTimeQuiet("L000000"));
        TestCase.assertEquals(java.time.LocalTime.of(23, 59, 59), DateTimeUtils.convertLocalTimeQuiet("L235959"));

        TestCase.assertEquals(java.time.LocalTime.of(12, 0, 0), DateTimeUtils.convertLocalTimeQuiet("L12"));
        TestCase.assertEquals(java.time.LocalTime.of(12, 59, 0), DateTimeUtils.convertLocalTimeQuiet("L12:59"));
        TestCase.assertEquals(java.time.LocalTime.of(12, 59, 59, 123_000_000),
                DateTimeUtils.convertLocalTimeQuiet("L12:59:59.123"));
        TestCase.assertEquals(java.time.LocalTime.of(12, 59, 59, 123_456_000),
                DateTimeUtils.convertLocalTimeQuiet("L12:59:59.123456"));
        TestCase.assertEquals(java.time.LocalTime.of(12, 59, 59, 123_456_789),
                DateTimeUtils.convertLocalTimeQuiet("L12:59:59.123456789"));

        TestCase.assertEquals(java.time.LocalTime.of(12, 0, 0), DateTimeUtils.convertLocalTimeQuiet("L12"));
        TestCase.assertEquals(java.time.LocalTime.of(12, 59, 0), DateTimeUtils.convertLocalTimeQuiet("L1259"));
        TestCase.assertEquals(java.time.LocalTime.of(12, 59, 59, 123_000_000),
                DateTimeUtils.convertLocalTimeQuiet("L125959.123"));
        TestCase.assertEquals(java.time.LocalTime.of(12, 59, 59, 123_456_000),
                DateTimeUtils.convertLocalTimeQuiet("L125959.123456"));
        TestCase.assertEquals(java.time.LocalTime.of(12, 59, 59, 123_456_789),
                DateTimeUtils.convertLocalTimeQuiet("L125959.123456789"));
    }

    public void testConvertDate() throws Exception {
        DateTimeUtils.convertDate("2010-01-01"); // shouldn't have an exception

        try {
            DateTimeUtils.convertDate("2010-01-01 NY");
            TestCase.fail("Should have thrown an exception");
        } catch (Exception e) {
        }

        TestCase.assertEquals("DateTimeUtils.convertDate(\"9999-12-31\")",
                LocalDate.of(9999, 12, 31),
                DateTimeUtils.convertDate("9999-12-31"));
    }

    public void testConvertDateTimeQuiet() throws Exception {
        TestCase.assertEquals(
                new DateTime(
                        new org.joda.time.DateTime("2010-01-01", DateTimeZone.forID("America/New_York")).getMillis()
                                * 1000000),
                DateTimeUtils.convertDateTimeQuiet("2010-01-01 NY"));
        TestCase.assertEquals(new DateTime(
                new org.joda.time.DateTime("2010-01-01T12:00:00", DateTimeZone.forID("America/New_York")).getMillis()
                        * 1000000),
                DateTimeUtils.convertDateTimeQuiet("2010-01-01T12:00:00 NY"));
        TestCase.assertEquals(new DateTime(
                new org.joda.time.DateTime("2010-01-01T12:00:00.1", DateTimeZone.forID("America/New_York")).getMillis()
                        * 1000000),
                DateTimeUtils.convertDateTimeQuiet("2010-01-01T12:00:00.1 NY"));
        TestCase.assertEquals(new DateTime(
                new org.joda.time.DateTime("2010-01-01T12:00:00.123", DateTimeZone.forID("America/New_York"))
                        .getMillis() * 1000000),
                DateTimeUtils.convertDateTimeQuiet("2010-01-01T12:00:00.123 NY"));
        TestCase.assertEquals(new DateTime(
                new org.joda.time.DateTime("2010-01-01T12:00:00.123", DateTimeZone.forID("America/New_York"))
                        .getMillis() * 1000000
                        + 400000),
                DateTimeUtils.convertDateTimeQuiet("2010-01-01T12:00:00.1234 NY"));
        TestCase.assertEquals(
                new DateTime(
                        new org.joda.time.DateTime("2010-01-01T12:00:00.123", DateTimeZone.forID("America/New_York"))
                                .getMillis()
                                * 1000000 + 456789),
                DateTimeUtils.convertDateTimeQuiet("2010-01-01T12:00:00.123456789 NY"));

        TestCase.assertEquals(
                new DateTime(new org.joda.time.DateTime("2010-01-01", DateTimeZone.forID("America/Chicago")).getMillis()
                        * 1000000),
                DateTimeUtils.convertDateTimeQuiet("2010-01-01 MN"));
        TestCase.assertEquals(new DateTime(
                new org.joda.time.DateTime("2010-01-01T12:00:00", DateTimeZone.forID("America/Chicago")).getMillis()
                        * 1000000),
                DateTimeUtils.convertDateTimeQuiet("2010-01-01T12:00:00 MN"));
        TestCase.assertEquals(new DateTime(
                new org.joda.time.DateTime("2010-01-01T12:00:00.1", DateTimeZone.forID("America/Chicago")).getMillis()
                        * 1000000),
                DateTimeUtils.convertDateTimeQuiet("2010-01-01T12:00:00.1 MN"));
        TestCase.assertEquals(new DateTime(
                new org.joda.time.DateTime("2010-01-01T12:00:00.123", DateTimeZone.forID("America/Chicago")).getMillis()
                        * 1000000),
                DateTimeUtils.convertDateTimeQuiet("2010-01-01T12:00:00.123 MN"));
        TestCase.assertEquals(new DateTime(
                new org.joda.time.DateTime("2010-01-01T12:00:00.123", DateTimeZone.forID("America/Chicago")).getMillis()
                        * 1000000
                        + 400000),
                DateTimeUtils.convertDateTimeQuiet("2010-01-01T12:00:00.1234 MN"));
        TestCase.assertEquals(
                new DateTime(
                        new org.joda.time.DateTime("2010-01-01T12:00:00.123", DateTimeZone.forID("America/Chicago"))
                                .getMillis()
                                * 1000000 + 456789),
                DateTimeUtils.convertDateTimeQuiet("2010-01-01T12:00:00.123456789 MN"));

        TestCase.assertEquals(new DateTime(1503343549064106107L),
                DateTimeUtils.convertDateTimeQuiet("2017-08-21T15:25:49.064106107 NY"));

        // assertEquals(new DateTime(new DateTime("2010-01-01T12:00:00.123", DateTimeZone.UTC).getMillis()*1000000),
        // DateTimeUtils.convertDateTimeQuiet("2010-01-01T12:00:00.123+0000"));
        // assertEquals(new DateTime(new DateTime("2010-01-01T12:00:00.123",
        // DateTimeZone.forID("America/New_York")).getMillis()*1000000),
        // DateTimeUtils.convertDateTimeQuiet("2010-01-01T12:00:00.123-0400"));
        // assertEquals(new DateTime(new DateTime("2010-01-01T12:00:00.123",
        // DateTimeZone.forID("Asia/Seoul")).getMillis()*1000000),
        // DateTimeUtils.convertDateTimeQuiet("2010-01-01T12:00:00.123+0900"));
    }

    public void testConvertDateTime() throws Exception {
        DateTimeUtils.convertDateTime("2010-01-01 NY"); // shouldn't have an exception

        try {
            DateTimeUtils.convertDateTime("2010-01-01");
            TestCase.fail("Should have thrown an exception");
        } catch (Exception e) {
        }

        TestCase.assertEquals("DateTimeUtils.convertDateTime(\"2262-04-11T19:47:16.854775807 NY\").getNanos()",
                Long.MAX_VALUE,
                DateTimeUtils.convertDateTime("2262-04-11T19:47:16.854775807 NY").getNanos());
    }

    public void testConvertTimeQuiet() throws Exception {
        TestCase.assertEquals(new LocalTime("12:00").getMillisOfDay() * 1000000L,
                DateTimeUtils.convertTimeQuiet("12:00"));
        TestCase.assertEquals(new LocalTime("12:00:00").getMillisOfDay() * 1000000L,
                DateTimeUtils.convertTimeQuiet("12:00:00"));
        TestCase.assertEquals(new LocalTime("12:00:00.123").getMillisOfDay() * 1000000L,
                DateTimeUtils.convertTimeQuiet("12:00:00.123"));
        TestCase.assertEquals(new LocalTime("12:00:00.123").getMillisOfDay() * 1000000L + 400000,
                DateTimeUtils.convertTimeQuiet("12:00:00.1234"));
        TestCase.assertEquals(new LocalTime("12:00:00.123").getMillisOfDay() * 1000000L + 456789,
                DateTimeUtils.convertTimeQuiet("12:00:00.123456789"));

        TestCase.assertEquals(new LocalTime("2:00").getMillisOfDay() * 1000000L,
                DateTimeUtils.convertTimeQuiet("2:00"));
        TestCase.assertEquals(new LocalTime("2:00:00").getMillisOfDay() * 1000000L,
                DateTimeUtils.convertTimeQuiet("2:00:00"));
        TestCase.assertEquals(new LocalTime("2:00:00.123").getMillisOfDay() * 1000000L,
                DateTimeUtils.convertTimeQuiet("2:00:00.123"));
        TestCase.assertEquals(new LocalTime("2:00:00.123").getMillisOfDay() * 1000000L + 400000,
                DateTimeUtils.convertTimeQuiet("2:00:00.1234"));
        TestCase.assertEquals(new LocalTime("2:00:00.123").getMillisOfDay() * 1000000L + 456789,
                DateTimeUtils.convertTimeQuiet("2:00:00.123456789"));

        TestCase.assertEquals(
                new LocalTime("2:00").getMillisOfDay() * 1000000L + 3L * 1000000 * DateUtil.MILLIS_PER_DAY,
                DateTimeUtils.convertTimeQuiet("3T2:00"));
        TestCase.assertEquals(
                new LocalTime("2:00:00").getMillisOfDay() * 1000000L + 3L * 1000000 * DateUtil.MILLIS_PER_DAY,
                DateTimeUtils.convertTimeQuiet("3T2:00:00"));
        TestCase.assertEquals(
                new LocalTime("2:00:00.123").getMillisOfDay() * 1000000L + 3L * 1000000 * DateUtil.MILLIS_PER_DAY,
                DateTimeUtils.convertTimeQuiet("3T2:00:00.123"));
        TestCase.assertEquals(new LocalTime("2:00:00.123").getMillisOfDay() * 1000000L + 400000
                + 3L * 1000000 * DateUtil.MILLIS_PER_DAY, DateTimeUtils.convertTimeQuiet("3T2:00:00.1234"));
        TestCase.assertEquals(new LocalTime("2:00:00.123").getMillisOfDay() * 1000000L + 456789
                + 3L * 1000000 * DateUtil.MILLIS_PER_DAY, DateTimeUtils.convertTimeQuiet("3T2:00:00.123456789"));

        TestCase.assertEquals(55549064106107L, DateTimeUtils.convertTimeQuiet("15:25:49.064106107"));
    }

    public void testConvertTime() throws Exception {
        DateTimeUtils.convertTime("12:00"); // shouldn't have an exception

        try {
            DateTimeUtils.convertTime("12");
            TestCase.fail("Should have thrown an exception");
        } catch (Exception e) {
        }
    }

    public void testConvertPeriodQuiet() throws Exception {
        TestCase.assertEquals(new org.joda.time.Period("PT1s"),
                DateTimeUtils.convertPeriodQuiet("T1S").getJodaPeriod());
        TestCase.assertEquals(new org.joda.time.Period("P1wT1m"),
                DateTimeUtils.convertPeriodQuiet("1WT1M").getJodaPeriod());
        TestCase.assertEquals(new org.joda.time.Period("P1w"), DateTimeUtils.convertPeriodQuiet("1W").getJodaPeriod());

        TestCase.assertEquals(null, DateTimeUtils.convertPeriodQuiet("-"));
    }

    public void testConvertPeriod() throws Exception {
        DateTimeUtils.convertPeriod("T1S"); // shouldn't have an exception

        try {
            DateTimeUtils.convertPeriod("1S");
            TestCase.fail("Should have thrown an exception");
        } catch (Exception e) {
        }
    }

    public void testTimeFormat() throws Exception {
        TestCase.assertEquals("12:00:00", DateTimeUtils.format(DateTimeUtils.convertTimeQuiet("12:00")));
        TestCase.assertEquals("12:00:00", DateTimeUtils.format(DateTimeUtils.convertTimeQuiet("12:00:00")));
        TestCase.assertEquals("12:00:00.123000000",
                DateTimeUtils.format(DateTimeUtils.convertTimeQuiet("12:00:00.123")));
        TestCase.assertEquals("12:00:00.123400000",
                DateTimeUtils.format(DateTimeUtils.convertTimeQuiet("12:00:00.1234")));
        TestCase.assertEquals("12:00:00.123456789",
                DateTimeUtils.format(DateTimeUtils.convertTimeQuiet("12:00:00.123456789")));

        TestCase.assertEquals("2:00:00", DateTimeUtils.format(DateTimeUtils.convertTimeQuiet("2:00")));
        TestCase.assertEquals("2:00:00", DateTimeUtils.format(DateTimeUtils.convertTimeQuiet("2:00:00")));
        TestCase.assertEquals("2:00:00.123000000", DateTimeUtils.format(DateTimeUtils.convertTimeQuiet("2:00:00.123")));
        TestCase.assertEquals("2:00:00.123400000",
                DateTimeUtils.format(DateTimeUtils.convertTimeQuiet("2:00:00.1234")));
        TestCase.assertEquals("2:00:00.123456789",
                DateTimeUtils.format(DateTimeUtils.convertTimeQuiet("2:00:00.123456789")));

        TestCase.assertEquals("3T2:00:00", DateTimeUtils.format(DateTimeUtils.convertTimeQuiet("3T2:00")));
        TestCase.assertEquals("3T2:00:00", DateTimeUtils.format(DateTimeUtils.convertTimeQuiet("3T2:00:00")));
        TestCase.assertEquals("3T2:00:00.123000000",
                DateTimeUtils.format(DateTimeUtils.convertTimeQuiet("3T2:00:00.123")));
        TestCase.assertEquals("3T2:00:00.123400000",
                DateTimeUtils.format(DateTimeUtils.convertTimeQuiet("3T2:00:00.1234")));
        TestCase.assertEquals("3T2:00:00.123456789",
                DateTimeUtils.format(DateTimeUtils.convertTimeQuiet("3T2:00:00.123456789")));
    }

    public void testFormatDate() throws Exception {
        TestCase.assertEquals("2010-01-01",
                DateTimeUtils.formatDate(DateTimeUtils.convertDateTimeQuiet("2010-01-01 NY"), TimeZone.TZ_NY));
    }

    public void testLowerBin() {
        final long second = 1000000000L;
        final long minute = 60 * second;
        final long hour = 60 * minute;
        DateTime time = DateTimeUtils.convertDateTime("2010-06-15T06:14:01.2345 NY");

        TestCase.assertEquals(DateTimeUtils.convertDateTime("2010-06-15T06:14:01 NY"),
                DateTimeUtils.lowerBin(time, second));
        TestCase.assertEquals(DateTimeUtils.convertDateTime("2010-06-15T06:10:00 NY"),
                DateTimeUtils.lowerBin(time, 5 * minute));
        TestCase.assertEquals(DateTimeUtils.convertDateTime("2010-06-15T06:00:00 NY"),
                DateTimeUtils.lowerBin(time, hour));
        TestCase.assertEquals(null, DateTimeUtils.lowerBin(null, 5 * minute));
        TestCase.assertEquals(null, DateTimeUtils.lowerBin(time, io.deephaven.util.QueryConstants.NULL_LONG));

        TestCase.assertEquals(DateTimeUtils.lowerBin(time, second),
                DateTimeUtils.lowerBin(DateTimeUtils.lowerBin(time, second), second));
    }

    public void testLowerBinWithOffset() {
        final long second = 1000000000L;
        final long minute = 60 * second;
        final long hour = 60 * minute;
        DateTime time = DateTimeUtils.convertDateTime("2010-06-15T06:14:01.2345 NY");

        TestCase.assertEquals(DateTimeUtils.convertDateTime("2010-06-15T06:11:00 NY"),
                DateTimeUtils.lowerBin(time, 5 * minute, minute));
        TestCase.assertEquals(null, DateTimeUtils.lowerBin(null, 5 * minute, minute));
        TestCase.assertEquals(null, DateTimeUtils.lowerBin(time, QueryConstants.NULL_LONG, minute));
        TestCase.assertEquals(null, DateTimeUtils.lowerBin(time, 5 * minute, QueryConstants.NULL_LONG));

        TestCase.assertEquals(DateTimeUtils.lowerBin(time, second, second),
                DateTimeUtils.lowerBin(DateTimeUtils.lowerBin(time, second, second), second, second));
    }

    public void testUpperBin() {
        final long second = 1000000000L;
        final long minute = 60 * second;
        final long hour = 60 * minute;
        DateTime time = DateTimeUtils.convertDateTime("2010-06-15T06:14:01.2345 NY");

        TestCase.assertEquals(DateTimeUtils.convertDateTime("2010-06-15T06:14:02 NY"),
                DateTimeUtils.upperBin(time, second));
        TestCase.assertEquals(DateTimeUtils.convertDateTime("2010-06-15T06:15:00 NY"),
                DateTimeUtils.upperBin(time, 5 * minute));
        TestCase.assertEquals(DateTimeUtils.convertDateTime("2010-06-15T07:00:00 NY"),
                DateTimeUtils.upperBin(time, hour));
        TestCase.assertEquals(null, DateTimeUtils.upperBin(null, 5 * minute));
        TestCase.assertEquals(null, DateTimeUtils.upperBin(time, io.deephaven.util.QueryConstants.NULL_LONG));

        TestCase.assertEquals(DateTimeUtils.upperBin(time, second),
                DateTimeUtils.upperBin(DateTimeUtils.upperBin(time, second), second));
    }

    public void testUpperBinWithOffset() {
        final long second = 1000000000L;
        final long minute = 60 * second;
        final long hour = 60 * minute;
        DateTime time = DateTimeUtils.convertDateTime("2010-06-15T06:14:01.2345 NY");

        TestCase.assertEquals(DateTimeUtils.convertDateTime("2010-06-15T06:16:00 NY"),
                DateTimeUtils.upperBin(time, 5 * minute, minute));
        TestCase.assertEquals(null, DateTimeUtils.upperBin(null, 5 * minute, minute));
        TestCase.assertEquals(null, DateTimeUtils.upperBin(time, io.deephaven.util.QueryConstants.NULL_LONG, minute));
        TestCase.assertEquals(null, DateTimeUtils.upperBin(time, 5 * minute, QueryConstants.NULL_LONG));

        TestCase.assertEquals(DateTimeUtils.upperBin(time, second, second),
                DateTimeUtils.upperBin(DateTimeUtils.upperBin(time, second, second), second, second));
    }

    public void testGetExcelDate() {
        DateTime time = DateTimeUtils.convertDateTime("2010-06-15T16:00:00 NY");
        TestCase.assertTrue(CompareUtils.doubleEquals(40344.666666666664, DateTimeUtils.getExcelDateTime(time)));
        TestCase.assertTrue(
                CompareUtils.doubleEquals(40344.625, DateTimeUtils.getExcelDateTime(time, TimeZones.TZ_CHICAGO)));
        TestCase.assertTrue(CompareUtils.doubleEquals(40344.625, DateTimeUtils.getExcelDateTime(time, TimeZone.TZ_MN)));
    }

    /**
     * Test autoEpcohTime with the given epoch time.
     *
     * @param epoch Epoch time (in seconds)
     * @return The year (in the New York timezone) in which the given time falls.
     */
    public int doTestAutoEpochToTime(long epoch) {
        TestCase.assertEquals(DateTimeUtils.autoEpochToTime(epoch).getMillis(), epoch * 1000);
        TestCase.assertEquals(DateTimeUtils.autoEpochToTime(epoch).getMicros(), epoch * 1000 * 1000);
        TestCase.assertEquals(DateTimeUtils.autoEpochToTime(epoch).getNanos(), epoch * 1000 * 1000 * 1000);

        final long milliValue = epoch * 1000 + (int) (Math.signum(epoch) * 123);
        TestCase.assertEquals(DateTimeUtils.autoEpochToTime(milliValue).getMillis(), milliValue);
        TestCase.assertEquals(DateTimeUtils.autoEpochToTime(milliValue).getMicros(), milliValue * 1000);
        TestCase.assertEquals(DateTimeUtils.autoEpochToTime(milliValue).getNanos(), milliValue * 1000 * 1000);

        final long microValue = milliValue * 1000 + (int) (Math.signum(milliValue) * 456);
        TestCase.assertEquals(DateTimeUtils.autoEpochToTime(microValue).getMillis(), milliValue);
        TestCase.assertEquals(DateTimeUtils.autoEpochToTime(microValue).getMicros(), microValue);
        TestCase.assertEquals(DateTimeUtils.autoEpochToTime(microValue).getNanos(), microValue * 1000);

        final long nanoValue = microValue * 1000 + (int) (Math.signum(microValue) * 789);
        TestCase.assertEquals(DateTimeUtils.autoEpochToTime(nanoValue).getMillis(), milliValue);
        TestCase.assertEquals(DateTimeUtils.autoEpochToTime(nanoValue).getMicros(), microValue);
        TestCase.assertEquals(DateTimeUtils.autoEpochToTime(nanoValue).getNanos(), nanoValue);

        return DateTimeUtils.yearNy(DateTimeUtils.autoEpochToTime(nanoValue));
    }

    public void testAutoEpochToTime() {
        long inTheYear2035 = 2057338800;
        TestCase.assertEquals("doTestAutoEpochToTime(inTheYear2035)", 2035, doTestAutoEpochToTime(inTheYear2035));
        long inTheYear1993 = 731966400;
        TestCase.assertEquals("doTestAutoEpochToTime(inTheYear1993)", 1993, doTestAutoEpochToTime(inTheYear1993));
        long inTheYear2013 = 1363114800;
        TestCase.assertEquals("doTestAutoEpochToTime(inTheYear2013)", 2013, doTestAutoEpochToTime(inTheYear2013));

        long inTheYear1904 = -2057338800;
        TestCase.assertEquals("doTestAutoEpochToTime(inTheYear1904)", 1904, doTestAutoEpochToTime(inTheYear1904));
        long inTheYear1946 = -731966400;
        TestCase.assertEquals("doTestAutoEpochToTime(inTheYear1946)", 1946, doTestAutoEpochToTime(inTheYear1946));
        long inTheYear1926 = -1363114800;
        TestCase.assertEquals("doTestAutoEpochToTime(inTheYear1926)", 1926, doTestAutoEpochToTime(inTheYear1926));
    }

    public void testConvertExpression() throws Exception {
        TestCase.assertEquals("_date0", DateTimeUtils.convertExpression("'2010-01-01 NY'").getConvertedFormula());
        TestCase.assertEquals("_time0", DateTimeUtils.convertExpression("'12:00'").getConvertedFormula());
        TestCase.assertEquals("_period0", DateTimeUtils.convertExpression("'T1S'").getConvertedFormula());
        TestCase.assertEquals("'g'", DateTimeUtils.convertExpression("'g'").getConvertedFormula());
    }

    public void testMicrosOfMilli() {
        TestCase.assertEquals(0, DateTimeUtils.microsOfMilliNy(DateTimeUtils.convertDateTime("2015-07-31T20:40 NY")));
        TestCase.assertEquals(0,
                DateTimeUtils.microsOfMilliNy(DateTimeUtils.convertDateTime("2015-07-31T20:40:00 NY")));
        TestCase.assertEquals(0,
                DateTimeUtils.microsOfMilliNy(DateTimeUtils.convertDateTime("2015-07-31T20:40:00.123 NY")));
        TestCase.assertEquals(400,
                DateTimeUtils.microsOfMilliNy(DateTimeUtils.convertDateTime("2015-07-31T20:40:00.1234 NY")));
        TestCase.assertEquals(456,
                DateTimeUtils.microsOfMilliNy(DateTimeUtils.convertDateTime("2015-07-31T20:40:00.123456 NY")));
        TestCase.assertEquals(457,
                DateTimeUtils.microsOfMilliNy(DateTimeUtils.convertDateTime("2015-07-31T20:40:00.1234567 NY"))); // this
        // one
        // should
        // round
        // up
        TestCase.assertEquals(457,
                DateTimeUtils.microsOfMilliNy(DateTimeUtils.convertDateTime("2015-07-31T20:40:00.123456789 NY"))); // this
        // one
        // should
        // round
        // up

    }

    public void testZonedDateTime() {
        final DateTime dateTime1 = DateTimeUtils.convertDateTime("2015-07-31T20:40 NY");
        final ZonedDateTime zonedDateTime1 =
                ZonedDateTime.of(2015, 7, 31, 20, 40, 0, 0, TimeZone.TZ_NY.getTimeZone().toTimeZone().toZoneId());
        TestCase.assertEquals(zonedDateTime1, DateTimeUtils.getZonedDateTime(dateTime1, TimeZone.TZ_NY));
        TestCase.assertEquals(dateTime1, DateTimeUtils.toDateTime(zonedDateTime1));

        final DateTime dateTime2 = DateTimeUtils.convertDateTime("2020-07-31T20:40 NY");
        TestCase.assertEquals(dateTime2,
                DateTimeUtils.toDateTime(DateTimeUtils.getZonedDateTime(dateTime2, TimeZone.TZ_NY)));

        final DateTime dateTime3 = DateTimeUtils.convertDateTime("2050-07-31T20:40 NY");
        TestCase.assertEquals(dateTime3,
                DateTimeUtils.toDateTime(DateTimeUtils.getZonedDateTime(dateTime3, TimeZone.TZ_NY)));
    }

    public void testISO8601() {
        final String iso8601 = "2022-04-26T00:30:31.087360Z";
        assertEquals(DateTime.of(Instant.parse(iso8601)), DateTimeUtils.convertDateTime(iso8601));
    }

<<<<<<< HEAD
    public void testExpresionToNanos() {
        final long SECOND_NANOS = 1_000_000_000;
        final long MINUTE_NANOS = 60 * SECOND_NANOS;
        final long HOUR_NANOS = 60 * MINUTE_NANOS;

        // second fractions
        assertEquals(1_000_000L, DateTimeUtils.expressionToNanos("00:00:00.001"));
        assertEquals(-1_000_000L, DateTimeUtils.expressionToNanos("-00:00:00.001"));
        assertEquals(100_000_000L, DateTimeUtils.expressionToNanos("00:00:00.1"));
        assertEquals(-100_000_000L, DateTimeUtils.expressionToNanos("-00:00:00.1"));

        // seconds
        assertEquals(1 * SECOND_NANOS, DateTimeUtils.expressionToNanos("00:00:01.00"));
        assertEquals(-1 * SECOND_NANOS, DateTimeUtils.expressionToNanos("-00:00:01.00"));
        assertEquals(11 * SECOND_NANOS, DateTimeUtils.expressionToNanos("00:00:11.00"));
        assertEquals(-11 * SECOND_NANOS, DateTimeUtils.expressionToNanos("-00:00:11.00"));
        // non-standard but functional (> 60 seconds)
        assertEquals(150 * SECOND_NANOS, DateTimeUtils.expressionToNanos("00:00:150.00"));
        assertEquals(-150 * SECOND_NANOS, DateTimeUtils.expressionToNanos("-00:00:150.00"));

        // minutes
        assertEquals(1 * MINUTE_NANOS, DateTimeUtils.expressionToNanos("00:01:00"));
        assertEquals(-1 * MINUTE_NANOS, DateTimeUtils.expressionToNanos("-00:01:00"));
        assertEquals(11 * MINUTE_NANOS, DateTimeUtils.expressionToNanos("00:11:00"));
        assertEquals(-11 * MINUTE_NANOS, DateTimeUtils.expressionToNanos("-00:11:00"));
        // non-standard but functional (> 60 minutes)
        assertEquals(150 * MINUTE_NANOS, DateTimeUtils.expressionToNanos("00:150:00"));
        assertEquals(-150 * MINUTE_NANOS, DateTimeUtils.expressionToNanos("-00:150:00"));

        // hours
        assertEquals(1 * HOUR_NANOS, DateTimeUtils.expressionToNanos("01:00:00"));
        assertEquals(-1 * HOUR_NANOS, DateTimeUtils.expressionToNanos("-01:00:00"));
        assertEquals(11 * HOUR_NANOS, DateTimeUtils.expressionToNanos("11:00:00"));
        assertEquals(-11 * HOUR_NANOS, DateTimeUtils.expressionToNanos("-11:00:00"));

        // days are multiples of hours
        assertEquals(24 * HOUR_NANOS, DateTimeUtils.expressionToNanos("24:00:00"));
        assertEquals(-24 * HOUR_NANOS, DateTimeUtils.expressionToNanos("-24:00:00"));

        // weeks are multiples of hours
        assertEquals(168 * HOUR_NANOS, DateTimeUtils.expressionToNanos("168:00:00"));
        assertEquals(-168 * HOUR_NANOS, DateTimeUtils.expressionToNanos("-168:00:00"));

        // very large time period (>69 years)
        assertEquals(100_000 * HOUR_NANOS, DateTimeUtils.expressionToNanos("100000:00:00"));
        assertEquals(-100_000 * HOUR_NANOS, DateTimeUtils.expressionToNanos("-100000:00:00"));
=======

    public void testISO8601_druation() {
        final long dayNanos = 1_000_000_000L * 60 * 60 * 24;

        assertEquals(7 * dayNanos, DateTimeUtils.expressionToNanos("1W"));
        assertEquals(-7 * dayNanos, DateTimeUtils.expressionToNanos("-1W"));
>>>>>>> 711e7aef
    }
}<|MERGE_RESOLUTION|>--- conflicted
+++ resolved
@@ -699,60 +699,11 @@
         assertEquals(DateTime.of(Instant.parse(iso8601)), DateTimeUtils.convertDateTime(iso8601));
     }
 
-<<<<<<< HEAD
-    public void testExpresionToNanos() {
-        final long SECOND_NANOS = 1_000_000_000;
-        final long MINUTE_NANOS = 60 * SECOND_NANOS;
-        final long HOUR_NANOS = 60 * MINUTE_NANOS;
-
-        // second fractions
-        assertEquals(1_000_000L, DateTimeUtils.expressionToNanos("00:00:00.001"));
-        assertEquals(-1_000_000L, DateTimeUtils.expressionToNanos("-00:00:00.001"));
-        assertEquals(100_000_000L, DateTimeUtils.expressionToNanos("00:00:00.1"));
-        assertEquals(-100_000_000L, DateTimeUtils.expressionToNanos("-00:00:00.1"));
-
-        // seconds
-        assertEquals(1 * SECOND_NANOS, DateTimeUtils.expressionToNanos("00:00:01.00"));
-        assertEquals(-1 * SECOND_NANOS, DateTimeUtils.expressionToNanos("-00:00:01.00"));
-        assertEquals(11 * SECOND_NANOS, DateTimeUtils.expressionToNanos("00:00:11.00"));
-        assertEquals(-11 * SECOND_NANOS, DateTimeUtils.expressionToNanos("-00:00:11.00"));
-        // non-standard but functional (> 60 seconds)
-        assertEquals(150 * SECOND_NANOS, DateTimeUtils.expressionToNanos("00:00:150.00"));
-        assertEquals(-150 * SECOND_NANOS, DateTimeUtils.expressionToNanos("-00:00:150.00"));
-
-        // minutes
-        assertEquals(1 * MINUTE_NANOS, DateTimeUtils.expressionToNanos("00:01:00"));
-        assertEquals(-1 * MINUTE_NANOS, DateTimeUtils.expressionToNanos("-00:01:00"));
-        assertEquals(11 * MINUTE_NANOS, DateTimeUtils.expressionToNanos("00:11:00"));
-        assertEquals(-11 * MINUTE_NANOS, DateTimeUtils.expressionToNanos("-00:11:00"));
-        // non-standard but functional (> 60 minutes)
-        assertEquals(150 * MINUTE_NANOS, DateTimeUtils.expressionToNanos("00:150:00"));
-        assertEquals(-150 * MINUTE_NANOS, DateTimeUtils.expressionToNanos("-00:150:00"));
-
-        // hours
-        assertEquals(1 * HOUR_NANOS, DateTimeUtils.expressionToNanos("01:00:00"));
-        assertEquals(-1 * HOUR_NANOS, DateTimeUtils.expressionToNanos("-01:00:00"));
-        assertEquals(11 * HOUR_NANOS, DateTimeUtils.expressionToNanos("11:00:00"));
-        assertEquals(-11 * HOUR_NANOS, DateTimeUtils.expressionToNanos("-11:00:00"));
-
-        // days are multiples of hours
-        assertEquals(24 * HOUR_NANOS, DateTimeUtils.expressionToNanos("24:00:00"));
-        assertEquals(-24 * HOUR_NANOS, DateTimeUtils.expressionToNanos("-24:00:00"));
-
-        // weeks are multiples of hours
-        assertEquals(168 * HOUR_NANOS, DateTimeUtils.expressionToNanos("168:00:00"));
-        assertEquals(-168 * HOUR_NANOS, DateTimeUtils.expressionToNanos("-168:00:00"));
-
-        // very large time period (>69 years)
-        assertEquals(100_000 * HOUR_NANOS, DateTimeUtils.expressionToNanos("100000:00:00"));
-        assertEquals(-100_000 * HOUR_NANOS, DateTimeUtils.expressionToNanos("-100000:00:00"));
-=======
 
     public void testISO8601_druation() {
         final long dayNanos = 1_000_000_000L * 60 * 60 * 24;
 
         assertEquals(7 * dayNanos, DateTimeUtils.expressionToNanos("1W"));
         assertEquals(-7 * dayNanos, DateTimeUtils.expressionToNanos("-1W"));
->>>>>>> 711e7aef
     }
 }