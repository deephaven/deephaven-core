/**
 * Copyright (c) 2016-2022 Deephaven Data Labs and Patent Pending
 */
package io.deephaven.time;

import io.deephaven.base.CompareUtils;
import io.deephaven.base.clock.Clock;
import io.deephaven.base.testing.BaseArrayTestCase;
<<<<<<< HEAD
import io.deephaven.base.verify.Assert;
import io.deephaven.util.DateUtil;
import io.deephaven.util.QueryConstants;
=======
>>>>>>> ec85c5b4
import junit.framework.TestCase;
import org.jetbrains.annotations.NotNull;

<<<<<<< HEAD
import java.time.Instant;
import java.time.LocalDate;
import java.time.ZonedDateTime;
import java.time.format.DateTimeFormatter;
=======
import java.time.*;
import java.time.temporal.ChronoField;
import java.util.Date;
>>>>>>> ec85c5b4

import static io.deephaven.util.QueryConstants.*;

@SuppressWarnings({"deprecation", "ConstantConditions"})
public class TestDateTimeUtils extends BaseArrayTestCase {
    private static final ZoneId TZ_NY = ZoneId.of("America/New_York");
    private static final ZoneId TZ_JP = ZoneId.of("Asia/Tokyo");
    private static final ZoneId TZ_AL = ZoneId.of("America/Anchorage");
    private static final ZoneId TZ_CT = ZoneId.of("America/Chicago");
    private static final ZoneId TZ_MN = ZoneId.of("America/Chicago");

    public void testConstants() {
        TestCase.assertEquals(0, DateTimeUtils.ZERO_LENGTH_INSTANT_ARRAY.length);

        TestCase.assertEquals(1_000L, DateTimeUtils.MICRO);
        TestCase.assertEquals(1_000_000L, DateTimeUtils.MILLI);
        TestCase.assertEquals(1_000_000_000L, DateTimeUtils.SECOND);
        TestCase.assertEquals(60_000_000_000L, DateTimeUtils.MINUTE);
        TestCase.assertEquals(60 * 60_000_000_000L, DateTimeUtils.HOUR);
        TestCase.assertEquals(24 * 60 * 60_000_000_000L, DateTimeUtils.DAY);
        TestCase.assertEquals(7 * 24 * 60 * 60_000_000_000L, DateTimeUtils.WEEK);
        TestCase.assertEquals(365 * 24 * 60 * 60_000_000_000L, DateTimeUtils.YEAR_365);
        TestCase.assertEquals(31556952000000000L, DateTimeUtils.YEAR_AVG);

        TestCase.assertEquals(1.0, DateTimeUtils.SECONDS_PER_NANO * DateTimeUtils.SECOND);
        TestCase.assertEquals(1.0, DateTimeUtils.MINUTES_PER_NANO * DateTimeUtils.MINUTE);
        TestCase.assertEquals(1.0, DateTimeUtils.HOURS_PER_NANO * DateTimeUtils.HOUR);
        TestCase.assertEquals(1.0, DateTimeUtils.DAYS_PER_NANO * DateTimeUtils.DAY);
        assertEquals(1.0, DateTimeUtils.YEARS_PER_NANO_365 * DateTimeUtils.YEAR_365, 1e-10);
        assertEquals(1.0, DateTimeUtils.YEARS_PER_NANO_AVG * DateTimeUtils.YEAR_AVG, 1e-10);
    }

    public void testParseLocalDate() {
        assertEquals(LocalDate.of(2010, 1, 2), DateTimeUtils.parseLocalDate("2010-01-02"));
        assertEquals(LocalDate.of(2010, 1, 2), DateTimeUtils.parseLocalDate("2010-1-02"));
        assertEquals(LocalDate.of(2010, 1, 2), DateTimeUtils.parseLocalDate("2010-01-2"));
        assertEquals(LocalDate.of(2010, 1, 2), DateTimeUtils.parseLocalDate("2010-1-2"));

        try {
            DateTimeUtils.parseLocalDate("JUNK");
            TestCase.fail("Should throw an exception");
        } catch (Exception ex) {
            // pass
        }

        try {
            // noinspection ConstantConditions
            DateTimeUtils.parseLocalDate(null);
            TestCase.fail("Should throw an exception");
        } catch (Exception ex) {
            // pass
        }
    }

    public void testParseLocalDateQuiet() {
        assertEquals(LocalDate.of(2010, 1, 2), DateTimeUtils.parseLocalDateQuiet("2010-01-02"));
        assertEquals(LocalDate.of(2010, 1, 2), DateTimeUtils.parseLocalDateQuiet("2010-1-02"));
        assertEquals(LocalDate.of(2010, 1, 2), DateTimeUtils.parseLocalDateQuiet("2010-01-2"));
        assertEquals(LocalDate.of(2010, 1, 2), DateTimeUtils.parseLocalDateQuiet("2010-1-2"));

        assertNull(DateTimeUtils.parseLocalDateQuiet("JUNK"));
        assertNull(DateTimeUtils.parseLocalDateQuiet(null));
    }

    public void testParseLocalTime() {
        TestCase.assertEquals(java.time.LocalTime.of(12, 59, 59),
                DateTimeUtils.parseLocalTime("12:59:59"));
        TestCase.assertEquals(java.time.LocalTime.of(0, 0, 0),
                DateTimeUtils.parseLocalTime("00:00:00"));
        TestCase.assertEquals(java.time.LocalTime.of(23, 59, 59),
                DateTimeUtils.parseLocalTime("23:59:59"));

        TestCase.assertEquals(java.time.LocalTime.of(12, 59, 0),
                DateTimeUtils.parseLocalTime("12:59"));
        TestCase.assertEquals(java.time.LocalTime.of(12, 59, 59, 123_000_000),
                DateTimeUtils.parseLocalTime("12:59:59.123"));
        TestCase.assertEquals(java.time.LocalTime.of(12, 59, 59, 123_456_000),
                DateTimeUtils.parseLocalTime("12:59:59.123456"));
        TestCase.assertEquals(java.time.LocalTime.of(12, 59, 59, 123_456_789),
                DateTimeUtils.parseLocalTime("12:59:59.123456789"));

        TestCase.assertEquals(java.time.LocalTime.of(3, 4, 5),
                DateTimeUtils.parseLocalTime("3:4:5"));

        try {
            DateTimeUtils.parseLocalTime("JUNK");
            TestCase.fail("Should throw an exception");
        } catch (Exception ex) {
            // pass
        }

        try {
            // noinspection ConstantConditions
            DateTimeUtils.parseLocalTime(null);
            TestCase.fail("Should throw an exception");
        } catch (Exception ex) {
            // pass
        }
    }

    public void testParseLocalTimeQuiet() {
        TestCase.assertEquals(java.time.LocalTime.of(12, 59, 59),
                DateTimeUtils.parseLocalTimeQuiet("12:59:59"));
        TestCase.assertEquals(java.time.LocalTime.of(0, 0, 0),
                DateTimeUtils.parseLocalTimeQuiet("00:00:00"));
        TestCase.assertEquals(java.time.LocalTime.of(23, 59, 59),
                DateTimeUtils.parseLocalTimeQuiet("23:59:59"));

        TestCase.assertEquals(java.time.LocalTime.of(12, 59, 0),
                DateTimeUtils.parseLocalTimeQuiet("12:59"));
        TestCase.assertEquals(java.time.LocalTime.of(12, 59, 59, 123_000_000),
                DateTimeUtils.parseLocalTimeQuiet("12:59:59.123"));
        TestCase.assertEquals(java.time.LocalTime.of(12, 59, 59, 123_456_000),
                DateTimeUtils.parseLocalTimeQuiet("12:59:59.123456"));
        TestCase.assertEquals(java.time.LocalTime.of(12, 59, 59, 123_456_789),
                DateTimeUtils.parseLocalTimeQuiet("12:59:59.123456789"));

        TestCase.assertEquals(java.time.LocalTime.of(3, 4, 5),
                DateTimeUtils.parseLocalTimeQuiet("3:4:5"));

        TestCase.assertNull(DateTimeUtils.parseLocalTimeQuiet("JUNK"));
        TestCase.assertNull(DateTimeUtils.parseLocalTimeQuiet(null));
    }

    public void testParseTimeZoneId() {
        TestCase.assertEquals(ZoneId.of("America/Denver"), DateTimeUtils.parseTimeZone("America/Denver"));
        TestCase.assertEquals(ZoneId.of("America/New_York"), DateTimeUtils.parseTimeZone("NY"));
        TestCase.assertEquals(ZoneId.of("Asia/Yerevan"), DateTimeUtils.parseTimeZone("Asia/Yerevan"));
        TestCase.assertEquals(ZoneId.of("GMT+2"), DateTimeUtils.parseTimeZone("GMT+2"));
        TestCase.assertEquals(ZoneId.of("UTC+01:00"), DateTimeUtils.parseTimeZone("UTC+01:00"));

        try {
            DateTimeUtils.parseTimeZone("JUNK");
            TestCase.fail("Should throw an exception");
        } catch (Exception ex) {
            // pass
        }

        try {
            // noinspection ConstantConditions
            DateTimeUtils.parseTimeZone(null);
            TestCase.fail("Should throw an exception");
        } catch (Exception ex) {
            // pass
        }
    }

    public void testParseTimeZoneIdQuiet() {
        TestCase.assertEquals(ZoneId.of("America/Denver"), DateTimeUtils.parseTimeZoneQuiet("America/Denver"));
        TestCase.assertEquals(ZoneId.of("America/New_York"), DateTimeUtils.parseTimeZoneQuiet("NY"));
        TestCase.assertEquals(ZoneId.of("Asia/Yerevan"), DateTimeUtils.parseTimeZoneQuiet("Asia/Yerevan"));
        TestCase.assertEquals(ZoneId.of("GMT+2"), DateTimeUtils.parseTimeZoneQuiet("GMT+2"));
        TestCase.assertEquals(ZoneId.of("UTC+01:00"), DateTimeUtils.parseTimeZoneQuiet("UTC+01:00"));

        TestCase.assertNull(DateTimeUtils.parseTimeZoneQuiet("JUNK"));
        TestCase.assertNull(DateTimeUtils.parseTimeZoneQuiet(null));
    }

    public void testParseEpochNanos() {
        final String[] tzs = {
                "NY",
                "JP",
                "GMT",
                "America/New_York",
                "America/Chicago",
        };

        final String[] roots = {
                "2010-01-01T12:11",
                "2010-01-01T12:00:02",
                "2010-01-01T12:00:00.1",
                "2010-01-01T12:00:00.123",
                "2010-01-01T12:00:00.123",
                "2010-01-01T12:00:00.123456789",
        };

        for (String tz : tzs) {
            for (String root : roots) {
                final String s = root + " " + tz;
                final ZoneId zid = DateTimeUtils.parseTimeZone(tz);
                final ZonedDateTime zdt = LocalDateTime.parse(root).atZone(zid);
                TestCase.assertEquals("DateTime string: " + s + "'", DateTimeUtils.epochNanos(zdt.toInstant()),
                        DateTimeUtils.parseEpochNanos(s));
            }
        }

        final String[] uglyRoots = {
                "2023-04-30",
                "2023-04-30T",
                "2023-04-30t",
                "2023-04-30T9:30:00",
                "2023-4-3T9:3:6",
                "2023-4-3T9:3",
                "2023-4-3T9:3:6.1",
                "2023-4-3T9:3:6.123",
                "2023-4-3T9:3:6.123456789",
        };

        final LocalDateTime[] uglyLDTs = {
                LocalDateTime.of(2023, 4, 30, 0, 0),
                LocalDateTime.of(2023, 4, 30, 0, 0),
                LocalDateTime.of(2023, 4, 30, 0, 0),
                LocalDateTime.of(2023, 4, 30, 9, 30, 0),
                LocalDateTime.of(2023, 4, 3, 9, 3, 6),
                LocalDateTime.of(2023, 4, 3, 9, 3, 0),
                LocalDateTime.of(2023, 4, 3, 9, 3, 6, 100_000_000),
                LocalDateTime.of(2023, 4, 3, 9, 3, 6, 123_000_000),
                LocalDateTime.of(2023, 4, 3, 9, 3, 6, 123456789),
        };

        for (String tz : tzs) {
            for (int i = 0; i < uglyRoots.length; i++) {
                final String root = uglyRoots[i];
                final LocalDateTime ldt = uglyLDTs[i];
                final String s = root + " " + tz;
                final ZoneId zid = DateTimeUtils.parseTimeZone(tz);
                final ZonedDateTime zdt = ldt.atZone(zid);
                TestCase.assertEquals("DateTime string: " + s + "'", DateTimeUtils.epochNanos(zdt),
                        DateTimeUtils.parseEpochNanos(s));
            }
        }

        try {
            DateTimeUtils.parseEpochNanos("JUNK");
            TestCase.fail("Should throw an exception");
        } catch (Exception ex) {
            // pass
        }

        try {
            DateTimeUtils.parseEpochNanos("2010-01-01T12:11");
            TestCase.fail("Should throw an exception");
        } catch (Exception ex) {
            // pass
        }

        try {
            DateTimeUtils.parseEpochNanos("2010-01-01T12:11 JUNK");
            TestCase.fail("Should throw an exception");
        } catch (Exception ex) {
            // pass
        }

        try {
            // noinspection ConstantConditions
            DateTimeUtils.parseEpochNanos(null);
            TestCase.fail("Should throw an exception");
        } catch (Exception ex) {
            // pass
        }

        final String iso8601 = "2022-04-26T00:30:31.087360Z";
        assertEquals(DateTimeUtils.epochNanos(Instant.parse(iso8601)), DateTimeUtils.parseEpochNanos(iso8601));

        final Instant dt1 = DateTimeUtils.parseInstant("2023-02-02T12:13:14.1345 NY");
        final long nanos = DateTimeUtils.epochNanos(dt1);
        final long micros = DateTimeUtils.epochMicros(dt1);
        final long millis = DateTimeUtils.epochMillis(dt1);
        final long seconds = DateTimeUtils.epochSeconds(dt1);
        TestCase.assertEquals(nanos, DateTimeUtils.parseEpochNanos(Long.toString(nanos)));
        TestCase.assertEquals(micros * 1_000L, DateTimeUtils.parseEpochNanos(Long.toString(micros)));
        TestCase.assertEquals(millis * 1_000_000L, DateTimeUtils.parseEpochNanos(Long.toString(millis)));
        TestCase.assertEquals(seconds * 1_000_000_000L, DateTimeUtils.parseEpochNanos(Long.toString(seconds)));
    }

    public void testParseEpochNanosQuiet() {
        final String[] tzs = {
                "NY",
                "JP",
                "GMT",
                "America/New_York",
                "America/Chicago",
        };

        final String[] roots = {
                "2010-01-01T12:11",
                "2010-01-01T12:00:02",
                "2010-01-01T12:00:00.1",
                "2010-01-01T12:00:00.123",
                "2010-01-01T12:00:00.123",
                "2010-01-01T12:00:00.123456789",
        };

        for (String tz : tzs) {
            for (String root : roots) {
                final String s = root + " " + tz;
                final ZoneId zid = DateTimeUtils.parseTimeZone(tz);
                final ZonedDateTime zdt = LocalDateTime.parse(root).atZone(zid);
                TestCase.assertEquals("DateTime string: " + s + "'", DateTimeUtils.epochNanos(zdt.toInstant()),
                        DateTimeUtils.parseEpochNanosQuiet(s));
            }
        }

        final String[] uglyRoots = {
                "2023-04-30",
                "2023-04-30T",
                "2023-04-30t",
                "2023-04-30T9:30:00",
                "2023-4-3T9:3:6",
                "2023-4-3T9:3",
                "2023-4-3T9:3:6.1",
                "2023-4-3T9:3:6.123",
                "2023-4-3T9:3:6.123456789",
        };

        final LocalDateTime[] uglyLDTs = {
                LocalDateTime.of(2023, 4, 30, 0, 0),
                LocalDateTime.of(2023, 4, 30, 0, 0),
                LocalDateTime.of(2023, 4, 30, 0, 0),
                LocalDateTime.of(2023, 4, 30, 9, 30, 0),
                LocalDateTime.of(2023, 4, 3, 9, 3, 6),
                LocalDateTime.of(2023, 4, 3, 9, 3, 0),
                LocalDateTime.of(2023, 4, 3, 9, 3, 6, 100_000_000),
                LocalDateTime.of(2023, 4, 3, 9, 3, 6, 123_000_000),
                LocalDateTime.of(2023, 4, 3, 9, 3, 6, 123456789),
        };

        for (String tz : tzs) {
            for (int i = 0; i < uglyRoots.length; i++) {
                final String root = uglyRoots[i];
                final LocalDateTime ldt = uglyLDTs[i];
                final String s = root + " " + tz;
                final ZoneId zid = DateTimeUtils.parseTimeZone(tz);
                final ZonedDateTime zdt = ldt.atZone(zid);
                TestCase.assertEquals("DateTime string: " + s + "'", DateTimeUtils.epochNanos(zdt),
                        DateTimeUtils.parseEpochNanosQuiet(s));
            }
        }

        TestCase.assertEquals(NULL_LONG, DateTimeUtils.parseEpochNanosQuiet("JUNK"));
        TestCase.assertEquals(NULL_LONG, DateTimeUtils.parseEpochNanosQuiet("2010-01-01T12:11"));
        TestCase.assertEquals(NULL_LONG, DateTimeUtils.parseEpochNanosQuiet("2010-01-01T12:11 JUNK"));
        TestCase.assertEquals(NULL_LONG, DateTimeUtils.parseEpochNanosQuiet(null));

        final String iso8601 = "2022-04-26T00:30:31.087360Z";
        assertEquals(DateTimeUtils.epochNanos(Instant.parse(iso8601)), DateTimeUtils.parseEpochNanosQuiet(iso8601));

        final Instant dt1 = DateTimeUtils.parseInstant("2023-02-02T12:13:14.1345 NY");
        final long nanos = DateTimeUtils.epochNanos(dt1);
        final long micros = DateTimeUtils.epochMicros(dt1);
        final long millis = DateTimeUtils.epochMillis(dt1);
        final long seconds = DateTimeUtils.epochSeconds(dt1);
        final Instant dt1u = DateTimeUtils.epochMicrosToInstant(micros);
        final Instant dt1m = DateTimeUtils.epochMillisToInstant(millis);
        final Instant dt1s = DateTimeUtils.epochSecondsToInstant(seconds);
        TestCase.assertEquals(nanos, DateTimeUtils.parseEpochNanosQuiet(Long.toString(nanos)));
        TestCase.assertEquals(micros * 1_000L, DateTimeUtils.parseEpochNanosQuiet(Long.toString(micros)));
        TestCase.assertEquals(millis * 1_000_000L, DateTimeUtils.parseEpochNanosQuiet(Long.toString(millis)));
        TestCase.assertEquals(seconds * 1_000_000_000L, DateTimeUtils.parseEpochNanosQuiet(Long.toString(seconds)));
    }

    public void testParseInstant() {
        final String[] tzs = {
                "NY",
                "JP",
                "GMT",
                "America/New_York",
                "America/Chicago",
        };

        final String[] roots = {
                "2010-01-01T12:11",
                "2010-01-01T12:00:02",
                "2010-01-01T12:00:00.1",
                "2010-01-01T12:00:00.123",
                "2010-01-01T12:00:00.123",
                "2010-01-01T12:00:00.123456789",
        };

        for (String tz : tzs) {
            for (String root : roots) {
                final String s = root + " " + tz;
                final ZoneId zid = DateTimeUtils.parseTimeZone(tz);
                final ZonedDateTime zdt = LocalDateTime.parse(root).atZone(zid);
                TestCase.assertEquals("DateTime string: " + s + "'", zdt.toInstant(), DateTimeUtils.parseInstant(s));
            }
        }

        final String[] uglyRoots = {
                "2023-04-30",
                "2023-04-30T",
                "2023-04-30t",
                "2023-04-30T9:30:00",
                "2023-4-3T9:3:6",
                "2023-4-3T9:3",
                "2023-4-3T9:3:6.1",
                "2023-4-3T9:3:6.123",
                "2023-4-3T9:3:6.123456789",
        };

        final LocalDateTime[] uglyLDTs = {
                LocalDateTime.of(2023, 4, 30, 0, 0),
                LocalDateTime.of(2023, 4, 30, 0, 0),
                LocalDateTime.of(2023, 4, 30, 0, 0),
                LocalDateTime.of(2023, 4, 30, 9, 30, 0),
                LocalDateTime.of(2023, 4, 3, 9, 3, 6),
                LocalDateTime.of(2023, 4, 3, 9, 3, 0),
                LocalDateTime.of(2023, 4, 3, 9, 3, 6, 100_000_000),
                LocalDateTime.of(2023, 4, 3, 9, 3, 6, 123_000_000),
                LocalDateTime.of(2023, 4, 3, 9, 3, 6, 123456789),
        };

        for (String tz : tzs) {
            for (int i = 0; i < uglyRoots.length; i++) {
                final String root = uglyRoots[i];
                final LocalDateTime ldt = uglyLDTs[i];
                final String s = root + " " + tz;
                final ZoneId zid = DateTimeUtils.parseTimeZone(tz);
                final ZonedDateTime zdt = ldt.atZone(zid);
                TestCase.assertEquals("DateTime string: " + s + "'", zdt.toInstant(), DateTimeUtils.parseInstant(s));
            }
        }

        try {
            DateTimeUtils.parseInstant("JUNK");
            TestCase.fail("Should throw an exception");
        } catch (Exception ex) {
            // pass
        }

        try {
            DateTimeUtils.parseInstant("2010-01-01T12:11");
            TestCase.fail("Should throw an exception");
        } catch (Exception ex) {
            // pass
        }

        try {
            DateTimeUtils.parseInstant("2010-01-01T12:11 JUNK");
            TestCase.fail("Should throw an exception");
        } catch (Exception ex) {
            // pass
        }

        try {
            // noinspection ConstantConditions
            DateTimeUtils.parseInstant(null);
            TestCase.fail("Should throw an exception");
        } catch (Exception ex) {
            // pass
        }

        final String iso8601 = "2022-04-26T00:30:31.087360Z";
        assertEquals(Instant.parse(iso8601), DateTimeUtils.parseInstant(iso8601));

        final String isoOffset = "2022-04-26T00:30:31.087360+01:00";
        assertEquals(ZonedDateTime.parse(isoOffset).toInstant(), DateTimeUtils.parseInstant(isoOffset));

        final String isoOffset2 = "2022-11-06T02:59:49.999999999-04:00";
        assertEquals(ZonedDateTime.parse(isoOffset2).toInstant(), DateTimeUtils.parseInstant(isoOffset2));

        final Instant dt1 = DateTimeUtils.parseInstant("2023-02-02T12:13:14.1345 NY");
        final long nanos = DateTimeUtils.epochNanos(dt1);
        final long micros = DateTimeUtils.epochMicros(dt1);
        final long millis = DateTimeUtils.epochMillis(dt1);
        final long seconds = DateTimeUtils.epochSeconds(dt1);
        final Instant dt1u = DateTimeUtils.epochMicrosToInstant(micros);
        final Instant dt1m = DateTimeUtils.epochMillisToInstant(millis);
        final Instant dt1s = DateTimeUtils.epochSecondsToInstant(seconds);
        TestCase.assertEquals(dt1, DateTimeUtils.parseInstant(Long.toString(nanos)));
        TestCase.assertEquals(dt1u, DateTimeUtils.parseInstant(Long.toString(micros)));
        TestCase.assertEquals(dt1m, DateTimeUtils.parseInstant(Long.toString(millis)));
        TestCase.assertEquals(dt1s, DateTimeUtils.parseInstant(Long.toString(seconds)));
    }

    public void testParseInstantQuiet() {
        final String[] tzs = {
                "NY",
                "JP",
                "GMT",
                "America/New_York",
                "America/Chicago",
        };

        final String[] roots = {
                "2010-01-01T12:11",
                "2010-01-01T12:00:02",
                "2010-01-01T12:00:00.1",
                "2010-01-01T12:00:00.123",
                "2010-01-01T12:00:00.123",
                "2010-01-01T12:00:00.123456789",
        };

        for (String tz : tzs) {
            for (String root : roots) {
                final String s = root + " " + tz;
                final ZoneId zid = DateTimeUtils.parseTimeZone(tz);
                final ZonedDateTime zdt = LocalDateTime.parse(root).atZone(zid);
                TestCase.assertEquals("DateTime string: " + s + "'", zdt.toInstant(),
                        DateTimeUtils.parseInstantQuiet(s));
            }
        }

        final String[] uglyRoots = {
                "2023-04-30",
                "2023-04-30T",
                "2023-04-30t",
                "2023-04-30T9:30:00",
                "2023-4-3T9:3:6",
                "2023-4-3T9:3",
                "2023-4-3T9:3:6.1",
                "2023-4-3T9:3:6.123",
                "2023-4-3T9:3:6.123456789",
        };

        final LocalDateTime[] uglyLDTs = {
                LocalDateTime.of(2023, 4, 30, 0, 0),
                LocalDateTime.of(2023, 4, 30, 0, 0),
                LocalDateTime.of(2023, 4, 30, 0, 0),
                LocalDateTime.of(2023, 4, 30, 9, 30, 0),
                LocalDateTime.of(2023, 4, 3, 9, 3, 6),
                LocalDateTime.of(2023, 4, 3, 9, 3, 0),
                LocalDateTime.of(2023, 4, 3, 9, 3, 6, 100_000_000),
                LocalDateTime.of(2023, 4, 3, 9, 3, 6, 123_000_000),
                LocalDateTime.of(2023, 4, 3, 9, 3, 6, 123456789),
        };

        for (String tz : tzs) {
            for (int i = 0; i < uglyRoots.length; i++) {
                final String root = uglyRoots[i];
                final LocalDateTime ldt = uglyLDTs[i];
                final String s = root + " " + tz;
                final ZoneId zid = DateTimeUtils.parseTimeZone(tz);
                final ZonedDateTime zdt = ldt.atZone(zid);
                TestCase.assertEquals("DateTime string: " + s + "'", zdt.toInstant(),
                        DateTimeUtils.parseInstantQuiet(s));
            }
        }

        TestCase.assertNull(DateTimeUtils.parseInstantQuiet("JUNK"));
        TestCase.assertNull(DateTimeUtils.parseInstantQuiet("2010-01-01T12:11"));
        TestCase.assertNull(DateTimeUtils.parseInstantQuiet("2010-01-01T12:11 JUNK"));
        TestCase.assertNull(DateTimeUtils.parseInstantQuiet(null));

        final String iso8601 = "2022-04-26T00:30:31.087360Z";
        assertEquals(Instant.parse(iso8601), DateTimeUtils.parseInstantQuiet(iso8601));

        final String isoOffset = "2022-04-26T00:30:31.087360+01:00";
        assertEquals(ZonedDateTime.parse(isoOffset).toInstant(), DateTimeUtils.parseInstantQuiet(isoOffset));

        final String isoOffset2 = "2022-11-06T02:59:49.999999999-04:00";
        assertEquals(ZonedDateTime.parse(isoOffset2).toInstant(), DateTimeUtils.parseInstantQuiet(isoOffset2));

        final Instant dt1 = DateTimeUtils.parseInstant("2023-02-02T12:13:14.1345 NY");
        final long nanos = DateTimeUtils.epochNanos(dt1);
        final long micros = DateTimeUtils.epochMicros(dt1);
        final long millis = DateTimeUtils.epochMillis(dt1);
        final long seconds = DateTimeUtils.epochSeconds(dt1);
        final Instant dt1u = DateTimeUtils.epochMicrosToInstant(micros);
        final Instant dt1m = DateTimeUtils.epochMillisToInstant(millis);
        final Instant dt1s = DateTimeUtils.epochSecondsToInstant(seconds);
        TestCase.assertEquals(dt1, DateTimeUtils.parseInstantQuiet(Long.toString(nanos)));
        TestCase.assertEquals(dt1u, DateTimeUtils.parseInstantQuiet(Long.toString(micros)));
        TestCase.assertEquals(dt1m, DateTimeUtils.parseInstantQuiet(Long.toString(millis)));
        TestCase.assertEquals(dt1s, DateTimeUtils.parseInstantQuiet(Long.toString(seconds)));
    }

    public void testParseZonedDateTime() {
        final String[] tzs = {
                "NY",
                "JP",
                "GMT",
                "America/New_York",
                "America/Chicago",
        };

        final String[] roots = {
                "2010-01-01T12:11",
                "2010-01-01T12:00:02",
                "2010-01-01T12:00:00.1",
                "2010-01-01T12:00:00.123",
                "2010-01-01T12:00:00.123",
                "2010-01-01T12:00:00.123456789",
        };

        for (String tz : tzs) {
            for (String root : roots) {
                final String s = root + " " + tz;
                final ZoneId zid = DateTimeUtils.parseTimeZone(tz);
                final ZonedDateTime zdt = LocalDateTime.parse(root).atZone(zid);
                TestCase.assertEquals("DateTime string: " + s + "'", zdt, DateTimeUtils.parseZonedDateTime(s));
            }
        }

        final String[] uglyRoots = {
                "2023-04-30",
                "2023-04-30T",
                "2023-04-30t",
                "2023-04-30T9:30:00",
                "2023-4-3T9:3:6",
                "2023-4-3T9:3",
                "2023-4-3T9:3:6.1",
                "2023-4-3T9:3:6.123",
                "2023-4-3T9:3:6.123456789",
        };

        final LocalDateTime[] uglyLDTs = {
                LocalDateTime.of(2023, 4, 30, 0, 0),
                LocalDateTime.of(2023, 4, 30, 0, 0),
                LocalDateTime.of(2023, 4, 30, 0, 0),
                LocalDateTime.of(2023, 4, 30, 9, 30, 0),
                LocalDateTime.of(2023, 4, 3, 9, 3, 6),
                LocalDateTime.of(2023, 4, 3, 9, 3, 0),
                LocalDateTime.of(2023, 4, 3, 9, 3, 6, 100_000_000),
                LocalDateTime.of(2023, 4, 3, 9, 3, 6, 123_000_000),
                LocalDateTime.of(2023, 4, 3, 9, 3, 6, 123456789),
        };

        for (String tz : tzs) {
            for (int i = 0; i < uglyRoots.length; i++) {
                final String root = uglyRoots[i];
                final LocalDateTime ldt = uglyLDTs[i];
                final String s = root + " " + tz;
                final ZoneId zid = DateTimeUtils.parseTimeZone(tz);
                final ZonedDateTime zdt = ldt.atZone(zid);
                TestCase.assertEquals("DateTime string: " + s + "'", zdt, DateTimeUtils.parseZonedDateTime(s));
            }
        }

        try {
            DateTimeUtils.parseZonedDateTime("JUNK");
            TestCase.fail("Should throw an exception");
        } catch (Exception ex) {
            // pass
        }

        try {
            DateTimeUtils.parseZonedDateTime("2010-01-01T12:11");
            TestCase.fail("Should throw an exception");
        } catch (Exception ex) {
            // pass
        }

        try {
            DateTimeUtils.parseZonedDateTime("2010-01-01T12:11 JUNK");
            TestCase.fail("Should throw an exception");
        } catch (Exception ex) {
            // pass
        }

        try {
            // noinspection ConstantConditions
            DateTimeUtils.parseZonedDateTime(null);
            TestCase.fail("Should throw an exception");
        } catch (Exception ex) {
            // pass
        }

        final String iso8601 = "2022-04-26T00:30:31.087360Z";
        assertEquals(ZonedDateTime.parse(iso8601), DateTimeUtils.parseZonedDateTime(iso8601));

        final String isoOffset = "2022-04-26T00:30:31.087360+01:00";
        assertEquals(ZonedDateTime.parse(isoOffset), DateTimeUtils.parseZonedDateTime(isoOffset));

        final String isoOffset2 = "2022-11-06T02:59:49.999999999-04:00";
        assertEquals(ZonedDateTime.parse(isoOffset2), DateTimeUtils.parseZonedDateTime(isoOffset2));
    }

    public void testParseZonedDateTimeQuiet() {
        final String[] tzs = {
                "NY",
                "JP",
                "GMT",
                "America/New_York",
                "America/Chicago",
        };

        final String[] roots = {
                "2010-01-01T12:11",
                "2010-01-01T12:00:02",
                "2010-01-01T12:00:00.1",
                "2010-01-01T12:00:00.123",
                "2010-01-01T12:00:00.123",
                "2010-01-01T12:00:00.123456789",
        };

        for (String tz : tzs) {
            for (String root : roots) {
                final String s = root + " " + tz;
                final ZoneId zid = DateTimeUtils.parseTimeZone(tz);
                final ZonedDateTime zdt = LocalDateTime.parse(root).atZone(zid);
                TestCase.assertEquals("DateTime string: " + s + "'", zdt, DateTimeUtils.parseZonedDateTimeQuiet(s));
            }
        }

        final String[] uglyRoots = {
                "2023-04-30",
                "2023-04-30T",
                "2023-04-30t",
                "2023-04-30T9:30:00",
                "2023-4-3T9:3:6",
                "2023-4-3T9:3",
                "2023-4-3T9:3:6.1",
                "2023-4-3T9:3:6.123",
                "2023-4-3T9:3:6.123456789",
        };

        final LocalDateTime[] uglyLDTs = {
                LocalDateTime.of(2023, 4, 30, 0, 0),
                LocalDateTime.of(2023, 4, 30, 0, 0),
                LocalDateTime.of(2023, 4, 30, 0, 0),
                LocalDateTime.of(2023, 4, 30, 9, 30, 0),
                LocalDateTime.of(2023, 4, 3, 9, 3, 6),
                LocalDateTime.of(2023, 4, 3, 9, 3, 0),
                LocalDateTime.of(2023, 4, 3, 9, 3, 6, 100_000_000),
                LocalDateTime.of(2023, 4, 3, 9, 3, 6, 123_000_000),
                LocalDateTime.of(2023, 4, 3, 9, 3, 6, 123456789),
        };

        for (String tz : tzs) {
            for (int i = 0; i < uglyRoots.length; i++) {
                final String root = uglyRoots[i];
                final LocalDateTime ldt = uglyLDTs[i];
                final String s = root + " " + tz;
                final ZoneId zid = DateTimeUtils.parseTimeZone(tz);
                final ZonedDateTime zdt = ldt.atZone(zid);
                TestCase.assertEquals("DateTime string: " + s + "'", zdt, DateTimeUtils.parseZonedDateTimeQuiet(s));
            }
        }

        TestCase.assertNull(DateTimeUtils.parseZonedDateTimeQuiet("JUNK"));
        TestCase.assertNull(DateTimeUtils.parseZonedDateTimeQuiet("2010-01-01T12:11"));
        TestCase.assertNull(DateTimeUtils.parseZonedDateTimeQuiet("2010-01-01T12:11 JUNK"));
        TestCase.assertNull(DateTimeUtils.parseZonedDateTimeQuiet(null));

        final String iso8601 = "2022-04-26T00:30:31.087360Z";
        assertEquals(ZonedDateTime.parse(iso8601), DateTimeUtils.parseZonedDateTimeQuiet(iso8601));

        final String isoOffset = "2022-04-26T00:30:31.087360+01:00";
        assertEquals(ZonedDateTime.parse(isoOffset), DateTimeUtils.parseZonedDateTimeQuiet(isoOffset));

        final String isoOffset2 = "2022-11-06T02:59:49.999999999-04:00";
        assertEquals(ZonedDateTime.parse(isoOffset2), DateTimeUtils.parseZonedDateTimeQuiet(isoOffset2));
    }

    public void testParseDurationNanos() {
        final String[] times = {
                "12:00",
                "12:00:00",
                "12:00:00.123",
                "12:00:00.1234",
                "12:00:00.123456789",
                "2:00",
                "2:00:00",
                "2:00:00",
                "2:00:00.123",
                "2:00:00.1234",
                "2:00:00.123456789",
                "15:25:49.064106107",
        };

        for (boolean isNegOuter : new boolean[] {false, true}) {
            for (boolean isNegInner : new boolean[] {false, true}) {
                for (String t : times) {
                    long offset = 0;
                    String lts = t;

                    if (lts.indexOf(":") == 1) {
                        lts = "0" + lts;
                    }

                    t = (isNegOuter ? "-" : "") + "PT" + (isNegInner ? "-" : "") + t;

                    final long sign = (isNegOuter ? -1 : 1) * (isNegInner ? -1 : 1);
                    TestCase.assertEquals(sign * (LocalTime.parse(lts).toNanoOfDay() + offset),
                            DateTimeUtils.parseDurationNanos(t));
                }
            }
        }

        TestCase.assertEquals(LocalTime.of(3, 4, 5).toNanoOfDay(), DateTimeUtils.parseDurationNanos("PT3:4:5"));
        TestCase.assertEquals(530000 * DateTimeUtils.HOUR + 59 * DateTimeUtils.MINUTE + 39 * DateTimeUtils.SECOND,
                DateTimeUtils.parseDurationNanos("PT530000:59:39"));

        final String[] durations = {
                "PT1h43s",
                "-PT1h43s",
                "PT2H",
                "PT2H3M",
                "PT3M4S",
                "P2DT3M4S",
                "P2DT3M4.23456789S",
                "-P-2DT-3M-4.23456789S",
        };

        for (String d : durations) {
            final Duration dd = DateTimeUtils.parseDuration(d);
            TestCase.assertEquals(dd.toNanos(), DateTimeUtils.parseDurationNanos(d));
        }

        try {
            DateTimeUtils.parseDurationNanos("JUNK");
            TestCase.fail("Should throw an exception");
        } catch (Exception ex) {
            // pass
        }

        try {
            // noinspection ConstantConditions
            DateTimeUtils.parseDurationNanos(null);
            TestCase.fail("Should throw an exception");
        } catch (Exception ex) {
            // pass
        }

    }

    public void testParseDurationNanosQuiet() {
        final String[] times = {
                "12:00",
                "12:00:00",
                "12:00:00.123",
                "12:00:00.1234",
                "12:00:00.123456789",
                "2:00",
                "2:00:00",
                "2:00:00",
                "2:00:00.123",
                "2:00:00.1234",
                "2:00:00.123456789",
                "15:25:49.064106107",
        };

        for (boolean isNegOuter : new boolean[] {false, true}) {
            for (boolean isNegInner : new boolean[] {false, true}) {
                for (String t : times) {
                    long offset = 0;
                    String lts = t;

                    if (lts.indexOf(":") == 1) {
                        lts = "0" + lts;
                    }

                    t = (isNegOuter ? "-" : "") + "PT" + (isNegInner ? "-" : "") + t;

                    final long sign = (isNegOuter ? -1 : 1) * (isNegInner ? -1 : 1);
                    TestCase.assertEquals(sign * (LocalTime.parse(lts).toNanoOfDay() + offset),
                            DateTimeUtils.parseDurationNanosQuiet(t));
                }
            }
        }

        TestCase.assertEquals(LocalTime.of(3, 4, 5).toNanoOfDay(), DateTimeUtils.parseDurationNanosQuiet("PT3:4:5"));
        TestCase.assertEquals(530000 * DateTimeUtils.HOUR + 59 * DateTimeUtils.MINUTE + 39 * DateTimeUtils.SECOND,
                DateTimeUtils.parseDurationNanosQuiet("PT530000:59:39"));

        final String[] durations = {
                "PT1h43s",
                "-PT1h43s",
        };

        for (String d : durations) {
            final Duration dd = DateTimeUtils.parseDuration(d);
            TestCase.assertEquals(dd.toNanos(), DateTimeUtils.parseDurationNanos(d));
        }

        TestCase.assertEquals(NULL_LONG, DateTimeUtils.parseDurationNanosQuiet("JUNK"));
        TestCase.assertEquals(NULL_LONG, DateTimeUtils.parseDurationNanosQuiet(null));
    }

    public void testParsePeriod() {
        final String[] periods = {
                "P2Y",
                "P3M",
                "P4W",
                "P5D",
                "P1Y2M3D",
                "P1Y2M3W4D",
                "P-1Y2M",
                "-P1Y2M",
                "P2Y5D",
        };

        for (String p : periods) {
            TestCase.assertEquals(Period.parse(p), DateTimeUtils.parsePeriod(p));
        }

        try {
            // noinspection ConstantConditions
            DateTimeUtils.parsePeriod("JUNK");
            TestCase.fail("Should throw an exception");
        } catch (Exception ex) {
            // pass
        }

        try {
            // noinspection ConstantConditions
            DateTimeUtils.parsePeriod(null);
            TestCase.fail("Should throw an exception");
        } catch (Exception ex) {
            // pass
        }
    }

    public void testParsePeriodQuiet() {
        final String[] periods = {
                "P2Y",
                "P3M",
                "P4W",
                "P5D",
                "P1Y2M3D",
                "P1Y2M3W4D",
                "P-1Y2M",
                "-P1Y2M",
                "P2Y5D",
        };

        for (String p : periods) {
            TestCase.assertEquals(Period.parse(p), DateTimeUtils.parsePeriodQuiet(p));
        }

        TestCase.assertNull(DateTimeUtils.parsePeriodQuiet("JUNK"));
        TestCase.assertNull(DateTimeUtils.parsePeriodQuiet(null));
    }

    public void testParseDuration() {
        final String[] periods = {
                "PT20.345S",
                "PT15M",
                "PT10H",
                "P2D",
                "P2DT3H4M",
                "PT-6H3M",
                "-PT6H3M",
                "-PT-6H+3M",
                "PT1S",
                "PT4H1S",
                "P4DT1S",
        };

        for (String p : periods) {
            TestCase.assertEquals(Duration.parse(p), DateTimeUtils.parseDuration(p));
        }

        try {
            // noinspection ConstantConditions
            DateTimeUtils.parseDuration(null);
            TestCase.fail("Should throw an exception");
        } catch (Exception ex) {
            // pass
        }
    }

    public void testParseDurationQuiet() {
        final String[] periods = {
                "PT20.345S",
                "PT15M",
                "PT10H",
                "P2D",
                "P2DT3H4M",
                "PT-6H3M",
                "-PT6H3M",
                "-PT-6H+3M",
                "PT1S",
                "PT4H1S",
                "P4DT1S",
        };

        for (String p : periods) {
            TestCase.assertEquals(Duration.parse(p), DateTimeUtils.parseDurationQuiet(p));
        }

        TestCase.assertNull(DateTimeUtils.parseDurationQuiet(null));
        TestCase.assertNull(DateTimeUtils.parseDurationQuiet("JUNK"));
    }

    public void testParseTimePrecision() {
        TestCase.assertEquals(ChronoField.DAY_OF_MONTH, DateTimeUtils.parseTimePrecision("2021-02-03"));
        TestCase.assertEquals(ChronoField.HOUR_OF_DAY, DateTimeUtils.parseTimePrecision("2021-02-03T11"));
        TestCase.assertEquals(ChronoField.MINUTE_OF_HOUR, DateTimeUtils.parseTimePrecision("2021-02-03T11:14"));
        TestCase.assertEquals(ChronoField.SECOND_OF_MINUTE, DateTimeUtils.parseTimePrecision("2021-02-03T11:14:32"));
        TestCase.assertEquals(ChronoField.MILLI_OF_SECOND, DateTimeUtils.parseTimePrecision("2021-02-03T11:14:32.1"));
        TestCase.assertEquals(ChronoField.MILLI_OF_SECOND, DateTimeUtils.parseTimePrecision("2021-02-03T11:14:32.12"));
        TestCase.assertEquals(ChronoField.MILLI_OF_SECOND, DateTimeUtils.parseTimePrecision("2021-02-03T11:14:32.123"));
        TestCase.assertEquals(ChronoField.MILLI_OF_SECOND,
                DateTimeUtils.parseTimePrecision("2021-02-03T11:14:32.1234"));

        TestCase.assertEquals(ChronoField.MINUTE_OF_HOUR, DateTimeUtils.parseTimePrecision("11:14"));
        TestCase.assertEquals(ChronoField.SECOND_OF_MINUTE, DateTimeUtils.parseTimePrecision("11:14:32"));
        TestCase.assertEquals(ChronoField.MILLI_OF_SECOND, DateTimeUtils.parseTimePrecision("11:14:32.1"));
        TestCase.assertEquals(ChronoField.MILLI_OF_SECOND, DateTimeUtils.parseTimePrecision("11:14:32.12"));
        TestCase.assertEquals(ChronoField.MILLI_OF_SECOND, DateTimeUtils.parseTimePrecision("11:14:32.123"));
        TestCase.assertEquals(ChronoField.MILLI_OF_SECOND, DateTimeUtils.parseTimePrecision("11:14:32.1234"));

        TestCase.assertEquals(ChronoField.MINUTE_OF_HOUR, DateTimeUtils.parseTimePrecision("PT11:14"));
        TestCase.assertEquals(ChronoField.SECOND_OF_MINUTE, DateTimeUtils.parseTimePrecision("PT11:14:32"));
        TestCase.assertEquals(ChronoField.MILLI_OF_SECOND, DateTimeUtils.parseTimePrecision("PT11:14:32.1"));
        TestCase.assertEquals(ChronoField.MILLI_OF_SECOND, DateTimeUtils.parseTimePrecision("PT11:14:32.12"));
        TestCase.assertEquals(ChronoField.MILLI_OF_SECOND, DateTimeUtils.parseTimePrecision("PT11:14:32.123"));
        TestCase.assertEquals(ChronoField.MILLI_OF_SECOND, DateTimeUtils.parseTimePrecision("PT11:14:32.1234"));

        try {
            DateTimeUtils.parseTimePrecision("JUNK");
            TestCase.fail("Should have thrown an exception");
        } catch (Exception ex) {
            // pass
        }

        try {
            // noinspection ConstantConditions
            DateTimeUtils.parseTimePrecision(null);
            TestCase.fail("Should have thrown an exception");
        } catch (Exception ex) {
            // pass
        }
    }

    public void testParseTimePrecisionQuiet() {
        TestCase.assertEquals(ChronoField.DAY_OF_MONTH, DateTimeUtils.parseTimePrecisionQuiet("2021-02-03"));
        TestCase.assertEquals(ChronoField.HOUR_OF_DAY, DateTimeUtils.parseTimePrecisionQuiet("2021-02-03T11"));
        TestCase.assertEquals(ChronoField.MINUTE_OF_HOUR, DateTimeUtils.parseTimePrecisionQuiet("2021-02-03T11:14"));
        TestCase.assertEquals(ChronoField.SECOND_OF_MINUTE,
                DateTimeUtils.parseTimePrecisionQuiet("2021-02-03T11:14:32"));
        TestCase.assertEquals(ChronoField.MILLI_OF_SECOND,
                DateTimeUtils.parseTimePrecisionQuiet("2021-02-03T11:14:32.1"));
        TestCase.assertEquals(ChronoField.MILLI_OF_SECOND,
                DateTimeUtils.parseTimePrecisionQuiet("2021-02-03T11:14:32.12"));
        TestCase.assertEquals(ChronoField.MILLI_OF_SECOND,
                DateTimeUtils.parseTimePrecisionQuiet("2021-02-03T11:14:32.123"));
        TestCase.assertEquals(ChronoField.MILLI_OF_SECOND,
                DateTimeUtils.parseTimePrecisionQuiet("2021-02-03T11:14:32.1234"));

        TestCase.assertEquals(ChronoField.MINUTE_OF_HOUR, DateTimeUtils.parseTimePrecisionQuiet("11:14"));
        TestCase.assertEquals(ChronoField.SECOND_OF_MINUTE, DateTimeUtils.parseTimePrecisionQuiet("11:14:32"));
        TestCase.assertEquals(ChronoField.MILLI_OF_SECOND, DateTimeUtils.parseTimePrecisionQuiet("11:14:32.1"));
        TestCase.assertEquals(ChronoField.MILLI_OF_SECOND, DateTimeUtils.parseTimePrecisionQuiet("11:14:32.12"));
        TestCase.assertEquals(ChronoField.MILLI_OF_SECOND, DateTimeUtils.parseTimePrecisionQuiet("11:14:32.123"));
        TestCase.assertEquals(ChronoField.MILLI_OF_SECOND, DateTimeUtils.parseTimePrecisionQuiet("11:14:32.1234"));


        TestCase.assertEquals(ChronoField.MINUTE_OF_HOUR, DateTimeUtils.parseTimePrecisionQuiet("PT11:14"));
        TestCase.assertEquals(ChronoField.SECOND_OF_MINUTE, DateTimeUtils.parseTimePrecisionQuiet("PT11:14:32"));
        TestCase.assertEquals(ChronoField.MILLI_OF_SECOND, DateTimeUtils.parseTimePrecisionQuiet("PT11:14:32.1"));
        TestCase.assertEquals(ChronoField.MILLI_OF_SECOND, DateTimeUtils.parseTimePrecisionQuiet("PT11:14:32.12"));
        TestCase.assertEquals(ChronoField.MILLI_OF_SECOND, DateTimeUtils.parseTimePrecisionQuiet("PT11:14:32.123"));
        TestCase.assertEquals(ChronoField.MILLI_OF_SECOND, DateTimeUtils.parseTimePrecisionQuiet("PT11:14:32.1234"));

        TestCase.assertNull(DateTimeUtils.parseTimePrecisionQuiet("JUNK"));
        TestCase.assertNull(DateTimeUtils.parseTimePrecisionQuiet(null));
    }

    public void testFormatDate() {
        final Instant dt2 = DateTimeUtils.parseInstant("2021-02-03T11:23:32.456789 NY");
        final ZonedDateTime dt3 = dt2.atZone(TZ_NY);
        final ZonedDateTime dt4 = dt2.atZone(TZ_JP);

        TestCase.assertEquals("2021-02-03", DateTimeUtils.formatDate(dt2, TZ_NY));
        TestCase.assertEquals("2021-02-04", DateTimeUtils.formatDate(dt2, TZ_JP));

        TestCase.assertEquals("2021-02-03", DateTimeUtils.formatDate(dt3));
        TestCase.assertEquals("2021-02-04", DateTimeUtils.formatDate(dt4));

        TestCase.assertNull(DateTimeUtils.formatDate(null, TZ_NY));
        TestCase.assertNull(DateTimeUtils.formatDate(dt2, null));

        TestCase.assertNull(DateTimeUtils.formatDate(null));
    }

    public void testFormatDateTime() {
        final Instant dt2 = DateTimeUtils.parseInstant("2021-02-03T11:23:32.45678912 NY");
        final ZonedDateTime dt3 = dt2.atZone(TZ_NY);
        final ZonedDateTime dt4 = dt2.atZone(TZ_JP);

        TestCase.assertEquals("2021-02-04T01:00:00.000000000 JP",
                DateTimeUtils.formatDateTime(DateTimeUtils.parseInstant("2021-02-03T11:00 NY"), TZ_JP));
        TestCase.assertEquals("2021-02-04T01:23:00.000000000 JP",
                DateTimeUtils.formatDateTime(DateTimeUtils.parseInstant("2021-02-03T11:23 NY"), TZ_JP));
        TestCase.assertEquals("2021-02-04T01:23:01.000000000 JP",
                DateTimeUtils.formatDateTime(DateTimeUtils.parseInstant("2021-02-03T11:23:01 NY"), TZ_JP));
        TestCase.assertEquals("2021-02-04T01:23:01.300000000 JP",
                DateTimeUtils.formatDateTime(DateTimeUtils.parseInstant("2021-02-03T11:23:01.3 NY"), TZ_JP));
        TestCase.assertEquals("2021-02-04T01:23:32.456700000 JP",
                DateTimeUtils.formatDateTime(DateTimeUtils.parseInstant("2021-02-03T11:23:32.4567 NY"), TZ_JP));
        TestCase.assertEquals("2021-02-04T01:23:32.456780000 JP",
                DateTimeUtils.formatDateTime(DateTimeUtils.parseInstant("2021-02-03T11:23:32.45678 NY"), TZ_JP));
        TestCase.assertEquals("2021-02-04T01:23:32.456789000 JP",
                DateTimeUtils.formatDateTime(DateTimeUtils.parseInstant("2021-02-03T11:23:32.456789 NY"), TZ_JP));
        TestCase.assertEquals("2021-02-04T01:23:32.456789100 JP",
                DateTimeUtils.formatDateTime(DateTimeUtils.parseInstant("2021-02-03T11:23:32.4567891 NY"), TZ_JP));
        TestCase.assertEquals("2021-02-04T01:23:32.456789120 JP",
                DateTimeUtils.formatDateTime(DateTimeUtils.parseInstant("2021-02-03T11:23:32.45678912 NY"), TZ_JP));
        TestCase.assertEquals("2021-02-04T01:23:32.456789123 JP",
                DateTimeUtils.formatDateTime(DateTimeUtils.parseInstant("2021-02-03T11:23:32.456789123 NY"), TZ_JP));

        TestCase.assertEquals("2021-02-03T11:23:32.456789120 NY", DateTimeUtils.formatDateTime(dt2, TZ_NY));
        TestCase.assertEquals("2021-02-04T01:23:32.456789120 JP", DateTimeUtils.formatDateTime(dt2, TZ_JP));

        TestCase.assertEquals("2021-02-03T11:23:32.456789120 NY", DateTimeUtils.formatDateTime(dt3));
        TestCase.assertEquals("2021-02-04T01:23:32.456789120 JP", DateTimeUtils.formatDateTime(dt4));


        TestCase.assertEquals("2021-02-03T20:23:32.456789120 Asia/Yerevan",
                DateTimeUtils.formatDateTime(dt2, ZoneId.of("Asia/Yerevan")));
        TestCase.assertEquals("2021-02-03T20:23:32.456789120 Asia/Yerevan",
                DateTimeUtils.formatDateTime(dt3.withZoneSameInstant(ZoneId.of("Asia/Yerevan"))));

        TestCase.assertNull(DateTimeUtils.formatDateTime(null, TZ_NY));
        TestCase.assertNull(DateTimeUtils.formatDateTime(dt2, null));

        TestCase.assertNull(DateTimeUtils.formatDateTime(null));
    }

    public void testFormatDurationNanos() {

        TestCase.assertEquals("PT2:00:00", DateTimeUtils.formatDurationNanos(2 * DateTimeUtils.HOUR));
        TestCase.assertEquals("PT0:02:00", DateTimeUtils.formatDurationNanos(2 * DateTimeUtils.MINUTE));
        TestCase.assertEquals("PT0:00:02", DateTimeUtils.formatDurationNanos(2 * DateTimeUtils.SECOND));
        TestCase.assertEquals("PT0:00:00.002000000", DateTimeUtils.formatDurationNanos(2 * DateTimeUtils.MILLI));
        TestCase.assertEquals("PT0:00:00.000000002", DateTimeUtils.formatDurationNanos(2));
        TestCase.assertEquals("PT23:45:39.123456789", DateTimeUtils.formatDurationNanos(
                23 * DateTimeUtils.HOUR + 45 * DateTimeUtils.MINUTE + 39 * DateTimeUtils.SECOND + 123456789));
        TestCase.assertEquals("PT123:45:39.123456789", DateTimeUtils.formatDurationNanos(
                123 * DateTimeUtils.HOUR + 45 * DateTimeUtils.MINUTE + 39 * DateTimeUtils.SECOND + 123456789));

        TestCase.assertEquals("-PT2:00:00", DateTimeUtils.formatDurationNanos(-2 * DateTimeUtils.HOUR));
        TestCase.assertEquals("-PT0:02:00", DateTimeUtils.formatDurationNanos(-2 * DateTimeUtils.MINUTE));
        TestCase.assertEquals("-PT0:00:02", DateTimeUtils.formatDurationNanos(-2 * DateTimeUtils.SECOND));
        TestCase.assertEquals("-PT0:00:00.002000000", DateTimeUtils.formatDurationNanos(-2 * DateTimeUtils.MILLI));
        TestCase.assertEquals("-PT0:00:00.000000002", DateTimeUtils.formatDurationNanos(-2));
        TestCase.assertEquals("-PT23:45:39.123456789", DateTimeUtils.formatDurationNanos(
                -23 * DateTimeUtils.HOUR - 45 * DateTimeUtils.MINUTE - 39 * DateTimeUtils.SECOND - 123456789));
        TestCase.assertEquals("-PT123:45:39.123456789", DateTimeUtils.formatDurationNanos(
                -123 * DateTimeUtils.HOUR - 45 * DateTimeUtils.MINUTE - 39 * DateTimeUtils.SECOND - 123456789));

        TestCase.assertNull(DateTimeUtils.formatDurationNanos(NULL_LONG));
    }

    public void testMicrosToMillis() {
        final long v = 1234567890;
        TestCase.assertEquals(v / 1_000L, DateTimeUtils.microsToMillis(v));
        TestCase.assertEquals(NULL_LONG, DateTimeUtils.microsToMillis(NULL_LONG));
    }

    public void testMicrosToNanos() {
        final long v = 1234567890;
        TestCase.assertEquals(v * 1_000L, DateTimeUtils.microsToNanos(v));
        TestCase.assertEquals(NULL_LONG, DateTimeUtils.microsToNanos(NULL_LONG));

        try {
            DateTimeUtils.millisToNanos(Long.MAX_VALUE / 2);
            TestCase.fail("Should throw an exception");
        } catch (DateTimeUtils.DateTimeOverflowException ex) {
            // pass
        }

        try {
            DateTimeUtils.microsToNanos(-Long.MAX_VALUE / 2);
            TestCase.fail("Should throw an exception");
        } catch (DateTimeUtils.DateTimeOverflowException ex) {
            // pass
        }
    }

    public void testMicrosToSeconds() {
        final long v = 1234567890;
        TestCase.assertEquals(v / 1_000_000L, DateTimeUtils.microsToSeconds(v));
        TestCase.assertEquals(NULL_LONG, DateTimeUtils.microsToSeconds(NULL_LONG));
    }

    public void testMillisToMicros() {
        final long v = 1234567890;
        TestCase.assertEquals(v * 1_000L, DateTimeUtils.millisToMicros(v));
        TestCase.assertEquals(NULL_LONG, DateTimeUtils.millisToMicros(NULL_LONG));
    }

    public void testMillisToNanos() {
        final long v = 1234567890;
        TestCase.assertEquals(v * 1_000_000L, DateTimeUtils.millisToNanos(v));
        TestCase.assertEquals(NULL_LONG, DateTimeUtils.millisToNanos(NULL_LONG));

        try {
            DateTimeUtils.millisToNanos(Long.MAX_VALUE / 2);
            TestCase.fail("Should throw an exception");
        } catch (DateTimeUtils.DateTimeOverflowException ex) {
            // pass
        }

        try {
            DateTimeUtils.millisToNanos(-Long.MAX_VALUE / 2);
            TestCase.fail("Should throw an exception");
        } catch (DateTimeUtils.DateTimeOverflowException ex) {
            // pass
        }
    }

    public void testMillisToSeconds() {
        final long v = 1234567890;
        TestCase.assertEquals(v / 1_000L, DateTimeUtils.millisToSeconds(v));
        TestCase.assertEquals(NULL_LONG, DateTimeUtils.millisToSeconds(NULL_LONG));
    }

    public void testNanosToMicros() {
        final long v = 1234567890;
        TestCase.assertEquals(v / 1_000L, DateTimeUtils.nanosToMicros(v));
        TestCase.assertEquals(NULL_LONG, DateTimeUtils.nanosToMicros(NULL_LONG));
    }

    public void testNanosToMillis() {
        final long v = 1234567890;
        TestCase.assertEquals(v / 1_000_000L, DateTimeUtils.nanosToMillis(v));
        TestCase.assertEquals(NULL_LONG, DateTimeUtils.nanosToMillis(NULL_LONG));
    }

    public void testNanosToSeconds() {
        final long v = 1234567890;
        TestCase.assertEquals(v / 1_000_000_000L, DateTimeUtils.nanosToSeconds(v));
        TestCase.assertEquals(NULL_LONG, DateTimeUtils.nanosToSeconds(NULL_LONG));
    }

    public void testSecondsToNanos() {
        final long v = 1234567890;
        TestCase.assertEquals(v * 1_000_000_000L, DateTimeUtils.secondsToNanos(v));
        TestCase.assertEquals(NULL_LONG, DateTimeUtils.secondsToNanos(NULL_LONG));

        try {
            DateTimeUtils.secondsToNanos(Long.MAX_VALUE / 2);
            TestCase.fail("Should throw an exception");
        } catch (DateTimeUtils.DateTimeOverflowException ex) {
            // pass
        }

        try {
            DateTimeUtils.secondsToNanos(-Long.MAX_VALUE / 2);
            TestCase.fail("Should throw an exception");
        } catch (DateTimeUtils.DateTimeOverflowException ex) {
            // pass
        }
    }

    public void testSecondsToMicros() {
        final long v = 1234567890;
        TestCase.assertEquals(v * 1_000_000L, DateTimeUtils.secondsToMicros(v));
        TestCase.assertEquals(NULL_LONG, DateTimeUtils.secondsToMicros(NULL_LONG));
    }

    public void testSecondsToMillis() {
        final long v = 1234567890;
        TestCase.assertEquals(v * 1_000L, DateTimeUtils.secondsToMillis(v));
        TestCase.assertEquals(NULL_LONG, DateTimeUtils.secondsToMillis(NULL_LONG));
    }

    public void testToDate() {
        final long millis = 123456789;
        final Instant dt2 = Instant.ofEpochSecond(0, millis * DateTimeUtils.MILLI);
        final ZonedDateTime dt3 = dt2.atZone(TZ_JP);

        TestCase.assertEquals(new Date(millis), DateTimeUtils.toDate(dt2));
        TestCase.assertNull(DateTimeUtils.toDate((Instant) null));

        TestCase.assertEquals(new Date(millis), DateTimeUtils.toDate(dt3));
        TestCase.assertNull(DateTimeUtils.toDate((ZonedDateTime) null));
    }

    public void testToInstant() {
        final long nanos = 123456789123456789L;
        final Instant dt2 = Instant.ofEpochSecond(0, nanos);
        final ZonedDateTime dt3 = dt2.atZone(TZ_JP);
        final LocalDate ld = LocalDate.of(1973, 11, 30);
        final LocalTime lt = LocalTime.of(6, 33, 9, 123456789);
        final Date d = new Date(DateTimeUtils.nanosToMillis(nanos));

        TestCase.assertEquals(dt2, DateTimeUtils.toInstant(dt3));
        TestCase.assertNull(DateTimeUtils.toInstant((ZonedDateTime) null));

        TestCase.assertEquals(dt2, DateTimeUtils.toInstant(ld, lt, TZ_JP));
        TestCase.assertNull(DateTimeUtils.toInstant(null, lt, TZ_JP));
        TestCase.assertNull(DateTimeUtils.toInstant(ld, null, TZ_JP));
        TestCase.assertNull(DateTimeUtils.toInstant(ld, lt, null));

        TestCase.assertEquals(Instant.ofEpochSecond(0, (nanos / DateTimeUtils.MILLI) * DateTimeUtils.MILLI),
                DateTimeUtils.toInstant(d));
        TestCase.assertNull(DateTimeUtils.toInstant((Date) null));
    }

    public void testToLocalDate() {
        final long nanos = 123456789123456789L;
        final Instant dt2 = Instant.ofEpochSecond(0, nanos);
        final ZonedDateTime dt3 = dt2.atZone(TZ_JP);
        final LocalDate ld = LocalDate.of(1973, 11, 30);

        TestCase.assertEquals(ld, DateTimeUtils.toLocalDate(dt2, TZ_JP));
        TestCase.assertNull(DateTimeUtils.toLocalDate(null, TZ_JP));

        TestCase.assertEquals(ld, DateTimeUtils.toLocalDate(dt3));
        // noinspection ConstantConditions
        TestCase.assertNull(DateTimeUtils.toLocalDate(null));
    }

    public void testToLocalTime() {
        final long nanos = 123456789123456789L;
        final Instant dt2 = Instant.ofEpochSecond(0, nanos);
        final ZonedDateTime dt3 = dt2.atZone(TZ_JP);
        final LocalTime lt = LocalTime.of(6, 33, 9, 123456789);

        TestCase.assertEquals(lt, DateTimeUtils.toLocalTime(dt2, TZ_JP));
        TestCase.assertNull(DateTimeUtils.toLocalTime(null, TZ_JP));

        TestCase.assertEquals(lt, DateTimeUtils.toLocalTime(dt3));
        // noinspection ConstantConditions
        TestCase.assertNull(DateTimeUtils.toLocalTime(null));
    }

    public void testToZonedDateTime() {
        final long nanos = 123456789123456789L;
        final Instant dt2 = Instant.ofEpochSecond(0, nanos);
        final ZonedDateTime dt3 = dt2.atZone(TZ_JP);
        final LocalDate ld = LocalDate.of(1973, 11, 30);
        final LocalTime lt = LocalTime.of(6, 33, 9, 123456789);

        TestCase.assertEquals(dt3, DateTimeUtils.toZonedDateTime(dt2, TZ_JP));
        TestCase.assertNull(DateTimeUtils.toZonedDateTime(null, TZ_JP));

        TestCase.assertEquals(dt3, DateTimeUtils.toZonedDateTime(ld, lt, TZ_JP));
        TestCase.assertNull(DateTimeUtils.toZonedDateTime(null, lt, TZ_JP));
        TestCase.assertNull(DateTimeUtils.toZonedDateTime(ld, null, TZ_JP));
        TestCase.assertNull(DateTimeUtils.toZonedDateTime(ld, lt, null));
    }

    public void testEpochNanos() {
        final long nanos = 123456789123456789L;
        final Instant dt2 = Instant.ofEpochSecond(0, nanos);
        final ZonedDateTime dt3 = dt2.atZone(TZ_JP);

        TestCase.assertEquals(nanos, DateTimeUtils.epochNanos(dt2));
        TestCase.assertEquals(NULL_LONG, DateTimeUtils.epochNanos((Instant) null));

        TestCase.assertEquals(nanos, DateTimeUtils.epochNanos(dt3));
        TestCase.assertEquals(NULL_LONG, DateTimeUtils.epochNanos((ZonedDateTime) null));
    }

    public void testEpochMicros() {
        final long nanos = 123456789123456789L;
        final long micros = DateTimeUtils.nanosToMicros(nanos);
        final Instant dt2 = Instant.ofEpochSecond(0, nanos);
        final ZonedDateTime dt3 = dt2.atZone(TZ_JP);

        TestCase.assertEquals(micros, DateTimeUtils.epochMicros(dt2));
        TestCase.assertEquals(NULL_LONG, DateTimeUtils.epochMicros((Instant) null));

        TestCase.assertEquals(micros, DateTimeUtils.epochMicros(dt3));
        TestCase.assertEquals(NULL_LONG, DateTimeUtils.epochMicros((ZonedDateTime) null));
    }

    public void testEpochMillis() {
        final long nanos = 123456789123456789L;
        final long millis = DateTimeUtils.nanosToMillis(nanos);
        final Instant dt2 = Instant.ofEpochSecond(0, nanos);
        final ZonedDateTime dt3 = dt2.atZone(TZ_JP);

        TestCase.assertEquals(millis, DateTimeUtils.epochMillis(dt2));
        TestCase.assertEquals(NULL_LONG, DateTimeUtils.epochMillis((Instant) null));

        TestCase.assertEquals(millis, DateTimeUtils.epochMillis(dt3));
        TestCase.assertEquals(NULL_LONG, DateTimeUtils.epochMillis((ZonedDateTime) null));
    }

    public void testEpochSeconds() {
        final long nanos = 123456789123456789L;
        final long seconds = DateTimeUtils.nanosToSeconds(nanos);
        final Instant dt2 = Instant.ofEpochSecond(0, nanos);
        final ZonedDateTime dt3 = dt2.atZone(TZ_JP);

        TestCase.assertEquals(seconds, DateTimeUtils.epochSeconds(dt2));
        TestCase.assertEquals(NULL_LONG, DateTimeUtils.epochSeconds((Instant) null));

        TestCase.assertEquals(seconds, DateTimeUtils.epochSeconds(dt3));
        TestCase.assertEquals(NULL_LONG, DateTimeUtils.epochSeconds((ZonedDateTime) null));
    }

    public void testEpochNanosTo() {
        final long nanos = 123456789123456789L;
        final Instant dt2 = Instant.ofEpochSecond(0, nanos);
        final ZonedDateTime dt3 = dt2.atZone(TZ_JP);

        TestCase.assertEquals(dt2, DateTimeUtils.epochNanosToInstant(nanos));
        TestCase.assertNull(DateTimeUtils.epochNanosToInstant(NULL_LONG));

        TestCase.assertEquals(dt3, DateTimeUtils.epochNanosToZonedDateTime(nanos, TZ_JP));
        TestCase.assertNull(DateTimeUtils.epochNanosToZonedDateTime(NULL_LONG, TZ_JP));
        TestCase.assertNull(DateTimeUtils.epochNanosToZonedDateTime(nanos, null));
    }

    public void testEpochMicrosTo() {
        long nanos = 123456789123456789L;
        final long micros = DateTimeUtils.nanosToMicros(nanos);
        nanos = DateTimeUtils.microsToNanos(micros);
        final Instant dt2 = Instant.ofEpochSecond(0, nanos);
        final ZonedDateTime dt3 = dt2.atZone(TZ_JP);

        TestCase.assertEquals(dt2, DateTimeUtils.epochMicrosToInstant(micros));
        TestCase.assertNull(DateTimeUtils.epochMicrosToInstant(NULL_LONG));

        TestCase.assertEquals(dt3, DateTimeUtils.epochMicrosToZonedDateTime(micros, TZ_JP));
        TestCase.assertNull(DateTimeUtils.epochMicrosToZonedDateTime(NULL_LONG, TZ_JP));
        TestCase.assertNull(DateTimeUtils.epochMicrosToZonedDateTime(micros, null));
    }

    public void testEpochMillisTo() {
        long nanos = 123456789123456789L;
        final long millis = DateTimeUtils.nanosToMillis(nanos);
        nanos = DateTimeUtils.millisToNanos(millis);
        final Instant dt2 = Instant.ofEpochSecond(0, nanos);
        final ZonedDateTime dt3 = dt2.atZone(TZ_JP);

        TestCase.assertEquals(dt2, DateTimeUtils.epochMillisToInstant(millis));
        TestCase.assertNull(DateTimeUtils.epochMillisToInstant(NULL_LONG));

        TestCase.assertEquals(dt3, DateTimeUtils.epochMillisToZonedDateTime(millis, TZ_JP));
        TestCase.assertNull(DateTimeUtils.epochMillisToZonedDateTime(NULL_LONG, TZ_JP));
        TestCase.assertNull(DateTimeUtils.epochMillisToZonedDateTime(millis, null));
    }

    public void testEpochSecondsTo() {
        long nanos = 123456789123456789L;
        final long seconds = DateTimeUtils.nanosToSeconds(nanos);
        nanos = DateTimeUtils.secondsToNanos(seconds);
        final Instant dt2 = Instant.ofEpochSecond(0, nanos);
        final ZonedDateTime dt3 = dt2.atZone(TZ_JP);

        TestCase.assertEquals(dt2, DateTimeUtils.epochSecondsToInstant(seconds));
        TestCase.assertNull(DateTimeUtils.epochSecondsToInstant(NULL_LONG));

        TestCase.assertEquals(dt3, DateTimeUtils.epochSecondsToZonedDateTime(seconds, TZ_JP));
        TestCase.assertNull(DateTimeUtils.epochSecondsToZonedDateTime(NULL_LONG, TZ_JP));
        TestCase.assertNull(DateTimeUtils.epochSecondsToZonedDateTime(seconds, null));
    }

    public void testEpochAutoTo() {
        final Instant dt1 = DateTimeUtils.parseInstant("2023-02-02T12:13:14.1345 NY");
        final long nanos = DateTimeUtils.epochNanos(dt1);
        final long micros = DateTimeUtils.epochMicros(dt1);
        final long millis = DateTimeUtils.epochMillis(dt1);
        final long seconds = DateTimeUtils.epochSeconds(dt1);
        final Instant dt1u = DateTimeUtils.epochMicrosToInstant(micros);
        final Instant dt1m = DateTimeUtils.epochMillisToInstant(millis);
        final Instant dt1s = DateTimeUtils.epochSecondsToInstant(seconds);

        TestCase.assertEquals(nanos, DateTimeUtils.epochAutoToEpochNanos(nanos));
        TestCase.assertEquals((nanos / DateTimeUtils.MICRO) * DateTimeUtils.MICRO,
                DateTimeUtils.epochAutoToEpochNanos(micros));
        TestCase.assertEquals((nanos / DateTimeUtils.MILLI) * DateTimeUtils.MILLI,
                DateTimeUtils.epochAutoToEpochNanos(millis));
        TestCase.assertEquals((nanos / DateTimeUtils.SECOND) * DateTimeUtils.SECOND,
                DateTimeUtils.epochAutoToEpochNanos(seconds));
        TestCase.assertEquals(NULL_LONG, DateTimeUtils.epochAutoToEpochNanos(NULL_LONG));

        TestCase.assertEquals(dt1, DateTimeUtils.epochAutoToInstant(nanos));
        TestCase.assertEquals(dt1u, DateTimeUtils.epochAutoToInstant(micros));
        TestCase.assertEquals(dt1m, DateTimeUtils.epochAutoToInstant(millis));
        TestCase.assertEquals(dt1s, DateTimeUtils.epochAutoToInstant(seconds));
        TestCase.assertNull(DateTimeUtils.epochAutoToInstant(NULL_LONG));

        TestCase.assertEquals(DateTimeUtils.toZonedDateTime(dt1, TZ_JP),
                DateTimeUtils.epochAutoToZonedDateTime(nanos, TZ_JP));
        TestCase.assertEquals(DateTimeUtils.toZonedDateTime(dt1u, TZ_JP),
                DateTimeUtils.epochAutoToZonedDateTime(micros, TZ_JP));
        TestCase.assertEquals(DateTimeUtils.toZonedDateTime(dt1m, TZ_JP),
                DateTimeUtils.epochAutoToZonedDateTime(millis, TZ_JP));
        TestCase.assertEquals(DateTimeUtils.toZonedDateTime(dt1s, TZ_JP),
                DateTimeUtils.epochAutoToZonedDateTime(seconds, TZ_JP));
        TestCase.assertNull(DateTimeUtils.epochAutoToZonedDateTime(NULL_LONG, TZ_JP));
        TestCase.assertNull(DateTimeUtils.epochAutoToZonedDateTime(nanos, null));
    }

    public void testToExcelTime() {
        final Instant dt2 = DateTimeUtils.parseInstant("2010-06-15T16:00:00 NY");
        final ZonedDateTime dt3 = dt2.atZone(TZ_AL);

        TestCase.assertTrue(
                CompareUtils.doubleEquals(40344.666666666664, DateTimeUtils.toExcelTime(dt2, TZ_NY)));
        TestCase.assertTrue(
                CompareUtils.doubleEquals(40344.625, DateTimeUtils.toExcelTime(dt2, TZ_CT)));
        TestCase.assertTrue(
                CompareUtils.doubleEquals(40344.625, DateTimeUtils.toExcelTime(dt2, TZ_MN)));
        TestCase.assertEquals(0.0, DateTimeUtils.toExcelTime(null, TZ_MN));
        TestCase.assertEquals(0.0, DateTimeUtils.toExcelTime(dt2, null));

        TestCase.assertTrue(
                CompareUtils.doubleEquals(DateTimeUtils.toExcelTime(dt2, TZ_AL), DateTimeUtils.toExcelTime(dt3)));
        TestCase.assertEquals(0.0, DateTimeUtils.toExcelTime(null));
    }

    public void testExcelTimeTo() {
        final Instant dt2 = DateTimeUtils.parseInstant("2010-06-15T16:23:45.678 NY");
        final ZonedDateTime dt3 = dt2.atZone(TZ_AL);

        TestCase.assertEquals(dt2, DateTimeUtils.excelToInstant(DateTimeUtils.toExcelTime(dt2, TZ_AL), TZ_AL));
        TestCase.assertTrue(DateTimeUtils.epochMillis(dt2) - DateTimeUtils
                .epochMillis(DateTimeUtils.excelToInstant(DateTimeUtils.toExcelTime(dt2, TZ_AL), TZ_AL)) <= 1);
        TestCase.assertNull(DateTimeUtils.excelToInstant(123.4, null));

        TestCase.assertEquals(dt3, DateTimeUtils.excelToZonedDateTime(DateTimeUtils.toExcelTime(dt2, TZ_AL), TZ_AL));
        TestCase.assertTrue(DateTimeUtils.epochMillis(dt3) - DateTimeUtils
                .epochMillis(DateTimeUtils.excelToZonedDateTime(DateTimeUtils.toExcelTime(dt2, TZ_AL), TZ_AL)) <= 1);
        TestCase.assertNull(DateTimeUtils.excelToZonedDateTime(123.4, null));

        // Test daylight savings time

        final Instant dstI1 = DateTimeUtils.parseInstant("2023-03-12T01:00:00 America/Denver");
        final Instant dstI2 = DateTimeUtils.parseInstant("2023-11-05T01:00:00 America/Denver");
        final ZonedDateTime dstZdt1 = DateTimeUtils.toZonedDateTime(dstI1, ZoneId.of("America/Denver"));
        final ZonedDateTime dstZdt2 = DateTimeUtils.toZonedDateTime(dstI2, ZoneId.of("America/Denver"));

        TestCase.assertEquals(dstI1, DateTimeUtils.excelToInstant(
                DateTimeUtils.toExcelTime(dstI1, ZoneId.of("America/Denver")), ZoneId.of("America/Denver")));
        TestCase.assertEquals(dstI2, DateTimeUtils.excelToInstant(
                DateTimeUtils.toExcelTime(dstI2, ZoneId.of("America/Denver")), ZoneId.of("America/Denver")));

        TestCase.assertEquals(dstZdt1,
                DateTimeUtils.excelToZonedDateTime(DateTimeUtils.toExcelTime(dstZdt1), ZoneId.of("America/Denver")));
        TestCase.assertEquals(dstZdt2,
                DateTimeUtils.excelToZonedDateTime(DateTimeUtils.toExcelTime(dstZdt2), ZoneId.of("America/Denver")));
    }

    public void testIsBefore() {
        final Instant i1 = Instant.ofEpochSecond(0, 123);
        final Instant i2 = Instant.ofEpochSecond(0, 456);
        final Instant i3 = Instant.ofEpochSecond(0, 456);

        TestCase.assertTrue(DateTimeUtils.isBefore(i1, i2));
        TestCase.assertFalse(DateTimeUtils.isBefore(i2, i1));
        TestCase.assertFalse(DateTimeUtils.isBefore(i2, i3));
        TestCase.assertFalse(DateTimeUtils.isBefore(i3, i2));
        // noinspection ConstantConditions
        TestCase.assertFalse(DateTimeUtils.isBefore(null, i2));
        // noinspection ConstantConditions
        TestCase.assertFalse(DateTimeUtils.isBefore((Instant) null, null));
        // noinspection ConstantConditions
        TestCase.assertFalse(DateTimeUtils.isBefore(i1, null));

        final ZonedDateTime z1 = i1.atZone(TZ_AL);
        final ZonedDateTime z2 = i2.atZone(TZ_AL);
        final ZonedDateTime z3 = i3.atZone(TZ_AL);

        TestCase.assertTrue(DateTimeUtils.isBefore(z1, z2));
        TestCase.assertFalse(DateTimeUtils.isBefore(z2, z1));
        TestCase.assertFalse(DateTimeUtils.isBefore(z2, z3));
        TestCase.assertFalse(DateTimeUtils.isBefore(z3, z2));
        TestCase.assertFalse(DateTimeUtils.isBefore(null, z2));
        // noinspection ConstantConditions
        TestCase.assertFalse(DateTimeUtils.isBefore((Instant) null, null));
        TestCase.assertFalse(DateTimeUtils.isBefore(z1, null));
    }

    public void testIsBeforeOrEqual() {
        final Instant i1 = Instant.ofEpochSecond(0, 123);
        final Instant i2 = Instant.ofEpochSecond(0, 456);
        final Instant i3 = Instant.ofEpochSecond(0, 456);

        TestCase.assertTrue(DateTimeUtils.isBeforeOrEqual(i1, i2));
        TestCase.assertFalse(DateTimeUtils.isBeforeOrEqual(i2, i1));
        TestCase.assertTrue(DateTimeUtils.isBeforeOrEqual(i2, i3));
        TestCase.assertTrue(DateTimeUtils.isBeforeOrEqual(i3, i2));
        TestCase.assertFalse(DateTimeUtils.isBeforeOrEqual(null, i2));
        TestCase.assertFalse(DateTimeUtils.isBeforeOrEqual((Instant) null, null));
        TestCase.assertFalse(DateTimeUtils.isBeforeOrEqual(i1, null));

        final ZonedDateTime z1 = i1.atZone(TZ_AL);
        final ZonedDateTime z2 = i2.atZone(TZ_AL);
        final ZonedDateTime z3 = i3.atZone(TZ_AL);

        TestCase.assertTrue(DateTimeUtils.isBeforeOrEqual(z1, z2));
        TestCase.assertFalse(DateTimeUtils.isBeforeOrEqual(z2, z1));
        TestCase.assertTrue(DateTimeUtils.isBeforeOrEqual(z2, z3));
        TestCase.assertTrue(DateTimeUtils.isBeforeOrEqual(z3, z2));
        TestCase.assertFalse(DateTimeUtils.isBeforeOrEqual(null, z2));
        TestCase.assertFalse(DateTimeUtils.isBeforeOrEqual((Instant) null, null));
        TestCase.assertFalse(DateTimeUtils.isBeforeOrEqual(z1, null));
    }

    public void testIsAfter() {
        final Instant i1 = Instant.ofEpochSecond(0, 123);
        final Instant i2 = Instant.ofEpochSecond(0, 456);
        final Instant i3 = Instant.ofEpochSecond(0, 456);

        TestCase.assertFalse(DateTimeUtils.isAfter(i1, i2));
        TestCase.assertTrue(DateTimeUtils.isAfter(i2, i1));
        TestCase.assertFalse(DateTimeUtils.isAfter(i2, i3));
        TestCase.assertFalse(DateTimeUtils.isAfter(i3, i2));
        // noinspection ConstantConditions
        TestCase.assertFalse(DateTimeUtils.isAfter(null, i2));
        // noinspection ConstantConditions
        TestCase.assertFalse(DateTimeUtils.isAfter((Instant) null, null));
        // noinspection ConstantConditions
        TestCase.assertFalse(DateTimeUtils.isAfter(i1, null));

        final ZonedDateTime z1 = i1.atZone(TZ_AL);
        final ZonedDateTime z2 = i2.atZone(TZ_AL);
        final ZonedDateTime z3 = i3.atZone(TZ_AL);

        TestCase.assertFalse(DateTimeUtils.isAfter(z1, z2));
        TestCase.assertTrue(DateTimeUtils.isAfter(z2, z1));
        TestCase.assertFalse(DateTimeUtils.isAfter(z2, z3));
        TestCase.assertFalse(DateTimeUtils.isAfter(z3, z2));
        TestCase.assertFalse(DateTimeUtils.isAfter(null, z2));
        // noinspection ConstantConditions
        TestCase.assertFalse(DateTimeUtils.isAfter((Instant) null, null));
        TestCase.assertFalse(DateTimeUtils.isAfter(z1, null));
    }

    public void testIsAfterOrEqual() {
        final Instant i1 = Instant.ofEpochSecond(0, 123);
        final Instant i2 = Instant.ofEpochSecond(0, 456);
        final Instant i3 = Instant.ofEpochSecond(0, 456);

        TestCase.assertFalse(DateTimeUtils.isAfterOrEqual(i1, i2));
        TestCase.assertTrue(DateTimeUtils.isAfterOrEqual(i2, i1));
        TestCase.assertTrue(DateTimeUtils.isAfterOrEqual(i2, i3));
        TestCase.assertTrue(DateTimeUtils.isAfterOrEqual(i3, i2));
        TestCase.assertFalse(DateTimeUtils.isAfterOrEqual(null, i2));
        TestCase.assertFalse(DateTimeUtils.isAfterOrEqual((Instant) null, null));
        TestCase.assertFalse(DateTimeUtils.isAfterOrEqual(i1, null));

        final ZonedDateTime z1 = i1.atZone(TZ_AL);
        final ZonedDateTime z2 = i2.atZone(TZ_AL);
        final ZonedDateTime z3 = i3.atZone(TZ_AL);

        TestCase.assertFalse(DateTimeUtils.isAfterOrEqual(z1, z2));
        TestCase.assertTrue(DateTimeUtils.isAfterOrEqual(z2, z1));
        TestCase.assertTrue(DateTimeUtils.isAfterOrEqual(z2, z3));
        TestCase.assertTrue(DateTimeUtils.isAfterOrEqual(z3, z2));
        TestCase.assertFalse(DateTimeUtils.isAfterOrEqual(null, z2));
        TestCase.assertFalse(DateTimeUtils.isAfterOrEqual((Instant) null, null));
        TestCase.assertFalse(DateTimeUtils.isAfterOrEqual(z1, null));
    }

    public void testClock() {
        final long nanos = 123456789123456789L;
        final @NotNull Clock initial = DateTimeUtils.currentClock();

        try {
            final io.deephaven.base.clock.Clock clock = new io.deephaven.base.clock.Clock() {

                @Override
                public long currentTimeMillis() {
                    return nanos / DateTimeUtils.MILLI;
                }

                @Override
                public long currentTimeMicros() {
                    throw new UnsupportedOperationException();
                }

                @Override
                public long currentTimeNanos() {
                    return nanos;
                }

                @Override
                public Instant instantNanos() {
                    return Instant.ofEpochSecond(0, nanos);
                }

                @Override
                public Instant instantMillis() {
                    return Instant.ofEpochMilli(nanos / DateTimeUtils.MILLI);
                }
            };
            DateTimeUtils.setClock(clock);
            TestCase.assertEquals(clock, DateTimeUtils.currentClock());

            TestCase.assertEquals(Instant.ofEpochSecond(0, nanos), DateTimeUtils.now());
            TestCase.assertEquals(Instant.ofEpochSecond(0, (nanos / DateTimeUtils.MILLI) * DateTimeUtils.MILLI),
                    DateTimeUtils.nowMillisResolution());

            TestCase.assertTrue(Math.abs(Clock.system().currentTimeNanos()
                    - DateTimeUtils.epochNanos(DateTimeUtils.nowSystem())) < 1_000_000L);
            TestCase.assertTrue(Math.abs(Clock.system().currentTimeNanos()
                    - DateTimeUtils.epochNanos(DateTimeUtils.nowSystemMillisResolution())) < 1_000_000L);

            TestCase.assertEquals(DateTimeUtils.formatDate(Instant.ofEpochSecond(0, nanos), TZ_AL),
                    DateTimeUtils.today(TZ_AL));
            TestCase.assertEquals(DateTimeUtils.today(DateTimeUtils.timeZone()), DateTimeUtils.today());
        } catch (Exception ex) {
            DateTimeUtils.setClock(initial);
            throw ex;
        }

        DateTimeUtils.setClock(initial);
    }

    public void testTimeZone() {
        final String[][] values = {
                {"NY", "America/New_York"},
                {"MN", "America/Chicago"},
                {"JP", "Asia/Tokyo"},
                {"SG", "Asia/Singapore"},
                {"UTC", "UTC"},
                {"America/Argentina/Buenos_Aires", "America/Argentina/Buenos_Aires"},
                {"GMT+2", "GMT+2"},
                {"UTC+01:00", "UTC+01:00"}
        };

        for (final String[] v : values) {
            TestCase.assertEquals(TimeZoneAliases.zoneId(v[0]), DateTimeUtils.timeZone(v[0]));
            TestCase.assertEquals(TimeZoneAliases.zoneId(v[1]), DateTimeUtils.timeZone(v[1]));
        }

        TestCase.assertEquals(ZoneId.systemDefault(), DateTimeUtils.timeZone());
    }

    public void testTimeZoneAliasAddRm() {
        final String alias = "BA";
        final String tz = "America/Argentina/Buenos_Aires";
        TestCase.assertFalse(DateTimeUtils.timeZoneAliasRm(alias));
        TestCase.assertFalse(TimeZoneAliases.getAllZones().containsKey(alias));
        DateTimeUtils.timeZoneAliasAdd(alias, tz);
        TestCase.assertTrue(TimeZoneAliases.getAllZones().containsKey(alias));
        TestCase.assertEquals(ZoneId.of(tz), TimeZoneAliases.zoneId(alias));
        TestCase.assertEquals(alias, TimeZoneAliases.zoneName(ZoneId.of(tz)));
        TestCase.assertTrue(DateTimeUtils.timeZoneAliasRm(alias));
        TestCase.assertFalse(TimeZoneAliases.getAllZones().containsKey(alias));
    }

    public void testLowerBin() {
        final long second = 1000000000L;
        final long minute = 60 * second;
        final long hour = 60 * minute;

        final Instant instant = DateTimeUtils.parseInstant("2010-06-15T06:14:01.2345 NY");

        TestCase.assertEquals(DateTimeUtils.lowerBin(instant, second),
                DateTimeUtils.lowerBin(DateTimeUtils.lowerBin(instant, second), second));

        TestCase.assertEquals(DateTimeUtils.parseInstant("2010-06-15T06:14:01 NY"),
                DateTimeUtils.lowerBin(instant, second));
        TestCase.assertEquals(DateTimeUtils.parseInstant("2010-06-15T06:10:00 NY"),
                DateTimeUtils.lowerBin(instant, 5 * minute));
        TestCase.assertEquals(DateTimeUtils.parseInstant("2010-06-15T06:00:00 NY"),
                DateTimeUtils.lowerBin(instant, hour));
        TestCase.assertNull(DateTimeUtils.lowerBin((Instant) null, 5 * minute));
        TestCase.assertNull(DateTimeUtils.lowerBin(instant, NULL_LONG));

        TestCase.assertEquals(DateTimeUtils.lowerBin(instant, second),
                DateTimeUtils.lowerBin(DateTimeUtils.lowerBin(instant, second), second));

        final ZonedDateTime zdt = DateTimeUtils.toZonedDateTime(instant, TZ_AL);

        TestCase.assertEquals(DateTimeUtils.toZonedDateTime(DateTimeUtils.lowerBin(instant, second), TZ_AL),
                DateTimeUtils.lowerBin(DateTimeUtils.lowerBin(zdt, second), second));

        TestCase.assertEquals(DateTimeUtils.parseZonedDateTime("2010-06-15T06:14:01 NY").withZoneSameInstant(TZ_AL),
                DateTimeUtils.lowerBin(zdt, second));
        TestCase.assertEquals(DateTimeUtils.parseZonedDateTime("2010-06-15T06:10:00 NY").withZoneSameInstant(TZ_AL),
                DateTimeUtils.lowerBin(zdt, 5 * minute));
        TestCase.assertEquals(DateTimeUtils.parseZonedDateTime("2010-06-15T06:00:00 NY").withZoneSameInstant(TZ_AL),
                DateTimeUtils.lowerBin(zdt, hour));
        TestCase.assertNull(DateTimeUtils.lowerBin((ZonedDateTime) null, 5 * minute));
        TestCase.assertNull(DateTimeUtils.lowerBin(zdt, NULL_LONG));

        TestCase.assertEquals(DateTimeUtils.lowerBin(zdt, second),
                DateTimeUtils.lowerBin(DateTimeUtils.lowerBin(zdt, second), second));

    }

    public void testLowerBinWithOffset() {
        final long second = 1000000000L;
        final long minute = 60 * second;

        final Instant instant = DateTimeUtils.parseInstant("2010-06-15T06:14:01.2345 NY");

        TestCase.assertEquals(DateTimeUtils.parseInstant("2010-06-15T06:11:00 NY"),
                DateTimeUtils.lowerBin(instant, 5 * minute, minute));
        TestCase.assertNull(DateTimeUtils.lowerBin((Instant) null, 5 * minute, minute));
        TestCase.assertNull(DateTimeUtils.lowerBin(instant, NULL_LONG, minute));
        TestCase.assertNull(DateTimeUtils.lowerBin(instant, 5 * minute, NULL_LONG));

        TestCase.assertEquals(DateTimeUtils.lowerBin(instant, second, second),
                DateTimeUtils.lowerBin(DateTimeUtils.lowerBin(instant, second, second), second, second));

        final ZonedDateTime zdt = DateTimeUtils.toZonedDateTime(instant, TZ_AL);

        TestCase.assertEquals(DateTimeUtils.parseZonedDateTime("2010-06-15T06:11:00 NY").withZoneSameInstant(TZ_AL),
                DateTimeUtils.lowerBin(zdt, 5 * minute, minute));
        TestCase.assertNull(DateTimeUtils.lowerBin((ZonedDateTime) null, 5 * minute, minute));
        TestCase.assertNull(DateTimeUtils.lowerBin(zdt, NULL_LONG, minute));
        TestCase.assertNull(DateTimeUtils.lowerBin(zdt, 5 * minute, NULL_LONG));

        TestCase.assertEquals(DateTimeUtils.lowerBin(zdt, second, second),
                DateTimeUtils.lowerBin(DateTimeUtils.lowerBin(zdt, second, second), second, second));
    }

    public void testUpperBin() {
        final long second = 1000000000L;
        final long minute = 60 * second;
        final long hour = 60 * minute;

        final Instant instant = DateTimeUtils.parseInstant("2010-06-15T06:14:01.2345 NY");

        TestCase.assertEquals(DateTimeUtils.parseInstant("2010-06-15T06:14:02 NY"),
                DateTimeUtils.upperBin(instant, second));
        TestCase.assertEquals(DateTimeUtils.parseInstant("2010-06-15T06:15:00 NY"),
                DateTimeUtils.upperBin(instant, 5 * minute));
        TestCase.assertEquals(DateTimeUtils.parseInstant("2010-06-15T07:00:00 NY"),
                DateTimeUtils.upperBin(instant, hour));
        TestCase.assertNull(DateTimeUtils.upperBin((Instant) null, 5 * minute));
        TestCase.assertNull(DateTimeUtils.upperBin(instant, NULL_LONG));

        TestCase.assertEquals(DateTimeUtils.upperBin(instant, second),
                DateTimeUtils.upperBin(DateTimeUtils.upperBin(instant, second), second));

        final ZonedDateTime zdt = DateTimeUtils.toZonedDateTime(instant, TZ_AL);

        TestCase.assertEquals(DateTimeUtils.parseZonedDateTime("2010-06-15T06:14:02 NY").withZoneSameInstant(TZ_AL),
                DateTimeUtils.upperBin(zdt, second));
        TestCase.assertEquals(DateTimeUtils.parseZonedDateTime("2010-06-15T06:15:00 NY").withZoneSameInstant(TZ_AL),
                DateTimeUtils.upperBin(zdt, 5 * minute));
        TestCase.assertEquals(DateTimeUtils.parseZonedDateTime("2010-06-15T07:00:00 NY").withZoneSameInstant(TZ_AL),
                DateTimeUtils.upperBin(zdt, hour));
        TestCase.assertNull(DateTimeUtils.upperBin((ZonedDateTime) null, 5 * minute));
        TestCase.assertNull(DateTimeUtils.upperBin(zdt, NULL_LONG));

        TestCase.assertEquals(DateTimeUtils.upperBin(zdt, second),
                DateTimeUtils.upperBin(DateTimeUtils.upperBin(zdt, second), second));
    }

    public void testUpperBinWithOffset() {
        final long second = 1000000000L;
        final long minute = 60 * second;

        final Instant instant = DateTimeUtils.parseInstant("2010-06-15T06:14:01.2345 NY");

        TestCase.assertEquals(DateTimeUtils.parseInstant("2010-06-15T06:16:00 NY"),
                DateTimeUtils.upperBin(instant, 5 * minute, minute));
        TestCase.assertNull(DateTimeUtils.upperBin((Instant) null, 5 * minute, minute));
        TestCase.assertNull(DateTimeUtils.upperBin(instant, NULL_LONG, minute));
        TestCase.assertNull(DateTimeUtils.upperBin(instant, 5 * minute, NULL_LONG));

        TestCase.assertEquals(DateTimeUtils.upperBin(instant, second, second),
                DateTimeUtils.upperBin(DateTimeUtils.upperBin(instant, second, second), second, second));

<<<<<<< HEAD
    public void testMicrosOfMilli() {
        TestCase.assertEquals(0,
                DateTimeUtils.microsOfMilli(DateTimeUtils.convertDateTime("2015-07-31T20:40 NY"), TimeZone.TZ_NY));
        TestCase.assertEquals(0,
                DateTimeUtils.microsOfMilli(DateTimeUtils.convertDateTime("2015-07-31T20:40:00 NY"), TimeZone.TZ_NY));
        TestCase.assertEquals(0,
                DateTimeUtils.microsOfMilli(DateTimeUtils.convertDateTime("2015-07-31T20:40:00.123 NY"),
                        TimeZone.TZ_NY));
        TestCase.assertEquals(400,
                DateTimeUtils.microsOfMilli(DateTimeUtils.convertDateTime("2015-07-31T20:40:00.1234 NY"),
                        TimeZone.TZ_NY));
        TestCase.assertEquals(456,
                DateTimeUtils.microsOfMilli(DateTimeUtils.convertDateTime("2015-07-31T20:40:00.123456 NY"),
                        TimeZone.TZ_NY));
        // this one should round up
        TestCase.assertEquals(457,
                DateTimeUtils.microsOfMilli(DateTimeUtils.convertDateTime("2015-07-31T20:40:00.1234567 NY"),
                        TimeZone.TZ_NY));
        // this one should round up
        TestCase.assertEquals(457,
                DateTimeUtils.microsOfMilli(DateTimeUtils.convertDateTime("2015-07-31T20:40:00.123456789 NY"),
                        TimeZone.TZ_NY));
    }

    public void testZonedDateTime() {
        final DateTime dateTime1 = DateTimeUtils.convertDateTime("2015-07-31T20:40 NY");
        final ZonedDateTime zonedDateTime1 =
                ZonedDateTime.of(2015, 7, 31, 20, 40, 0, 0, TimeZone.TZ_NY.getTimeZone().toTimeZone().toZoneId());
        TestCase.assertEquals(zonedDateTime1, DateTimeUtils.getZonedDateTime(dateTime1, TimeZone.TZ_NY));
        TestCase.assertEquals(dateTime1, DateTimeUtils.toDateTime(zonedDateTime1));

        final DateTime dateTime2 = DateTimeUtils.convertDateTime("2020-07-31T20:40 NY");
        TestCase.assertEquals(dateTime2,
                DateTimeUtils.toDateTime(DateTimeUtils.getZonedDateTime(dateTime2, TimeZone.TZ_NY)));

        final DateTime dateTime3 = DateTimeUtils.convertDateTime("2050-07-31T20:40 NY");
        TestCase.assertEquals(dateTime3,
                DateTimeUtils.toDateTime(DateTimeUtils.getZonedDateTime(dateTime3, TimeZone.TZ_NY)));
    }

    public void testInstantToTime() {
        final Instant instant = Instant.from(DateTimeFormatter.ISO_INSTANT.parse("2020-07-31T20:40:50.987654321Z"));
        final DateTime dateTime = DateTimeUtils.instantToTime(instant);
        Assert.equals(instant, "instant", dateTime.getInstant(), "dateTime.getInstant()");

        final Instant instantFromDatetimeManual = Instant.ofEpochSecond(dateTime.getMillis() / 1000,
                dateTime.getMillis() % 1000L * 1_000_000L + dateTime.getNanosPartial());
        Assert.equals(instant, "instant", instantFromDatetimeManual, "dateTime.getInstant()");
    }

    public void testISO8601() {
        final String iso8601 = "2022-04-26T00:30:31.087360Z";
        assertEquals(DateTime.of(Instant.parse(iso8601)), DateTimeUtils.convertDateTime(iso8601));
=======
        final ZonedDateTime zdt = DateTimeUtils.toZonedDateTime(instant, TZ_AL);

        TestCase.assertEquals(DateTimeUtils.parseZonedDateTime("2010-06-15T06:16:00 NY").withZoneSameInstant(TZ_AL),
                DateTimeUtils.upperBin(zdt, 5 * minute, minute));
        TestCase.assertNull(DateTimeUtils.upperBin((ZonedDateTime) null, 5 * minute, minute));
        TestCase.assertNull(DateTimeUtils.upperBin(zdt, NULL_LONG, minute));
        TestCase.assertNull(DateTimeUtils.upperBin(zdt, 5 * minute, NULL_LONG));

        TestCase.assertEquals(DateTimeUtils.upperBin(zdt, second, second),
                DateTimeUtils.upperBin(DateTimeUtils.upperBin(zdt, second, second), second, second));
>>>>>>> ec85c5b4
    }

    public void testPlus() {
        final Instant instant = DateTimeUtils.parseInstant("2010-01-01T12:13:14.999123456 JP");
        final ZonedDateTime zdt = DateTimeUtils.toZonedDateTime(instant, TZ_AL);

        TestCase.assertEquals(DateTimeUtils.epochNanos(instant) + 54321L,
                DateTimeUtils.epochNanos(DateTimeUtils.plus(instant, 54321L)));
        TestCase.assertEquals(DateTimeUtils.epochNanos(instant) - 54321L,
                DateTimeUtils.epochNanos(DateTimeUtils.plus(instant, -54321L)));

        TestCase.assertEquals(DateTimeUtils.epochNanos(instant) + 54321L,
                DateTimeUtils.epochNanos(DateTimeUtils.plus(zdt, 54321L)));
        TestCase.assertEquals(DateTimeUtils.epochNanos(instant) - 54321L,
                DateTimeUtils.epochNanos(DateTimeUtils.plus(zdt, -54321L)));

        Period period = Period.parse("P1D");
        Duration duration = Duration.parse("PT1h");

        TestCase.assertEquals(DateTimeUtils.epochNanos(instant) + DateTimeUtils.DAY,
                DateTimeUtils.epochNanos(DateTimeUtils.plus(instant, period)));
        TestCase.assertEquals(DateTimeUtils.epochNanos(instant) + 3600000000000L,
                DateTimeUtils.epochNanos(DateTimeUtils.plus(instant, duration)));

        TestCase.assertEquals(DateTimeUtils.epochNanos(instant) + DateTimeUtils.DAY,
                DateTimeUtils.epochNanos(DateTimeUtils.plus(zdt, period)));
        TestCase.assertEquals(DateTimeUtils.epochNanos(instant) + 3600000000000L,
                DateTimeUtils.epochNanos(DateTimeUtils.plus(zdt, duration)));

        period = Period.parse("-P1D");
        duration = Duration.parse("PT-1h");

        TestCase.assertEquals(DateTimeUtils.epochNanos(instant) - DateTimeUtils.DAY,
                DateTimeUtils.epochNanos(DateTimeUtils.plus(instant, period)));
        TestCase.assertEquals(DateTimeUtils.epochNanos(instant) - 3600000000000L,
                DateTimeUtils.epochNanos(DateTimeUtils.plus(instant, duration)));

        TestCase.assertEquals(DateTimeUtils.epochNanos(instant) - DateTimeUtils.DAY,
                DateTimeUtils.epochNanos(DateTimeUtils.plus(zdt, period)));
        TestCase.assertEquals(DateTimeUtils.epochNanos(instant) - 3600000000000L,
                DateTimeUtils.epochNanos(DateTimeUtils.plus(zdt, duration)));

        TestCase.assertNull(DateTimeUtils.plus(instant, NULL_LONG));
        TestCase.assertNull(DateTimeUtils.plus(instant, (Period) null));
        TestCase.assertNull(DateTimeUtils.plus(instant, (Duration) null));
        TestCase.assertNull(DateTimeUtils.plus((Instant) null, period));
        TestCase.assertNull(DateTimeUtils.plus((Instant) null, duration));

        TestCase.assertNull(DateTimeUtils.plus(zdt, NULL_LONG));
        TestCase.assertNull(DateTimeUtils.plus(zdt, (Period) null));
        TestCase.assertNull(DateTimeUtils.plus(zdt, (Duration) null));
        TestCase.assertNull(DateTimeUtils.plus((ZonedDateTime) null, period));
        TestCase.assertNull(DateTimeUtils.plus((ZonedDateTime) null, duration));

        // overflow plus

        DateTimeUtils.plus(Instant.ofEpochSecond(31556889864403199L, 999_999_999L - 10), 10); // edge at max
        try {
            DateTimeUtils.plus(Instant.ofEpochSecond(31556889864403199L, 999_999_999L), 1);
            TestCase.fail("This should have overflowed");
        } catch (DateTimeUtils.DateTimeOverflowException e) {
            // ok
        }
        try {
            DateTimeUtils.plus(Instant.ofEpochSecond(31556889864403199L, 999_999_999L), Period.ofDays(1));
            TestCase.fail("This should have overflowed");
        } catch (DateTimeUtils.DateTimeOverflowException e) {
            // ok
        }
        try {
            DateTimeUtils.plus(Instant.ofEpochSecond(31556889864403199L, 999_999_999L), Duration.ofNanos(1));
            TestCase.fail("This should have overflowed");
        } catch (DateTimeUtils.DateTimeOverflowException e) {
            // ok
        }

        DateTimeUtils.plus(ZonedDateTime.of(LocalDate.of(Year.MAX_VALUE, 12, 31),
                LocalTime.of(23, 59, 59, 999_999_999 - 10), ZoneId.of("UTC")), 10); // edge at max
        try {
            DateTimeUtils.plus(ZonedDateTime.of(LocalDate.of(Year.MAX_VALUE, 12, 31),
                    LocalTime.of(23, 59, 59, 999_999_999), ZoneId.of("UTC")), 1);
            TestCase.fail("This should have overflowed");
        } catch (DateTimeUtils.DateTimeOverflowException e) {
            // ok
        }
        try {
            DateTimeUtils.plus(ZonedDateTime.of(LocalDate.of(Year.MAX_VALUE, 12, 31),
                    LocalTime.of(23, 59, 59, 999_999_999), ZoneId.of("UTC")), Period.ofDays(1));
            TestCase.fail("This should have overflowed");
        } catch (DateTimeUtils.DateTimeOverflowException e) {
            // ok
        }
        try {
            DateTimeUtils.plus(ZonedDateTime.of(LocalDate.of(Year.MAX_VALUE, 12, 31),
                    LocalTime.of(23, 59, 59, 999_999_999), ZoneId.of("UTC")), Duration.ofNanos(1));
            TestCase.fail("This should have overflowed");
        } catch (DateTimeUtils.DateTimeOverflowException e) {
            // ok
        }

        DateTimeUtils.plus(Instant.ofEpochSecond(-31557014167219200L, 10), -10); // edge at max
        try {
            DateTimeUtils.plus(Instant.ofEpochSecond(-31557014167219200L, 0), -1);
            TestCase.fail("This should have overflowed");
        } catch (DateTimeUtils.DateTimeOverflowException e) {
            // ok
        }
        try {
            DateTimeUtils.plus(Instant.ofEpochSecond(-31557014167219200L, 0), Period.ofDays(-1));
            TestCase.fail("This should have overflowed");
        } catch (DateTimeUtils.DateTimeOverflowException e) {
            // ok
        }
        try {
            DateTimeUtils.plus(Instant.ofEpochSecond(-31557014167219200L, 0), Duration.ofNanos(-1));
            TestCase.fail("This should have overflowed");
        } catch (DateTimeUtils.DateTimeOverflowException e) {
            // ok
        }

        // edge at max
        DateTimeUtils.plus(
                ZonedDateTime.of(LocalDate.of(Year.MIN_VALUE, 1, 1), LocalTime.of(0, 0, 0, 10), ZoneId.of("UTC")), -10);
        try {
            DateTimeUtils.plus(
                    ZonedDateTime.of(LocalDate.of(Year.MIN_VALUE, 1, 1), LocalTime.of(0, 0, 0, 0), ZoneId.of("UTC")),
                    -1);
            TestCase.fail("This should have overflowed");
        } catch (DateTimeUtils.DateTimeOverflowException e) {
            // ok
        }
        try {
            DateTimeUtils.plus(
                    ZonedDateTime.of(LocalDate.of(Year.MIN_VALUE, 1, 1), LocalTime.of(0, 0, 0, 0), ZoneId.of("UTC")),
                    Period.ofDays(-1));
            TestCase.fail("This should have overflowed");
        } catch (DateTimeUtils.DateTimeOverflowException e) {
            // ok
        }
        try {
            DateTimeUtils.plus(
                    ZonedDateTime.of(LocalDate.of(Year.MIN_VALUE, 1, 1), LocalTime.of(0, 0, 0, 0), ZoneId.of("UTC")),
                    Duration.ofNanos(-1));
            TestCase.fail("This should have overflowed");
        } catch (DateTimeUtils.DateTimeOverflowException e) {
            // ok
        }

    }

    public void testMinus() {
        final Instant instant1 = DateTimeUtils.parseInstant("2010-01-01T12:13:14.999123456 JP");
        final Instant instant2 = DateTimeUtils.parseInstant("2010-01-01T13:13:14.999123456 JP");
        final ZonedDateTime zdt1 = DateTimeUtils.toZonedDateTime(instant1, TZ_AL);
        final ZonedDateTime zdt2 = DateTimeUtils.toZonedDateTime(instant2, TZ_AL);

        TestCase.assertEquals(DateTimeUtils.epochNanos(instant1) - 54321L,
                DateTimeUtils.epochNanos(DateTimeUtils.minus(instant1, 54321L)));
        TestCase.assertEquals(DateTimeUtils.epochNanos(instant2) + 54321L,
                DateTimeUtils.epochNanos(DateTimeUtils.minus(instant2, -54321L)));

        TestCase.assertEquals(DateTimeUtils.epochNanos(instant1) - 54321L,
                DateTimeUtils.epochNanos(DateTimeUtils.minus(zdt1, 54321L)));
        TestCase.assertEquals(DateTimeUtils.epochNanos(instant2) + 54321L,
                DateTimeUtils.epochNanos(DateTimeUtils.minus(zdt2, -54321L)));

        TestCase.assertEquals(-3600000000000L, DateTimeUtils.minus(instant1, instant2));
        TestCase.assertEquals(3600000000000L, DateTimeUtils.minus(instant2, instant1));

        TestCase.assertEquals(-3600000000000L, DateTimeUtils.minus(zdt1, zdt2));
        TestCase.assertEquals(3600000000000L, DateTimeUtils.minus(zdt2, zdt1));

        Period period = Period.parse("P1D");
        Duration duration = Duration.parse("PT1h");

        TestCase.assertEquals(DateTimeUtils.epochNanos(instant1) - DateTimeUtils.DAY,
                DateTimeUtils.epochNanos(DateTimeUtils.minus(instant1, period)));
        TestCase.assertEquals(DateTimeUtils.epochNanos(instant1) - 3600000000000L,
                DateTimeUtils.epochNanos(DateTimeUtils.minus(instant1, duration)));

        TestCase.assertEquals(DateTimeUtils.epochNanos(instant1) - DateTimeUtils.DAY,
                DateTimeUtils.epochNanos(DateTimeUtils.minus(zdt1, period)));
        TestCase.assertEquals(DateTimeUtils.epochNanos(instant1) - 3600000000000L,
                DateTimeUtils.epochNanos(DateTimeUtils.minus(zdt1, duration)));

        period = Period.parse("-P1D");
        duration = Duration.parse("PT-1h");

        TestCase.assertEquals(DateTimeUtils.epochNanos(instant1) + DateTimeUtils.DAY,
                DateTimeUtils.epochNanos(DateTimeUtils.minus(instant1, period)));
        TestCase.assertEquals(DateTimeUtils.epochNanos(instant1) + 3600000000000L,
                DateTimeUtils.epochNanos(DateTimeUtils.minus(instant1, duration)));

        TestCase.assertEquals(DateTimeUtils.epochNanos(instant1) + DateTimeUtils.DAY,
                DateTimeUtils.epochNanos(DateTimeUtils.minus(zdt1, period)));
        TestCase.assertEquals(DateTimeUtils.epochNanos(instant1) + 3600000000000L,
                DateTimeUtils.epochNanos(DateTimeUtils.minus(zdt1, duration)));

        TestCase.assertNull(DateTimeUtils.minus(instant1, NULL_LONG));
        TestCase.assertNull(DateTimeUtils.minus(instant1, (Period) null));
        TestCase.assertNull(DateTimeUtils.minus(instant1, (Duration) null));
        TestCase.assertNull(DateTimeUtils.minus((Instant) null, period));
        TestCase.assertNull(DateTimeUtils.minus((Instant) null, duration));
        TestCase.assertEquals(NULL_LONG, DateTimeUtils.minus(instant1, (Instant) null));

        TestCase.assertNull(DateTimeUtils.minus(zdt1, NULL_LONG));
        TestCase.assertNull(DateTimeUtils.minus(zdt1, (Period) null));
        TestCase.assertNull(DateTimeUtils.minus(zdt1, (Duration) null));
        TestCase.assertNull(DateTimeUtils.minus((ZonedDateTime) null, period));
        TestCase.assertNull(DateTimeUtils.minus((ZonedDateTime) null, duration));
        TestCase.assertEquals(NULL_LONG, DateTimeUtils.minus(zdt1, (ZonedDateTime) null));

        // overflow minus

        DateTimeUtils.minus(Instant.ofEpochSecond(31556889864403199L, 999_999_999L - 10), -10); // edge at max
        try {
            DateTimeUtils.minus(Instant.ofEpochSecond(31556889864403199L, 999_999_999L), -1);
            TestCase.fail("This should have overflowed");
        } catch (DateTimeUtils.DateTimeOverflowException e) {
            // ok
        }
        try {
            DateTimeUtils.minus(Instant.ofEpochSecond(31556889864403199L, 999_999_999L), Period.ofDays(-1));
            TestCase.fail("This should have overflowed");
        } catch (DateTimeUtils.DateTimeOverflowException e) {
            // ok
        }
        try {
            DateTimeUtils.minus(Instant.ofEpochSecond(31556889864403199L, 999_999_999L), Duration.ofNanos(-1));
            TestCase.fail("This should have overflowed");
        } catch (DateTimeUtils.DateTimeOverflowException e) {
            // ok
        }

        DateTimeUtils.minus(ZonedDateTime.of(LocalDate.of(Year.MAX_VALUE, 12, 31),
                LocalTime.of(23, 59, 59, 999_999_999 - 10), ZoneId.of("UTC")), 10); // edge at max
        try {
            DateTimeUtils.minus(ZonedDateTime.of(LocalDate.of(Year.MAX_VALUE, 12, 31),
                    LocalTime.of(23, 59, 59, 999_999_999), ZoneId.of("UTC")), -1);
            TestCase.fail("This should have overflowed");
        } catch (DateTimeUtils.DateTimeOverflowException e) {
            // ok
        }
        try {
            DateTimeUtils.minus(ZonedDateTime.of(LocalDate.of(Year.MAX_VALUE, 12, 31),
                    LocalTime.of(23, 59, 59, 999_999_999), ZoneId.of("UTC")), Period.ofDays(-1));
            TestCase.fail("This should have overflowed");
        } catch (DateTimeUtils.DateTimeOverflowException e) {
            // ok
        }
        try {
            DateTimeUtils.minus(ZonedDateTime.of(LocalDate.of(Year.MAX_VALUE, 12, 31),
                    LocalTime.of(23, 59, 59, 999_999_999), ZoneId.of("UTC")), Duration.ofNanos(-1));
            TestCase.fail("This should have overflowed");
        } catch (DateTimeUtils.DateTimeOverflowException e) {
            // ok
        }

        DateTimeUtils.minus(Instant.ofEpochSecond(-31557014167219200L, 10), 10); // edge at min
        try {
            DateTimeUtils.minus(Instant.ofEpochSecond(-31557014167219200L, 0), 1);
            TestCase.fail("This should have overflowed");
        } catch (DateTimeUtils.DateTimeOverflowException e) {
            // ok
        }
        try {
            DateTimeUtils.minus(Instant.ofEpochSecond(-31557014167219200L, 0), Period.ofDays(1));
            TestCase.fail("This should have overflowed");
        } catch (DateTimeUtils.DateTimeOverflowException e) {
            // ok
        }
        try {
            DateTimeUtils.minus(Instant.ofEpochSecond(-31557014167219200L, 0), Duration.ofNanos(1));
            TestCase.fail("This should have overflowed");
        } catch (DateTimeUtils.DateTimeOverflowException e) {
            // ok
        }

        DateTimeUtils.minus(
                ZonedDateTime.of(LocalDate.of(Year.MIN_VALUE, 1, 1), LocalTime.of(0, 0, 0, 10), ZoneId.of("UTC")), -10); // edge
                                                                                                                         // at
                                                                                                                         // max
        try {
            DateTimeUtils.minus(
                    ZonedDateTime.of(LocalDate.of(Year.MIN_VALUE, 1, 1), LocalTime.of(0, 0, 0, 0), ZoneId.of("UTC")),
                    1);
            TestCase.fail("This should have overflowed");
        } catch (DateTimeUtils.DateTimeOverflowException e) {
            // ok
        }
        try {
            DateTimeUtils.minus(
                    ZonedDateTime.of(LocalDate.of(Year.MIN_VALUE, 1, 1), LocalTime.of(0, 0, 0, 0), ZoneId.of("UTC")),
                    Period.ofDays(1));
            TestCase.fail("This should have overflowed");
        } catch (DateTimeUtils.DateTimeOverflowException e) {
            // ok
        }
        try {
            DateTimeUtils.minus(
                    ZonedDateTime.of(LocalDate.of(Year.MIN_VALUE, 1, 1), LocalTime.of(0, 0, 0, 0), ZoneId.of("UTC")),
                    Duration.ofNanos(1));
            TestCase.fail("This should have overflowed");
        } catch (DateTimeUtils.DateTimeOverflowException e) {
            // ok
        }

    }

    public void testDiffNanos() {
        final Instant i1 = DateTimeUtils.epochNanosToInstant(12345678987654321L);
        final Instant i2 = DateTimeUtils.epochNanosToInstant(98765432123456789L);
        final long delta = DateTimeUtils.epochNanos(i2) - DateTimeUtils.epochNanos(i1);

        TestCase.assertEquals(delta, DateTimeUtils.diffNanos(i1, i2));
        TestCase.assertEquals(-delta, DateTimeUtils.diffNanos(i2, i1));
        TestCase.assertEquals(NULL_LONG, DateTimeUtils.diffNanos(null, i1));
        TestCase.assertEquals(NULL_LONG, DateTimeUtils.diffNanos(i2, null));

        final ZonedDateTime zdt1 = i1.atZone(TZ_AL);
        final ZonedDateTime zdt2 = i2.atZone(TZ_AL);

        TestCase.assertEquals(delta, DateTimeUtils.diffNanos(zdt1, zdt2));
        TestCase.assertEquals(-delta, DateTimeUtils.diffNanos(zdt2, zdt1));
        TestCase.assertEquals(NULL_LONG, DateTimeUtils.diffNanos(null, zdt1));
        TestCase.assertEquals(NULL_LONG, DateTimeUtils.diffNanos(zdt2, null));
    }

    public void testDiffMicros() {
        final Instant i1 = DateTimeUtils.epochNanosToInstant(12345678987654321L);
        final Instant i2 = DateTimeUtils.epochNanosToInstant(98765432123456789L);
        final long delta = (DateTimeUtils.epochNanos(i2) - DateTimeUtils.epochNanos(i1)) / DateTimeUtils.MICRO;

        TestCase.assertEquals(delta, DateTimeUtils.diffMicros(i1, i2));
        TestCase.assertEquals(-delta, DateTimeUtils.diffMicros(i2, i1));
        TestCase.assertEquals(NULL_LONG, DateTimeUtils.diffMicros(null, i1));
        TestCase.assertEquals(NULL_LONG, DateTimeUtils.diffMicros(i2, null));

        final ZonedDateTime zdt1 = i1.atZone(TZ_AL);
        final ZonedDateTime zdt2 = i2.atZone(TZ_AL);

        TestCase.assertEquals(delta, DateTimeUtils.diffMicros(zdt1, zdt2));
        TestCase.assertEquals(-delta, DateTimeUtils.diffMicros(zdt2, zdt1));
        TestCase.assertEquals(NULL_LONG, DateTimeUtils.diffMicros(null, zdt1));
        TestCase.assertEquals(NULL_LONG, DateTimeUtils.diffMicros(zdt2, null));
    }

    public void testDiffMillis() {
        final Instant i1 = DateTimeUtils.epochNanosToInstant(12345678987654321L);
        final Instant i2 = DateTimeUtils.epochNanosToInstant(98765432123456789L);
        final long delta = (DateTimeUtils.epochNanos(i2) - DateTimeUtils.epochNanos(i1)) / DateTimeUtils.MILLI;

        TestCase.assertEquals(delta, DateTimeUtils.diffMillis(i1, i2));
        TestCase.assertEquals(-delta, DateTimeUtils.diffMillis(i2, i1));
        TestCase.assertEquals(NULL_LONG, DateTimeUtils.diffMillis(null, i1));
        TestCase.assertEquals(NULL_LONG, DateTimeUtils.diffMillis(i2, null));

        final ZonedDateTime zdt1 = i1.atZone(TZ_AL);
        final ZonedDateTime zdt2 = i2.atZone(TZ_AL);

        TestCase.assertEquals(delta, DateTimeUtils.diffMillis(zdt1, zdt2));
        TestCase.assertEquals(-delta, DateTimeUtils.diffMillis(zdt2, zdt1));
        TestCase.assertEquals(NULL_LONG, DateTimeUtils.diffMillis(null, zdt1));
        TestCase.assertEquals(NULL_LONG, DateTimeUtils.diffMillis(zdt2, null));
    }

    public void testDiffSeconds() {
        final Instant i1 = DateTimeUtils.epochNanosToInstant(12345678987654321L);
        final Instant i2 = DateTimeUtils.epochNanosToInstant(98765432123456789L);
        final double delta =
                (DateTimeUtils.epochNanos(i2) - DateTimeUtils.epochNanos(i1)) / (double) DateTimeUtils.SECOND;

        TestCase.assertEquals(delta, DateTimeUtils.diffSeconds(i1, i2));
        TestCase.assertEquals(-delta, DateTimeUtils.diffSeconds(i2, i1));
        TestCase.assertEquals(NULL_DOUBLE, DateTimeUtils.diffSeconds(null, i1));
        TestCase.assertEquals(NULL_DOUBLE, DateTimeUtils.diffSeconds(i2, null));

        final ZonedDateTime zdt1 = i1.atZone(TZ_AL);
        final ZonedDateTime zdt2 = i2.atZone(TZ_AL);

        TestCase.assertEquals(delta, DateTimeUtils.diffSeconds(zdt1, zdt2));
        TestCase.assertEquals(-delta, DateTimeUtils.diffSeconds(zdt2, zdt1));
        TestCase.assertEquals(NULL_DOUBLE, DateTimeUtils.diffSeconds(null, zdt1));
        TestCase.assertEquals(NULL_DOUBLE, DateTimeUtils.diffSeconds(zdt2, null));
    }

    public void testDiffMinutes() {
        final Instant i1 = DateTimeUtils.epochNanosToInstant(12345678987654321L);
        final Instant i2 = DateTimeUtils.epochNanosToInstant(98765432123456789L);
        final double delta =
                (DateTimeUtils.epochNanos(i2) - DateTimeUtils.epochNanos(i1)) / (double) DateTimeUtils.MINUTE;

        TestCase.assertEquals(delta, DateTimeUtils.diffMinutes(i1, i2));
        TestCase.assertEquals(-delta, DateTimeUtils.diffMinutes(i2, i1));
        TestCase.assertEquals(NULL_DOUBLE, DateTimeUtils.diffMinutes(null, i1));
        TestCase.assertEquals(NULL_DOUBLE, DateTimeUtils.diffMinutes(i2, null));

        final ZonedDateTime zdt1 = i1.atZone(TZ_AL);
        final ZonedDateTime zdt2 = i2.atZone(TZ_AL);

        TestCase.assertEquals(delta, DateTimeUtils.diffMinutes(zdt1, zdt2));
        TestCase.assertEquals(-delta, DateTimeUtils.diffMinutes(zdt2, zdt1));
        TestCase.assertEquals(NULL_DOUBLE, DateTimeUtils.diffMinutes(null, zdt1));
        TestCase.assertEquals(NULL_DOUBLE, DateTimeUtils.diffMinutes(zdt2, null));
    }

    public void testDiffDays() {
        final Instant i1 = DateTimeUtils.epochNanosToInstant(12345678987654321L);
        final Instant i2 = DateTimeUtils.epochNanosToInstant(98765432123456789L);
        final double delta = (DateTimeUtils.epochNanos(i2) - DateTimeUtils.epochNanos(i1)) / (double) DateTimeUtils.DAY;

        TestCase.assertEquals(delta, DateTimeUtils.diffDays(i1, i2));
        TestCase.assertEquals(-delta, DateTimeUtils.diffDays(i2, i1));
        TestCase.assertEquals(NULL_DOUBLE, DateTimeUtils.diffDays(null, i1));
        TestCase.assertEquals(NULL_DOUBLE, DateTimeUtils.diffDays(i2, null));

        final ZonedDateTime zdt1 = i1.atZone(TZ_AL);
        final ZonedDateTime zdt2 = i2.atZone(TZ_AL);

        TestCase.assertEquals(delta, DateTimeUtils.diffDays(zdt1, zdt2));
        TestCase.assertEquals(-delta, DateTimeUtils.diffDays(zdt2, zdt1));
        TestCase.assertEquals(NULL_DOUBLE, DateTimeUtils.diffDays(null, zdt1));
        TestCase.assertEquals(NULL_DOUBLE, DateTimeUtils.diffDays(zdt2, null));
    }

    public void testDiffYears365() {
        final Instant i1 = DateTimeUtils.epochNanosToInstant(12345678987654321L);
        final Instant i2 = DateTimeUtils.epochNanosToInstant(98765432123456789L);
        final double delta =
                (DateTimeUtils.epochNanos(i2) - DateTimeUtils.epochNanos(i1)) / (double) DateTimeUtils.YEAR_365;

        assertEquals(delta, DateTimeUtils.diffYears365(i1, i2), 1e-10);
        assertEquals(-delta, DateTimeUtils.diffYears365(i2, i1), 1e-10);
        TestCase.assertEquals(NULL_DOUBLE, DateTimeUtils.diffYears365(null, i1));
        TestCase.assertEquals(NULL_DOUBLE, DateTimeUtils.diffYears365(i2, null));

        final ZonedDateTime zdt1 = i1.atZone(TZ_AL);
        final ZonedDateTime zdt2 = i2.atZone(TZ_AL);

        assertEquals(delta, DateTimeUtils.diffYears365(zdt1, zdt2), 1e-10);
        assertEquals(-delta, DateTimeUtils.diffYears365(zdt2, zdt1), 1e-10);
        TestCase.assertEquals(NULL_DOUBLE, DateTimeUtils.diffYears365(null, zdt1));
        TestCase.assertEquals(NULL_DOUBLE, DateTimeUtils.diffYears365(zdt2, null));
    }

    public void testDiffYears() {
        final Instant i1 = DateTimeUtils.epochNanosToInstant(12345678987654321L);
        final Instant i2 = DateTimeUtils.epochNanosToInstant(98765432123456789L);
        final double delta =
                (DateTimeUtils.epochNanos(i2) - DateTimeUtils.epochNanos(i1)) / (double) DateTimeUtils.YEAR_AVG;

        assertEquals(delta, DateTimeUtils.diffYearsAvg(i1, i2), 1e-10);
        assertEquals(-delta, DateTimeUtils.diffYearsAvg(i2, i1), 1e-10);
        TestCase.assertEquals(NULL_DOUBLE, DateTimeUtils.diffYearsAvg(null, i1));
        TestCase.assertEquals(NULL_DOUBLE, DateTimeUtils.diffYearsAvg(i2, null));

        final ZonedDateTime zdt1 = i1.atZone(TZ_AL);
        final ZonedDateTime zdt2 = i2.atZone(TZ_AL);

        assertEquals(delta, DateTimeUtils.diffYearsAvg(zdt1, zdt2), 1e-10);
        assertEquals(-delta, DateTimeUtils.diffYearsAvg(zdt2, zdt1), 1e-10);
        TestCase.assertEquals(NULL_DOUBLE, DateTimeUtils.diffYearsAvg(null, zdt1));
        TestCase.assertEquals(NULL_DOUBLE, DateTimeUtils.diffYearsAvg(zdt2, null));
    }

    public void testYear() {
        final Instant dt2 = DateTimeUtils.parseInstant("2023-01-02T11:23:45.123456789 JP");
        final ZonedDateTime dt3 = dt2.atZone(TZ_JP);

        TestCase.assertEquals(2023, DateTimeUtils.year(dt2, TZ_JP));
        TestCase.assertEquals(NULL_INT, DateTimeUtils.year(dt2, null));
        TestCase.assertEquals(NULL_INT, DateTimeUtils.year(null, TZ_JP));

        TestCase.assertEquals(2023, DateTimeUtils.year(dt3));
        TestCase.assertEquals(NULL_INT, DateTimeUtils.year(null));
    }

    public void testYearOfCentury() {
        final Instant dt2 = DateTimeUtils.parseInstant("2023-01-02T11:23:45.123456789 JP");
        final ZonedDateTime dt3 = dt2.atZone(TZ_JP);

        TestCase.assertEquals(23, DateTimeUtils.yearOfCentury(dt2, TZ_JP));
        TestCase.assertEquals(NULL_INT, DateTimeUtils.yearOfCentury(dt2, null));
        TestCase.assertEquals(NULL_INT, DateTimeUtils.yearOfCentury(null, TZ_JP));

        TestCase.assertEquals(23, DateTimeUtils.yearOfCentury(dt3));
        TestCase.assertEquals(NULL_INT, DateTimeUtils.yearOfCentury(null));
    }

    public void testMonthOfYear() {
        final Instant dt2 = DateTimeUtils.parseInstant("2023-02-03T11:23:45.123456789 JP");
        final ZonedDateTime dt3 = dt2.atZone(TZ_JP);

        TestCase.assertEquals(2, DateTimeUtils.monthOfYear(dt2, TZ_JP));
        TestCase.assertEquals(NULL_INT, DateTimeUtils.monthOfYear(dt2, null));
        TestCase.assertEquals(NULL_INT, DateTimeUtils.monthOfYear(null, TZ_JP));

        TestCase.assertEquals(2, DateTimeUtils.monthOfYear(dt3));
        TestCase.assertEquals(NULL_INT, DateTimeUtils.monthOfYear(null));
    }

    public void testDayOfMonth() {
        final Instant dt2 = DateTimeUtils.parseInstant("2023-02-03T11:23:45.123456789 JP");
        final ZonedDateTime dt3 = dt2.atZone(TZ_JP);

        TestCase.assertEquals(3, DateTimeUtils.dayOfMonth(dt2, TZ_JP));
        TestCase.assertEquals(NULL_INT, DateTimeUtils.dayOfMonth(dt2, null));
        TestCase.assertEquals(NULL_INT, DateTimeUtils.dayOfMonth(null, TZ_JP));

        TestCase.assertEquals(3, DateTimeUtils.dayOfMonth(dt3));
        TestCase.assertEquals(NULL_INT, DateTimeUtils.dayOfMonth(null));
    }

    public void testDayOfWeek() {
        final Instant dt2 = DateTimeUtils.parseInstant("2023-02-03T11:23:45.123456789 JP");
        final ZonedDateTime dt3 = dt2.atZone(TZ_JP);

        TestCase.assertEquals(DayOfWeek.FRIDAY.getValue(), DateTimeUtils.dayOfWeek(dt2, TZ_JP));
        TestCase.assertEquals(NULL_INT, DateTimeUtils.dayOfWeek(dt2, null));
        TestCase.assertEquals(NULL_INT, DateTimeUtils.dayOfWeek(null, TZ_JP));

        TestCase.assertEquals(DayOfWeek.FRIDAY.getValue(), DateTimeUtils.dayOfWeek(dt3));
        TestCase.assertEquals(NULL_INT, DateTimeUtils.dayOfWeek(null));
    }

    public void testDayOfYear() {
        final Instant dt2 = DateTimeUtils.parseInstant("2023-02-03T11:23:45.123456789 JP");
        final ZonedDateTime dt3 = dt2.atZone(TZ_JP);

        TestCase.assertEquals(34, DateTimeUtils.dayOfYear(dt2, TZ_JP));
        TestCase.assertEquals(NULL_INT, DateTimeUtils.dayOfYear(dt2, null));
        TestCase.assertEquals(NULL_INT, DateTimeUtils.dayOfYear(null, TZ_JP));

        TestCase.assertEquals(34, DateTimeUtils.dayOfYear(dt3));
        TestCase.assertEquals(NULL_INT, DateTimeUtils.dayOfYear(null));
    }

    public void testHourOfDay() {
        final Instant dt2 = DateTimeUtils.parseInstant("2023-01-02T11:23:45.123456789 JP");
        final ZonedDateTime dt3 = dt2.atZone(TZ_JP);

        TestCase.assertEquals(11, DateTimeUtils.hourOfDay(dt2, TZ_JP));
        TestCase.assertEquals(NULL_INT, DateTimeUtils.hourOfDay(dt2, null));
        TestCase.assertEquals(NULL_INT, DateTimeUtils.hourOfDay(null, TZ_JP));

        TestCase.assertEquals(11, DateTimeUtils.hourOfDay(dt3));
        TestCase.assertEquals(NULL_INT, DateTimeUtils.hourOfDay(null));

        // Test daylight savings time

        final Instant dstMid1 = DateTimeUtils.parseInstant("2023-03-12T00:00:00 America/Denver");

        final Instant dstI11 = DateTimeUtils.plus(dstMid1, DateTimeUtils.HOUR);
        final ZonedDateTime dstZdt11 = DateTimeUtils.toZonedDateTime(dstI11, ZoneId.of("America/Denver"));
        TestCase.assertEquals(1, DateTimeUtils.hourOfDay(dstI11, ZoneId.of("America/Denver")));
        TestCase.assertEquals(1, DateTimeUtils.hourOfDay(dstZdt11));

        final Instant dstI12 = DateTimeUtils.plus(dstMid1, 2 * DateTimeUtils.HOUR);
        final ZonedDateTime dstZdt12 = DateTimeUtils.toZonedDateTime(dstI12, ZoneId.of("America/Denver"));
        TestCase.assertEquals(2, DateTimeUtils.hourOfDay(dstI12, ZoneId.of("America/Denver")));
        TestCase.assertEquals(2, DateTimeUtils.hourOfDay(dstZdt12));

        final Instant dstI13 = DateTimeUtils.plus(dstMid1, 3 * DateTimeUtils.HOUR);
        final ZonedDateTime dstZdt13 = DateTimeUtils.toZonedDateTime(dstI13, ZoneId.of("America/Denver"));
        TestCase.assertEquals(3, DateTimeUtils.hourOfDay(dstI13, ZoneId.of("America/Denver")));
        TestCase.assertEquals(3, DateTimeUtils.hourOfDay(dstZdt13));


        final Instant dstMid2 = DateTimeUtils.parseInstant("2023-11-05T00:00:00 America/Denver");

        final Instant dstI21 = DateTimeUtils.plus(dstMid2, DateTimeUtils.HOUR);
        final ZonedDateTime dstZdt21 = DateTimeUtils.toZonedDateTime(dstI21, ZoneId.of("America/Denver"));
        TestCase.assertEquals(1, DateTimeUtils.hourOfDay(dstI21, ZoneId.of("America/Denver")));
        TestCase.assertEquals(1, DateTimeUtils.hourOfDay(dstZdt21));

        final Instant dstI22 = DateTimeUtils.plus(dstMid2, 2 * DateTimeUtils.HOUR);
        final ZonedDateTime dstZdt22 = DateTimeUtils.toZonedDateTime(dstI22, ZoneId.of("America/Denver"));
        TestCase.assertEquals(2, DateTimeUtils.hourOfDay(dstI22, ZoneId.of("America/Denver")));
        TestCase.assertEquals(2, DateTimeUtils.hourOfDay(dstZdt22));

        final Instant dstI23 = DateTimeUtils.plus(dstMid2, 3 * DateTimeUtils.HOUR);
        final ZonedDateTime dstZdt23 = DateTimeUtils.toZonedDateTime(dstI23, ZoneId.of("America/Denver"));
        TestCase.assertEquals(3, DateTimeUtils.hourOfDay(dstI23, ZoneId.of("America/Denver")));
        TestCase.assertEquals(3, DateTimeUtils.hourOfDay(dstZdt23));
    }

    public void testMinuteOfHour() {
        final Instant dt2 = DateTimeUtils.parseInstant("2023-01-02T11:23:45.123456789 JP");
        final ZonedDateTime dt3 = dt2.atZone(TZ_JP);

        TestCase.assertEquals(23, DateTimeUtils.minuteOfHour(dt2, TZ_JP));
        TestCase.assertEquals(NULL_INT, DateTimeUtils.minuteOfHour(dt2, null));
        TestCase.assertEquals(NULL_INT, DateTimeUtils.minuteOfHour(null, TZ_JP));

        TestCase.assertEquals(23, DateTimeUtils.minuteOfHour(dt3));
        TestCase.assertEquals(NULL_INT, DateTimeUtils.minuteOfHour(null));
    }

    public void testMinuteOfDay() {
        final Instant dt2 = DateTimeUtils.parseInstant("2023-01-02T11:23:45.123456789 JP");
        final ZonedDateTime dt3 = dt2.atZone(TZ_JP);

        TestCase.assertEquals(11 * 60 + 23, DateTimeUtils.minuteOfDay(dt2, TZ_JP));
        TestCase.assertEquals(NULL_INT, DateTimeUtils.minuteOfDay(dt2, null));
        TestCase.assertEquals(NULL_INT, DateTimeUtils.minuteOfDay(null, TZ_JP));

        TestCase.assertEquals(11 * 60 + 23, DateTimeUtils.minuteOfDay(dt3));
        TestCase.assertEquals(NULL_INT, DateTimeUtils.minuteOfDay(null));

        // Test daylight savings time

        final Instant dstMid1 = DateTimeUtils.parseInstant("2023-03-12T00:00:00 America/Denver");

        final Instant dstI11 = DateTimeUtils.plus(dstMid1, DateTimeUtils.HOUR);
        final ZonedDateTime dstZdt11 = DateTimeUtils.toZonedDateTime(dstI11, ZoneId.of("America/Denver"));
        TestCase.assertEquals(DateTimeUtils.HOUR / DateTimeUtils.MINUTE,
                DateTimeUtils.minuteOfDay(dstI11, ZoneId.of("America/Denver")));
        TestCase.assertEquals(DateTimeUtils.HOUR / DateTimeUtils.MINUTE, DateTimeUtils.minuteOfDay(dstZdt11));

        final Instant dstI12 = DateTimeUtils.plus(dstMid1, 2 * DateTimeUtils.HOUR);
        final ZonedDateTime dstZdt12 = DateTimeUtils.toZonedDateTime(dstI12, ZoneId.of("America/Denver"));
        TestCase.assertEquals(2 * DateTimeUtils.HOUR / DateTimeUtils.MINUTE,
                DateTimeUtils.minuteOfDay(dstI12, ZoneId.of("America/Denver")));
        TestCase.assertEquals(2 * DateTimeUtils.HOUR / DateTimeUtils.MINUTE, DateTimeUtils.minuteOfDay(dstZdt12));

        final Instant dstI13 = DateTimeUtils.plus(dstMid1, 3 * DateTimeUtils.HOUR);
        final ZonedDateTime dstZdt13 = DateTimeUtils.toZonedDateTime(dstI13, ZoneId.of("America/Denver"));
        TestCase.assertEquals(3 * DateTimeUtils.HOUR / DateTimeUtils.MINUTE,
                DateTimeUtils.minuteOfDay(dstI13, ZoneId.of("America/Denver")));
        TestCase.assertEquals(3 * DateTimeUtils.HOUR / DateTimeUtils.MINUTE, DateTimeUtils.minuteOfDay(dstZdt13));


        final Instant dstMid2 = DateTimeUtils.parseInstant("2023-11-05T00:00:00 America/Denver");

        final Instant dstI21 = DateTimeUtils.plus(dstMid2, DateTimeUtils.HOUR);
        final ZonedDateTime dstZdt21 = DateTimeUtils.toZonedDateTime(dstI21, ZoneId.of("America/Denver"));
        TestCase.assertEquals(DateTimeUtils.HOUR / DateTimeUtils.MINUTE,
                DateTimeUtils.minuteOfDay(dstI21, ZoneId.of("America/Denver")));
        TestCase.assertEquals(DateTimeUtils.HOUR / DateTimeUtils.MINUTE, DateTimeUtils.minuteOfDay(dstZdt21));

        final Instant dstI22 = DateTimeUtils.plus(dstMid2, 2 * DateTimeUtils.HOUR);
        final ZonedDateTime dstZdt22 = DateTimeUtils.toZonedDateTime(dstI22, ZoneId.of("America/Denver"));
        TestCase.assertEquals(2 * DateTimeUtils.HOUR / DateTimeUtils.MINUTE,
                DateTimeUtils.minuteOfDay(dstI22, ZoneId.of("America/Denver")));
        TestCase.assertEquals(2 * DateTimeUtils.HOUR / DateTimeUtils.MINUTE, DateTimeUtils.minuteOfDay(dstZdt22));

        final Instant dstI23 = DateTimeUtils.plus(dstMid2, 3 * DateTimeUtils.HOUR);
        final ZonedDateTime dstZdt23 = DateTimeUtils.toZonedDateTime(dstI23, ZoneId.of("America/Denver"));
        TestCase.assertEquals(3 * DateTimeUtils.HOUR / DateTimeUtils.MINUTE,
                DateTimeUtils.minuteOfDay(dstI23, ZoneId.of("America/Denver")));
        TestCase.assertEquals(3 * DateTimeUtils.HOUR / DateTimeUtils.MINUTE, DateTimeUtils.minuteOfDay(dstZdt23));
    }

    public void testSecondOfMinute() {
        final Instant dt2 = DateTimeUtils.parseInstant("2023-01-02T11:23:45.123456789 JP");
        final ZonedDateTime dt3 = dt2.atZone(TZ_JP);

        TestCase.assertEquals(45, DateTimeUtils.secondOfMinute(dt2, TZ_JP));
        TestCase.assertEquals(NULL_INT, DateTimeUtils.secondOfMinute(dt2, null));
        TestCase.assertEquals(NULL_INT, DateTimeUtils.secondOfMinute(null, TZ_JP));

        TestCase.assertEquals(45, DateTimeUtils.secondOfMinute(dt3));
        TestCase.assertEquals(NULL_INT, DateTimeUtils.secondOfMinute(null));
    }

    public void testSecondOfDay() {
        final Instant dt2 = DateTimeUtils.parseInstant("2023-01-02T11:23:45.123456789 JP");
        final ZonedDateTime dt3 = dt2.atZone(TZ_JP);

        TestCase.assertEquals(11 * 60 * 60 + 23 * 60 + 45, DateTimeUtils.secondOfDay(dt2, TZ_JP));
        TestCase.assertEquals(NULL_INT, DateTimeUtils.secondOfDay(dt2, null));
        TestCase.assertEquals(NULL_INT, DateTimeUtils.secondOfDay(null, TZ_JP));

        TestCase.assertEquals(11 * 60 * 60 + 23 * 60 + 45, DateTimeUtils.secondOfDay(dt3));
        TestCase.assertEquals(NULL_INT, DateTimeUtils.secondOfDay(null));

        // Test daylight savings time

        final Instant dstMid1 = DateTimeUtils.parseInstant("2023-03-12T00:00:00 America/Denver");

        final Instant dstI11 = DateTimeUtils.plus(dstMid1, DateTimeUtils.HOUR);
        final ZonedDateTime dstZdt11 = DateTimeUtils.toZonedDateTime(dstI11, ZoneId.of("America/Denver"));
        TestCase.assertEquals(DateTimeUtils.HOUR / DateTimeUtils.SECOND,
                DateTimeUtils.secondOfDay(dstI11, ZoneId.of("America/Denver")));
        TestCase.assertEquals(DateTimeUtils.HOUR / DateTimeUtils.SECOND, DateTimeUtils.secondOfDay(dstZdt11));

        final Instant dstI12 = DateTimeUtils.plus(dstMid1, 2 * DateTimeUtils.HOUR);
        final ZonedDateTime dstZdt12 = DateTimeUtils.toZonedDateTime(dstI12, ZoneId.of("America/Denver"));
        TestCase.assertEquals(2 * DateTimeUtils.HOUR / DateTimeUtils.SECOND,
                DateTimeUtils.secondOfDay(dstI12, ZoneId.of("America/Denver")));
        TestCase.assertEquals(2 * DateTimeUtils.HOUR / DateTimeUtils.SECOND, DateTimeUtils.secondOfDay(dstZdt12));

        final Instant dstI13 = DateTimeUtils.plus(dstMid1, 3 * DateTimeUtils.HOUR);
        final ZonedDateTime dstZdt13 = DateTimeUtils.toZonedDateTime(dstI13, ZoneId.of("America/Denver"));
        TestCase.assertEquals(3 * DateTimeUtils.HOUR / DateTimeUtils.SECOND,
                DateTimeUtils.secondOfDay(dstI13, ZoneId.of("America/Denver")));
        TestCase.assertEquals(3 * DateTimeUtils.HOUR / DateTimeUtils.SECOND, DateTimeUtils.secondOfDay(dstZdt13));


        final Instant dstMid2 = DateTimeUtils.parseInstant("2023-11-05T00:00:00 America/Denver");

        final Instant dstI21 = DateTimeUtils.plus(dstMid2, DateTimeUtils.HOUR);
        final ZonedDateTime dstZdt21 = DateTimeUtils.toZonedDateTime(dstI21, ZoneId.of("America/Denver"));
        TestCase.assertEquals(DateTimeUtils.HOUR / DateTimeUtils.SECOND,
                DateTimeUtils.secondOfDay(dstI21, ZoneId.of("America/Denver")));
        TestCase.assertEquals(DateTimeUtils.HOUR / DateTimeUtils.SECOND, DateTimeUtils.secondOfDay(dstZdt21));

        final Instant dstI22 = DateTimeUtils.plus(dstMid2, 2 * DateTimeUtils.HOUR);
        final ZonedDateTime dstZdt22 = DateTimeUtils.toZonedDateTime(dstI22, ZoneId.of("America/Denver"));
        TestCase.assertEquals(2 * DateTimeUtils.HOUR / DateTimeUtils.SECOND,
                DateTimeUtils.secondOfDay(dstI22, ZoneId.of("America/Denver")));
        TestCase.assertEquals(2 * DateTimeUtils.HOUR / DateTimeUtils.SECOND, DateTimeUtils.secondOfDay(dstZdt22));

        final Instant dstI23 = DateTimeUtils.plus(dstMid2, 3 * DateTimeUtils.HOUR);
        final ZonedDateTime dstZdt23 = DateTimeUtils.toZonedDateTime(dstI23, ZoneId.of("America/Denver"));
        TestCase.assertEquals(3 * DateTimeUtils.HOUR / DateTimeUtils.SECOND,
                DateTimeUtils.secondOfDay(dstI23, ZoneId.of("America/Denver")));
        TestCase.assertEquals(3 * DateTimeUtils.HOUR / DateTimeUtils.SECOND, DateTimeUtils.secondOfDay(dstZdt23));
    }

    public void testNanosOfSecond() {
        final Instant dt2 = DateTimeUtils.parseInstant("2023-01-02T11:23:45.123456789 JP");
        final ZonedDateTime dt3 = dt2.atZone(TZ_JP);

        TestCase.assertEquals(123456789, DateTimeUtils.nanosOfSecond(dt2, TZ_JP));
        TestCase.assertEquals(NULL_LONG, DateTimeUtils.nanosOfSecond(dt2, null));
        TestCase.assertEquals(NULL_LONG, DateTimeUtils.nanosOfSecond(null, TZ_JP));

        TestCase.assertEquals(123456789, DateTimeUtils.nanosOfSecond(dt3));
        TestCase.assertEquals(NULL_LONG, DateTimeUtils.nanosOfSecond(null));
    }

    public void testNanosOfMilli() {
        final Instant dt2 = DateTimeUtils.parseInstant("2023-02-03T11:23:45.123456789 JP");
        final ZonedDateTime dt3 = dt2.atZone(TZ_JP);

        TestCase.assertEquals(123456789 % DateTimeUtils.MILLI, DateTimeUtils.nanosOfMilli(dt2));
        TestCase.assertEquals(NULL_INT, DateTimeUtils.nanosOfMilli((Instant) null));

        TestCase.assertEquals(123456789 % DateTimeUtils.MILLI, DateTimeUtils.nanosOfMilli(dt3));
        TestCase.assertEquals(NULL_INT, DateTimeUtils.nanosOfMilli((ZonedDateTime) null));
    }

    public void testNanosOfDay() {
        final Instant dt2 = DateTimeUtils.parseInstant("2023-01-02T11:23:45.123456789 JP");
        final ZonedDateTime dt3 = dt2.atZone(TZ_JP);

        TestCase.assertEquals(123456789L + 1_000_000_000L * (45 + 23 * 60 + 11 * 60 * 60),
                DateTimeUtils.nanosOfDay(dt2, TZ_JP));
        TestCase.assertEquals(NULL_LONG, DateTimeUtils.nanosOfDay(dt2, null));
        TestCase.assertEquals(NULL_LONG, DateTimeUtils.nanosOfDay(null, TZ_JP));

        TestCase.assertEquals(123456789L + 1_000_000_000L * (45 + 23 * 60 + 11 * 60 * 60),
                DateTimeUtils.nanosOfDay(dt3));
        TestCase.assertEquals(NULL_LONG, DateTimeUtils.nanosOfDay(null));

        // Test daylight savings time

        final Instant dstMid1 = DateTimeUtils.parseInstant("2023-03-12T00:00:00 America/Denver");

        final Instant dstI11 = DateTimeUtils.plus(dstMid1, DateTimeUtils.HOUR);
        final ZonedDateTime dstZdt11 = DateTimeUtils.toZonedDateTime(dstI11, ZoneId.of("America/Denver"));
        TestCase.assertEquals(DateTimeUtils.HOUR, DateTimeUtils.nanosOfDay(dstI11, ZoneId.of("America/Denver")));
        TestCase.assertEquals(DateTimeUtils.HOUR, DateTimeUtils.nanosOfDay(dstZdt11));

        final Instant dstI12 = DateTimeUtils.plus(dstMid1, 2 * DateTimeUtils.HOUR);
        final ZonedDateTime dstZdt12 = DateTimeUtils.toZonedDateTime(dstI12, ZoneId.of("America/Denver"));
        TestCase.assertEquals(2 * DateTimeUtils.HOUR, DateTimeUtils.nanosOfDay(dstI12, ZoneId.of("America/Denver")));
        TestCase.assertEquals(2 * DateTimeUtils.HOUR, DateTimeUtils.nanosOfDay(dstZdt12));

        final Instant dstI13 = DateTimeUtils.plus(dstMid1, 3 * DateTimeUtils.HOUR);
        final ZonedDateTime dstZdt13 = DateTimeUtils.toZonedDateTime(dstI13, ZoneId.of("America/Denver"));
        TestCase.assertEquals(3 * DateTimeUtils.HOUR, DateTimeUtils.nanosOfDay(dstI13, ZoneId.of("America/Denver")));
        TestCase.assertEquals(3 * DateTimeUtils.HOUR, DateTimeUtils.nanosOfDay(dstZdt13));


        final Instant dstMid2 = DateTimeUtils.parseInstant("2023-11-05T00:00:00 America/Denver");

        final Instant dstI21 = DateTimeUtils.plus(dstMid2, DateTimeUtils.HOUR);
        final ZonedDateTime dstZdt21 = DateTimeUtils.toZonedDateTime(dstI21, ZoneId.of("America/Denver"));
        TestCase.assertEquals(DateTimeUtils.HOUR, DateTimeUtils.nanosOfDay(dstI21, ZoneId.of("America/Denver")));
        TestCase.assertEquals(DateTimeUtils.HOUR, DateTimeUtils.nanosOfDay(dstZdt21));

        final Instant dstI22 = DateTimeUtils.plus(dstMid2, 2 * DateTimeUtils.HOUR);
        final ZonedDateTime dstZdt22 = DateTimeUtils.toZonedDateTime(dstI22, ZoneId.of("America/Denver"));
        TestCase.assertEquals(2 * DateTimeUtils.HOUR, DateTimeUtils.nanosOfDay(dstI22, ZoneId.of("America/Denver")));
        TestCase.assertEquals(2 * DateTimeUtils.HOUR, DateTimeUtils.nanosOfDay(dstZdt22));

        final Instant dstI23 = DateTimeUtils.plus(dstMid2, 3 * DateTimeUtils.HOUR);
        final ZonedDateTime dstZdt23 = DateTimeUtils.toZonedDateTime(dstI23, ZoneId.of("America/Denver"));
        TestCase.assertEquals(3 * DateTimeUtils.HOUR, DateTimeUtils.nanosOfDay(dstI23, ZoneId.of("America/Denver")));
        TestCase.assertEquals(3 * DateTimeUtils.HOUR, DateTimeUtils.nanosOfDay(dstZdt23));
    }

    public void testMillisOfSecond() {
        final Instant dt2 = DateTimeUtils.parseInstant("2023-01-02T11:23:45.123456789 JP");
        final ZonedDateTime dt3 = dt2.atZone(TZ_JP);

        TestCase.assertEquals(123, DateTimeUtils.millisOfSecond(dt2, TZ_JP));
        TestCase.assertEquals(NULL_INT, DateTimeUtils.millisOfSecond(dt2, null));
        TestCase.assertEquals(NULL_INT, DateTimeUtils.millisOfSecond(null, TZ_JP));

        TestCase.assertEquals(123, DateTimeUtils.millisOfSecond(dt3));
        TestCase.assertEquals(NULL_INT, DateTimeUtils.millisOfSecond(null));
    }

    public void testMillisOfDay() {
        final Instant dt2 = DateTimeUtils.parseInstant("2023-01-02T11:23:45.123456789 JP");
        final ZonedDateTime dt3 = dt2.atZone(TZ_JP);

        TestCase.assertEquals(123L + 1_000L * (45 + 23 * 60 + 11 * 60 * 60), DateTimeUtils.millisOfDay(dt2, TZ_JP));
        TestCase.assertEquals(NULL_INT, DateTimeUtils.millisOfDay(dt2, null));
        TestCase.assertEquals(NULL_INT, DateTimeUtils.millisOfDay(null, TZ_JP));

        TestCase.assertEquals(123L + 1_000L * (45 + 23 * 60 + 11 * 60 * 60), DateTimeUtils.millisOfDay(dt3));
        TestCase.assertEquals(NULL_INT, DateTimeUtils.millisOfDay(null));

        // Test daylight savings time

        final Instant dstMid1 = DateTimeUtils.parseInstant("2023-03-12T00:00:00 America/Denver");

        final Instant dstI11 = DateTimeUtils.plus(dstMid1, DateTimeUtils.HOUR);
        final ZonedDateTime dstZdt11 = DateTimeUtils.toZonedDateTime(dstI11, ZoneId.of("America/Denver"));
        TestCase.assertEquals(DateTimeUtils.HOUR / DateTimeUtils.MILLI,
                DateTimeUtils.millisOfDay(dstI11, ZoneId.of("America/Denver")));
        TestCase.assertEquals(DateTimeUtils.HOUR / DateTimeUtils.MILLI, DateTimeUtils.millisOfDay(dstZdt11));

        final Instant dstI12 = DateTimeUtils.plus(dstMid1, 2 * DateTimeUtils.HOUR);
        final ZonedDateTime dstZdt12 = DateTimeUtils.toZonedDateTime(dstI12, ZoneId.of("America/Denver"));
        TestCase.assertEquals(2 * DateTimeUtils.HOUR / DateTimeUtils.MILLI,
                DateTimeUtils.millisOfDay(dstI12, ZoneId.of("America/Denver")));
        TestCase.assertEquals(2 * DateTimeUtils.HOUR / DateTimeUtils.MILLI, DateTimeUtils.millisOfDay(dstZdt12));

        final Instant dstI13 = DateTimeUtils.plus(dstMid1, 3 * DateTimeUtils.HOUR);
        final ZonedDateTime dstZdt13 = DateTimeUtils.toZonedDateTime(dstI13, ZoneId.of("America/Denver"));
        TestCase.assertEquals(3 * DateTimeUtils.HOUR / DateTimeUtils.MILLI,
                DateTimeUtils.millisOfDay(dstI13, ZoneId.of("America/Denver")));
        TestCase.assertEquals(3 * DateTimeUtils.HOUR / DateTimeUtils.MILLI, DateTimeUtils.millisOfDay(dstZdt13));


        final Instant dstMid2 = DateTimeUtils.parseInstant("2023-11-05T00:00:00 America/Denver");

        final Instant dstI21 = DateTimeUtils.plus(dstMid2, DateTimeUtils.HOUR);
        final ZonedDateTime dstZdt21 = DateTimeUtils.toZonedDateTime(dstI21, ZoneId.of("America/Denver"));
        TestCase.assertEquals(DateTimeUtils.HOUR / DateTimeUtils.MILLI,
                DateTimeUtils.millisOfDay(dstI21, ZoneId.of("America/Denver")));
        TestCase.assertEquals(DateTimeUtils.HOUR / DateTimeUtils.MILLI, DateTimeUtils.millisOfDay(dstZdt21));

        final Instant dstI22 = DateTimeUtils.plus(dstMid2, 2 * DateTimeUtils.HOUR);
        final ZonedDateTime dstZdt22 = DateTimeUtils.toZonedDateTime(dstI22, ZoneId.of("America/Denver"));
        TestCase.assertEquals(2 * DateTimeUtils.HOUR / DateTimeUtils.MILLI,
                DateTimeUtils.millisOfDay(dstI22, ZoneId.of("America/Denver")));
        TestCase.assertEquals(2 * DateTimeUtils.HOUR / DateTimeUtils.MILLI, DateTimeUtils.millisOfDay(dstZdt22));

        final Instant dstI23 = DateTimeUtils.plus(dstMid2, 3 * DateTimeUtils.HOUR);
        final ZonedDateTime dstZdt23 = DateTimeUtils.toZonedDateTime(dstI23, ZoneId.of("America/Denver"));
        TestCase.assertEquals(3 * DateTimeUtils.HOUR / DateTimeUtils.MILLI,
                DateTimeUtils.millisOfDay(dstI23, ZoneId.of("America/Denver")));
        TestCase.assertEquals(3 * DateTimeUtils.HOUR / DateTimeUtils.MILLI, DateTimeUtils.millisOfDay(dstZdt23));
    }

    public void testMicrosOfSecond() {
        final Instant dt2 = DateTimeUtils.parseInstant("2023-01-02T11:23:45.123456789 JP");
        final ZonedDateTime dt3 = dt2.atZone(TZ_JP);

        TestCase.assertEquals(123456, DateTimeUtils.microsOfSecond(dt2, TZ_JP));
        TestCase.assertEquals(NULL_LONG, DateTimeUtils.microsOfSecond(dt2, null));
        TestCase.assertEquals(NULL_LONG, DateTimeUtils.microsOfSecond(null, TZ_JP));

        TestCase.assertEquals(123456, DateTimeUtils.microsOfSecond(dt3));
        TestCase.assertEquals(NULL_LONG, DateTimeUtils.microsOfSecond(null));
    }

    public void testMicrosOfMilli() {
        final Instant dt2 = DateTimeUtils.parseInstant("2023-01-02T11:23:45.123456789 JP");
        final ZonedDateTime dt3 = dt2.atZone(TZ_JP);

        TestCase.assertEquals(457, DateTimeUtils.microsOfMilli(dt2));
        TestCase.assertEquals(NULL_INT, DateTimeUtils.microsOfMilli((Instant) null));

        TestCase.assertEquals(457, DateTimeUtils.microsOfMilli(dt3));
        TestCase.assertEquals(NULL_INT, DateTimeUtils.microsOfMilli((ZonedDateTime) null));
    }

    public void testAtMidnight() {
        final Instant dt2 = DateTimeUtils.parseInstant("2023-02-03T11:23:45.123456789 JP");
        final ZonedDateTime dt3 = dt2.atZone(TZ_JP);

        final Instant rst2 = DateTimeUtils.parseInstant("2023-02-03T00:00:00 JP");
        final ZonedDateTime rst3 = rst2.atZone(TZ_JP);

        TestCase.assertEquals(rst2, DateTimeUtils.atMidnight(dt2, TZ_JP));
        TestCase.assertNull(DateTimeUtils.atMidnight(dt2, null));
        TestCase.assertNull(DateTimeUtils.atMidnight(null, TZ_JP));

        TestCase.assertEquals(rst3, DateTimeUtils.atMidnight(dt3));
        TestCase.assertNull(DateTimeUtils.atMidnight(null));
    }

}<|MERGE_RESOLUTION|>--- conflicted
+++ resolved
@@ -6,25 +6,12 @@
 import io.deephaven.base.CompareUtils;
 import io.deephaven.base.clock.Clock;
 import io.deephaven.base.testing.BaseArrayTestCase;
-<<<<<<< HEAD
-import io.deephaven.base.verify.Assert;
-import io.deephaven.util.DateUtil;
-import io.deephaven.util.QueryConstants;
-=======
->>>>>>> ec85c5b4
 import junit.framework.TestCase;
 import org.jetbrains.annotations.NotNull;
 
-<<<<<<< HEAD
-import java.time.Instant;
-import java.time.LocalDate;
-import java.time.ZonedDateTime;
-import java.time.format.DateTimeFormatter;
-=======
 import java.time.*;
 import java.time.temporal.ChronoField;
 import java.util.Date;
->>>>>>> ec85c5b4
 
 import static io.deephaven.util.QueryConstants.*;
 
@@ -1856,61 +1843,6 @@
         TestCase.assertEquals(DateTimeUtils.upperBin(instant, second, second),
                 DateTimeUtils.upperBin(DateTimeUtils.upperBin(instant, second, second), second, second));
 
-<<<<<<< HEAD
-    public void testMicrosOfMilli() {
-        TestCase.assertEquals(0,
-                DateTimeUtils.microsOfMilli(DateTimeUtils.convertDateTime("2015-07-31T20:40 NY"), TimeZone.TZ_NY));
-        TestCase.assertEquals(0,
-                DateTimeUtils.microsOfMilli(DateTimeUtils.convertDateTime("2015-07-31T20:40:00 NY"), TimeZone.TZ_NY));
-        TestCase.assertEquals(0,
-                DateTimeUtils.microsOfMilli(DateTimeUtils.convertDateTime("2015-07-31T20:40:00.123 NY"),
-                        TimeZone.TZ_NY));
-        TestCase.assertEquals(400,
-                DateTimeUtils.microsOfMilli(DateTimeUtils.convertDateTime("2015-07-31T20:40:00.1234 NY"),
-                        TimeZone.TZ_NY));
-        TestCase.assertEquals(456,
-                DateTimeUtils.microsOfMilli(DateTimeUtils.convertDateTime("2015-07-31T20:40:00.123456 NY"),
-                        TimeZone.TZ_NY));
-        // this one should round up
-        TestCase.assertEquals(457,
-                DateTimeUtils.microsOfMilli(DateTimeUtils.convertDateTime("2015-07-31T20:40:00.1234567 NY"),
-                        TimeZone.TZ_NY));
-        // this one should round up
-        TestCase.assertEquals(457,
-                DateTimeUtils.microsOfMilli(DateTimeUtils.convertDateTime("2015-07-31T20:40:00.123456789 NY"),
-                        TimeZone.TZ_NY));
-    }
-
-    public void testZonedDateTime() {
-        final DateTime dateTime1 = DateTimeUtils.convertDateTime("2015-07-31T20:40 NY");
-        final ZonedDateTime zonedDateTime1 =
-                ZonedDateTime.of(2015, 7, 31, 20, 40, 0, 0, TimeZone.TZ_NY.getTimeZone().toTimeZone().toZoneId());
-        TestCase.assertEquals(zonedDateTime1, DateTimeUtils.getZonedDateTime(dateTime1, TimeZone.TZ_NY));
-        TestCase.assertEquals(dateTime1, DateTimeUtils.toDateTime(zonedDateTime1));
-
-        final DateTime dateTime2 = DateTimeUtils.convertDateTime("2020-07-31T20:40 NY");
-        TestCase.assertEquals(dateTime2,
-                DateTimeUtils.toDateTime(DateTimeUtils.getZonedDateTime(dateTime2, TimeZone.TZ_NY)));
-
-        final DateTime dateTime3 = DateTimeUtils.convertDateTime("2050-07-31T20:40 NY");
-        TestCase.assertEquals(dateTime3,
-                DateTimeUtils.toDateTime(DateTimeUtils.getZonedDateTime(dateTime3, TimeZone.TZ_NY)));
-    }
-
-    public void testInstantToTime() {
-        final Instant instant = Instant.from(DateTimeFormatter.ISO_INSTANT.parse("2020-07-31T20:40:50.987654321Z"));
-        final DateTime dateTime = DateTimeUtils.instantToTime(instant);
-        Assert.equals(instant, "instant", dateTime.getInstant(), "dateTime.getInstant()");
-
-        final Instant instantFromDatetimeManual = Instant.ofEpochSecond(dateTime.getMillis() / 1000,
-                dateTime.getMillis() % 1000L * 1_000_000L + dateTime.getNanosPartial());
-        Assert.equals(instant, "instant", instantFromDatetimeManual, "dateTime.getInstant()");
-    }
-
-    public void testISO8601() {
-        final String iso8601 = "2022-04-26T00:30:31.087360Z";
-        assertEquals(DateTime.of(Instant.parse(iso8601)), DateTimeUtils.convertDateTime(iso8601));
-=======
         final ZonedDateTime zdt = DateTimeUtils.toZonedDateTime(instant, TZ_AL);
 
         TestCase.assertEquals(DateTimeUtils.parseZonedDateTime("2010-06-15T06:16:00 NY").withZoneSameInstant(TZ_AL),
@@ -1921,7 +1853,6 @@
 
         TestCase.assertEquals(DateTimeUtils.upperBin(zdt, second, second),
                 DateTimeUtils.upperBin(DateTimeUtils.upperBin(zdt, second, second), second, second));
->>>>>>> ec85c5b4
     }
 
     public void testPlus() {
