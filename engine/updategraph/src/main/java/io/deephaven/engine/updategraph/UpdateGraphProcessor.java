/**
 * Copyright (c) 2016-2022 Deephaven Data Labs and Patent Pending
 */
package io.deephaven.engine.updategraph;

import io.deephaven.UncheckedDeephavenException;
import io.deephaven.base.SleepUtil;
import io.deephaven.base.log.LogOutput;
import io.deephaven.base.reference.SimpleReference;
import io.deephaven.base.verify.Assert;
import io.deephaven.configuration.Configuration;
import io.deephaven.chunk.util.pools.MultiChunkPool;
import io.deephaven.engine.context.ExecutionContext;
import io.deephaven.engine.liveness.LivenessManager;
import io.deephaven.engine.liveness.LivenessScope;
import io.deephaven.engine.liveness.LivenessScopeStack;
import io.deephaven.engine.util.reference.CleanupReferenceProcessorInstance;
import io.deephaven.engine.util.systemicmarking.SystemicObjectTracker;
import io.deephaven.hotspot.JvmIntrospectionContext;
import io.deephaven.internal.log.LoggerFactory;
import io.deephaven.io.log.LogEntry;
import io.deephaven.io.log.impl.LogOutputStringImpl;
import io.deephaven.io.logger.Logger;
import io.deephaven.io.sched.Scheduler;
import io.deephaven.io.sched.TimedJob;
import io.deephaven.net.CommBase;
import io.deephaven.util.FunctionalInterfaces;
import io.deephaven.util.SafeCloseable;
import io.deephaven.util.annotations.TestUseOnly;
import io.deephaven.util.datastructures.SimpleReferenceManager;
import io.deephaven.util.datastructures.linked.IntrusiveDoublyLinkedNode;
import io.deephaven.util.datastructures.linked.IntrusiveDoublyLinkedQueue;
import io.deephaven.util.locks.AwareFunctionalLock;
import io.deephaven.util.process.ProcessEnvironment;
import io.deephaven.util.thread.NamingThreadFactory;
<<<<<<< HEAD
import io.deephaven.util.thread.ThreadDump;
import io.deephaven.util.thread.ThreadInitializationFactory;
import org.apache.commons.lang3.exception.ExceptionUtils;
=======
>>>>>>> f9923c20
import org.jetbrains.annotations.NotNull;
import org.jetbrains.annotations.Nullable;

import java.lang.ref.WeakReference;
import java.util.*;
import java.util.concurrent.*;
import java.util.concurrent.atomic.AtomicBoolean;
import java.util.concurrent.atomic.AtomicInteger;
import java.util.concurrent.locks.Condition;
import java.util.function.BooleanSupplier;
import java.util.function.LongConsumer;
import java.util.function.Supplier;

/**
 * <p>
 * This class uses a thread (or pool of threads) to periodically update a set of monitored update sources at a specified
 * target cycle interval. The target cycle interval can be {@link #setTargetCycleDurationMillis(long) configured} to
 * reduce or increase the run rate of the monitored sources.
 * <p>
 * This class can be configured via the following {@link Configuration} property
 * <ul>
 * <li>{@value DEFAULT_TARGET_CYCLE_DURATION_MILLIS_PROP}(optional)</i> - The default target cycle time in ms (1000 if
 * not defined)</li>
 * </ul>
 */
public enum UpdateGraphProcessor implements UpdateSourceRegistrar, NotificationQueue, NotificationQueue.Dependency {
    DEFAULT;

    private final Logger log = LoggerFactory.getLogger(UpdateGraphProcessor.class);

    /**
     * Update sources that are part of this UpdateGraphProcessor.
     */
    private final SimpleReferenceManager<Runnable, UpdateSourceRefreshNotification> sources =
            new SimpleReferenceManager<>(UpdateSourceRefreshNotification::new);

    /**
     * Recorder for updates source satisfaction as a phase of notification processing.
     */
    private volatile long sourcesLastSatisfiedStep;

    /**
     * The queue of non-terminal notifications to process.
     */
    private final IntrusiveDoublyLinkedQueue<Notification> pendingNormalNotifications =
            new IntrusiveDoublyLinkedQueue<>(IntrusiveDoublyLinkedNode.Adapter.<Notification>getInstance());

    /**
     * The queue of terminal notifications to process.
     */
    private final IntrusiveDoublyLinkedQueue<Notification> terminalNotifications =
            new IntrusiveDoublyLinkedQueue<>(IntrusiveDoublyLinkedNode.Adapter.<Notification>getInstance());

    /**
     * A flag indicating that an accelerated cycle has been requested.
     */
    private final AtomicBoolean refreshRequested = new AtomicBoolean();

    private final Thread refreshThread;

    /**
     * If this is set to a positive value, then we will call the {@link #watchDogTimeoutProcedure} if any single run
     * loop takes longer than this value. The intention is to use this for strategies, or other queries, where a
     * UpdateGraphProcessor loop that is "stuck" is the equivalent of an error. Set the value with
     * {@link #setWatchDogMillis(int)}.
     */
    private int watchDogMillis = 0;
    /**
     * If a timeout time has been {@link #setWatchDogMillis(int) set}, this procedure will be called if any single run
     * loop takes longer than the value specified. Set the value with
     * {@link #setWatchDogTimeoutProcedure(LongConsumer)}.
     */
    private LongConsumer watchDogTimeoutProcedure = null;

    public static final String ALLOW_UNIT_TEST_MODE_PROP = "UpdateGraphProcessor.allowUnitTestMode";
    private final boolean ALLOW_UNIT_TEST_MODE =
            Configuration.getInstance().getBooleanWithDefault(ALLOW_UNIT_TEST_MODE_PROP, false);
    private int notificationAdditionDelay = 0;
    private Random notificationRandomizer = new Random(0);
    private boolean unitTestMode = false;
    private ExecutorService unitTestRefreshThreadPool;

    private static final String DEFAULT_TARGET_CYCLE_DURATION_MILLIS_PROP =
            "UpdateGraphProcessor.targetCycleDurationMillis";
    private static final String MINIMUM_CYCLE_DURATION_TO_LOG_MILLIS_PROP =
            "UpdateGraphProcessor.minimumCycleDurationToLogMillis";
    private final long DEFAULT_TARGET_CYCLE_DURATION_MILLIS =
            Configuration.getInstance().getIntegerWithDefault(DEFAULT_TARGET_CYCLE_DURATION_MILLIS_PROP, 1000);
    private volatile long targetCycleDurationMillis = DEFAULT_TARGET_CYCLE_DURATION_MILLIS;
    private final long minimumCycleDurationToLogNanos = TimeUnit.MILLISECONDS.toNanos(
            Configuration.getInstance().getIntegerWithDefault(MINIMUM_CYCLE_DURATION_TO_LOG_MILLIS_PROP, 25));

    /**
     * How many cycles we have not logged, but were non-zero.
     */
    private long suppressedCycles = 0;
    private long suppressedCyclesTotalNanos = 0;
    private long suppressedCyclesTotalSafePointTimeMillis = 0;

    /**
     * Accumulated UGP exclusive lock waits for the current cycle (or previous, if idle).
     */
    private long currentCycleLockWaitTotalNanos = 0;
    /**
     * Accumulated delays due to intracycle yields for the current cycle (or previous, if idle).
     */
    private long currentCycleYieldTotalNanos = 0L;
    /**
     * Accumulated delays due to intracycle sleeps for the current cycle (or previous, if idle).
     */
    private long currentCycleSleepTotalNanos = 0L;

    public static class AccumulatedCycleStats {
        /**
         * Number of cycles run.
         */
        public int cycles = 0;
        /**
         * Number of cycles run not exceeding their time budget.
         */
        public int cyclesOnBudget = 0;
        /**
         * Accumulated safepoints over all cycles.
         */
        public int safePoints = 0;
        /**
         * Accumulated safepoint time over all cycles.
         */
        public long safePointPauseTimeMillis = 0L;

        public int[] cycleTimesMicros = new int[32];
        public static final int MAX_DOUBLING_LEN = 1024;

        synchronized void accumulate(
                final long targetCycleDurationMillis,
                final long cycleTimeNanos,
                final long safePoints,
                final long safePointPauseTimeMillis) {
            final boolean onBudget = targetCycleDurationMillis * 1000 * 1000 >= cycleTimeNanos;
            if (onBudget) {
                ++cyclesOnBudget;
            }
            this.safePoints += safePoints;
            this.safePointPauseTimeMillis += safePointPauseTimeMillis;
            if (cycles >= cycleTimesMicros.length) {
                final int newLen;
                if (cycleTimesMicros.length < MAX_DOUBLING_LEN) {
                    newLen = cycleTimesMicros.length * 2;
                } else {
                    newLen = cycleTimesMicros.length + MAX_DOUBLING_LEN;
                }
                cycleTimesMicros = Arrays.copyOf(cycleTimesMicros, newLen);
            }
            cycleTimesMicros[cycles] = (int) ((cycleTimeNanos + 500) / 1_000);
            ++cycles;
        }

        public synchronized void take(final AccumulatedCycleStats out) {
            out.cycles = cycles;
            out.cyclesOnBudget = cyclesOnBudget;
            out.safePoints = safePoints;
            out.safePointPauseTimeMillis = safePointPauseTimeMillis;
            if (out.cycleTimesMicros.length < cycleTimesMicros.length) {
                out.cycleTimesMicros = new int[cycleTimesMicros.length];
            }
            System.arraycopy(cycleTimesMicros, 0, out.cycleTimesMicros, 0, cycles);
            cycles = 0;
            cyclesOnBudget = 0;
            safePoints = 0;
            safePointPauseTimeMillis = 0;
        }
    }

    public final AccumulatedCycleStats accumulatedCycleStats = new AccumulatedCycleStats();

    /**
     * Abstracts away the processing of non-terminal notifications.
     */
    private NotificationProcessor notificationProcessor;

    /**
     * Facilitate GC Introspection during refresh cycles.
     */
    private final JvmIntrospectionContext jvmIntrospectionContext;

    /**
     * The {@link LivenessScope} that should be on top of the {@link LivenessScopeStack} for all run and notification
     * processing. Only non-null while some thread is in {@link #doRefresh(Runnable)}.
     */
    private volatile LivenessScope refreshScope;

    /**
     * The number of threads in our executor service for dispatching notifications. If 1, then we don't actually use the
     * executor service; but instead dispatch all the notifications on the UpdateGraphProcessor run thread.
     */
    private final int updateThreads;

    /**
     * Is this one of the threads engaged in notification processing? (Either the solitary run thread, or one of the
     * pooled threads it uses in some configurations)
     */
    private final ThreadLocal<Boolean> isRefreshThread = ThreadLocal.withInitial(() -> false);

    private final boolean CHECK_TABLE_OPERATIONS =
            Configuration.getInstance().getBooleanWithDefault("UpdateGraphProcessor.checkTableOperations", false);
    private final ThreadLocal<Boolean> checkTableOperations = ThreadLocal.withInitial(() -> CHECK_TABLE_OPERATIONS);

    private final long minimumInterCycleSleep =
            Configuration.getInstance().getIntegerWithDefault("UpdateGraphProcessor.minimumInterCycleSleep", 0);
    private final boolean interCycleYield =
            Configuration.getInstance().getBooleanWithDefault("UpdateGraphProcessor.interCycleYield", false);

    /**
     * Encapsulates locking support.
     */
    private final UpdateGraphLock lock = UpdateGraphLock.create(LogicalClock.DEFAULT, ALLOW_UNIT_TEST_MODE);

    /**
     * When UpdateGraphProcessor.printDependencyInformation is set to true, the UpdateGraphProcessor will print debug
     * information for each notification that has dependency information; as well as which notifications have been
     * completed and are outstanding.
     */
    private final boolean printDependencyInformation =
            Configuration.getInstance().getBooleanWithDefault("UpdateGraphProcessor.printDependencyInformation", false);

    UpdateGraphProcessor() {
        notificationProcessor = makeNotificationProcessor();
        jvmIntrospectionContext = new JvmIntrospectionContext();

<<<<<<< HEAD
        refreshThread = new Thread(ThreadInitializationFactory.wrapRunnable(() -> {
            configureRefreshThread();
            // noinspection InfiniteLoopStatement
            while (true) {
                Assert.eqFalse(allowUnitTestMode, "allowUnitTestMode");
                refreshTablesAndFlushNotifications();
=======
        refreshThread = new Thread("UpdateGraphProcessor." + name() + ".refreshThread") {
            @Override
            public void run() {
                configureRefreshThread();
                // noinspection InfiniteLoopStatement
                while (true) {
                    Assert.eqFalse(ALLOW_UNIT_TEST_MODE, "ALLOW_UNIT_TEST_MODE");
                    refreshTablesAndFlushNotifications();
                }
>>>>>>> f9923c20
            }
        }), "UpdateGraphProcessor." + name() + ".refreshThread");
        refreshThread.setDaemon(true);

        final int updateThreads =
                Configuration.getInstance().getIntegerWithDefault("UpdateGraphProcessor.updateThreads", 1);
        if (updateThreads <= 0) {
            this.updateThreads = Runtime.getRuntime().availableProcessors();
        } else {
            this.updateThreads = updateThreads;
        }
    }

    @Override
    public LogOutput append(@NotNull final LogOutput logOutput) {
        return logOutput.append("UpdateGraphProcessor-").append(name());
    }

    @Override
    public String toString() {
        return new LogOutputStringImpl().append(this).toString();
    }

    @NotNull
    private NotificationProcessor makeNotificationProcessor() {
        if (updateThreads > 1) {
            final ThreadFactory threadFactory = new UpdateGraphProcessorThreadFactory(
                    new ThreadGroup("UpdateGraphProcessor-updateExecutors"), "updateExecutor");
            return new ConcurrentNotificationProcessor(threadFactory, updateThreads);
        } else {
            return new QueueNotificationProcessor();
        }
    }

    @TestUseOnly
    private NotificationProcessor makeRandomizedNotificationProcessor(final Random random, final int nThreads,
            final int notificationStartDelay) {
        final UpdateGraphProcessorThreadFactory threadFactory = new UpdateGraphProcessorThreadFactory(
                new ThreadGroup("UpdateGraphProcessor-randomizedUpdatedExecutors"), "randomizedUpdateExecutor");
        return new ConcurrentNotificationProcessor(threadFactory, nThreads) {

            private Notification addRandomDelay(@NotNull final Notification notification) {
                if (notificationStartDelay <= 0) {
                    return notification;
                }
                return new NotificationAdapter(notification) {
                    @Override
                    public void run() {
                        final int millis = random.nextInt(notificationStartDelay);
                        logDependencies().append(Thread.currentThread().getName()).append(": Sleeping for  ")
                                .append(millis).append("ms").endl();
                        SleepUtil.sleep(millis);
                        super.run();
                    }
                };
            }

            @Override
            public void submit(@NotNull Notification notification) {
                if (notification instanceof UpdateSourceRefreshNotification) {
                    super.submit(notification);
                } else if (notification instanceof ErrorNotification) {
                    // NB: The previous implementation of this concept was more rigorous about ensuring that errors
                    // would be next, but this is likely good enough.
                    submitAt(notification, 0);
                } else {
                    submitAt(addRandomDelay(notification), random.nextInt(outstandingNotificationsCount() + 1));
                }
            }

            @Override
            public void submitAll(@NotNull IntrusiveDoublyLinkedQueue<Notification> notifications) {
                notifications.forEach(this::submit);
            }
        };
    }

    /**
     * Retrieve the number of update threads.
     *
     * <p>
     * The UpdateGraphProcessor has a configurable number of update processing threads. The number of threads is exposed
     * in your method to enable you to partition a query based on the number of threads.
     * </p>
     *
     * @return the number of update threads configured.
     */
    @SuppressWarnings("unused")
    public int getUpdateThreads() {
        if (notificationProcessor == null) {
            return updateThreads;
        } else if (notificationProcessor instanceof ConcurrentNotificationProcessor) {
            return ((ConcurrentNotificationProcessor) notificationProcessor).threadCount();
        } else {
            return 1;
        }
    }

    // region Accessors for the shared and exclusive locks

    /**
     * <p>
     * Get the shared lock for this {@link UpdateGraphProcessor}.
     * <p>
     * Using this lock will prevent run processing from proceeding concurrently, but will allow other read-only
     * processing to proceed.
     * <p>
     * The shared lock implementation is expected to support reentrance.
     * <p>
     * This lock does <em>not</em> support {@link java.util.concurrent.locks.Lock#newCondition()}. Use the exclusive
     * lock if you need to wait on events that are driven by run processing.
     *
     * @return The shared lock for this {@link UpdateGraphProcessor}
     */
    public AwareFunctionalLock sharedLock() {
        return lock.sharedLock();
    }

    /**
     * <p>
     * Get the exclusive lock for this {@link UpdateGraphProcessor}.
     * <p>
     * Using this lock will prevent run or read-only processing from proceeding concurrently.
     * <p>
     * The exclusive lock implementation is expected to support reentrance.
     * <p>
     * Note that using the exclusive lock while the shared lock is held by the current thread will result in exceptions,
     * as lock upgrade is not supported.
     * <p>
     * This lock does support {@link java.util.concurrent.locks.Lock#newCondition()}.
     *
     * @return The exclusive lock for this {@link UpdateGraphProcessor}
     */
    public AwareFunctionalLock exclusiveLock() {
        return lock.exclusiveLock();
    }

    // endregion Accessors for the shared and exclusive locks

    /**
     * Test if this thread is part of our run thread executor service.
     *
     * @return whether this is one of our run threads.
     */
    public boolean isRefreshThread() {
        return isRefreshThread.get();
    }

    /**
     * <p>
     * If we are establishing a new table operation, on a refreshing table without the UpdateGraphProcessor lock; then
     * we are likely committing a grievous error, but one that will only occasionally result in us getting the wrong
     * answer or if we are lucky an assertion. This method is called from various query operations that should not be
     * established without the UGP lock.
     * </p>
     *
     * <p>
     * The run thread pool threads are allowed to instantiate operations, even though that thread does not have the
     * lock; because they are protected by the main run thread and dependency tracking.
     * </p>
     *
     * <p>
     * If you are sure that you know what you are doing better than the query engine, you may call
     * {@link #setCheckTableOperations(boolean)} to set a thread local variable bypassing this check.
     * </p>
     */
    public void checkInitiateTableOperation() {
        if (!getCheckTableOperations() || exclusiveLock().isHeldByCurrentThread()
                || sharedLock().isHeldByCurrentThread() || isRefreshThread()) {
            return;
        }
        throw new IllegalStateException(
                "May not initiate table operations: UGP exclusiveLockHeld=" + exclusiveLock().isHeldByCurrentThread()
                        + ", sharedLockHeld=" + sharedLock().isHeldByCurrentThread()
                        + ", refreshThread=" + isRefreshThread());
    }

    /**
     * If you know that the table operations you are performing are indeed safe, then call this method with false to
     * disable table operation checking. Conversely, if you want to enforce checking even if the configuration
     * disagrees; call it with true.
     *
     * @param value the new value of check table operations
     * @return the old value of check table operations
     */
    @SuppressWarnings("unused")
    public boolean setCheckTableOperations(boolean value) {
        final boolean old = checkTableOperations.get();
        checkTableOperations.set(value);
        return old;
    }


    /**
     * Execute the supplied code while table operations are unchecked.
     *
     * @param supplier the function to run
     * @return the result of supplier
     */
    @SuppressWarnings("unused")
    public <T> T doUnchecked(Supplier<T> supplier) {
        final boolean old = getCheckTableOperations();
        try {
            setCheckTableOperations(false);
            return supplier.get();
        } finally {
            setCheckTableOperations(old);
        }
    }

    /**
     * Execute the supplied code while table operations are unchecked.
     *
     * @param runnable the function to run
     */
    @SuppressWarnings("unused")
    public void doUnchecked(Runnable runnable) {
        final boolean old = getCheckTableOperations();
        try {
            setCheckTableOperations(false);
            runnable.run();
        } finally {
            setCheckTableOperations(old);
        }
    }

    /**
     * Should this thread check table operations for safety with respect to the update lock?
     *
     * @return if we should check table operations.
     */
    public boolean getCheckTableOperations() {
        return checkTableOperations.get();
    }

    /**
     * <p>
     * Set the target duration of an update cycle, including the updating phase and the idle phase. This is also the
     * target interval between the start of one cycle and the start of the next.
     * <p>
     * Can be reset to default via {@link #resetCycleDuration()}.
     *
     * @implNote Any target cycle duration {@code < 0} will be clamped to 0.
     *
     * @param targetCycleDurationMillis The target duration for update cycles in milliseconds
     */
    public void setTargetCycleDurationMillis(final long targetCycleDurationMillis) {
        this.targetCycleDurationMillis = Math.max(targetCycleDurationMillis, 0);
    }

    /**
     * Get the target duration of an update cycle, including the updating phase and the idle phase. This is also the
     * target interval between the start of one cycle and the start of the next.
     *
     * @return The {@link #setTargetCycleDurationMillis(long) current} target cycle duration
     */
    @SuppressWarnings("unused")
    public long getTargetCycleDurationMillis() {
        return targetCycleDurationMillis;
    }

    /**
     * Resets the run cycle time to the default target configured via the
     * {@value #DEFAULT_TARGET_CYCLE_DURATION_MILLIS_PROP} property.
     *
     * @implNote If the {@value #DEFAULT_TARGET_CYCLE_DURATION_MILLIS_PROP} property is not set, this value defaults to
     *           1000ms.
     */
    @SuppressWarnings("unused")
    public void resetCycleDuration() {
        targetCycleDurationMillis = DEFAULT_TARGET_CYCLE_DURATION_MILLIS;
    }

    /**
     * <p>
     * Enable unit test mode.
     * </p>
     *
     * <p>
     * In this mode calls to {@link #addSource(Runnable)} will only mark tables as
     * {@link DynamicNode#setRefreshing(boolean) refreshing}. Additionally {@link #start()} may not be called.
     * </p>
     */
    public void enableUnitTestMode() {
        if (unitTestMode) {
            return;
        }
        if (!ALLOW_UNIT_TEST_MODE) {
            throw new IllegalStateException("UpdateGraphProcessor.allowUnitTestMode=false");
        }
        if (refreshThread.isAlive()) {
            throw new IllegalStateException("UpdateGraphProcessor.refreshThread is executing!");
        }
        lock.reset();
        unitTestMode = true;
        unitTestRefreshThreadPool = makeUnitTestRefreshExecutor();
    }

    /**
     * Enable the loop watchdog with the specified timeout. A value of 0 disables the watchdog.
     *
     * @implNote Any timeout less than 0 will be clamped to 0.
     *
     * @param watchDogMillis The time in milliseconds to set the watchdog, or 0 to disable.
     */
    public void setWatchDogMillis(int watchDogMillis) {
        this.watchDogMillis = Math.max(watchDogMillis, 0);
    }

    /**
     * Get the current watchdog {@link #setWatchDogMillis(int) timeout} value.
     *
     * @return The current timeout for the watchdog, 0 for disabled
     */
    public int getWatchDogMillis() {
        return watchDogMillis;
    }

    /**
     * Set the procedure to be called when the watchdog {@link #setWatchDogMillis(int) times out}.
     *
     * @param procedure The procedure to call
     */
    public void setWatchDogTimeoutProcedure(LongConsumer procedure) {
        this.watchDogTimeoutProcedure = procedure;
    }

    public void requestSignal(Condition updateGraphProcessorCondition) {
        if (UpdateGraphProcessor.DEFAULT.exclusiveLock().isHeldByCurrentThread()) {
            updateGraphProcessorCondition.signalAll();
        } else {
            // terminal notifications always run on the UGP thread
            final Notification terminalNotification = new TerminalNotification() {
                @Override
                public void run() {
                    Assert.assertion(UpdateGraphProcessor.DEFAULT.exclusiveLock().isHeldByCurrentThread(),
                            "UpdateGraphProcessor.DEFAULT.isHeldByCurrentThread()");
                    updateGraphProcessorCondition.signalAll();
                }

                @Override
                public boolean mustExecuteWithUgpLock() {
                    return true;
                }

                @Override
                public LogOutput append(LogOutput output) {
                    return output.append("SignalNotification(")
                            .append(System.identityHashCode(updateGraphProcessorCondition)).append(")");
                }
            };
            synchronized (terminalNotifications) {
                terminalNotifications.offer(terminalNotification);
            }
        }
    }

    private class WatchdogJob extends TimedJob {
        @Override
        public void timedOut() {
            if (watchDogTimeoutProcedure != null) {
                watchDogTimeoutProcedure.accept(watchDogMillis);
            }
        }
    }

    /**
     * Start the table run thread.
     *
     * @implNote Must not be in {@link #enableUnitTestMode() unit test} mode.
     */
    public void start() {
        Assert.eqFalse(unitTestMode, "unitTestMode");
        Assert.eqFalse(ALLOW_UNIT_TEST_MODE, "ALLOW_UNIT_TEST_MODE");
        synchronized (refreshThread) {
            if (!refreshThread.isAlive()) {
                log.info().append("UpdateGraphProcessor starting with ").append(updateThreads)
                        .append(" notification processing threads").endl();
                refreshThread.start();
            }
        }
    }

    /**
     * Add a table to the list of tables to run and mark it as {@link DynamicNode#setRefreshing(boolean) refreshing} if
     * it was a {@link DynamicNode}.
     *
     * @implNote This will do nothing in {@link #enableUnitTestMode() unit test} mode other than mark the table as
     *           refreshing.
     * @param updateSource The table to be added to the run list
     */
    @Override
    public void addSource(@NotNull final Runnable updateSource) {
        if (updateSource instanceof DynamicNode) {
            ((DynamicNode) updateSource).setRefreshing(true);
        }

        if (!ALLOW_UNIT_TEST_MODE) {
            // if we are in unit test mode we never want to start the UGP
            sources.add(updateSource);
            start();
        }
    }

    @Override
    public void removeSource(@NotNull final Runnable updateSource) {
        sources.remove(updateSource);
    }

    /**
     * Remove a collection of sources from the list of refreshing sources.
     *
     * @implNote This will <i>not</i> set the sources as {@link DynamicNode#setRefreshing(boolean) non-refreshing}.
     * @param sourcesToRemove The sources to remove from the list of refreshing sources
     */
    public void removeSources(final Collection<Runnable> sourcesToRemove) {
        sources.removeAll(sourcesToRemove);
    }

    /**
     * Return the number of valid sources.
     *
     * @return the number of valid sources
     */
    public int sourceCount() {
        return sources.size();
    }

    /**
     * Enqueue a notification to be flushed according to its priority. Non-terminal notifications should only be
     * enqueued during the updating phase of a cycle. That is, they should be enqueued from an update source or
     * subsequent notification delivery.
     *
     * @param notification The notification to enqueue
     * @see NotificationQueue.Notification#isTerminal()
     * @see LogicalClock.State
     */
    @Override
    public void addNotification(@NotNull final Notification notification) {
        if (notificationAdditionDelay > 0) {
            SleepUtil.sleep(notificationRandomizer.nextInt(notificationAdditionDelay));
        }
        if (notification.isTerminal()) {
            synchronized (terminalNotifications) {
                terminalNotifications.offer(notification);
            }
        } else {
            logDependencies().append(Thread.currentThread().getName()).append(": Adding notification ")
                    .append(notification).endl();
            synchronized (pendingNormalNotifications) {
                Assert.eq(LogicalClock.DEFAULT.currentState(), "LogicalClock.DEFAULT.currentState()",
                        LogicalClock.State.Updating, "LogicalClock.State.Updating");
                pendingNormalNotifications.offer(notification);
            }
            notificationProcessor.onNotificationAdded();
        }
    }

    @Override
    public boolean maybeAddNotification(@NotNull final Notification notification, final long deliveryStep) {
        if (notificationAdditionDelay > 0) {
            SleepUtil.sleep(notificationRandomizer.nextInt(notificationAdditionDelay));
        }
        if (notification.isTerminal()) {
            throw new IllegalArgumentException("Notification must not be terminal");
        }
        logDependencies().append(Thread.currentThread().getName()).append(": Adding notification ").append(notification)
                .append(" if step is ").append(deliveryStep).endl();
        final boolean added;
        synchronized (pendingNormalNotifications) {
            // Note that the clock is advanced to idle under the pendingNormalNotifications lock, after which point no
            // further normal notifications will be processed on this cycle.
            final long logicalClockValue = LogicalClock.DEFAULT.currentValue();
            if (LogicalClock.getState(logicalClockValue) == LogicalClock.State.Updating
                    && LogicalClock.getStep(logicalClockValue) == deliveryStep) {
                pendingNormalNotifications.offer(notification);
                added = true;
            } else {
                added = false;
            }
        }
        if (added) {
            notificationProcessor.onNotificationAdded();
        }
        return added;
    }

    @Override
    public boolean satisfied(final long step) {
        return sourcesLastSatisfiedStep == step;
    }

    /**
     * Enqueue a collection of notifications to be flushed.
     *
     * @param notifications The notification to enqueue
     *
     * @see #addNotification(Notification)
     */
    public void addNotifications(@NotNull final Collection<Notification> notifications) {
        synchronized (pendingNormalNotifications) {
            synchronized (terminalNotifications) {
                notifications.forEach(this::addNotification);
            }
        }
    }

    /**
     * Request that the next update cycle begin as soon as practicable. This "hurry-up" cycle happens through normal
     * means using the refresh thread and its workers.
     */
    @Override
    public void requestRefresh() {
        refreshRequested.set(true);
        synchronized (refreshRequested) {
            refreshRequested.notify();
        }
    }

    /**
     * Clear all monitored tables and enqueued notifications to support {@link #enableUnitTestMode() unit-tests}.
     *
     * @param after Whether this is *after* a unit test completed. If true, held locks should result in an exception and
     *        the LivenessScopeStack will be cleared.
     */
    @TestUseOnly
    public void resetForUnitTests(final boolean after) {
        resetForUnitTests(after, false, 0, 0, 0, 0);
    }

    /**
     * Clear all monitored tables and enqueued notifications to support {@link #enableUnitTestMode() unit-tests}.
     *
     * @param after Whether this is *after* a unit test completed. If true, held locks should result in an exception and
     *        the LivenessScopeStack will be cleared.
     * @param randomizedNotifications Whether the notification processor should randomize the order of delivery
     * @param seed Seed for randomized notification delivery order and delays
     * @param maxRandomizedThreadCount Maximum number of threads handling randomized notification delivery
     * @param notificationStartDelay Maximum randomized notification start delay
     * @param notificationAdditionDelay Maximum randomized notification addition delay
     */
    public void resetForUnitTests(boolean after,
            final boolean randomizedNotifications, final int seed, final int maxRandomizedThreadCount,
            final int notificationStartDelay, final int notificationAdditionDelay) {
        final List<String> errors = new ArrayList<>();
        this.notificationRandomizer = new Random(seed);
        this.notificationAdditionDelay = notificationAdditionDelay;
        Assert.assertion(unitTestMode, "unitTestMode");
        sources.clear();
        notificationProcessor.shutdown();
        synchronized (pendingNormalNotifications) {
            pendingNormalNotifications.clear();
        }
        isRefreshThread.remove();
        if (randomizedNotifications) {
            notificationProcessor = makeRandomizedNotificationProcessor(notificationRandomizer,
                    maxRandomizedThreadCount, notificationStartDelay);
        } else {
            notificationProcessor = makeNotificationProcessor();
        }
        synchronized (terminalNotifications) {
            terminalNotifications.clear();
        }
        LogicalClock.DEFAULT.resetForUnitTests();
        sourcesLastSatisfiedStep = LogicalClock.DEFAULT.currentStep();

        refreshScope = null;
        if (after) {
            LivenessManager stackTop;
            while ((stackTop = LivenessScopeStack.peek()) instanceof LivenessScope) {
                LivenessScopeStack.pop((LivenessScope) stackTop);
            }
            CleanupReferenceProcessorInstance.resetAllForUnitTests();
        }

        ensureUnlocked("unit test reset thread", errors);

        if (refreshThread.isAlive()) {
            errors.add("UGP refreshThread isAlive");
        }

        try {
            unitTestRefreshThreadPool.submit(() -> ensureUnlocked("unit test run pool thread", errors)).get();
        } catch (InterruptedException | ExecutionException e) {
            errors.add("Failed to ensure UGP unlocked from unit test run thread pool: " + e);
        }
        unitTestRefreshThreadPool.shutdownNow();
        try {
            if (!unitTestRefreshThreadPool.awaitTermination(1, TimeUnit.SECONDS)) {
                errors.add("Failed to cleanup jobs in unit test run thread pool");
            }
        } catch (InterruptedException e) {
            errors.add("Interrupted while trying to cleanup jobs in unit test run thread pool");
        }
        unitTestRefreshThreadPool = makeUnitTestRefreshExecutor();

        if (!errors.isEmpty()) {
            final String message = "UGP reset for unit tests reported errors:\n\t" + String.join("\n\t", errors);
            System.err.println(message);
            if (after) {
                throw new IllegalStateException(message);
            }
        }

        lock.reset();
    }

    /**
     * Begin the next {@link LogicalClock#startUpdateCycle() update cycle} while in {@link #enableUnitTestMode()
     * unit-test} mode. Note that this happens on a simulated UGP run thread, rather than this thread.
     */
    @TestUseOnly
    public void startCycleForUnitTests() {
        Assert.assertion(unitTestMode, "unitTestMode");
        try {
            unitTestRefreshThreadPool.submit(this::startCycleForUnitTestsInternal).get();
        } catch (InterruptedException | ExecutionException e) {
            throw new UncheckedDeephavenException(e);
        }
    }

    @TestUseOnly
    private void startCycleForUnitTestsInternal() {
        // noinspection AutoBoxing
        isRefreshThread.set(true);
        UpdateGraphProcessor.DEFAULT.exclusiveLock().lock();

        Assert.eqNull(refreshScope, "refreshScope");
        refreshScope = new LivenessScope();
        LivenessScopeStack.push(refreshScope);

        LogicalClock.DEFAULT.startUpdateCycle();
        sourcesLastSatisfiedStep = LogicalClock.DEFAULT.currentStep();
    }

    /**
     * Do the second half of the update cycle, including flushing notifications, and completing the
     * {@link LogicalClock#completeUpdateCycle() LogicalClock} update cycle. Note that this happens on a simulated UGP
     * run thread, rather than this thread.
     */
    @TestUseOnly
    public void completeCycleForUnitTests() {
        Assert.assertion(unitTestMode, "unitTestMode");
        try {
            unitTestRefreshThreadPool.submit(this::completeCycleForUnitTestsInternal).get();
        } catch (InterruptedException | ExecutionException e) {
            throw new UncheckedDeephavenException(e);
        }
    }

    @TestUseOnly
    private void completeCycleForUnitTestsInternal() {
        try (final SafeCloseable ignored = () -> {
            if (refreshScope != null) {
                LivenessScopeStack.pop(refreshScope);
                refreshScope.release();
                refreshScope = null;
            }

            UpdateGraphProcessor.DEFAULT.exclusiveLock().unlock();
            isRefreshThread.remove();
        }) {
            flushNotificationsAndCompleteCycle();
        }
    }

    /**
     * Execute the given runnable wrapped with {@link #startCycleForUnitTests()} and
     * {@link #completeCycleForUnitTests()}. Note that the runnable is run on the current thread.
     *
     * @param runnable the runnable to execute.
     */
    @TestUseOnly
    public <T extends Exception> void runWithinUnitTestCycle(FunctionalInterfaces.ThrowingRunnable<T> runnable)
            throws T {
        startCycleForUnitTests();
        try {
            runnable.run();
        } finally {
            completeCycleForUnitTests();
        }
    }

    /**
     * Refresh an update source on a simulated UGP run thread, rather than this thread.
     *
     * @param updateSource The update source to run
     */
    @TestUseOnly
    public void refreshUpdateSourceForUnitTests(@NotNull final Runnable updateSource) {
        Assert.assertion(unitTestMode, "unitTestMode");
        try {
            unitTestRefreshThreadPool.submit(updateSource).get();
        } catch (InterruptedException | ExecutionException e) {
            throw new UncheckedDeephavenException(e);
        }
    }

    /**
     * Flush a single notification from the UGP queue. Note that this happens on a simulated UGP run thread, rather than
     * this thread.
     *
     * @return whether a notification was found in the queue
     */
    @TestUseOnly
    public boolean flushOneNotificationForUnitTests() {
        Assert.assertion(unitTestMode, "unitTestMode");

        final NotificationProcessor existingNotificationProcessor = notificationProcessor;
        try {
            this.notificationProcessor = new ControlledNotificationProcessor();
            // noinspection AutoUnboxing,AutoBoxing
            return unitTestRefreshThreadPool.submit(this::flushOneNotificationForUnitTestsInternal).get();
        } catch (InterruptedException | ExecutionException e) {
            throw new UncheckedDeephavenException(e);
        } finally {
            this.notificationProcessor = existingNotificationProcessor;
        }
    }

    @TestUseOnly
    public boolean flushOneNotificationForUnitTestsInternal() {
        final IntrusiveDoublyLinkedQueue<Notification> pendingToEvaluate =
                new IntrusiveDoublyLinkedQueue<>(IntrusiveDoublyLinkedNode.Adapter.<Notification>getInstance());
        notificationProcessor.beforeNotificationsDrained();
        synchronized (pendingNormalNotifications) {
            pendingToEvaluate.transferAfterTailFrom(pendingNormalNotifications);
        }
        final boolean somethingWasPending = !pendingToEvaluate.isEmpty();
        Notification satisfied = null;
        for (final Iterator<Notification> it = pendingToEvaluate.iterator(); it.hasNext();) {
            final Notification notification = it.next();

            Assert.eqFalse(notification.isTerminal(), "notification.isTerminal()");
            Assert.eqFalse(notification.mustExecuteWithUgpLock(), "notification.mustExecuteWithUgpLock()");

            if (notification.canExecute(LogicalClock.DEFAULT.currentStep())) {
                satisfied = notification;
                it.remove();
                break;
            }
        }
        synchronized (pendingNormalNotifications) {
            pendingNormalNotifications.transferBeforeHeadFrom(pendingToEvaluate);
        }
        if (satisfied != null) {
            notificationProcessor.submit(satisfied);
        } else if (somethingWasPending) {
            // noinspection ThrowableNotThrown
            Assert.statementNeverExecuted(
                    "Did not flush any notifications in unit test mode, yet there were outstanding notifications");
        }
        return satisfied != null;
    }

    /**
     * Flush all the normal notifications from the UGP queue. Note that the flushing happens on a simulated UGP run
     * thread, rather than this thread.
     */
    @TestUseOnly
    public void flushAllNormalNotificationsForUnitTests() {
        flushAllNormalNotificationsForUnitTests(() -> true, 0).run();
    }

    /**
     * Flush all the normal notifications from the UGP queue, continuing until {@code done} returns {@code true}. Note
     * that the flushing happens on a simulated UGP run thread, rather than this thread.
     *
     * @param done Function to determine when we can stop waiting for new notifications
     * @return A Runnable that may be used to wait for the concurrent flush job to complete
     */
    @TestUseOnly
    public Runnable flushAllNormalNotificationsForUnitTests(@NotNull final BooleanSupplier done,
            final long timeoutMillis) {
        Assert.assertion(unitTestMode, "unitTestMode");
        Assert.geqZero(timeoutMillis, "timeoutMillis");

        final NotificationProcessor existingNotificationProcessor = notificationProcessor;
        final ControlledNotificationProcessor controlledNotificationProcessor = new ControlledNotificationProcessor();
        notificationProcessor = controlledNotificationProcessor;
        final Future<?> flushJobFuture = unitTestRefreshThreadPool.submit(() -> {
            final long deadlineNanoTime = System.nanoTime() + TimeUnit.MILLISECONDS.toNanos(timeoutMillis);
            boolean flushed;
            while ((flushed = flushOneNotificationForUnitTestsInternal()) || !done.getAsBoolean()) {
                if (!flushed) {
                    final long remainingNanos = deadlineNanoTime - System.nanoTime();
                    if (!controlledNotificationProcessor.blockUntilNotificationAdded(remainingNanos)) {
                        // noinspection ThrowableNotThrown
                        Assert.statementNeverExecuted(
                                "Unit test failure due to timeout after " + timeoutMillis + " ms");
                    }
                }
            }
        });
        return () -> {
            try {
                flushJobFuture.get();
            } catch (InterruptedException | ExecutionException e) {
                throw new UncheckedDeephavenException(e);
            } finally {
                notificationProcessor = existingNotificationProcessor;
            }
        };
    }

    /**
     * If the run thread is waiting in {@link #flushNormalNotificationsAndCompleteCycle()} or
     * {@link #flushAllNormalNotificationsForUnitTests(BooleanSupplier, long)}, wake it up.
     */
    @TestUseOnly
    public void wakeRefreshThreadForUnitTests() {
        // Pretend we may have added a notification
        notificationProcessor.onNotificationAdded();
    }

    /**
     * Flush all non-terminal notifications, complete the logical clock update cycle, then flush all terminal
     * notifications.
     */
    private void flushNotificationsAndCompleteCycle() {
        // We cannot proceed with normal notifications, nor are we satisfied, until all update source refresh
        // notifications
        // have been processed. Note that non-update source notifications that require dependency satisfaction are
        // delivered first to the pendingNormalNotifications queue, and hence will not be processed until we advance to
        // the flush* methods.
        // TODO: If and when we properly integrate update sources into the dependency tracking system, we can
        // discontinue this distinct phase, along with the requirement to treat the UGP itself as a Dependency.
        // Until then, we must delay the beginning of "normal" notification processing until all update sources are
        // done. See IDS-8039.
        notificationProcessor.doAllWork();
        sourcesLastSatisfiedStep = LogicalClock.DEFAULT.currentStep();

        flushNormalNotificationsAndCompleteCycle();
        flushTerminalNotifications();
        synchronized (pendingNormalNotifications) {
            Assert.assertion(pendingNormalNotifications.isEmpty(), "pendingNormalNotifications.isEmpty()");
        }
    }

    /**
     * Flush all non-terminal {@link Notification notifications} from the queue.
     */
    private void flushNormalNotificationsAndCompleteCycle() {
        final IntrusiveDoublyLinkedQueue<Notification> pendingToEvaluate =
                new IntrusiveDoublyLinkedQueue<>(IntrusiveDoublyLinkedNode.Adapter.<Notification>getInstance());
        while (true) {
            final int outstandingCountAtStart = notificationProcessor.outstandingNotificationsCount();
            notificationProcessor.beforeNotificationsDrained();
            synchronized (pendingNormalNotifications) {
                pendingToEvaluate.transferAfterTailFrom(pendingNormalNotifications);
                if (outstandingCountAtStart == 0 && pendingToEvaluate.isEmpty()) {
                    // We complete the cycle here before releasing the lock on pendingNotifications, so that
                    // maybeAddNotification can detect scenarios where the notification cannot be delivered on the
                    // desired step.
                    LogicalClock.DEFAULT.completeUpdateCycle();
                    break;
                }
            }
            logDependencies().append(Thread.currentThread().getName())
                    .append(": Notification queue size=").append(pendingToEvaluate.size())
                    .append(", outstanding=").append(outstandingCountAtStart)
                    .endl();

            boolean nothingBecameSatisfied = true;
            for (final Iterator<Notification> it = pendingToEvaluate.iterator(); it.hasNext();) {
                final Notification notification = it.next();

                Assert.eqFalse(notification.isTerminal(), "notification.isTerminal()");
                Assert.eqFalse(notification.mustExecuteWithUgpLock(), "notification.mustExecuteWithUgpLock()");

                final boolean satisfied = notification.canExecute(sourcesLastSatisfiedStep);
                if (satisfied) {
                    nothingBecameSatisfied = false;
                    it.remove();
                    logDependencies().append(Thread.currentThread().getName())
                            .append(": Submitting to notification processor ").append(notification).endl();
                    notificationProcessor.submit(notification);
                } else {
                    logDependencies().append(Thread.currentThread().getName()).append(": Unmet dependencies for ")
                            .append(notification).endl();
                }
            }
            if (outstandingCountAtStart == 0 && nothingBecameSatisfied) {
                throw new IllegalStateException(
                        "No outstanding notifications, yet the notification queue is not empty!");
            }
            if (notificationProcessor.outstandingNotificationsCount() > 0) {
                notificationProcessor.doWork();
            }
        }
        synchronized (pendingNormalNotifications) {
            Assert.eqZero(pendingNormalNotifications.size() + pendingToEvaluate.size(),
                    "pendingNormalNotifications.size() + pendingToEvaluate.size()");
        }
    }

    /**
     * Flush all {@link Notification#isTerminal() terminal} {@link Notification notifications} from the queue.
     *
     * @implNote Any notification that may have been queued while the clock's state is Updating must be invoked during
     *           this cycle's Idle phase.
     */
    private void flushTerminalNotifications() {
        synchronized (terminalNotifications) {
            for (final Iterator<Notification> it = terminalNotifications.iterator(); it.hasNext();) {
                final Notification notification = it.next();
                Assert.assertion(notification.isTerminal(), "notification.isTerminal()");

                if (!notification.mustExecuteWithUgpLock()) {
                    it.remove();
                    // for the single threaded queue case; this enqueues the notification;
                    // for the executor service case, this causes the notification to be kicked off
                    notificationProcessor.submit(notification);
                }
            }
        }

        // run the notifications that must be run on this thread
        while (true) {
            final Notification notificationForThisThread;
            synchronized (terminalNotifications) {
                notificationForThisThread = terminalNotifications.poll();
            }
            if (notificationForThisThread == null) {
                break;
            }
            runNotification(notificationForThisThread);
        }

        // We can not proceed until all of the terminal notifications have executed.
        notificationProcessor.doAllWork();
    }

    /**
     * Abstract away the details of satisfied notification processing.
     */
    private interface NotificationProcessor {

        /**
         * Submit a satisfied notification for processing.
         *
         * @param notification The notification
         */
        void submit(@NotNull NotificationQueue.Notification notification);

        /**
         * Submit a queue of satisfied notification for processing.
         *
         * @param notifications The queue of notifications to
         *        {@link IntrusiveDoublyLinkedQueue#transferAfterTailFrom(IntrusiveDoublyLinkedQueue) transfer} from.
         *        Will become empty as a result of successful completion
         */
        void submitAll(@NotNull IntrusiveDoublyLinkedQueue<NotificationQueue.Notification> notifications);

        /**
         * Query the number of outstanding notifications submitted to this processor.
         *
         * @return The number of outstanding notifications
         */
        int outstandingNotificationsCount();

        /**
         * <p>
         * Do work (or in the multi-threaded case, wait for some work to have happened).
         * <p>
         * Caller must know that work is outstanding.
         */
        void doWork();

        /**
         * Do all outstanding work.
         */
        void doAllWork();

        /**
         * Shutdown this notification processor (for unit tests).
         */
        void shutdown();

        /**
         * Called after a pending notification is added.
         */
        void onNotificationAdded();

        /**
         * Called before pending notifications are drained.
         */
        void beforeNotificationsDrained();
    }

    private void runNotification(@NotNull final Notification notification) {
        logDependencies().append(Thread.currentThread().getName()).append(": Executing ").append(notification).endl();

        final LivenessScope scope;
        final boolean releaseScopeOnClose;
        if (notification.isTerminal()) {
            // Terminal notifications can't create new notifications, so they have no need to participate in a shared
            // run scope.
            scope = new LivenessScope();
            releaseScopeOnClose = true;
        } else {
            // Non-terminal notifications must use a shared run scope.
            Assert.neqNull(refreshScope, "refreshScope");
            scope = refreshScope == LivenessScopeStack.peek() ? null : refreshScope;
            releaseScopeOnClose = false;
        }

        try (final SafeCloseable ignored = scope == null ? null : LivenessScopeStack.open(scope, releaseScopeOnClose)) {
            notification.runInContext();
            logDependencies().append(Thread.currentThread().getName()).append(": Completed ").append(notification)
                    .endl();
        } catch (final Exception e) {
            log.error().append(Thread.currentThread().getName())
                    .append(": Exception while executing UpdateGraphProcessor notification: ").append(notification)
                    .append(": ").append(e).endl();
            ProcessEnvironment.getGlobalFatalErrorReporter()
                    .report("Exception while processing UpdateGraphProcessor notification", e);
        }
    }

    private class ConcurrentNotificationProcessor implements NotificationProcessor {

        private final IntrusiveDoublyLinkedQueue<Notification> satisfiedNotifications =
                new IntrusiveDoublyLinkedQueue<>(IntrusiveDoublyLinkedNode.Adapter.<Notification>getInstance());
        private final Thread[] updateThreads;

        private final AtomicInteger outstandingNotifications = new AtomicInteger(0);
        private final Semaphore pendingNormalNotificationsCheckNeeded = new Semaphore(0, false);

        private volatile boolean running = true;

        public ConcurrentNotificationProcessor(@NotNull final ThreadFactory threadFactory,
                final int updateThreadCount) {
            updateThreads = new Thread[updateThreadCount];
            for (int ti = 0; ti < updateThreadCount; ++ti) {
                updateThreads[ti] = threadFactory.newThread(this::processSatisfiedNotifications);
                updateThreads[ti].start();
            }
        }

        private void processSatisfiedNotifications() {
            log.info().append(Thread.currentThread().getName())
                    .append(": starting to poll for satisfied notifications");
            while (running) {
                Notification satisfiedNotification = null;
                synchronized (satisfiedNotifications) {
                    while (running && (satisfiedNotification = satisfiedNotifications.poll()) == null) {
                        try {
                            satisfiedNotifications.wait();
                        } catch (InterruptedException ignored) {
                        }
                    }
                }
                if (satisfiedNotification == null) {
                    break;
                }
                try {
                    runNotification(satisfiedNotification);
                } finally {
                    outstandingNotifications.decrementAndGet();
                    pendingNormalNotificationsCheckNeeded.release();
                }
            }
            log.info().append(Thread.currentThread().getName()).append(": terminating");
        }

        @Override
        public void submit(@NotNull final Notification notification) {
            outstandingNotifications.incrementAndGet();
            synchronized (satisfiedNotifications) {
                satisfiedNotifications.offer(notification);
                satisfiedNotifications.notify();
            }
        }

        @Override
        public void submitAll(@NotNull IntrusiveDoublyLinkedQueue<Notification> notifications) {
            outstandingNotifications.addAndGet(notifications.size());
            synchronized (satisfiedNotifications) {
                satisfiedNotifications.transferAfterTailFrom(notifications);
                satisfiedNotifications.notifyAll();
            }
        }

        @TestUseOnly
        protected void submitAt(@NotNull final Notification notification, final int offset) {
            outstandingNotifications.incrementAndGet();
            synchronized (satisfiedNotifications) {
                // We clamp the size here because there's a race between the random offset selection and other threads
                // draining the queue of satisfied notifications.
                satisfiedNotifications.insert(notification, Math.min(offset, satisfiedNotifications.size()));
                satisfiedNotifications.notify();
            }
        }

        @Override
        public int outstandingNotificationsCount() {
            return outstandingNotifications.get();
        }

        @Override
        public void doWork() {
            try {
                pendingNormalNotificationsCheckNeeded.acquire();
            } catch (InterruptedException ignored) {
            }
        }

        @Override
        public void doAllWork() {
            while (outstandingNotificationsCount() > 0) {
                doWork();
            }
        }

        @Override
        public void shutdown() {
            running = false;
            synchronized (satisfiedNotifications) {
                satisfiedNotifications.clear();
                satisfiedNotifications.notifyAll();
            }
            for (final Thread updateThread : updateThreads) {
                try {
                    updateThread.join();
                } catch (InterruptedException ignored) {
                }
            }
        }

        @Override
        public void onNotificationAdded() {
            pendingNormalNotificationsCheckNeeded.release();
        }

        @Override
        public void beforeNotificationsDrained() {
            pendingNormalNotificationsCheckNeeded.drainPermits();
        }

        int threadCount() {
            return updateThreads.length;
        }
    }

    private class QueueNotificationProcessor implements NotificationProcessor {

        final IntrusiveDoublyLinkedQueue<Notification> satisfiedNotifications =
                new IntrusiveDoublyLinkedQueue<>(IntrusiveDoublyLinkedNode.Adapter.<Notification>getInstance());

        @Override
        public void submit(@NotNull final Notification notification) {
            satisfiedNotifications.offer(notification);
        }

        @Override
        public void submitAll(@NotNull IntrusiveDoublyLinkedQueue<Notification> notifications) {
            satisfiedNotifications.transferAfterTailFrom(notifications);
        }

        @Override
        public int outstandingNotificationsCount() {
            return satisfiedNotifications.size();
        }

        @Override
        public void doWork() {
            Notification satisfiedNotification;
            while ((satisfiedNotification = satisfiedNotifications.poll()) != null) {
                runNotification(satisfiedNotification);
            }
        }

        @Override
        public void doAllWork() {
            doWork();
        }

        @Override
        public void shutdown() {
            satisfiedNotifications.clear();
        }

        @Override
        public void onNotificationAdded() {}

        @Override
        public void beforeNotificationsDrained() {}
    }

    @TestUseOnly
    private class ControlledNotificationProcessor implements NotificationProcessor {

        private final Semaphore pendingNormalNotificationsCheckNeeded = new Semaphore(0, false);

        @Override
        public void submit(@NotNull final Notification notification) {
            runNotification(notification);
        }

        @Override
        public void submitAll(@NotNull final IntrusiveDoublyLinkedQueue<Notification> notifications) {
            Notification notification;
            while ((notification = notifications.poll()) != null) {
                runNotification(notification);
            }
        }

        @Override
        public int outstandingNotificationsCount() {
            return 0;
        }

        @Override
        public void doWork() {
            // noinspection ThrowableNotThrown
            Assert.statementNeverExecuted();
        }

        @Override
        public void doAllWork() {
            // noinspection ThrowableNotThrown
            Assert.statementNeverExecuted();
        }

        @Override
        public void shutdown() {
            // noinspection ThrowableNotThrown
            Assert.statementNeverExecuted();
        }

        @Override
        public void onNotificationAdded() {
            pendingNormalNotificationsCheckNeeded.release();
        }

        @Override
        public void beforeNotificationsDrained() {
            pendingNormalNotificationsCheckNeeded.drainPermits();
        }

        private boolean blockUntilNotificationAdded(final long nanosToWait) {
            try {
                return pendingNormalNotificationsCheckNeeded.tryAcquire(nanosToWait, TimeUnit.NANOSECONDS);
            } catch (InterruptedException e) {
                // noinspection ThrowableNotThrown
                Assert.statementNeverExecuted();
                return false;
            }
        }
    }

    private static LogEntry appendAsMillisFromNanos(final LogEntry entry, final long nanos) {
        if (nanos > 0) {
            return entry.appendDouble(nanos / 1_000_000.0, 3);
        }
        return entry.append(0);
    }

    /**
     * Iterate over all monitored tables and run them. This method also ensures that the loop runs no faster than
     * {@link #getTargetCycleDurationMillis() minimum cycle time}.
     */
    private void refreshTablesAndFlushNotifications() {
        final Scheduler sched = CommBase.getScheduler();
        final long startTime = sched.currentTimeMillis();
        final long startTimeNanos = System.nanoTime();
        jvmIntrospectionContext.startSample();

        if (sources.isEmpty()) {
            exclusiveLock().doLocked(this::flushTerminalNotifications);
        } else {
            currentCycleLockWaitTotalNanos = currentCycleYieldTotalNanos = currentCycleSleepTotalNanos = 0L;

            WatchdogJob watchdogJob = null;

            if ((watchDogMillis > 0) && (watchDogTimeoutProcedure != null)) {
                watchdogJob = new WatchdogJob();
                sched.installJob(watchdogJob, startTime + watchDogMillis);
            }

            refreshAllTables();

            if (watchdogJob != null) {
                sched.cancelJob(watchdogJob);
            }
            jvmIntrospectionContext.endSample();
            final long cycleTimeNanos = System.nanoTime() - startTimeNanos;
            computeStatsAndLogCycle(cycleTimeNanos);
        }

        if (interCycleYield) {
            Thread.yield();
        }

        waitForNextCycle(startTime, sched);
    }

    private void computeStatsAndLogCycle(final long cycleTimeNanos) {
        final long safePointPauseTimeMillis = jvmIntrospectionContext.deltaSafePointPausesTimeMillis();
        accumulatedCycleStats.accumulate(
                getTargetCycleDurationMillis(),
                cycleTimeNanos,
                jvmIntrospectionContext.deltaSafePointPausesCount(),
                safePointPauseTimeMillis);
        if (cycleTimeNanos >= minimumCycleDurationToLogNanos) {
            if (suppressedCycles > 0) {
                logSuppressedCycles();
            }
            final double cycleTimeMillis = cycleTimeNanos / 1_000_000.0;
            LogEntry entry = log.info()
                    .append("Update Graph Processor cycleTime=").appendDouble(cycleTimeMillis, 3);
            if (jvmIntrospectionContext.hasSafePointData()) {
                final long safePointSyncTimeMillis = jvmIntrospectionContext.deltaSafePointSyncTimeMillis();
                entry = entry
                        .append("ms, safePointTime=")
                        .append(safePointPauseTimeMillis)
                        .append("ms, safePointTimePct=");
                if (safePointPauseTimeMillis > 0 && cycleTimeMillis > 0.0) {
                    final double safePointTimePct = 100.0 * safePointPauseTimeMillis / cycleTimeMillis;
                    entry = entry.appendDouble(safePointTimePct, 2);
                } else {
                    entry = entry.append("0");
                }
                entry = entry.append("%, safePointSyncTime=").append(safePointSyncTimeMillis);
            }
            entry = entry.append("ms, lockWaitTime=");
            entry = appendAsMillisFromNanos(entry, currentCycleLockWaitTotalNanos);
            entry = entry.append("ms, yieldTime=");
            entry = appendAsMillisFromNanos(entry, currentCycleSleepTotalNanos);
            entry = entry.append("ms, sleepTime=");
            entry = appendAsMillisFromNanos(entry, currentCycleSleepTotalNanos);
            entry.append("ms").endl();
            return;
        }
        if (cycleTimeNanos > 0) {
            ++suppressedCycles;
            suppressedCyclesTotalNanos += cycleTimeNanos;
            suppressedCyclesTotalSafePointTimeMillis += safePointPauseTimeMillis;
            if (suppressedCyclesTotalNanos >= minimumCycleDurationToLogNanos) {
                logSuppressedCycles();
            }
        }
    }

    private void logSuppressedCycles() {
        LogEntry entry = log.info()
                .append("Minimal Update Graph Processor cycle times: ")
                .appendDouble((double) (suppressedCyclesTotalNanos) / 1_000_000.0, 3).append("ms / ")
                .append(suppressedCycles).append(" cycles = ")
                .appendDouble(
                        (double) suppressedCyclesTotalNanos / (double) suppressedCycles / 1_000_000.0, 3)
                .append("ms/cycle average)");
        if (jvmIntrospectionContext.hasSafePointData()) {
            entry = entry
                    .append(", safePointTime=")
                    .append(suppressedCyclesTotalSafePointTimeMillis)
                    .append("ms");
        }
        entry.endl();
        suppressedCycles = suppressedCyclesTotalNanos = 0;
        suppressedCyclesTotalSafePointTimeMillis = 0;
    }

    /**
     * <p>
     * Ensure that at least {@link #getTargetCycleDurationMillis() minCycleTime} has passed before returning.
     * </p>
     *
     * <p>
     * If the delay is interrupted by a {@link UpdateSourceRegistrar#requestRefresh() request} to run a single table
     * this task will drain the queue of single run requests, then continue to wait for a complete period if necessary.
     * </p>
     *
     * <p>
     * If the delay is interrupted for any other {@link InterruptedException reason}, it will be logged and continue to
     * wait the remaining period.
     * </p>
     *
     * @param startTime The start time of the last run cycle
     * @param timeSource The source of time that startTime was based on
     */
    private void waitForNextCycle(final long startTime, final Scheduler timeSource) {
        long expectedEndTime = startTime + targetCycleDurationMillis;
        if (minimumInterCycleSleep > 0) {
            expectedEndTime = Math.max(expectedEndTime, timeSource.currentTimeMillis() + minimumInterCycleSleep);
        }
        waitForEndTime(expectedEndTime, timeSource);
    }

    /**
     * <p>
     * Ensure the current time is past {@code expectedEndTime} before returning, or return early if an immediate refresh
     * is requested.
     * <p>
     * If the delay is interrupted for any other {@link InterruptedException reason}, it will be logged and continue to
     * wait the remaining period.
     *
     * @param expectedEndTime The time which we should sleep until
     * @param timeSource The source of time that startTime was based on
     */
    private void waitForEndTime(final long expectedEndTime, final Scheduler timeSource) {
        long remainingMillis;
        while ((remainingMillis = expectedEndTime - timeSource.currentTimeMillis()) > 0) {
            if (refreshRequested.get()) {
                return;
            }
            synchronized (refreshRequested) {
                if (refreshRequested.get()) {
                    return;
                }
                try {
                    refreshRequested.wait(remainingMillis);
                } catch (final InterruptedException logAndIgnore) {
                    log.warn().append("Interrupted while waiting on refreshRequested. Ignoring: ").append(logAndIgnore)
                            .endl();
                }
            }
        }
    }

    /**
     * Refresh all the update sources within an {@link LogicalClock update cycle} after the UGP has been locked. At the
     * end of the updates all {@link Notification notifications} will be flushed.
     */
    private void refreshAllTables() {
        refreshRequested.set(false);
        doRefresh(() -> sources.forEach((final UpdateSourceRefreshNotification updateSourceNotification,
                final Runnable unused) -> notificationProcessor.submit(updateSourceNotification)));
    }

    /**
     * Perform a run cycle, using {@code refreshFunction} to ensure the desired update sources are refreshed at the
     * start.
     *
     * @param refreshFunction Function to submit one or more {@link UpdateSourceRefreshNotification update source
     *        refresh notifications} to the {@link NotificationProcessor notification processor} or run them directly.
     */
    private void doRefresh(@NotNull final Runnable refreshFunction) {
        final long lockStartTimeNanos = System.nanoTime();
        exclusiveLock().doLocked(() -> {
            currentCycleLockWaitTotalNanos += System.nanoTime() - lockStartTimeNanos;
            synchronized (pendingNormalNotifications) {
                Assert.eqZero(pendingNormalNotifications.size(), "pendingNormalNotifications.size()");
            }
            Assert.eqNull(refreshScope, "refreshScope");
            refreshScope = new LivenessScope();
            final long updatingCycleValue = LogicalClock.DEFAULT.startUpdateCycle();
            logDependencies().append("Beginning UpdateGraphProcessor cycle step=")
                    .append(LogicalClock.DEFAULT.currentStep()).endl();
            try (final SafeCloseable ignored = LivenessScopeStack.open(refreshScope, true)) {
                refreshFunction.run();
                flushNotificationsAndCompleteCycle();
            } finally {
                LogicalClock.DEFAULT.ensureUpdateCycleCompleted(updatingCycleValue);
                refreshScope = null;
            }
            logDependencies().append("Completed UpdateGraphProcessor cycle step=")
                    .append(LogicalClock.DEFAULT.currentStep()).endl();
        });
    }

    /**
     * Re-usable class for adapting update sources to {@link Notification}s.
     */
    private static final class UpdateSourceRefreshNotification extends AbstractNotification
            implements SimpleReference<Runnable> {

        private final WeakReference<Runnable> updateSourceRef;

        private final ExecutionContext executionContext = ExecutionContext.getContextToRecord();

        private UpdateSourceRefreshNotification(@NotNull final Runnable updateSource) {
            super(false);
            updateSourceRef = new WeakReference<>(updateSource);
        }

        @Override
        public LogOutput append(@NotNull final LogOutput logOutput) {
            return logOutput.append("UpdateSourceRefreshNotification{").append(System.identityHashCode(this))
                    .append(", for UpdateSource{").append(System.identityHashCode(get())).append("}}");
        }

        @Override
        public boolean canExecute(final long step) {
            return true;
        }

        @Override
        public void run() {
            final Runnable updateSource = updateSourceRef.get();
            if (updateSource == null) {
                return;
            }
            updateSource.run();
        }

        @Override
        public Runnable get() {
            // NB: Arguably we should make get() and clear() synchronized.
            return updateSourceRef.get();
        }

        @Override
        public void clear() {
            updateSourceRef.clear();
        }

        @Override
        public ExecutionContext getExecutionContext() {
            return executionContext;
        }
    }

    public LogEntry logDependencies() {
        if (printDependencyInformation) {
            return log.info();
        } else {
            return LogEntry.NULL;
        }
    }

    private class UpdateGraphProcessorThreadFactory extends NamingThreadFactory {
        private UpdateGraphProcessorThreadFactory(@NotNull final ThreadGroup threadGroup, @NotNull final String name) {
            super(threadGroup, UpdateGraphProcessor.class, name, true);
        }

        @Override
        public Thread newThread(@NotNull final Runnable r) {
            return super.newThread(ThreadInitializationFactory.wrapRunnable(() -> {
                configureRefreshThread();
                r.run();
            }));
        }
    }

    @TestUseOnly
    private void ensureUnlocked(@NotNull final String callerDescription, @Nullable final List<String> errors) {
        if (exclusiveLock().isHeldByCurrentThread()) {
            if (errors != null) {
                errors.add(callerDescription + ": UGP exclusive lock is still held");
            }
            while (exclusiveLock().isHeldByCurrentThread()) {
                exclusiveLock().unlock();
            }
        }
        if (sharedLock().isHeldByCurrentThread()) {
            if (errors != null) {
                errors.add(callerDescription + ": UGP shared lock is still held");
            }
            while (sharedLock().isHeldByCurrentThread()) {
                sharedLock().unlock();
            }
        }
    }

    private ExecutorService makeUnitTestRefreshExecutor() {
        return Executors.newFixedThreadPool(1, new UnitTestRefreshThreadFactory());
    }

    @TestUseOnly
    private class UnitTestRefreshThreadFactory extends NamingThreadFactory {

        private UnitTestRefreshThreadFactory() {
            super(UpdateGraphProcessor.class, "unitTestRefresh");
        }

        @Override
        public Thread newThread(@NotNull final Runnable runnable) {
            final Thread thread = super.newThread(runnable);
            final Thread.UncaughtExceptionHandler existing = thread.getUncaughtExceptionHandler();
            thread.setUncaughtExceptionHandler((final Thread errorThread, final Throwable throwable) -> {
                ensureUnlocked("unit test run pool thread exception handler", null);
                existing.uncaughtException(errorThread, throwable);
            });
            return thread;
        }
    }

    /**
     * Configure the primary UGP thread or one of the auxiliary run threads.
     */
    private void configureRefreshThread() {
        SystemicObjectTracker.markThreadSystemic();
        MultiChunkPool.enableDedicatedPoolForThisThread();
        isRefreshThread.set(true);
    }
}<|MERGE_RESOLUTION|>--- conflicted
+++ resolved
@@ -33,12 +33,9 @@
 import io.deephaven.util.locks.AwareFunctionalLock;
 import io.deephaven.util.process.ProcessEnvironment;
 import io.deephaven.util.thread.NamingThreadFactory;
-<<<<<<< HEAD
 import io.deephaven.util.thread.ThreadDump;
 import io.deephaven.util.thread.ThreadInitializationFactory;
 import org.apache.commons.lang3.exception.ExceptionUtils;
-=======
->>>>>>> f9923c20
 import org.jetbrains.annotations.NotNull;
 import org.jetbrains.annotations.Nullable;
 
@@ -268,24 +265,12 @@
         notificationProcessor = makeNotificationProcessor();
         jvmIntrospectionContext = new JvmIntrospectionContext();
 
-<<<<<<< HEAD
         refreshThread = new Thread(ThreadInitializationFactory.wrapRunnable(() -> {
             configureRefreshThread();
             // noinspection InfiniteLoopStatement
             while (true) {
-                Assert.eqFalse(allowUnitTestMode, "allowUnitTestMode");
+                Assert.eqFalse(ALLOW_UNIT_TEST_MODE, "ALLOW_UNIT_TEST_MODE");
                 refreshTablesAndFlushNotifications();
-=======
-        refreshThread = new Thread("UpdateGraphProcessor." + name() + ".refreshThread") {
-            @Override
-            public void run() {
-                configureRefreshThread();
-                // noinspection InfiniteLoopStatement
-                while (true) {
-                    Assert.eqFalse(ALLOW_UNIT_TEST_MODE, "ALLOW_UNIT_TEST_MODE");
-                    refreshTablesAndFlushNotifications();
-                }
->>>>>>> f9923c20
             }
         }), "UpdateGraphProcessor." + name() + ".refreshThread");
         refreshThread.setDaemon(true);
