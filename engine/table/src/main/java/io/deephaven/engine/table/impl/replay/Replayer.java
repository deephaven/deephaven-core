--- conflicted
+++ resolved
@@ -218,18 +218,13 @@
      */
     @Override
     public Table replayGrouped(Table dataSource, String timeColumn, String groupingColumn) {
-<<<<<<< HEAD
         if (dataSource.isRefreshing()) {
             dataSource = dataSource.snapshot();
         }
-        final ReplayGroupedFullTable result = new ReplayGroupedFullTable(dataSource, timeColumn, this, groupingColumn);
-=======
         final ReplayGroupedFullTable result;
         try (final SafeCloseable ignored = ExecutionContext.getContext().withUpdateGraph(updateGraph).open()) {
-            result = new ReplayGroupedFullTable(
-                    dataSource.getRowSet(), dataSource.getColumnSourceMap(), timeColumn, this, groupingColumn);
-        }
->>>>>>> 45121bf4
+            result = new ReplayGroupedFullTable(dataSource, timeColumn, this, groupingColumn);
+        }
         currentTables.add(result);
         if (deltaNanos < Long.MAX_VALUE) {
             result.start();
@@ -247,19 +242,13 @@
      */
     @Override
     public Table replayGroupedLastBy(Table dataSource, String timeColumn, String... groupingColumns) {
-<<<<<<< HEAD
         if (dataSource.isRefreshing()) {
             dataSource = dataSource.snapshot();
         }
-        final ReplayLastByGroupedTable result = new ReplayLastByGroupedTable(dataSource, timeColumn, this,
-                groupingColumns);
-=======
         final ReplayLastByGroupedTable result;
         try (final SafeCloseable ignored = ExecutionContext.getContext().withUpdateGraph(updateGraph).open()) {
-            result = new ReplayLastByGroupedTable(
-                    dataSource.getRowSet(), dataSource.getColumnSourceMap(), timeColumn, this, groupingColumns);
-        }
->>>>>>> 45121bf4
+            result = new ReplayLastByGroupedTable(dataSource, timeColumn, this, groupingColumns);
+        }
         currentTables.add(result);
         if (deltaNanos < Long.MAX_VALUE) {
             result.start();
