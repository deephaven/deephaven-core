/*
 * ---------------------------------------------------------------------------------------------------------------------
 * AUTO-GENERATED CLASS - DO NOT EDIT MANUALLY - for any changes edit FloatRollingSumOperator and regenerate
 * ---------------------------------------------------------------------------------------------------------------------
 */
package io.deephaven.engine.table.impl.updateby.rollingsum;

import io.deephaven.base.ringbuffer.AggregatingDoubleRingBuffer;
import io.deephaven.base.verify.Assert;
import io.deephaven.chunk.Chunk;
import io.deephaven.chunk.DoubleChunk;
import io.deephaven.chunk.attributes.Values;
import io.deephaven.engine.table.MatchPair;
import io.deephaven.engine.table.impl.updateby.UpdateByOperator;
import io.deephaven.engine.table.impl.updateby.internal.BaseDoubleUpdateByOperator;
import io.deephaven.engine.table.impl.util.RowRedirection;
import org.jetbrains.annotations.NotNull;
import org.jetbrains.annotations.Nullable;

import static io.deephaven.util.QueryConstants.NULL_DOUBLE;

public class DoubleRollingSumOperator extends BaseDoubleUpdateByOperator {
    private static final int PAIRWISE_BUFFER_INITIAL_SIZE = 64;
    // region extra-fields
    // endregion extra-fields

    protected class Context extends BaseDoubleUpdateByOperator.Context {
        protected DoubleChunk<? extends Values> doubleInfluencerValuesChunk;
        protected AggregatingDoubleRingBuffer aggSum;

<<<<<<< HEAD
        protected Context(final int chunkSize) {
            super(chunkSize);
            doublePairwiseSum = new PairwiseDoubleRingBuffer(PAIRWISE_BUFFER_INITIAL_SIZE, 0.0f, (a, b) -> {
=======
        protected Context(final int chunkSize, final int chunkCount) {
            super(chunkSize, chunkCount);
            aggSum = new AggregatingDoubleRingBuffer(PAIRWISE_BUFFER_INITIAL_SIZE, 0.0f, (a, b) -> {
>>>>>>> 498b47ea
                if (a == NULL_DOUBLE) {
                    return b;
                } else if (b == NULL_DOUBLE) {
                    return  a;
                }
                return a + b;
            });
        }

        @Override
        public void close() {
            super.close();
        }

        @Override
        public void setValuesChunk(@NotNull final Chunk<? extends Values> valuesChunk) {
            doubleInfluencerValuesChunk = valuesChunk.asDoubleChunk();
        }

        @Override
        public void push(long key, int pos, int count) {
            aggSum.ensureRemaining(count);

            for (int ii = 0; ii < count; ii++) {
                double val = doubleInfluencerValuesChunk.get(pos + ii);
                aggSum.addUnsafe(val);

                if (val == NULL_DOUBLE) {
                    nullCount++;
                }
            }
        }

        @Override
        public void pop(int count) {
            Assert.geq(aggSum.size(), "aggSum.size()", count);

            for (int ii = 0; ii < count; ii++) {
                double val = aggSum.removeUnsafe();

                if (val == NULL_DOUBLE) {
                    nullCount--;
                }
            }
        }

        @Override
        public void writeToOutputChunk(int outIdx) {
            if (aggSum.size() == nullCount) {
                outputValues.set(outIdx, NULL_DOUBLE);
            } else {
                outputValues.set(outIdx, aggSum.evaluate());
            }
        }

        @Override
        public void reset() {
            super.reset();
            doublePairwiseSum.clear();
        }
    }

    @NotNull
    @Override
    public UpdateByOperator.Context makeUpdateContext(final int chunkSize) {
        return new Context(chunkSize);
    }

    public DoubleRollingSumOperator(@NotNull final MatchPair pair,
                                   @NotNull final String[] affectingColumns,
                                   @Nullable final RowRedirection rowRedirection,
                                   @Nullable final String timestampColumnName,
                                   final long reverseWindowScaleUnits,
                                   final long forwardWindowScaleUnits
                                   // region extra-constructor-args
                                   // endregion extra-constructor-args
    ) {
        super(pair, affectingColumns, rowRedirection, timestampColumnName, reverseWindowScaleUnits, forwardWindowScaleUnits, true);
        // region constructor
        // endregion constructor
    }
}<|MERGE_RESOLUTION|>--- conflicted
+++ resolved
@@ -20,7 +20,7 @@
 import static io.deephaven.util.QueryConstants.NULL_DOUBLE;
 
 public class DoubleRollingSumOperator extends BaseDoubleUpdateByOperator {
-    private static final int PAIRWISE_BUFFER_INITIAL_SIZE = 64;
+    private static final int BUFFER_INITIAL_SIZE = 64;
     // region extra-fields
     // endregion extra-fields
 
@@ -28,15 +28,9 @@
         protected DoubleChunk<? extends Values> doubleInfluencerValuesChunk;
         protected AggregatingDoubleRingBuffer aggSum;
 
-<<<<<<< HEAD
         protected Context(final int chunkSize) {
             super(chunkSize);
-            doublePairwiseSum = new PairwiseDoubleRingBuffer(PAIRWISE_BUFFER_INITIAL_SIZE, 0.0f, (a, b) -> {
-=======
-        protected Context(final int chunkSize, final int chunkCount) {
-            super(chunkSize, chunkCount);
-            aggSum = new AggregatingDoubleRingBuffer(PAIRWISE_BUFFER_INITIAL_SIZE, 0.0f, (a, b) -> {
->>>>>>> 498b47ea
+            aggSum = new AggregatingDoubleRingBuffer(BUFFER_INITIAL_SIZE, 0.0f, (a, b) -> {
                 if (a == NULL_DOUBLE) {
                     return b;
                 } else if (b == NULL_DOUBLE) {
@@ -95,7 +89,7 @@
         @Override
         public void reset() {
             super.reset();
-            doublePairwiseSum.clear();
+            aggSum.clear();
         }
     }
 
