--- conflicted
+++ resolved
@@ -18,10 +18,6 @@
 import io.deephaven.engine.table.impl.AbstractColumnSource;
 import io.deephaven.engine.table.impl.ImmutableColumnSourceGetDefaults;
 import io.deephaven.engine.table.impl.sources.*;
-<<<<<<< HEAD
-import io.deephaven.engine.table.impl.util.ShiftCallback;
-=======
->>>>>>> e872f061
 import org.jetbrains.annotations.NotNull;
 
 import static io.deephaven.engine.rowset.RowSequence.NULL_ROW_KEY;
@@ -35,11 +31,7 @@
  */
 public class ImmutableConstantByteSource
         extends AbstractColumnSource<Byte>
-<<<<<<< HEAD
-        implements ImmutableColumnSourceGetDefaults.ForByte, ShiftCallback, InMemoryColumnSource,
-=======
         implements ImmutableColumnSourceGetDefaults.ForByte, InMemoryColumnSource,
->>>>>>> e872f061
         RowKeyAgnosticChunkSource<Values> /* MIXIN_IMPLS */ {
 
     private final byte value;
