--- conflicted
+++ resolved
@@ -6,7 +6,12 @@
 import io.deephaven.engine.primitive.iterator.CloseableIterator;
 import io.deephaven.engine.rowset.RowSet;
 import io.deephaven.engine.rowset.TrackingRowSet;
-import io.deephaven.engine.table.*;
+import io.deephaven.engine.table.BasicDataIndex;
+import io.deephaven.engine.table.ColumnSource;
+import io.deephaven.engine.table.DataIndex;
+import io.deephaven.engine.table.DataIndexTransformer;
+import io.deephaven.engine.table.Table;
+import io.deephaven.engine.table.TableDefinition;
 import io.deephaven.engine.table.impl.BaseTable;
 import io.deephaven.engine.table.impl.OperationSnapshotControl;
 import io.deephaven.engine.table.impl.QueryTable;
@@ -34,23 +39,16 @@
  */
 public abstract class BaseDataIndex extends LivenessArtifact implements DataIndex {
 
-<<<<<<< HEAD
     protected static final String ROW_SET_COLUMN_NAME = "dh_row_set";
 
     @Override
     @NotNull
-    public DataIndex transform(@NotNull final DataIndexTransformer transformer) {
-        return DerivedDataIndex.from(this, transformer);
-=======
-    static final String INDEX_COL_NAME = "dh_row_set";
-
-    @Override
     public BasicDataIndex transform(@NotNull final DataIndexTransformer transformer) {
         return TransformedDataIndex.from(this, transformer);
->>>>>>> 3a8c077f
     }
 
     @Override
+    @NotNull
     public DataIndex remapKeyColumns(final @NotNull Map<ColumnSource<?>, ColumnSource<?>> oldToNewColumnMap) {
         return new RemappedDataIndex(this, oldToNewColumnMap);
     }
