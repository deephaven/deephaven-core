--- conflicted
+++ resolved
@@ -2,6 +2,8 @@
 
 import gnu.trove.list.array.TIntArrayList;
 import gnu.trove.map.hash.TObjectIntHashMap;
+import gnu.trove.set.TIntSet;
+import gnu.trove.set.hash.TIntHashSet;
 import io.deephaven.UncheckedDeephavenException;
 import io.deephaven.api.ColumnName;
 import io.deephaven.api.updateby.UpdateByControl;
@@ -445,13 +447,7 @@
                             }
                             inputSourceReferenceCounts.set(srcIdx, useCount);
                         }
-<<<<<<< HEAD
-                    }, resumeAction, this::onError);
-=======
-                    },
-                    onComputeComplete,
-                    this::onError);
->>>>>>> e742593a
+                    }, onComputeComplete, this::onError);
         }
 
         /**
@@ -505,16 +501,9 @@
             }
 
             jobScheduler.iterateParallel(ExecutionContext.getContextToRecord(),
-<<<<<<< HEAD
-                    this,
-                    BatchThreadContext::new,
-                    0, taskCount,
-                    (ctx, idx) -> {
-=======
                     chainAppendables(this, stringToAppendable("-createCachedColumnSource")),
                     BatchThreadContext::new, 0, taskCount,
                     (ctx, idx, nec) -> {
->>>>>>> e742593a
                         // advance to the first key of this block
                         ctx.rsIt.advance(inputRowSet.get((long) idx * PARALLEL_CACHE_BATCH_SIZE));
                         int remaining = PARALLEL_CACHE_BATCH_SIZE;
@@ -528,17 +517,15 @@
                             // be exhausted and hasMore() will return false
                             remaining -= PARALLEL_CACHE_CHUNK_SIZE;
                         }
-<<<<<<< HEAD
                     }, () -> {
                         // assign this now
                         maybeCachedInputSources[srcIdx] = outputSource;
-                        resumeAction.run();
-                    }, this::onError);
+                        onSourceComplete.run();
+                    }, onSourceError);
         }
 
         /** Release the input sources that will not be needed for the rest of this update */
         private void releaseInputSources(int winIdx, int winOpIdx) {
-
             final UpdateByWindow win = windows[winIdx];
             final int[] uniqueWindowSources = win.operatorInputSourceSlots[winOpIdx];
 
@@ -568,58 +555,49 @@
                     }
                 }
             }
-=======
-                    }, onSourceComplete, onSourceError);
->>>>>>> e742593a
         }
 
         /**
-         * Create cached input sources for all input needed by {@code windows[winIdx]}. Calls {@code onCachingComplete}
-         * when the work is complete.
+         * Create cached input sources for all input needed by the specified operator set. Calls
+         * {@code onCachingComplete} when the work is complete.
          */
-<<<<<<< HEAD
-        private void cacheOperatorInputSources(final int winIdx, final int winOpIdx, final Runnable resumeAction) {
+        private void cacheOperatorInputSources(
+                final int winIdx,
+                final int[] winOpIndices,
+                final Runnable onCachingComplete,
+                final Consumer<Exception> onCachingError) {
             if (!inputCacheNeeded) {
                 // no work to do, continue
-                resumeAction.run();
+                onCachingComplete.run();
                 return;
-=======
-        private void cacheInputSources(
-                final int winIdx,
-                final Runnable onCachingComplete,
-                final Consumer<Exception> onCachingError) {
-            if (inputCacheNeeded && dirtyWindows[winIdx]) {
-                final UpdateByWindow win = windows[winIdx];
-                final int[] uniqueWindowSources = win.getUniqueSourceIndices();
-
-                jobScheduler.iterateParallel(ExecutionContext.getContextToRecord(),
-                        chainAppendables(this, stringAndIndexToAppendable("-cacheInputSources", winIdx)),
-                        JobScheduler.DEFAULT_CONTEXT_FACTORY, 0, uniqueWindowSources.length,
-                        (context, idx, nestedErrorConsumer, sourceComplete) -> createCachedColumnSource(
-                                uniqueWindowSources[idx], sourceComplete, nestedErrorConsumer),
-                        onCachingComplete, onCachingError);
-            } else {
-                // no work to do, continue
-                onCachingComplete.run();
->>>>>>> e742593a
             }
             final UpdateByWindow win = windows[winIdx];
-            final int[] operatorSources = win.operatorInputSourceSlots[winOpIdx];
-
-            jobScheduler.iterateParallel(ExecutionContext.getContextToRecord(), this,
+
+            // Create a unique set of all column input sources.
+//            final TIntSet uniqueSources = new TIntHashSet();
+//            Arrays.stream(winOpIndices).forEach(opIdx -> uniqueSources.addAll(win.operatorInputSourceSlots[opIdx]));
+//            final int[] operatorSources = uniqueSources.toArray();
+
+            final int[] operatorSources = win.operatorInputSourceSlots[winOpIndices[0]];
+
+            jobScheduler.iterateParallel(ExecutionContext.getContextToRecord(),
+                    chainAppendables(this, stringAndIndexToAppendable("-cacheOperatorInputSources", winIdx)),
                     JobScheduler.DEFAULT_CONTEXT_FACTORY, 0, operatorSources.length,
-                    (context, idx, sourceComplete) -> createCachedColumnSource(operatorSources[idx],
-                            sourceComplete),
-                    resumeAction, this::onError);
+                    (context, idx, nestedErrorConsumer, sourceComplete) -> createCachedColumnSource(
+                            operatorSources[idx], sourceComplete, nestedErrorConsumer),
+                    onCachingComplete, onCachingError);
         }
 
         /**
-<<<<<<< HEAD
-         * Process an operator from each bucket in {@code windows[winIdx]} in parallel. Calls {@code resumeAction} when
-         * the work is complete
+         * Process a set of operators from each bucket in {@code windows[winIdx]} in parallel. Calls
+         * {@code onWindowBucketOperatorsComplete} when the work is complete
          */
-        private void processWindowBucketOperators(final int winIdx, final int[] winOpArr,
-                final int maxAffectedChunkSize, final int maxInfluencerChunkSize, final Runnable resumeAction) {
+        private void processWindowBucketOperators(final int winIdx,
+                final int[] winOpArr,
+                final int maxAffectedChunkSize,
+                final int maxInfluencerChunkSize,
+                final Runnable onWindowBucketOperatorsComplete,
+                final Consumer<Exception> onWindowBucketOperatorError) {
             final class OperatorThreadContext implements JobScheduler.JobThreadContext {
                 final Chunk<? extends Values>[] chunkArr;
                 final ChunkSource.GetContext[] chunkContexts;
@@ -648,66 +626,32 @@
                     SafeCloseableArray.close(winOpContexts);
                     SafeCloseableArray.close(chunkContexts);
                 }
-=======
-         * Process each bucket in {@code windows[winIdx]} in parallel. Calls {@code onWindowBucketsComplete} when the
-         * work is complete.
-         */
-        private void processWindowBuckets(
-                final int winIdx,
-                final Runnable onWindowBucketsComplete,
-                final Consumer<Exception> onWindowBucketError) {
-            if (jobScheduler.threadCount() > 1 && dirtyBuckets.length > 1) {
-                // process the buckets in parallel
-                jobScheduler.iterateParallel(ExecutionContext.getContextToRecord(),
-                        chainAppendables(this, stringAndIndexToAppendable("-processWindowBuckets", winIdx)),
-                        JobScheduler.DEFAULT_CONTEXT_FACTORY, 0, dirtyBuckets.length,
-                        (context, bucketIdx, nec) -> {
-                            UpdateByBucketHelper bucket = dirtyBuckets[bucketIdx];
-                            bucket.assignInputSources(winIdx, maybeCachedInputSources);
-                            bucket.processWindow(winIdx, initialStep);
-                        }, onWindowBucketsComplete, onWindowBucketError);
-            } else {
-                for (UpdateByBucketHelper bucket : dirtyBuckets) {
-                    bucket.assignInputSources(winIdx, maybeCachedInputSources);
-                    bucket.processWindow(winIdx, initialStep);
-                }
-                onWindowBucketsComplete.run();
->>>>>>> e742593a
-            }
-
-            jobScheduler.iterateParallel(ExecutionContext.getContextToRecord(), this,
+            }
+
+            jobScheduler.iterateParallel(ExecutionContext.getContextToRecord(),
+                    chainAppendables(this, stringAndIndexToAppendable("-processWindowBucketOperators", winIdx)),
                     OperatorThreadContext::new,
                     0, dirtyBuckets.length,
-                    (context, bucketIdx) -> {
+                    (context, bucketIdx, nec) -> {
                         UpdateByBucketHelper bucket = dirtyBuckets[bucketIdx];
                         if (bucket.windowContexts[winIdx].isDirty) {
                             windows[winIdx].processBucketOperator(bucket.windowContexts[winIdx], winOpArr,
                                     context.winOpContexts, context.chunkArr, context.chunkContexts, initialStep);
                         }
-                    }, resumeAction, this::onError);
+                    }, onWindowBucketOperatorsComplete, onWindowBucketOperatorError);
         }
 
         /**
-<<<<<<< HEAD
-         * Prepare each operator output column for the parallel work to follow. Calls {@code completedAction} when the
-         * work is complete
+         * Prepare each operator output column for the parallel work to follow. Calls
+         * {@code onParallelPopulationComplete} when the work is complete
          */
-        private void prepareForParallelPopulation(final Runnable resumeAction) {
-            jobScheduler.iterateParallel(ExecutionContext.getContextToRecord(), this,
+        private void prepareForParallelPopulation(
+                final Runnable onParallelPopulationComplete) {
+            jobScheduler.iterateParallel(ExecutionContext.getContextToRecord(),
+                    chainAppendables(this, stringToAppendable("-prepareForParallelPopulation")),
                     JobScheduler.DEFAULT_CONTEXT_FACTORY, 0,
                     windows.length,
-                    (context, winIdx) -> {
-=======
-         * Process all {@code windows} in a serial manner (to minimize cache memory usage and to protect against races
-         * to fill the cached input sources). Will create cached input sources, process the buckets, then release the
-         * cached columns before starting the next window. Calls {@code onWindowsComplete} when the work is complete.
-         */
-        private void processWindows(final Runnable onWindowsComplete) {
-            jobScheduler.iterateSerial(ExecutionContext.getContextToRecord(),
-                    chainAppendables(this, stringToAppendable("-processWindows")),
-                    JobScheduler.DEFAULT_CONTEXT_FACTORY, 0, windows.length,
-                    (context, winIdx, nestedErrorConsumer, windowComplete) -> {
->>>>>>> e742593a
+                    (context, winIdx, nec) -> {
                         UpdateByWindow win = windows[winIdx];
                         // Prepare each operator for the parallel updates to come.
                         if (initialStep) {
@@ -748,11 +692,24 @@
                                 });
                             }
                         }
-                    }, resumeAction, this::onError);
-        }
-
-        private void processWindowOperators(final int winIdx, final int maxAffectedChunkSize,
-                final int maxInfluencerChunkSize, final Runnable resumeAction) {
+                    }, onParallelPopulationComplete, this::onError);
+        }
+
+        /**
+         * Process the operators for a given window in a serial manner.  For efficiency, this function organizes the
+         * operators into sets of operators that share input sources and that can be computed together efficiently. It
+         * also arranges these sets of operators in an order that (hopefully) minimizes the memory footprint of the
+         * cached operator input columns.
+         *
+         * Before each operator set is processed, the sources for the input columns are cached.  After the set is
+         * processed, the cached sources are released if they will not be used by following operators.
+         */
+        private void processWindowOperators(
+                final int winIdx,
+                final int maxAffectedChunkSize,
+                final int maxInfluencerChunkSize,
+                final Runnable onProcessWindowOperatorsComplete,
+                final Consumer<Exception> onProcessWindowOperatorsError) {
             final UpdateByWindow win = windows[winIdx];
 
             // Order the dirty operators to increase the chance that the input caches can be released early
@@ -780,44 +737,45 @@
             operatorBins.add(opList.toArray());
             final int[][] dirtyOperatorBins = operatorBins.toArray(int[][]::new);
 
-            // Process each operator bin in this window serially
+            // Process each set of similar operators in this window serially.
             jobScheduler.iterateSerial(ExecutionContext.getContextToRecord(), this,
                     JobScheduler.DEFAULT_CONTEXT_FACTORY, 0,
                     dirtyOperatorBins.length,
-                    (context, idx, opComplete) -> {
+                    (context, idx, nestedErrorConsumer, opSetComplete) -> {
                         final int[] winOpArr = dirtyOperatorBins[idx];
-                        // Cache the input sources for these operators, now that they are binned to similar inputs
-                        // we can use the first entry for our caching/releasing calls
-                        cacheOperatorInputSources(winIdx, winOpArr[0], () -> {
+                        // Cache the input sources for these operators.
+                        cacheOperatorInputSources(winIdx, winOpArr, () -> {
                             processWindowBucketOperators(winIdx, winOpArr, maxAffectedChunkSize, maxInfluencerChunkSize,
                                     () -> {
                                         // release the cached sources that are no longer needed
                                         releaseInputSources(winIdx, winOpArr[0]);
-                                        opComplete.run();
-                                    });
-                        });
-                    }, resumeAction, this::onError);
-        }
-
-<<<<<<< HEAD
+                                        opSetComplete.run();
+                                    }, nestedErrorConsumer);
+                        }, nestedErrorConsumer);
+                    }, onProcessWindowOperatorsComplete, onProcessWindowOperatorsError);
+        }
+
         /**
-         * Process all {@code windows} in a serial manner (to minimize cache memory usage and to protect against races
-         * to fill the cached input sources). Will create cached input sources, process the buckets, then release the
-         * cached columns before starting the next window. Calls {@code completedAction} when the work is complete
+         * Process all {@code windows} in a serial manner (to minimize cached column memory usage). This function will
+         * prepare the shared window resources (e.g. push/pop chunks for Rolling operators) for each dirty bucket in the
+         * current window then call {@link #processWindowOperators}.  When all operators have been processed then all
+         * resources for this window are released before iterating.
          */
-        private void processWindows(final Runnable resumeAction) {
+        private void processWindows(final Runnable onWindowsComplete) {
             if (dirtyWindows.isEmpty()) {
-                resumeAction.run();
+                onWindowsComplete.run();
                 return;
             }
 
             final int[] dirtyWindowIndices = dirtyWindows.stream().toArray();
 
-            jobScheduler.iterateSerial(ExecutionContext.getContextToRecord(), this,
+            jobScheduler.iterateSerial(ExecutionContext.getContextToRecord(),
+                    chainAppendables(this, stringToAppendable("-processWindows")),
                     JobScheduler.DEFAULT_CONTEXT_FACTORY, 0,
                     dirtyWindowIndices.length,
-                    (context, idx, windowComplete) -> {
+                    (context, idx, nestedErrorConsumer, windowComplete) -> {
                         final int winIdx = dirtyWindowIndices[idx];
+
                         // Determine the largest chunk that we will need to load using these contexts
                         int maxAffectedChunkSize = 0;
                         int maxInfluencerChunkSize = 0;
@@ -837,26 +795,15 @@
                             }
                         }
 
-                        processWindowOperators(winIdx, maxAffectedChunkSize, maxInfluencerChunkSize, () -> {
+                        processWindowOperators(winIdx,maxAffectedChunkSize, maxInfluencerChunkSize, () -> {
                             for (UpdateByBucketHelper bucket : dirtyBuckets) {
                                 if (bucket.windowContexts[winIdx].isDirty) {
                                     windows[winIdx].finalizeWindowBucket(bucket.windowContexts[winIdx]);
                                 }
                             }
                             windowComplete.run();
-                        });
-                    }, resumeAction, this::onError);
-=======
-                                    // signal that the work for this window is complete (will iterate to the next window
-                                    // sequentially)
-                                    windowComplete.run();
-                                }, nestedErrorConsumer);
-                            } else {
-                                windowComplete.run();
-                            }
                         }, nestedErrorConsumer);
                     }, onWindowsComplete, this::onError);
->>>>>>> e742593a
         }
 
         /**
@@ -1026,28 +973,16 @@
 
             // this is where we leave single-threaded calls and rely on the scheduler to continue the work. Each
             // call will chain to another until the sequence is complete
-<<<<<<< HEAD
-            computeCachedColumnRowsets(
+            computeCachedColumnRowSets(
                     () -> prepareForParallelPopulation(
-                            () -> processWindows(
-                                    () -> cleanUpAndNotify(
-                                            () -> {
-                                                // signal to the main task that we have completed our work
-                                                if (waitForResult != null) {
-                                                    waitForResult.complete(null);
-                                                }
+                        () -> processWindows(
+                                () -> cleanUpAndNotify(
+                                        () -> {
+                                            // signal to the main task that we have completed our work
+                                            if (waitForResult != null) {
+                                                waitForResult.complete(null);
+                                            }
                                             }))));
-=======
-            computeCachedColumnRowSets(
-                    () -> processWindows(
-                            () -> cleanUpAndNotify(
-                                    () -> {
-                                        // signal to the main task that we have completed our work
-                                        if (waitForResult != null) {
-                                            waitForResult.complete(null);
-                                        }
-                                    })));
->>>>>>> e742593a
 
             if (waitForResult != null) {
                 try {
