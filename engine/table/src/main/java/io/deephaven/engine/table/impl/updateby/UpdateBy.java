--- conflicted
+++ resolved
@@ -37,11 +37,8 @@
 import io.deephaven.util.SafeCloseableArray;
 import io.deephaven.util.datastructures.linked.IntrusiveDoublyLinkedNode;
 import io.deephaven.util.datastructures.linked.IntrusiveDoublyLinkedQueue;
-<<<<<<< HEAD
-=======
 import org.apache.commons.lang3.ArrayUtils;
 import org.apache.commons.lang3.mutable.MutableBoolean;
->>>>>>> 711e7aef
 import org.jetbrains.annotations.NotNull;
 import org.jetbrains.annotations.Nullable;
 
@@ -50,11 +47,8 @@
 import java.util.*;
 import java.util.concurrent.CompletableFuture;
 import java.util.concurrent.ExecutionException;
-<<<<<<< HEAD
+import java.util.concurrent.atomic.AtomicIntegerArray;
 import java.util.concurrent.atomic.AtomicReference;
-=======
-import java.util.concurrent.atomic.AtomicIntegerArray;
->>>>>>> 711e7aef
 import java.util.concurrent.atomic.AtomicReferenceArray;
 import java.util.function.Consumer;
 import java.util.stream.IntStream;
@@ -363,8 +357,10 @@
 
                 // clear them now and let them set their own prev states
                 if (!initialStep && !toClear.isEmpty()) {
-                    for (UpdateByOperator op : operators) {
-                        op.clearOutputRows(toClear);
+                    for (UpdateByWindow win : windows) {
+                        for (UpdateByOperator op : win.operators) {
+                            op.clearOutputRows(toClear);
+                        }
                     }
                 }
             } else {
@@ -986,32 +982,10 @@
             return downstream;
         }
 
-<<<<<<< HEAD
-        /**
-         * Process the {@link TableUpdate update} provided in the constructor. This performs much work in parallel and
-         * leverages {@link JobScheduler} extensively
-         */
-        public void processUpdate() {
-            if (redirHelper.isRedirected()) {
-                // this call does all the work needed for redirected output sources, returns the set of rows we need
-                // to clear from our Object array output sources
-                toClear = redirHelper.processUpdateForRedirection(upstream, source.getRowSet());
-                changedRows = RowSetFactory.empty();
-
-                // clear them now and let them set their own prev states
-                if (!initialStep && !toClear.isEmpty()) {
-                    for (UpdateByWindow win : windows) {
-                        for (UpdateByOperator op : win.operators) {
-                            op.clearOutputRows(toClear);
-                        }
-                    }
-                }
-=======
         private void onError(@NotNull final Exception error) {
             if (waitForResult != null) {
                 // Use the Future to signal that an exception has occurred. Cleanup will be done by the waiting thread.
                 waitForResult.completeExceptionally(error);
->>>>>>> 711e7aef
             } else {
                 // This error was delivered as part of update processing, we need to ensure that cleanup happens and
                 // a notification is dispatched downstream.
