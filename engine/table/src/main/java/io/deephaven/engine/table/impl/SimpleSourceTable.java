/**
 * Copyright (c) 2016-2022 Deephaven Data Labs and Patent Pending
 */
package io.deephaven.engine.table.impl;

import io.deephaven.api.ColumnName;
import io.deephaven.api.Selectable;
import io.deephaven.api.updateby.UpdateByControl;
import io.deephaven.engine.table.Table;
import io.deephaven.engine.table.TableDefinition;
import io.deephaven.api.updateby.UpdateByOperation;
import io.deephaven.engine.table.impl.perf.QueryPerformanceRecorder;
import io.deephaven.engine.updategraph.UpdateSourceRegistrar;
import io.deephaven.engine.table.impl.locations.TableLocationProvider;
import io.deephaven.engine.table.impl.select.SelectColumn;
import org.jetbrains.annotations.NotNull;

import java.util.Collection;
import java.util.Map;
import java.util.Set;

/**
 * Simple source table with no partitioning support.
 */
public class SimpleSourceTable extends SourceTable {

    /**
     * @param tableDefinition A TableDefinition
     * @param description A human-readable description for this table
     * @param componentFactory A component factory for creating column source managers
     * @param locationProvider A TableLocationProvider, for use in discovering the locations that compose this table
     * @param updateSourceRegistrar Callback for registering live tables for refreshes, null if this table is not live
     */
    public SimpleSourceTable(TableDefinition tableDefinition,
            String description,
            SourceTableComponentFactory componentFactory,
            TableLocationProvider locationProvider,
            UpdateSourceRegistrar updateSourceRegistrar) {
        super(tableDefinition, description, componentFactory, locationProvider, updateSourceRegistrar);
    }

    protected SimpleSourceTable newInstance(TableDefinition tableDefinition,
            String description,
            SourceTableComponentFactory componentFactory,
            TableLocationProvider locationProvider,
            UpdateSourceRegistrar updateSourceRegistrar) {
        return new SimpleSourceTable(tableDefinition, description, componentFactory, locationProvider,
                updateSourceRegistrar);
    }

    @Override
    protected final SourceTable redefine(TableDefinition newDefinition) {
        if (newDefinition.getColumnNames().equals(definition.getColumnNames())) {
            // Nothing changed - we have the same columns in the same order.
            return this;
        }
        return newInstance(newDefinition, description + "-retainColumns", componentFactory, locationProvider,
                updateSourceRegistrar);
    }

    @Override
    protected final Table redefine(TableDefinition newDefinitionExternal, TableDefinition newDefinitionInternal,
            SelectColumn[] viewColumns, Map<String, Set<String>> columnDependency) {
        DeferredViewTable deferredViewTable = new DeferredViewTable(newDefinitionExternal, description + "-redefined",
                new QueryTableReference(redefine(newDefinitionInternal)), new String[0], viewColumns, null);
        deferredViewTable.setRefreshing(isRefreshing());
        return deferredViewTable;
    }
<<<<<<< HEAD

    @Override
    public Table updateBy(@NotNull final UpdateByControl control,
            @NotNull final Collection<? extends UpdateByOperation> ops,
            @NotNull final Collection<? extends ColumnName> byColumns) {
        return QueryPerformanceRecorder.withNugget("updateBy()", sizeForInstrumentation(),
                () -> UpdateBy.updateBy((QueryTable) this.coalesce(), ops, byColumns, control));
    }
=======
>>>>>>> 385b3fdd
}<|MERGE_RESOLUTION|>--- conflicted
+++ resolved
@@ -66,15 +66,4 @@
         deferredViewTable.setRefreshing(isRefreshing());
         return deferredViewTable;
     }
-<<<<<<< HEAD
-
-    @Override
-    public Table updateBy(@NotNull final UpdateByControl control,
-            @NotNull final Collection<? extends UpdateByOperation> ops,
-            @NotNull final Collection<? extends ColumnName> byColumns) {
-        return QueryPerformanceRecorder.withNugget("updateBy()", sizeForInstrumentation(),
-                () -> UpdateBy.updateBy((QueryTable) this.coalesce(), ops, byColumns, control));
-    }
-=======
->>>>>>> 385b3fdd
 }