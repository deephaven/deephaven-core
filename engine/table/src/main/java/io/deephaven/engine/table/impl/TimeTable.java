--- conflicted
+++ resolved
@@ -97,13 +97,8 @@
 
         public QueryTable build() {
             return new TimeTable(registrar,
-<<<<<<< HEAD
                     Objects.requireNonNullElse(clock, currentClock()),
-                    startTime, period, streamTable);
-=======
-                    Objects.requireNonNullElse(clock, DateTimeUtils.currentClock()),
                     startTime, period, blinkTable);
->>>>>>> d06bfff1
         }
     }
 
@@ -118,17 +113,12 @@
     private final PerformanceEntry entry;
     private final boolean isBlinkTable;
 
-<<<<<<< HEAD
     public TimeTable(
             UpdateSourceRegistrar registrar,
             Clock clock,
             @Nullable Instant startTime,
             long period,
-            boolean isStreamTable) {
-=======
-    public TimeTable(UpdateSourceRegistrar registrar, Clock clock,
-            @Nullable DateTime startTime, long period, boolean isBlinkTable) {
->>>>>>> d06bfff1
+            boolean isBlinkTable) {
         super(RowSetFactory.empty().toTracking(), initColumn(startTime, period));
         this.isBlinkTable = isBlinkTable;
         final String name = isBlinkTable ? "TimeTableBlink" : "TimeTable";
