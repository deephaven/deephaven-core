/**
 * Copyright (c) 2016-2022 Deephaven Data Labs and Patent Pending
 */
package io.deephaven.engine.table.impl;

import io.deephaven.base.string.cache.CharSequenceUtils;
import io.deephaven.base.verify.Assert;
import io.deephaven.chunk.attributes.Values;
import io.deephaven.chunk.Chunk;
import io.deephaven.chunk.WritableChunk;
import io.deephaven.engine.context.ExecutionContext;
import io.deephaven.engine.rowset.*;
import io.deephaven.engine.table.*;
import io.deephaven.engine.table.impl.chunkfillers.ChunkFiller;
import io.deephaven.engine.table.impl.chunkfilter.ChunkFilter;
import io.deephaven.engine.table.impl.chunkfilter.ChunkMatchFilterFactory;
import io.deephaven.engine.table.impl.sources.UnboxedLongBackedColumnSource;
import io.deephaven.engine.updategraph.UpdateGraph;
import io.deephaven.vector.*;
import io.deephaven.hash.KeyedObjectKey;
import io.deephaven.util.annotations.VisibleForTesting;
import io.deephaven.util.type.TypeUtils;
import org.jetbrains.annotations.NotNull;
import org.jetbrains.annotations.Nullable;

import java.time.Instant;
import java.time.ZonedDateTime;
import java.util.Collections;
import java.util.List;

public abstract class AbstractColumnSource<T> implements
        ColumnSource<T>,
        DefaultChunkSource.WithPrev<Values> {

    /**
     * Minimum average run length in an {@link RowSequence} that should trigger {@link Chunk}-filling by key ranges
     * instead of individual keys.
     */
    public static final long USE_RANGES_AVERAGE_RUN_LENGTH = 5;

    protected final Class<T> type;
    protected final Class<?> componentType;

    protected final UpdateGraph updateGraph = ExecutionContext.getContext().getUpdateGraph();

    protected volatile List<ColumnSource<?>> rowSetIndexerKey;

    protected AbstractColumnSource(@NotNull final Class<T> type) {
        this(type, Object.class);
    }

    public AbstractColumnSource(@NotNull final Class<T> type, @Nullable final Class<?> elementType) {
        if (type == boolean.class) {
            // noinspection unchecked
            this.type = (Class<T>) Boolean.class;
        } else if (type == Boolean.class) {
            this.type = type;
        } else {
            // noinspection rawtypes
            final Class unboxedType = TypeUtils.getUnboxedType(type);
            // noinspection unchecked
            this.type = unboxedType != null ? unboxedType : type;
        }
        if (type.isArray()) {
            componentType = type.getComponentType();
        } else if (Vector.class.isAssignableFrom(type)) {
            if (ByteVector.class.isAssignableFrom(type)) {
                componentType = byte.class;
            } else if (CharVector.class.isAssignableFrom(type)) {
                componentType = char.class;
            } else if (DoubleVector.class.isAssignableFrom(type)) {
                componentType = double.class;
            } else if (FloatVector.class.isAssignableFrom(type)) {
                componentType = float.class;
            } else if (IntVector.class.isAssignableFrom(type)) {
                componentType = int.class;
            } else if (LongVector.class.isAssignableFrom(type)) {
                componentType = long.class;
            } else if (ShortVector.class.isAssignableFrom(type)) {
                componentType = short.class;
            } else {
                componentType = elementType;
            }
        } else {
            componentType = null;
        }
    }

    @Override
    public Class<T> getType() {
        return type;
    }

    @Override
    public Class<?> getComponentType() {
        return componentType;
    }

    @Override
    public ColumnSource<T> getPrevSource() {
        return new PrevColumnSource<>(this);
    }

    @Override
    public List<ColumnSource<?>> getColumnSources() {
        List<ColumnSource<?>> localRowSetIndexerKey;
        if ((localRowSetIndexerKey = rowSetIndexerKey) == null) {
            synchronized (this) {
                if ((localRowSetIndexerKey = rowSetIndexerKey) == null) {
                    rowSetIndexerKey = localRowSetIndexerKey = Collections.singletonList(this);
                }
            }
        }
        return localRowSetIndexerKey;
    }

    @Override
<<<<<<< HEAD
=======
    public Map<T, RowSet> getGroupToRange() {
        return groupToRange;
    }

    @Override
    public Map<T, RowSet> getGroupToRange(RowSet rowSet) {
        return groupToRange;
    }

    public final void setGroupToRange(@Nullable Map<T, RowSet> groupToRange) {
        this.groupToRange = groupToRange;
    }

    @Override
>>>>>>> e937e40c
    public WritableRowSet match(
            final boolean invertMatch,
            final boolean usePrev,
            final boolean caseInsensitive,
<<<<<<< HEAD
            @NotNull final RowSet startingWritableRowSet,
=======
            @NotNull final RowSet mapper,
>>>>>>> e937e40c
            final Object... keys) {
        return ChunkFilter.applyChunkFilter(startingWritableRowSet, this, usePrev,
                ChunkMatchFilterFactory.getChunkFilter(type, caseInsensitive, invertMatch, keys));
    }

    private static final class CIStringKey implements KeyedObjectKey<String, String> {
        @Override
        public String getKey(String s) {
            return s;
        }

        @Override
        public int hashKey(String s) {
            return (s == null) ? 0 : CharSequenceUtils.caseInsensitiveHashCode(s);
        }

        @Override
        public boolean equalKey(String s, String s2) {
            return (s == null) ? s2 == null : s.equalsIgnoreCase(s2);
        }
    }

    @Override
    public void fillChunk(@NotNull final FillContext context, @NotNull final WritableChunk<? super Values> destination,
            @NotNull final RowSequence rowSequence) {
        defaultFillChunk(context, destination, rowSequence);
    }

    @VisibleForTesting
    public final void defaultFillChunk(@SuppressWarnings("unused") @NotNull final FillContext context,
            @NotNull final WritableChunk<? super Values> destination,
            @NotNull final RowSequence rowSequence) {
        final ChunkFiller filler = ChunkFiller.forChunkType(destination.getChunkType());
        if (rowSequence.getAverageRunLengthEstimate() >= USE_RANGES_AVERAGE_RUN_LENGTH) {
            filler.fillByRanges(this, rowSequence, destination);
        } else {
            filler.fillByIndices(this, rowSequence, destination);
        }
    }

    @Override
    public void fillPrevChunk(@NotNull final FillContext context,
            @NotNull final WritableChunk<? super Values> destination, @NotNull final RowSequence rowSequence) {
        defaultFillPrevChunk(context, destination, rowSequence);
    }

    protected final void defaultFillPrevChunk(@SuppressWarnings("unused") @NotNull final FillContext context,
            @NotNull final WritableChunk<? super Values> destination,
            @NotNull final RowSequence rowSequence) {
        final ChunkFiller filler = ChunkFiller.forChunkType(destination.getChunkType());
        if (rowSequence.getAverageRunLengthEstimate() >= USE_RANGES_AVERAGE_RUN_LENGTH) {
            filler.fillPrevByRanges(this, rowSequence, destination);
        } else {
            filler.fillPrevByIndices(this, rowSequence, destination);
        }
    }

    @Override
    public <ALTERNATE_DATA_TYPE> boolean allowsReinterpret(
            @NotNull final Class<ALTERNATE_DATA_TYPE> alternateDataType) {
        return false;
    }

    @Override
    public final <ALTERNATE_DATA_TYPE> ColumnSource<ALTERNATE_DATA_TYPE> reinterpret(
            @NotNull final Class<ALTERNATE_DATA_TYPE> alternateDataType) throws IllegalArgumentException {
        if (!allowsReinterpret(alternateDataType)) {
            throw new IllegalArgumentException("Unsupported reinterpret for " + getClass().getSimpleName()
                    + ": type=" + getType()
                    + ", alternateDataType=" + alternateDataType);
        }
        return doReinterpret(alternateDataType);
    }

    /**
     * Supply allowed reinterpret results. The default implementation handles the most common case to avoid code
     * duplication.
     *
     * @param alternateDataType The alternate data type
     * @return The resulting {@link ColumnSource}
     */
    protected <ALTERNATE_DATA_TYPE> ColumnSource<ALTERNATE_DATA_TYPE> doReinterpret(
            @NotNull final Class<ALTERNATE_DATA_TYPE> alternateDataType) {
        if (getType() == Instant.class || getType() == ZonedDateTime.class) {
            Assert.eq(alternateDataType, "alternateDataType", long.class);
            // noinspection unchecked
            return (ColumnSource<ALTERNATE_DATA_TYPE>) new UnboxedLongBackedColumnSource<>(this);
        }
        throw new IllegalArgumentException("Unsupported reinterpret for " + getClass().getSimpleName()
                + ": type=" + getType()
                + ", alternateDataType=" + alternateDataType);
    }

    public static abstract class DefaultedMutable<DATA_TYPE> extends AbstractColumnSource<DATA_TYPE>
            implements MutableColumnSourceGetDefaults.ForObject<DATA_TYPE> {

        protected DefaultedMutable(@NotNull final Class<DATA_TYPE> type) {
            super(type);
        }

        protected DefaultedMutable(@NotNull final Class<DATA_TYPE> type, @Nullable final Class<?> elementType) {
            super(type, elementType);
        }
    }

    public static abstract class DefaultedImmutable<DATA_TYPE> extends AbstractColumnSource<DATA_TYPE>
            implements ImmutableColumnSourceGetDefaults.ForObject<DATA_TYPE> {

        protected DefaultedImmutable(@NotNull final Class<DATA_TYPE> type) {
            super(type);
        }

        protected DefaultedImmutable(@NotNull final Class<DATA_TYPE> type, @Nullable final Class<?> elementType) {
            super(type, elementType);
        }
    }
}<|MERGE_RESOLUTION|>--- conflicted
+++ resolved
@@ -10,13 +10,15 @@
 import io.deephaven.chunk.WritableChunk;
 import io.deephaven.engine.context.ExecutionContext;
 import io.deephaven.engine.rowset.*;
-import io.deephaven.engine.table.*;
+import io.deephaven.engine.rowset.RowSetFactory;
+import io.deephaven.engine.table.ColumnSource;
 import io.deephaven.engine.table.impl.chunkfillers.ChunkFiller;
 import io.deephaven.engine.table.impl.chunkfilter.ChunkFilter;
 import io.deephaven.engine.table.impl.chunkfilter.ChunkMatchFilterFactory;
 import io.deephaven.engine.table.impl.sources.UnboxedLongBackedColumnSource;
 import io.deephaven.engine.updategraph.UpdateGraph;
 import io.deephaven.vector.*;
+import io.deephaven.hash.KeyedObjectHashSet;
 import io.deephaven.hash.KeyedObjectKey;
 import io.deephaven.util.annotations.VisibleForTesting;
 import io.deephaven.util.type.TypeUtils;
@@ -26,7 +28,9 @@
 import java.time.Instant;
 import java.time.ZonedDateTime;
 import java.util.Collections;
+import java.util.LinkedHashMap;
 import java.util.List;
+import java.util.Map;
 
 public abstract class AbstractColumnSource<T> implements
         ColumnSource<T>,
@@ -43,6 +47,7 @@
 
     protected final UpdateGraph updateGraph = ExecutionContext.getContext().getUpdateGraph();
 
+    protected volatile Map<T, RowSet> groupToRange;
     protected volatile List<ColumnSource<?>> rowSetIndexerKey;
 
     protected AbstractColumnSource(@NotNull final Class<T> type) {
@@ -115,8 +120,6 @@
     }
 
     @Override
-<<<<<<< HEAD
-=======
     public Map<T, RowSet> getGroupToRange() {
         return groupToRange;
     }
@@ -131,19 +134,47 @@
     }
 
     @Override
->>>>>>> e937e40c
     public WritableRowSet match(
             final boolean invertMatch,
             final boolean usePrev,
             final boolean caseInsensitive,
-<<<<<<< HEAD
-            @NotNull final RowSet startingWritableRowSet,
-=======
             @NotNull final RowSet mapper,
->>>>>>> e937e40c
             final Object... keys) {
-        return ChunkFilter.applyChunkFilter(startingWritableRowSet, this, usePrev,
-                ChunkMatchFilterFactory.getChunkFilter(type, caseInsensitive, invertMatch, keys));
+        final Map<T, RowSet> groupToRange = (isImmutable() || !usePrev) ? getGroupToRange(mapper) : null;
+        if (groupToRange != null) {
+            RowSetBuilderRandom allInMatchingGroups = RowSetFactory.builderRandom();
+
+            if (caseInsensitive && (type == String.class)) {
+                KeyedObjectHashSet keySet = new KeyedObjectHashSet<>(new CIStringKey());
+                Collections.addAll(keySet, keys);
+
+                for (Map.Entry<T, RowSet> ent : groupToRange.entrySet()) {
+                    if (keySet.containsKey(ent.getKey())) {
+                        allInMatchingGroups.addRowSet(ent.getValue());
+                    }
+                }
+            } else {
+                for (Object key : keys) {
+                    RowSet range = groupToRange.get(key);
+                    if (range != null) {
+                        allInMatchingGroups.addRowSet(range);
+                    }
+                }
+            }
+
+            final WritableRowSet matchingValues;
+            try (final RowSet matchingGroups = allInMatchingGroups.build()) {
+                if (invertMatch) {
+                    matchingValues = mapper.minus(matchingGroups);
+                } else {
+                    matchingValues = mapper.intersect(matchingGroups);
+                }
+            }
+            return matchingValues;
+        } else {
+            return ChunkFilter.applyChunkFilter(mapper, this, usePrev,
+                    ChunkMatchFilterFactory.getChunkFilter(type, caseInsensitive, invertMatch, keys));
+        }
     }
 
     private static final class CIStringKey implements KeyedObjectKey<String, String> {
@@ -161,6 +192,44 @@
         public boolean equalKey(String s, String s2) {
             return (s == null) ? s2 == null : s.equalsIgnoreCase(s2);
         }
+    }
+
+    @Override
+    public Map<T, RowSet> getValuesMapping(RowSet subRange) {
+        Map<T, RowSet> result = new LinkedHashMap<>();
+        final Map<T, RowSet> groupToRange = getGroupToRange();
+
+        // if we have a grouping we can use it to avoid iterating the entire subRange. The issue is that our grouping
+        // could be bigger than the RowSet we care about, by a very large margin. In this case we could be spinning
+        // on RowSet intersect operations that are actually useless. This check says that if our subRange is smaller
+        // than the number of keys in our grouping, we should just fetch the keys instead and generate the grouping
+        // from scratch.
+        boolean useGroupToRange = (groupToRange != null) && (groupToRange.size() < subRange.size());
+        if (useGroupToRange) {
+            for (Map.Entry<T, RowSet> typeEntry : groupToRange.entrySet()) {
+                RowSet mapping = subRange.intersect(typeEntry.getValue());
+                if (mapping.size() > 0) {
+                    result.put(typeEntry.getKey(), mapping);
+                }
+            }
+        } else {
+            Map<T, RowSetBuilderSequential> valueToIndexSet = new LinkedHashMap<>();
+
+            for (RowSet.Iterator it = subRange.iterator(); it.hasNext();) {
+                long key = it.nextLong();
+                T value = get(key);
+                RowSetBuilderSequential indexes = valueToIndexSet.get(value);
+                if (indexes == null) {
+                    indexes = RowSetFactory.builderSequential();
+                }
+                indexes.appendKey(key);
+                valueToIndexSet.put(value, indexes);
+            }
+            for (Map.Entry<T, RowSetBuilderSequential> entry : valueToIndexSet.entrySet()) {
+                result.put(entry.getKey(), entry.getValue().build());
+            }
+        }
+        return result;
     }
 
     @Override
