--- conflicted
+++ resolved
@@ -538,11 +538,7 @@
         }
     }
 
-<<<<<<< HEAD
-    private class ReinterpretedAsByte extends AbstractColumnSource<Byte> implements MutableColumnSourceGetDefaults.ForByte, FillUnordered, WritableColumnSource<Byte>, WritableSourceWithPrepareForParallelPopulation {
-=======
-    private class ReinterpretedAsByte extends AbstractColumnSource<Byte> implements MutableColumnSourceGetDefaults.ForByte, FillUnordered<Values>, WritableColumnSource<Byte> {
->>>>>>> a32f0d1a
+    private class ReinterpretedAsByte extends AbstractColumnSource<Byte> implements MutableColumnSourceGetDefaults.ForByte, FillUnordered<Values>, WritableColumnSource<Byte>, WritableSourceWithPrepareForParallelPopulation {
         private ReinterpretedAsByte() {
             super(byte.class);
         }
