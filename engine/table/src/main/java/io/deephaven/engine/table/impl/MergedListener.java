--- conflicted
+++ resolved
@@ -146,10 +146,6 @@
             @NotNull final Throwable error,
             @Nullable final TableListener.Entry entry) {
         forceReferenceCountToZero();
-<<<<<<< HEAD
-        recorders.forEach(ListenerRecorder::forceReferenceCountToZero);
-=======
->>>>>>> e937e40c
         propagateErrorDownstream(uncaughtExceptionFromProcess, error, entry);
         try {
             if (systemicResult()) {
