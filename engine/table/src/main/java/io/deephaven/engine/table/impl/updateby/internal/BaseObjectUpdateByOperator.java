/*
 * ---------------------------------------------------------------------------------------------------------------------
 * AUTO-GENERATED CLASS - DO NOT EDIT MANUALLY - for any changes edit BaseCharUpdateByOperator and regenerate
 * ---------------------------------------------------------------------------------------------------------------------
 */
package io.deephaven.engine.table.impl.updateby.internal;

import io.deephaven.engine.table.impl.util.ChunkUtils;

import io.deephaven.chunk.Chunk;
import io.deephaven.chunk.LongChunk;
import io.deephaven.chunk.WritableObjectChunk;
import io.deephaven.chunk.attributes.Values;
import io.deephaven.engine.rowset.RowSequence;
import io.deephaven.engine.rowset.RowSet;
import io.deephaven.engine.table.*;
import io.deephaven.engine.table.impl.sources.*;
import io.deephaven.engine.table.impl.updateby.UpdateByCumulativeOperator;
import io.deephaven.engine.table.impl.updateby.UpdateByOperator;
import io.deephaven.engine.table.impl.util.RowRedirection;
import org.jetbrains.annotations.NotNull;
import org.jetbrains.annotations.Nullable;

import java.util.Collections;
import java.util.Map;

import static io.deephaven.engine.rowset.RowSequence.NULL_ROW_KEY;
import static io.deephaven.util.QueryConstants.*;

public abstract class BaseObjectUpdateByOperator<T> extends UpdateByCumulativeOperator {
    protected final WritableColumnSource<T> outputSource;
    protected final WritableColumnSource<T> maybeInnerSource;

    // region extra-fields
    private final Class<T> colType;
    // endregion extra-fields

    protected abstract class Context extends UpdateByCumulativeOperator.Context {
        public final ChunkSink.FillFromContext outputFillContext;
        public final WritableObjectChunk<T, Values> outputValues;

        public T curVal = null;

        protected Context(final int chunkSize, final int chunkCount) {
            super(chunkCount);
            this.outputFillContext = outputSource.makeFillFromContext(chunkSize);
            this.outputValues = WritableObjectChunk.makeWritableChunk(chunkSize);
        }

        @Override
        public void accumulate(RowSequence inputKeys,
                               Chunk<? extends Values>[] valueChunkArr,
                               LongChunk<? extends Values> tsChunk,
                               int len) {

            setValuesChunk(valueChunkArr[0]);
            setTimestampChunk(tsChunk);

            // chunk processing
            for (int ii = 0; ii < len; ii++) {
                push(NULL_ROW_KEY, ii, 1);
                writeToOutputChunk(ii);
            }

            // chunk output to column
            writeToOutputColumn(inputKeys);
        }

        @Override
        public void close() {
            super.close();
            outputValues.close();
            outputFillContext.close();
        }

        @Override
        public void setValuesChunk(@NotNull final Chunk<? extends Values> valuesChunk) {}

        @Override
        public void setTimestampChunk(@NotNull final LongChunk<? extends Values> valuesChunk) {}

        @Override
        public void writeToOutputChunk(int outIdx) {
            outputValues.set(outIdx, curVal);
        }

        @Override
        public void writeToOutputColumn(@NotNull final RowSequence inputKeys) {
            outputSource.fillFromChunk(outputFillContext, outputValues, inputKeys);
        }

        @Override
        public void reset() {
            curVal = null;
        }
    }

    /**
     * Construct a base operator for operations that produce Object outputs.
     *
     * @param pair             the {@link MatchPair} that defines the input/output for this operation
     * @param affectingColumns a list of all columns (including the input column from the pair) that affects the result
     *                         of this operator.
     * @param rowRedirection the {@link RowRedirection} for the output column
     */
    public BaseObjectUpdateByOperator(@NotNull final MatchPair pair,
                                    @NotNull final String[] affectingColumns,
                                    @Nullable final RowRedirection rowRedirection
                                    // region extra-constructor-args
                                      , final Class<T> colType
                                    // endregion extra-constructor-args
    ) {
        this(pair, affectingColumns, rowRedirection, null, 0, colType);
    }

    /**
     * Construct a base operator for operations that produce Object outputs.
     *
     * @param pair             the {@link MatchPair} that defines the input/output for this operation
     * @param affectingColumns a list of all columns (including the input column from the pair) that affects the result
     *                         of this operator.
     * @param rowRedirection the {@link RowRedirection} for the output column
     * @param timestampColumnName an optional timestamp column. If this is null, it will be assumed time is measured in
     *        integer ticks.
     * @param timeScaleUnits the smoothing window for the operator. If no {@code timestampColumnName} is provided, this
     *                       is measured in ticks, otherwise it is measured in nanoseconds.
     */
    public BaseObjectUpdateByOperator(@NotNull final MatchPair pair,
                                    @NotNull final String[] affectingColumns,
                                    @Nullable final RowRedirection rowRedirection,
                                    @Nullable final String timestampColumnName,
                                    final long timeScaleUnits
                                    // region extra-constructor-args
                                      , final Class<T> colType
                                    // endregion extra-constructor-args
                                    ) {
        super(pair, affectingColumns, rowRedirection, timestampColumnName, timeScaleUnits);
        if(rowRedirection != null) {
            // region create-dense
            this.maybeInnerSource = new ObjectArraySource<>(colType);
            // endregion create-dense
<<<<<<< HEAD
            this.outputSource = new WritableRedirectedColumnSource<>(rowRedirection, maybeInnerSource, 0);
=======
            this.outputSource = WritableRedirectedColumnSource.maybeRedirect(rowRedirection, maybeInnerSource, 0);
>>>>>>> f589c9da
        } else {
            this.maybeInnerSource = null;
            // region create-sparse
            this.outputSource = new ObjectSparseArraySource<>(colType);
            // endregion create-sparse
        }

        // region constructor
        this.colType = colType;
        // endregion constructor
    }


    // region extra-methods
    // endregion extra-methods

    @Override
    public void initializeUpdate(@NotNull UpdateContext context, long firstUnmodifiedKey, long firstUnmodifiedTimestamp) {
        Context ctx = (Context) context;
        if (firstUnmodifiedKey != NULL_ROW_KEY) {
            ctx.curVal = outputSource.get(firstUnmodifiedKey);
        } else {
            ctx.reset();
        }
    }

    @Override
    public void startTrackingPrev() {
        outputSource.startTrackingPrevValues();
        if (rowRedirection != null) {
            assert maybeInnerSource != null;
            maybeInnerSource.startTrackingPrevValues();
        }
    }

    // region Shifts
    @Override
    public void applyOutputShift(@NotNull final RowSet subRowSetToShift, final long delta) {
        ((ObjectSparseArraySource)outputSource).shift(subRowSetToShift, delta);
    }
    // endregion Shifts

    @Override
    public void prepareForParallelPopulation(final RowSet changedRows) {
        if (rowRedirection != null) {
            assert maybeInnerSource != null;
            ((WritableSourceWithPrepareForParallelPopulation) maybeInnerSource).prepareForParallelPopulation(changedRows);
        } else {
            ((WritableSourceWithPrepareForParallelPopulation) outputSource).prepareForParallelPopulation(changedRows);
        }
    }

    @NotNull
    @Override
    public Map<String, ColumnSource<?>> getOutputColumns() {
        return Collections.singletonMap(pair.leftColumn, outputSource);
    }

    // region clear-output
    @Override
    public void clearOutputRows(final RowSet toClear) {
        // if we are redirected, clear the inner source
        if (rowRedirection != null) {
            ChunkUtils.fillWithNullValue(maybeInnerSource, toClear);
        } else {
            ChunkUtils.fillWithNullValue(outputSource, toClear);
        }
    }
    // endregion clear-output
}<|MERGE_RESOLUTION|>--- conflicted
+++ resolved
@@ -139,11 +139,7 @@
             // region create-dense
             this.maybeInnerSource = new ObjectArraySource<>(colType);
             // endregion create-dense
-<<<<<<< HEAD
-            this.outputSource = new WritableRedirectedColumnSource<>(rowRedirection, maybeInnerSource, 0);
-=======
             this.outputSource = WritableRedirectedColumnSource.maybeRedirect(rowRedirection, maybeInnerSource, 0);
->>>>>>> f589c9da
         } else {
             this.maybeInnerSource = null;
             // region create-sparse
