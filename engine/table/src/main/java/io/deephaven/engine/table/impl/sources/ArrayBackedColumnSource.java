//
// Copyright (c) 2016-2024 Deephaven Data Labs and Patent Pending
//
package io.deephaven.engine.table.impl.sources;

import io.deephaven.engine.table.impl.AbstractColumnSource;
import io.deephaven.engine.table.impl.DefaultGetContext;
import io.deephaven.engine.table.WritableColumnSource;
import io.deephaven.engine.rowset.chunkattributes.RowKeys;
import io.deephaven.engine.table.impl.util.ShiftCallback;
import io.deephaven.qst.type.BoxedType;
import io.deephaven.qst.type.GenericType;
import io.deephaven.util.type.ArrayTypeUtils;
import io.deephaven.chunk.*;
import io.deephaven.chunk.attributes.Values;
import io.deephaven.engine.rowset.RowSequence;
import io.deephaven.engine.rowset.RowSequenceFactory;
import io.deephaven.qst.array.Array;
import io.deephaven.qst.array.BooleanArray;
import io.deephaven.qst.array.ByteArray;
import io.deephaven.qst.array.CharArray;
import io.deephaven.qst.array.DoubleArray;
import io.deephaven.qst.array.FloatArray;
import io.deephaven.qst.array.GenericArray;
import io.deephaven.qst.array.IntArray;
import io.deephaven.qst.array.LongArray;
import io.deephaven.qst.array.PrimitiveArray;
import io.deephaven.qst.array.ShortArray;
import io.deephaven.qst.type.ArrayType;
import io.deephaven.qst.type.CustomType;
import io.deephaven.qst.type.GenericType.Visitor;
import io.deephaven.qst.type.InstantType;
import io.deephaven.qst.type.StringType;
import io.deephaven.util.SoftRecycler;
import org.jetbrains.annotations.NotNull;
import org.jetbrains.annotations.Nullable;

import java.time.Instant;
import java.util.Arrays;
import java.util.Collection;

/**
 * A ColumnSource backed by in-memory arrays of data.
 * <p>
 * The column source is dense with keys from 0 to capacity, there can be no holes. Arrays are divided into blocks so
 * that the column source can be incrementally expanded without copying data from one array to another.
 */
public abstract class ArrayBackedColumnSource<T>
        extends AbstractColumnSource<T>
<<<<<<< HEAD
        implements FillUnordered<Values>, ShiftCallback, WritableColumnSource<T>, InMemoryColumnSource,
=======
        implements FillUnordered<Values>, WritableColumnSource<T>, InMemoryColumnSource,
>>>>>>> e872f061
        ChunkedBackingStoreExposedWritableSource {

    static final int DEFAULT_RECYCLER_CAPACITY = 1024;
    /**
     * Initial number of blocks to allocate.
     * <p>
     * <em>Must</em> be consistent with {@link #INITIAL_MAX_INDEX}.
     * <p>
     * If this is changed, constructors will almost certainly need to be updated.
     */
    static final int INITIAL_NUMBER_OF_BLOCKS = 0;
    /**
     * Initial highest slot available without a call to {@link #ensureCapacity(long)}.
     * <p>
     * <em>Must</em> be consistent with {@link #INITIAL_NUMBER_OF_BLOCKS}.
     * <p>
     * If this is changed, constructors will almost certainly need to be updated.
     */
    static final long INITIAL_MAX_INDEX = -1L;

    // Usage:
    // final int block = (int) (key >> LOG_BLOCK_SIZE);
    // final int indexWithinBlock = (int) (key & indexMask);
    // data = blocks[block][indexWithinBlock];
    static final int LOG_BLOCK_SIZE = 11; // Must be >= LOG_MASK_SIZE
    static final long INDEX_MASK = (1 << LOG_BLOCK_SIZE) - 1;
    public static final int BLOCK_SIZE = 1 << LOG_BLOCK_SIZE;

    // The inUse calculations are confusing because there are actually three levels of indexing (where the third level
    // is really an index into a bitmask). In pseudocode:
    // bool inUse = prevInUse[block][indexWithinInUse][inUseBitIndex]
    // Or, in actual code
    // bool inUse = (prevInUse[block][indexWithinInUse] & maskWithinInUse) != 0
    //
    // Where
    // block = as above
    // final int indexWithinInUse = indexWithinBlock >> LOG_INUSE_BITSET_SIZE
    // final long maskWithinInUse = 1L << (indexWithinBlock & inUseMask);
    static final int LOG_INUSE_BITSET_SIZE = 6;
    private static final int LOG_INUSE_BLOCK_SIZE = LOG_BLOCK_SIZE - LOG_INUSE_BITSET_SIZE;
    private static final int IN_USE_BLOCK_SIZE = 1 << LOG_INUSE_BLOCK_SIZE;
    static final int IN_USE_MASK = (1 << LOG_INUSE_BITSET_SIZE) - 1;

    static final SoftRecycler<long[]> inUseRecycler = new SoftRecycler<>(DEFAULT_RECYCLER_CAPACITY,
            () -> new long[IN_USE_BLOCK_SIZE],
            block -> Arrays.fill(block, 0));

    public static WritableColumnSource<?> from(Array<?> array) {
        return array.walk(new ArrayAdapter<>());
    }

    public static <T> WritableColumnSource<T> from(PrimitiveArray<T> array) {
        PrimitiveArray.Visitor<WritableColumnSource<?>> adapter = new ArrayAdapter<>();
        // noinspection unchecked
        return (WritableColumnSource<T>) array.walk(adapter);
    }

    /**
     * The highest slot that can be used without a call to {@link #ensureCapacity(long)}.
     */
    long maxIndex;

    /**
     * A bitset with the same two-level structure as the array-backed data, except that the inner array is interpreted
     * as a bitset (and is thus not very big... its length is blockSize / 64, and because blockSize is currently 256,
     * the size of the inner array is 4).
     */
    transient long[][] prevInUse;

    ArrayBackedColumnSource(@NotNull final Class<T> type, @Nullable final Class<?> componentType) {
        super(type, componentType);
    }

    ArrayBackedColumnSource(@NotNull final Class<T> type) {
        super(type);
    }

    @Override
    public void set(long key, byte value) {
        throw new UnsupportedOperationException();
    }

    @Override
    public void set(long key, char value) {
        throw new UnsupportedOperationException();
    }

    @Override
    public void set(long key, double value) {
        throw new UnsupportedOperationException();
    }

    @Override
    public void set(long key, float value) {
        throw new UnsupportedOperationException();
    }

    @Override
    public void set(long key, int value) {
        throw new UnsupportedOperationException("" + this.getClass());
    }

    @Override
    public void set(long key, long value) {
        throw new UnsupportedOperationException();
    }

    @Override
    public void set(long key, short value) {
        throw new UnsupportedOperationException();
    }

    /**
     * Produces an ArrayBackedColumnSource with the given data.
     *
     * @param data a collection containing the data to insert into the ColumnSource.
     * @param dataType the data type of the resulting column source
     * @param componentType the component type of the resulting column source
     * @return an in-memory column source with the requested data
     */
    public static <T> WritableColumnSource<T> getMemoryColumnSource(@NotNull final Collection<T> data,
            @NotNull final Class<T> dataType,
            @Nullable final Class<?> componentType) {
        final WritableColumnSource<T> result = getMemoryColumnSource(data.size(), dataType, componentType);
        long i = 0;
        for (T o : data) {
            result.set(i++, o);
        }
        return result;
    }

    /**
     * Produces an ArrayBackedColumnSource with the given data.
     *
     * @param data an array containing the data to insert into the ColumnSource
     * @param dataType the data type of the resulting column source
     * @param componentType the component type of the resulting column source
     * @return an in-memory column source with the requested data
     */
    public static <T> WritableColumnSource<T> getMemoryColumnSource(@NotNull final T[] data,
            @NotNull final Class<T> dataType,
            @Nullable final Class<?> componentType) {
        final WritableColumnSource<T> result = getMemoryColumnSource(data.length, dataType, componentType);
        try (final FillFromContext context = result.makeFillFromContext(data.length);
                final RowSequence range = RowSequenceFactory.forRange(0, data.length - 1)) {
            result.fillFromChunk(context, ObjectChunk.chunkWrap(data), range);
        }
        return result;
    }

    /**
     * Produces an ByteArraySource with the given data.
     *
     * @param data an array containing the data to insert into the ColumnSource.
     * @return an in-memory column source with the requested data
     */
    public static ArrayBackedColumnSource<Byte> getMemoryColumnSource(@NotNull final byte[] data) {
        final ArrayBackedColumnSource<Byte> result = new ByteArraySource();
        result.ensureCapacity(data.length);
        try (final FillFromContext context = result.makeFillFromContext(data.length);
                final RowSequence range = RowSequenceFactory.forRange(0, data.length - 1)) {
            result.fillFromChunk(context, ByteChunk.chunkWrap(data), range);
        }
        return result;
    }

    /**
     * Produces an BooleanArraySource with the given data.
     *
     * @param data an array containing the data to insert into the ColumnSource.
     * @return an in-memory column source with the requested data
     */
    public static ArrayBackedColumnSource<Boolean> getBooleanMemoryColumnSource(@NotNull final byte[] data) {
        final ArrayBackedColumnSource<Boolean> result = new BooleanArraySource();
        final WritableColumnSource<Byte> dest = (WritableColumnSource<Byte>) result.reinterpret(byte.class);
        result.ensureCapacity(data.length);
        try (final FillFromContext context = dest.makeFillFromContext(data.length);
                final RowSequence range = RowSequenceFactory.forRange(0, data.length - 1)) {
            dest.fillFromChunk(context, ByteChunk.chunkWrap(data), range);
        }
        return result;
    }

    /**
     * Produces an CharacterArraySource with the given data.
     *
     * @param data an array containing the data to insert into the ColumnSource.
     * @return an in-memory column source with the requested data
     */
    public static ArrayBackedColumnSource<Character> getMemoryColumnSource(@NotNull final char[] data) {
        final ArrayBackedColumnSource<Character> result = new CharacterArraySource();
        result.ensureCapacity(data.length);
        try (final FillFromContext context = result.makeFillFromContext(data.length);
                final RowSequence range = RowSequenceFactory.forRange(0, data.length - 1)) {
            result.fillFromChunk(context, CharChunk.chunkWrap(data), range);
        }
        return result;
    }

    /**
     * Produces an DoubleArraySource with the given data.
     *
     * @param data an array containing the data to insert into the ColumnSource.
     * @return an in-memory column source with the requested data
     */
    public static ArrayBackedColumnSource<Double> getMemoryColumnSource(@NotNull final double[] data) {
        final ArrayBackedColumnSource<Double> result = new DoubleArraySource();
        result.ensureCapacity(data.length);
        try (final FillFromContext context = result.makeFillFromContext(data.length);
                final RowSequence range = RowSequenceFactory.forRange(0, data.length - 1)) {
            result.fillFromChunk(context, DoubleChunk.chunkWrap(data), range);
        }
        return result;
    }

    /**
     * Produces an FloatArraySource with the given data.
     *
     * @param data an array containing the data to insert into the ColumnSource.
     * @return an in-memory column source with the requested data
     */
    public static ArrayBackedColumnSource<Float> getMemoryColumnSource(@NotNull final float[] data) {
        final ArrayBackedColumnSource<Float> result = new FloatArraySource();
        result.ensureCapacity(data.length);
        try (final FillFromContext context = result.makeFillFromContext(data.length);
                final RowSequence range = RowSequenceFactory.forRange(0, data.length - 1)) {
            result.fillFromChunk(context, FloatChunk.chunkWrap(data), range);
        }
        return result;
    }

    /**
     * Produces an IntegerArraySource with the given data.
     *
     * @param data an array containing the data to insert into the ColumnSource.
     * @return an in-memory column source with the requested data
     */
    public static ArrayBackedColumnSource<Integer> getMemoryColumnSource(@NotNull final int[] data) {
        final ArrayBackedColumnSource<Integer> result = new IntegerArraySource();
        result.ensureCapacity(data.length);
        try (final FillFromContext context = result.makeFillFromContext(data.length);
                final RowSequence range = RowSequenceFactory.forRange(0, data.length - 1)) {
            result.fillFromChunk(context, IntChunk.chunkWrap(data), range);
        }
        return result;
    }

    /**
     * Produces an LongArraySource with the given data.
     *
     * @param data an array containing the data to insert into the ColumnSource.
     * @return an in-memory column source with the requested data
     */
    public static ArrayBackedColumnSource<Long> getMemoryColumnSource(@NotNull final long[] data) {
        final ArrayBackedColumnSource<Long> result = new LongArraySource();
        result.ensureCapacity(data.length);
        try (final FillFromContext context = result.makeFillFromContext(data.length);
                final RowSequence range = RowSequenceFactory.forRange(0, data.length - 1)) {
            result.fillFromChunk(context, LongChunk.chunkWrap(data), range);
        }
        return result;
    }

    /**
     * Produces an InstantArraySource with the given data.
     *
     * @param data an array containing the data to insert into the ColumnSource, represented as long nanoseconds since
     *        the epoch
     * @return an in-memory column source with the requested data
     */
    public static WritableColumnSource<Instant> getInstantMemoryColumnSource(LongChunk<Values> data) {
        final WritableColumnSource<Instant> result = new InstantArraySource();
        result.ensureCapacity(data.size());
        for (int ii = 0; ii < data.size(); ++ii) {
            result.set(ii, data.get(ii));
        }
        return result;
    }

    /**
     * Produces an InstantArraySource with the given data.
     *
     * @param data an array containing the data to insert into the ColumnSource, represented as long nanoseconds since
     *        the epoch
     * @return an in-memory column source with the requested data
     */
    public static WritableColumnSource<Instant> getInstantMemoryColumnSource(@NotNull final long[] data) {
        final WritableColumnSource<Instant> result = new InstantArraySource();
        result.ensureCapacity(data.length);
        final WritableColumnSource<Long> asLong = (WritableColumnSource<Long>) result.reinterpret(long.class);
        try (final FillFromContext context = asLong.makeFillFromContext(data.length);
                final RowSequence range = RowSequenceFactory.forRange(0, data.length - 1)) {
            asLong.fillFromChunk(context, LongChunk.chunkWrap(data), range);
        }
        return result;
    }

    /**
     * Produces an ShortArraySource with the given data.
     *
     * @param data an array containing the data to insert into the ColumnSource.
     * @return an in-memory column source with the requested data
     */
    public static ArrayBackedColumnSource<Short> getMemoryColumnSource(@NotNull final short[] data) {
        final ArrayBackedColumnSource<Short> result = new ShortArraySource();
        result.ensureCapacity(data.length);
        try (final FillFromContext context = result.makeFillFromContext(data.length);
                final RowSequence range = RowSequenceFactory.forRange(0, data.length - 1)) {
            result.fillFromChunk(context, ShortChunk.chunkWrap(data), range);
        }
        return result;
    }

    /**
     * Produces an empty ArrayBackedColumnSource with the given type and capacity.
     *
     * @param size the capacity of the returned column source
     * @param dataType the data type of the resultant column source
     * @param <T> the type parameter for the ColumnSource's type
     * @return an in-memory column source of the requested type
     */
    public static <T> WritableColumnSource<T> getMemoryColumnSource(final long size,
            @NotNull final Class<T> dataType) {
        return getMemoryColumnSource(size, dataType, null);
    }

    public static <T> WritableColumnSource<T> getMemoryColumnSource(@NotNull final Class<T> dataType,
            @Nullable final Class<?> componentType) {
        return getMemoryColumnSource(0, dataType, componentType);
    }

    /**
     * Produces an empty ArrayBackedColumnSource with the given type and capacity.
     *
     * @param size the capacity of the returned column source
     * @param dataType the data type of the resultant column source
     * @param componentType the component type for column sources of arrays or Vectors
     * @param <T> the type parameter for the ColumnSource's type
     * @return an in-memory column source of the requested type
     */
    public static <T> WritableColumnSource<T> getMemoryColumnSource(final long size,
            @NotNull final Class<T> dataType, @Nullable final Class<?> componentType) {
        final WritableColumnSource<?> result;
        if (dataType == byte.class || dataType == Byte.class) {
            result = new ByteArraySource();
        } else if (dataType == char.class || dataType == Character.class) {
            result = new CharacterArraySource();
        } else if (dataType == double.class || dataType == Double.class) {
            result = new DoubleArraySource();
        } else if (dataType == float.class || dataType == Float.class) {
            result = new FloatArraySource();
        } else if (dataType == int.class || dataType == Integer.class) {
            result = new IntegerArraySource();
        } else if (dataType == long.class || dataType == Long.class) {
            result = new LongArraySource();
        } else if (dataType == short.class || dataType == Short.class) {
            result = new ShortArraySource();
        } else if (dataType == boolean.class || dataType == Boolean.class) {
            result = new BooleanArraySource();
        } else if (dataType == Instant.class) {
            result = new InstantArraySource();
        } else {
            if (componentType != null) {
                result = new ObjectArraySource<>(dataType, componentType);
            } else {
                result = new ObjectArraySource<>(dataType);
            }
        }
        if (size > 0) {
            result.ensureCapacity(size);
        }
        // noinspection unchecked
        return (WritableColumnSource<T>) result;
    }

    @Override
    public abstract void ensureCapacity(long size, boolean nullFill);

    /**
     * Creates an in-memory ColumnSource from the supplied dataArray, using instanceof checks to determine the
     * appropriate type of column source to produce.
     *
     * @param dataArray the data to insert into the new column source
     * @return a ColumnSource with the supplied data.
     */
    public static WritableColumnSource<?> getMemoryColumnSourceUntyped(@NotNull final Object dataArray) {
        return getMemoryColumnSourceUntyped(dataArray, dataArray.getClass().getComponentType(),
                dataArray.getClass().getComponentType().getComponentType());
    }

    /**
     * Creates an in-memory ColumnSource from the supplied dataArray, using instanceof checks to determine the
     * appropriate type of column source to produce.
     *
     * @param dataArray the data to insert into the new column source
     * @param dataType the data type of the resultant column source
     * @param componentType the component type for column sources of arrays or Vectors
     * @return a ColumnSource with the supplied data.
     */
    public static <T> WritableColumnSource<T> getMemoryColumnSourceUntyped(@NotNull final Object dataArray,
            @NotNull final Class<T> dataType,
            @Nullable final Class<?> componentType) {
        final WritableColumnSource<?> result;
        if (dataArray instanceof boolean[]) {
            result = getMemoryColumnSource(ArrayTypeUtils.getBoxedArray((boolean[]) dataArray), Boolean.class, null);
        } else if (dataArray instanceof byte[]) {
            result = getMemoryColumnSource((byte[]) dataArray);
        } else if (dataArray instanceof char[]) {
            result = getMemoryColumnSource((char[]) dataArray);
        } else if (dataArray instanceof double[]) {
            result = getMemoryColumnSource((double[]) dataArray);
        } else if (dataArray instanceof float[]) {
            result = getMemoryColumnSource((float[]) dataArray);
        } else if (dataArray instanceof int[]) {
            result = getMemoryColumnSource((int[]) dataArray);
        } else if (dataArray instanceof long[]) {
            result = getMemoryColumnSource((long[]) dataArray);
        } else if (dataArray instanceof short[]) {
            result = getMemoryColumnSource((short[]) dataArray);
        } else if (dataArray instanceof Boolean[]) {
            result = getMemoryColumnSource((Boolean[]) dataArray, Boolean.class, null);
        } else if (dataArray instanceof Byte[]) {
            result = getMemoryColumnSource(ArrayTypeUtils.getUnboxedArray((Byte[]) dataArray));
        } else if (dataArray instanceof Character[]) {
            result = getMemoryColumnSource(ArrayTypeUtils.getUnboxedArray((Character[]) dataArray));
        } else if (dataArray instanceof Double[]) {
            result = getMemoryColumnSource(ArrayTypeUtils.getUnboxedArray((Double[]) dataArray));
        } else if (dataArray instanceof Float[]) {
            result = getMemoryColumnSource(ArrayTypeUtils.getUnboxedArray((Float[]) dataArray));
        } else if (dataArray instanceof Integer[]) {
            result = getMemoryColumnSource(ArrayTypeUtils.getUnboxedArray((Integer[]) dataArray));
        } else if (dataArray instanceof Long[]) {
            result = getMemoryColumnSource(ArrayTypeUtils.getUnboxedArray((Long[]) dataArray));
        } else if (dataArray instanceof Short[]) {
            result = getMemoryColumnSource(ArrayTypeUtils.getUnboxedArray((Short[]) dataArray));
        } else {
            // noinspection unchecked
            result = getMemoryColumnSource((T[]) dataArray, dataType, componentType);
        }
        // noinspection unchecked
        return (WritableColumnSource<T>) result;
    }

    @Override
    public boolean isImmutable() {
        return false;
    }

    static int getBlockNo(final long from) {
        return (int) (from >> LOG_BLOCK_SIZE);
    }

    abstract Object getBlock(int blockIndex);

    abstract Object getPrevBlock(int blockIndex);

    @Override
    public void fillChunkUnordered(@NotNull final FillContext context,
            @NotNull final WritableChunk<? super Values> destination,
            @NotNull final LongChunk<? extends RowKeys> keyIndices) {
        fillSparseChunkUnordered(destination, keyIndices);
    }

    @Override
    public void fillPrevChunkUnordered(@NotNull final FillContext context,
            @NotNull final WritableChunk<? super Values> destination,
            @NotNull final LongChunk<? extends RowKeys> keyIndices) {
        fillSparsePrevChunkUnordered(destination, keyIndices);
    }

    protected abstract void fillSparseChunk(@NotNull WritableChunk<? super Values> destination,
            @NotNull RowSequence indices);

    protected abstract void fillSparsePrevChunk(@NotNull WritableChunk<? super Values> destination,
            @NotNull RowSequence indices);

    protected abstract void fillSparseChunkUnordered(@NotNull WritableChunk<? super Values> destination,
            @NotNull LongChunk<? extends RowKeys> indices);

    protected abstract void fillSparsePrevChunkUnordered(@NotNull WritableChunk<? super Values> destination,
            @NotNull LongChunk<? extends RowKeys> indices);

    @Override
    public Chunk<Values> getChunk(@NotNull final GetContext context, @NotNull final RowSequence rowSequence) {
        if (rowSequence.isContiguous() && !rowSequence.isEmpty()) {
            final long first = rowSequence.firstRowKey();
            final long last = rowSequence.lastRowKey();

            if (getBlockNo(first) == getBlockNo(last)) {
                // Optimization if the caller requests a single range which happens to fall within a single block
                final int blockPos = getBlockNo(first);
                return DefaultGetContext.resetChunkFromArray(context,
                        getBlock(blockPos), (int) (first & INDEX_MASK), (int) (last - first + 1));
            }
        }

        return getChunkByFilling(context, rowSequence);
    }

    private static class ArrayAdapter<T>
            implements Array.Visitor<WritableColumnSource<?>>, PrimitiveArray.Visitor<WritableColumnSource<?>> {

        @Override
        public WritableColumnSource<?> visit(PrimitiveArray<?> primitive) {
            return primitive.walk((PrimitiveArray.Visitor<WritableColumnSource<?>>) this);
        }

        @Override
        public WritableColumnSource<?> visit(ByteArray byteArray) {
            return ArrayBackedColumnSource.getMemoryColumnSource(byteArray.values());
        }

        @Override
        public WritableColumnSource<?> visit(BooleanArray booleanArray) {
            return ArrayBackedColumnSource.getBooleanMemoryColumnSource(booleanArray.values());
        }

        @Override
        public WritableColumnSource<?> visit(CharArray charArray) {
            return ArrayBackedColumnSource.getMemoryColumnSource(charArray.values());
        }

        @Override
        public WritableColumnSource<?> visit(ShortArray shortArray) {
            return ArrayBackedColumnSource.getMemoryColumnSource(shortArray.values());
        }

        @Override
        public WritableColumnSource<?> visit(IntArray intArray) {
            return ArrayBackedColumnSource.getMemoryColumnSource(intArray.values());
        }

        @Override
        public WritableColumnSource<?> visit(LongArray longArray) {
            return ArrayBackedColumnSource.getMemoryColumnSource(longArray.values());
        }

        @Override
        public WritableColumnSource<?> visit(FloatArray floatArray) {
            return ArrayBackedColumnSource.getMemoryColumnSource(floatArray.values());
        }

        @Override
        public WritableColumnSource<?> visit(DoubleArray doubleArray) {
            return ArrayBackedColumnSource.getMemoryColumnSource(doubleArray.values());
        }

        @Override
        public WritableColumnSource<?> visit(GenericArray<?> generic) {
            return generic.componentType().walk(new Visitor<>() {
                @Override
                public WritableColumnSource<?> visit(BoxedType<?> boxedType) {
                    return simple(boxedType);
                }

                @Override
                public WritableColumnSource<?> visit(StringType stringType) {
                    return simple(stringType);
                }

                @Override
                public WritableColumnSource<?> visit(InstantType instantType) {
                    return simple(instantType);
                }

                @Override
                public WritableColumnSource<?> visit(ArrayType<?, ?> arrayType) {
                    // noinspection unchecked
                    ArrayType<T, ?> tType = (ArrayType<T, ?>) arrayType;
                    return ArrayBackedColumnSource.getMemoryColumnSource(
                            generic.cast(tType).values(), tType.clazz(), arrayType.componentType().clazz());
                }

                @Override
                public WritableColumnSource<?> visit(CustomType<?> customType) {
                    return simple(customType);
                }

                private <X> WritableColumnSource<X> simple(GenericType<X> type) {
                    return ArrayBackedColumnSource.getMemoryColumnSource(generic.cast(type).values(), type.clazz(),
                            null);
                }
            });
        }
    }

    @Override
    public boolean providesFillUnordered() {
        return true;
    }
}<|MERGE_RESOLUTION|>--- conflicted
+++ resolved
@@ -47,11 +47,7 @@
  */
 public abstract class ArrayBackedColumnSource<T>
         extends AbstractColumnSource<T>
-<<<<<<< HEAD
-        implements FillUnordered<Values>, ShiftCallback, WritableColumnSource<T>, InMemoryColumnSource,
-=======
         implements FillUnordered<Values>, WritableColumnSource<T>, InMemoryColumnSource,
->>>>>>> e872f061
         ChunkedBackingStoreExposedWritableSource {
 
     static final int DEFAULT_RECYCLER_CAPACITY = 1024;
