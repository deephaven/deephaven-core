--- conflicted
+++ resolved
@@ -794,20 +794,6 @@
         return GroovyExceptionWrapper.maybeTranslateGroovyException(e);
     }
 
-<<<<<<< HEAD
-    private static class SourceDisabledClosure extends Closure<Object> {
-        SourceDisabledClosure(GroovyDeephavenSession groovySession) {
-            super(groovySession, null);
-        }
-
-        @Override
-        public String call(Object... args) {
-            throw new UnsupportedOperationException("This console does not support source.");
-        }
-    }
-
-=======
->>>>>>> e937e40c
     public static class RunScripts {
         public static RunScripts of(Iterable<InitScript> initScripts) {
             List<String> paths = StreamSupport.stream(initScripts.spliterator(), false)
