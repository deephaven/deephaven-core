//
// Copyright (c) 2016-2025 Deephaven Data Labs and Patent Pending
//
package io.deephaven.engine.table.impl;

import io.deephaven.api.AsOfJoinMatch;
import io.deephaven.api.ColumnName;
import io.deephaven.api.JoinAddition;
import io.deephaven.api.JoinMatch;
import io.deephaven.api.NaturalJoinType;
import io.deephaven.api.Pair;
import io.deephaven.api.RangeJoinMatch;
import io.deephaven.api.Selectable;
import io.deephaven.api.SortColumn;
import io.deephaven.api.agg.Aggregation;
import io.deephaven.api.agg.spec.AggSpec;
import io.deephaven.api.filter.Filter;
import io.deephaven.api.snapshot.SnapshotWhenOptions;
import io.deephaven.api.updateby.UpdateByControl;
import io.deephaven.api.updateby.UpdateByOperation;
import io.deephaven.base.log.LogOutput;
import io.deephaven.engine.liveness.LivenessReferent;
import io.deephaven.engine.primitive.iterator.*;
import io.deephaven.engine.rowset.TrackingRowSet;
import io.deephaven.engine.table.*;
import io.deephaven.engine.table.hierarchical.RollupTable;
import io.deephaven.engine.table.hierarchical.TreeTable;
import io.deephaven.engine.updategraph.UpdateGraph;
import org.jetbrains.annotations.NotNull;
import org.jetbrains.annotations.Nullable;

import java.lang.ref.WeakReference;
import java.util.Collection;
import java.util.Map;
import java.util.Set;
import java.util.function.Function;
import java.util.function.Predicate;
import java.util.stream.Stream;

/**
 * Adapter sub-interface of {@link TableDefaults} that allows implementors to selectively support an opt-in subset of
 * the typical concrete methods for a {@link io.deephaven.engine.table.Table} implementation.
 */
public interface TableAdapter extends TableDefaults {

    private <T> T throwUnsupported() {
        final StackTraceElement caller = Thread.currentThread().getStackTrace()[1];
        throw new UnsupportedOperationException(getClass().getName() + " does not support " + caller.getMethodName());
    }

    @Override
    default LogOutput append(LogOutput logOutput) {
        return throwUnsupported();
    }

    @Override
    default long size() {
        return throwUnsupported();
    }

    @Override
    default TableDefinition getDefinition() {
        return throwUnsupported();
    }

    @Override
    default String getDescription() {
        return throwUnsupported();
    }

    @Override
    default UpdateGraph getUpdateGraph() {
        return throwUnsupported();
    }

    @Override
    default boolean isRefreshing() {
        return throwUnsupported();
    }

    @Override
    default boolean setRefreshing(boolean refreshing) {
        return throwUnsupported();
    }

    @Override
    default void addParentReference(Object parent) {
        throwUnsupported();
    }

    @Override
    default TrackingRowSet getRowSet() {
        return throwUnsupported();
    }

    @Override
    default boolean isFlat() {
        return throwUnsupported();
    }

    @Override
    default Table withAttributes(@NotNull Map<String, Object> toAdd, @NotNull Collection<String> toRemove) {
        return throwUnsupported();
    }

    @Override
    default Table withAttributes(@NotNull Map<String, Object> toAdd) {
        return throwUnsupported();
    }

    @Override
    default Table withoutAttributes(@NotNull Collection<String> toRemove) {
        return throwUnsupported();
    }

    @Override
    default Table retainingAttributes(@NotNull Collection<String> toRetain) {
        return throwUnsupported();
    }

    @Override
    @Nullable
    default Object getAttribute(@NotNull String key) {
        return throwUnsupported();
    }

    @Override
    @NotNull
    default Set<String> getAttributeKeys() {
        return throwUnsupported();
    }

    @Override
    default boolean hasAttribute(@NotNull String name) {
        return throwUnsupported();
    }

    @Override
    @NotNull
    default Map<String, Object> getAttributes() {
        return throwUnsupported();
    }

    @Override
    @NotNull
    default Map<String, Object> getAttributes(@Nullable Predicate<String> included) {
        return throwUnsupported();
    }

    @Override
    default <T> ColumnSource<T> getColumnSource(String sourceName) {
        return throwUnsupported();
    }

    @Override
    default Map<String, ? extends ColumnSource<?>> getColumnSourceMap() {
        return throwUnsupported();
    }

    @Override
    default Collection<? extends ColumnSource<?>> getColumnSources() {
        return throwUnsupported();
    }

    @Override
    default <DATA_TYPE> CloseableIterator<DATA_TYPE> columnIterator(@NotNull String columnName) {
        return throwUnsupported();
    }

    @Override
    default CloseablePrimitiveIteratorOfChar characterColumnIterator(@NotNull String columnName) {
        return throwUnsupported();
    }

    @Override
    default CloseablePrimitiveIteratorOfByte byteColumnIterator(@NotNull String columnName) {
        return throwUnsupported();
    }

    @Override
    default CloseablePrimitiveIteratorOfShort shortColumnIterator(@NotNull String columnName) {
        return throwUnsupported();
    }

    @Override
    default CloseablePrimitiveIteratorOfInt integerColumnIterator(@NotNull String columnName) {
        return throwUnsupported();
    }

    @Override
    default CloseablePrimitiveIteratorOfLong longColumnIterator(@NotNull String columnName) {
        return throwUnsupported();
    }

    @Override
    default CloseablePrimitiveIteratorOfFloat floatColumnIterator(@NotNull String columnName) {
        return throwUnsupported();
    }

    @Override
    default CloseablePrimitiveIteratorOfDouble doubleColumnIterator(@NotNull String columnName) {
        return throwUnsupported();
    }

    @Override
    default <DATA_TYPE> CloseableIterator<DATA_TYPE> objectColumnIterator(@NotNull String columnName) {
        return throwUnsupported();
    }

    @Override
    default <DATA_TYPE> CloseableIterator<DATA_TYPE> objectColumnIterator(@NotNull String columnName,
            @NotNull Class<? extends DATA_TYPE> clazz) {
        return throwUnsupported();
    }

    @Override
    default Table wouldMatch(WouldMatchPair... matchers) {
        return throwUnsupported();
    }

    @Override
    default Table dropColumns(String... columnNames) {
        return throwUnsupported();
    }

    @Override
    default Table renameColumns(Collection<Pair> pairs) {
        return throwUnsupported();
    }

    @Override
    default Table moveColumns(int index, String... columnsToMove) {
        return throwUnsupported();
    }

    @Override
    default Table slice(long firstPositionInclusive, long lastPositionExclusive) {
        return throwUnsupported();
    }

    @Override
    default Table slicePct(double startPercentInclusive, double endPercentExclusive) {
        return throwUnsupported();
    }

    @Override
    default Table headPct(double percent) {
        return throwUnsupported();
    }

    @Override
    default Table tailPct(double percent) {
        return throwUnsupported();
    }

    @Override
    default Table exactJoin(Table rightTable, Collection<? extends JoinMatch> columnsToMatch,
            Collection<? extends JoinAddition> columnsToAdd) {
        return throwUnsupported();
    }

    @Override
    default Table asOfJoin(Table rightTable, Collection<? extends JoinMatch> exactMatches, AsOfJoinMatch asOfMatch,
            Collection<? extends JoinAddition> columnsToAdd) {
        return throwUnsupported();
    }

    @Override
    default Table naturalJoin(Table rightTable, Collection<? extends JoinMatch> columnsToMatch,
            Collection<? extends JoinAddition> columnsToAdd, NaturalJoinType joinType) {
        return throwUnsupported();
    }

    @Override
    default Table join(Table rightTable, Collection<? extends JoinMatch> columnsToMatch,
            Collection<? extends JoinAddition> columnsToAdd, int reserveBits) {
        return throwUnsupported();
    }

    @Override
    default Table rangeJoin(@NotNull Table rightTable, @NotNull Collection<? extends JoinMatch> exactMatches,
            @NotNull RangeJoinMatch rangeMatch, @NotNull Collection<? extends Aggregation> aggregations) {
        return throwUnsupported();
    }

    @Override
    default Table headBy(long nRows, String... groupByColumnNames) {
        return throwUnsupported();
    }

    @Override
    default Table tailBy(long nRows, String... groupByColumnNames) {
        return throwUnsupported();
    }

    @Override
    default <R> R apply(Function<Table, R> function) {
        return throwUnsupported();
    }

    @Override
    default Table removeBlink() {
        return throwUnsupported();
    }

    @Override
    default Table assertBlink() {
        return throwUnsupported();
    }

    @Override
<<<<<<< HEAD
=======
    default Table assertAddOnly() {
        return throwUnsupported();
    }

    @Override
    default Table assertAppendOnly() {
        return throwUnsupported();
    }

    @Override
>>>>>>> dd8d76cb
    default PartitionedTable partitionBy(boolean dropKeys, String... keyColumnNames) {
        return throwUnsupported();
    }

    @Override
    default PartitionedTable partitionedAggBy(Collection<? extends Aggregation> aggregations, boolean preserveEmpty,
            Table initialGroups, String... keyColumnNames) {
        return throwUnsupported();
    }

    @Override
    default RollupTable rollup(Collection<? extends Aggregation> aggregations, boolean includeConstituents,
            Collection<? extends ColumnName> groupByColumns) {
        return throwUnsupported();
    }

    @Override
    default TreeTable tree(String idColumn, String parentColumn) {
        return throwUnsupported();
    }

    @Override
    default Table getSubTable(TrackingRowSet rowSet) {
        return throwUnsupported();
    }

    @Override
    default Table flatten() {
        return throwUnsupported();
    }

    @Override
    default Table withKeys(String... columns) {
        return throwUnsupported();
    }

    @Override
    default Table withUniqueKeys(String... columns) {
        return throwUnsupported();
    }

    @Override
    default Table setTotalsTable(String directive) {
        return throwUnsupported();
    }

    @SuppressWarnings("RedundantThrows")
    @Override
    default void awaitUpdate() throws InterruptedException {
        throwUnsupported();
    }

    @SuppressWarnings("RedundantThrows")
    @Override
    default boolean awaitUpdate(long timeout) throws InterruptedException {
        return throwUnsupported();
    }

    @Override
    default void addUpdateListener(ShiftObliviousListener listener, boolean replayInitialImage) {
        throwUnsupported();
    }

    @Override
    default void addUpdateListener(TableUpdateListener listener) {
        throwUnsupported();
    }

    @Override
    default boolean addUpdateListener(final TableUpdateListener listener, final long requiredLastNotificationStep) {
        return throwUnsupported();
    }

    @Override
    default void removeUpdateListener(ShiftObliviousListener listener) {
        throwUnsupported();
    }

    @Override
    default void removeUpdateListener(TableUpdateListener listener) {
        throwUnsupported();
    }

    @Override
    default boolean isFailed() {
        return throwUnsupported();
    }

    @Override
    default boolean tryManage(@NotNull LivenessReferent referent) {
        return throwUnsupported();
    }

    @Override
    default boolean tryUnmanage(@NotNull LivenessReferent referent) {
        return throwUnsupported();
    }

    @Override
    default boolean tryUnmanage(@NotNull Stream<? extends LivenessReferent> referents) {
        return throwUnsupported();
    }

    @Override
    default boolean tryRetainReference() {
        return throwUnsupported();
    }

    @Override
    default void dropReference() {
        throwUnsupported();
    }

    @Override
    default WeakReference<? extends LivenessReferent> getWeakReference() {
        return throwUnsupported();
    }

    @Override
    default boolean satisfied(long step) {
        return throwUnsupported();
    }

    @Override
    default Table head(long size) {
        return throwUnsupported();
    }

    @Override
    default Table tail(long size) {
        return throwUnsupported();
    }

    @Override
    default Table reverse() {
        return throwUnsupported();
    }

    @Override
    default Table snapshot() {
        return throwUnsupported();
    }

    @Override
    default Table snapshotWhen(Table trigger, SnapshotWhenOptions options) {
        return throwUnsupported();
    }

    @Override
    default Table sort(Collection<SortColumn> columnsToSortBy) {
        return throwUnsupported();
    }

    @Override
    default Table where(Filter filter) {
        return throwUnsupported();
    }

    @Override
    default Table whereIn(Table rightTable, Collection<? extends JoinMatch> columnsToMatch) {
        return throwUnsupported();
    }

    @Override
    default Table whereNotIn(Table rightTable, Collection<? extends JoinMatch> columnsToMatch) {
        return throwUnsupported();
    }

    @Override
    default Table view(Collection<? extends Selectable> columns) {
        return throwUnsupported();
    }

    @Override
    default Table updateView(Collection<? extends Selectable> columns) {
        return throwUnsupported();
    }

    @Override
    default Table update(Collection<? extends Selectable> columns) {
        return throwUnsupported();
    }

    @Override
    default Table lazyUpdate(Collection<? extends Selectable> columns) {
        return throwUnsupported();
    }

    @Override
    default Table select(Collection<? extends Selectable> columns) {
        return throwUnsupported();
    }

    @Override
    default Table aggAllBy(AggSpec spec, ColumnName... groupByColumns) {
        return throwUnsupported();
    }

    @Override
    default Table aggBy(Collection<? extends Aggregation> aggregations, boolean preserveEmpty, Table initialGroups,
            Collection<? extends ColumnName> groupByColumns) {
        return throwUnsupported();
    }

    @Override
    default Table updateBy(UpdateByControl control, Collection<? extends UpdateByOperation> operations,
            Collection<? extends ColumnName> byColumns) {
        return throwUnsupported();
    }

    @Override
    default Table selectDistinct(Collection<? extends Selectable> columns) {
        return throwUnsupported();
    }

    @Override
    default Table ungroup(boolean nullFill, Collection<? extends ColumnName> columnsToUngroup) {
        return throwUnsupported();
    }

    @Override
    default Table restrictSortTo(@NotNull String... allowedSortingColumns) {
        return throwUnsupported();
    }

    @Override
    default Table clearSortingRestrictions() {
        return throwUnsupported();
    }

    @Override
    default Table withDescription(@NotNull String description) {
        return throwUnsupported();
    }

    @Override
    default Table withColumnDescription(@NotNull String column, @NotNull String description) {
        return throwUnsupported();
    }

    @Override
    default Table withColumnDescriptions(@NotNull Map<String, String> descriptions) {
        return throwUnsupported();
    }

    @Override
    default Table setLayoutHints(@NotNull String hints) {
        return throwUnsupported();
    }
}<|MERGE_RESOLUTION|>--- conflicted
+++ resolved
@@ -309,8 +309,6 @@
     }
 
     @Override
-<<<<<<< HEAD
-=======
     default Table assertAddOnly() {
         return throwUnsupported();
     }
@@ -321,7 +319,6 @@
     }
 
     @Override
->>>>>>> dd8d76cb
     default PartitionedTable partitionBy(boolean dropKeys, String... keyColumnNames) {
         return throwUnsupported();
     }
