--- conflicted
+++ resolved
@@ -137,14 +137,8 @@
     @Override
     public List<DataIndex> getDataIndexes(final Table sourceTable) {
         if (sourceDataIndex == null) {
-<<<<<<< HEAD
-            // The outside world knows we would like to use this index, we can rely on it being in the correct state
-            // for this cycle only.
+            // We can only use this index on initialization, so after use it must be cleared.
             sourceDataIndex = DataIndexer.getDataIndex(sourceTable, columnName);
-=======
-            // We can only use this index on initialization, so after use it must be cleared.
-            sourceDataIndex = DataIndexer.of(sourceTable.getRowSet()).getDataIndex(sourceTable, columnName);
->>>>>>> a8e48a98
         }
         if (sourceDataIndex == null) {
             return Collections.emptyList();
