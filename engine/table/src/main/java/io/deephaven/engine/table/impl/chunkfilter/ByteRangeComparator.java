//
// Copyright (c) 2016-2024 Deephaven Data Labs and Patent Pending
//
// ****** AUTO-GENERATED CLASS - DO NOT EDIT MANUALLY
// ****** Edit CharRangeComparator and run "./gradlew replicateChunkFilters" to regenerate
//
// @formatter:off
package io.deephaven.engine.table.impl.chunkfilter;

import io.deephaven.util.compare.ByteComparisons;
import io.deephaven.chunk.*;
import io.deephaven.engine.rowset.chunkattributes.OrderedRowKeys;
import io.deephaven.chunk.attributes.Values;

public class ByteRangeComparator {
    private ByteRangeComparator() {} // static use only

    private abstract static class ByteByteFilter implements ChunkFilter.ByteChunkFilter {
        final byte lower;
        final byte upper;

        ByteByteFilter(byte lower, byte upper) {
            this.lower = lower;
            this.upper = upper;
        }
    }

    static class ByteByteInclusiveInclusiveFilter extends ByteByteFilter {
        private ByteByteInclusiveInclusiveFilter(byte lower, byte upper) {
            super(lower, upper);
        }

<<<<<<< HEAD
        public void filter(ByteChunk<? extends Values> values, LongChunk<OrderedRowKeys> keys,
                WritableLongChunk<OrderedRowKeys> results) {
            final int count = keys.size();
            results.setSize(0);
            for (int ii = 0; ii < count; ++ii) {
                final byte value = values.get(ii);
                if (ByteComparisons.geq(value, lower) && ByteComparisons.leq(value, upper)) {
=======
        @Override
        public boolean matches(byte value) {
            return ByteComparisons.geq(value, lower) && ByteComparisons.leq(value, upper);
        }

        /*
         * NOTE: this method is identically repeated for every class below. This is to allow a single virtual lookup
         * per filtered chunk, rather than making virtual calls to matches() for every value in the chunk. This
         * is a performance optimization that helps at least on JVM <= 21. It may not be always necessary on newer JVMs.
         */
        @Override
        public void filter(
                final Chunk<? extends Values> values,
                final LongChunk<OrderedRowKeys> keys,
                final WritableLongChunk<OrderedRowKeys> results) {
            final ByteChunk<? extends Values> byteChunk = values.asByteChunk();
            results.setSize(0);
            for (int ii = 0; ii < values.size(); ++ii) {
                if (matches(byteChunk.get(ii))) {
>>>>>>> 7f209370
                    results.add(keys.get(ii));
                }
            }
        }
    }

    static class ByteByteInclusiveExclusiveFilter extends ByteByteFilter {
        private ByteByteInclusiveExclusiveFilter(byte lower, byte upper) {
            super(lower, upper);
        }

<<<<<<< HEAD
        public void filter(ByteChunk<? extends Values> values, LongChunk<OrderedRowKeys> keys,
                WritableLongChunk<OrderedRowKeys> results) {
            final int count = keys.size();
            results.setSize(0);
            for (int ii = 0; ii < count; ++ii) {
                final byte value = values.get(ii);
                if (ByteComparisons.geq(value, lower) && ByteComparisons.lt(value, upper)) {
=======
        @Override
        public boolean matches(byte value) {
            return ByteComparisons.geq(value, lower) && ByteComparisons.lt(value, upper);
        }

        @Override
        public void filter(
                final Chunk<? extends Values> values,
                final LongChunk<OrderedRowKeys> keys,
                final WritableLongChunk<OrderedRowKeys> results) {
            final ByteChunk<? extends Values> byteChunk = values.asByteChunk();
            results.setSize(0);
            for (int ii = 0; ii < values.size(); ++ii) {
                if (matches(byteChunk.get(ii))) {
>>>>>>> 7f209370
                    results.add(keys.get(ii));
                }
            }
        }
    }

    static class ByteByteExclusiveInclusiveFilter extends ByteByteFilter {
        private ByteByteExclusiveInclusiveFilter(byte lower, byte upper) {
            super(lower, upper);
        }

<<<<<<< HEAD
        public void filter(ByteChunk<? extends Values> values, LongChunk<OrderedRowKeys> keys,
                WritableLongChunk<OrderedRowKeys> results) {
            final int count = keys.size();
            results.setSize(0);
            for (int ii = 0; ii < count; ++ii) {
                final byte value = values.get(ii);
                if (ByteComparisons.gt(value, lower) && ByteComparisons.leq(value, upper)) {
=======
        @Override
        public boolean matches(byte value) {
            return ByteComparisons.gt(value, lower) && ByteComparisons.leq(value, upper);
        }

        @Override
        public void filter(
                final Chunk<? extends Values> values,
                final LongChunk<OrderedRowKeys> keys,
                final WritableLongChunk<OrderedRowKeys> results) {
            final ByteChunk<? extends Values> byteChunk = values.asByteChunk();
            results.setSize(0);
            for (int ii = 0; ii < values.size(); ++ii) {
                if (matches(byteChunk.get(ii))) {
>>>>>>> 7f209370
                    results.add(keys.get(ii));
                }
            }
        }
    }

    static class ByteByteExclusiveExclusiveFilter extends ByteByteFilter {
        private ByteByteExclusiveExclusiveFilter(byte lower, byte upper) {
            super(lower, upper);
        }

<<<<<<< HEAD
        public void filter(ByteChunk<? extends Values> values, LongChunk<OrderedRowKeys> keys,
                WritableLongChunk<OrderedRowKeys> results) {
            final int count = keys.size();
            results.setSize(0);
            for (int ii = 0; ii < count; ++ii) {
                final byte value = values.get(ii);
                if (ByteComparisons.gt(value, lower) && ByteComparisons.lt(value, upper)) {
=======
        @Override
        public boolean matches(byte value) {
            return ByteComparisons.gt(value, lower) && ByteComparisons.lt(value, upper);
        }

        @Override
        public void filter(
                final Chunk<? extends Values> values,
                final LongChunk<OrderedRowKeys> keys,
                final WritableLongChunk<OrderedRowKeys> results) {
            final ByteChunk<? extends Values> byteChunk = values.asByteChunk();
            results.setSize(0);
            for (int ii = 0; ii < values.size(); ++ii) {
                if (matches(byteChunk.get(ii))) {
>>>>>>> 7f209370
                    results.add(keys.get(ii));
                }
            }
        }
    }

    public static ChunkFilter.ByteChunkFilter makeByteFilter(byte lower, byte upper, boolean lowerInclusive,
            boolean upperInclusive) {
        if (lowerInclusive) {
            if (upperInclusive) {
                return new ByteByteInclusiveInclusiveFilter(lower, upper);
            } else {
                return new ByteByteInclusiveExclusiveFilter(lower, upper);
            }
        } else {
            if (upperInclusive) {
                return new ByteByteExclusiveInclusiveFilter(lower, upper);
            } else {
                return new ByteByteExclusiveExclusiveFilter(lower, upper);
            }
        }
    }
}<|MERGE_RESOLUTION|>--- conflicted
+++ resolved
@@ -30,15 +30,6 @@
             super(lower, upper);
         }
 
-<<<<<<< HEAD
-        public void filter(ByteChunk<? extends Values> values, LongChunk<OrderedRowKeys> keys,
-                WritableLongChunk<OrderedRowKeys> results) {
-            final int count = keys.size();
-            results.setSize(0);
-            for (int ii = 0; ii < count; ++ii) {
-                final byte value = values.get(ii);
-                if (ByteComparisons.geq(value, lower) && ByteComparisons.leq(value, upper)) {
-=======
         @Override
         public boolean matches(byte value) {
             return ByteComparisons.geq(value, lower) && ByteComparisons.leq(value, upper);
@@ -58,7 +49,6 @@
             results.setSize(0);
             for (int ii = 0; ii < values.size(); ++ii) {
                 if (matches(byteChunk.get(ii))) {
->>>>>>> 7f209370
                     results.add(keys.get(ii));
                 }
             }
@@ -70,15 +60,6 @@
             super(lower, upper);
         }
 
-<<<<<<< HEAD
-        public void filter(ByteChunk<? extends Values> values, LongChunk<OrderedRowKeys> keys,
-                WritableLongChunk<OrderedRowKeys> results) {
-            final int count = keys.size();
-            results.setSize(0);
-            for (int ii = 0; ii < count; ++ii) {
-                final byte value = values.get(ii);
-                if (ByteComparisons.geq(value, lower) && ByteComparisons.lt(value, upper)) {
-=======
         @Override
         public boolean matches(byte value) {
             return ByteComparisons.geq(value, lower) && ByteComparisons.lt(value, upper);
@@ -93,7 +74,6 @@
             results.setSize(0);
             for (int ii = 0; ii < values.size(); ++ii) {
                 if (matches(byteChunk.get(ii))) {
->>>>>>> 7f209370
                     results.add(keys.get(ii));
                 }
             }
@@ -105,15 +85,6 @@
             super(lower, upper);
         }
 
-<<<<<<< HEAD
-        public void filter(ByteChunk<? extends Values> values, LongChunk<OrderedRowKeys> keys,
-                WritableLongChunk<OrderedRowKeys> results) {
-            final int count = keys.size();
-            results.setSize(0);
-            for (int ii = 0; ii < count; ++ii) {
-                final byte value = values.get(ii);
-                if (ByteComparisons.gt(value, lower) && ByteComparisons.leq(value, upper)) {
-=======
         @Override
         public boolean matches(byte value) {
             return ByteComparisons.gt(value, lower) && ByteComparisons.leq(value, upper);
@@ -128,7 +99,6 @@
             results.setSize(0);
             for (int ii = 0; ii < values.size(); ++ii) {
                 if (matches(byteChunk.get(ii))) {
->>>>>>> 7f209370
                     results.add(keys.get(ii));
                 }
             }
@@ -140,15 +110,6 @@
             super(lower, upper);
         }
 
-<<<<<<< HEAD
-        public void filter(ByteChunk<? extends Values> values, LongChunk<OrderedRowKeys> keys,
-                WritableLongChunk<OrderedRowKeys> results) {
-            final int count = keys.size();
-            results.setSize(0);
-            for (int ii = 0; ii < count; ++ii) {
-                final byte value = values.get(ii);
-                if (ByteComparisons.gt(value, lower) && ByteComparisons.lt(value, upper)) {
-=======
         @Override
         public boolean matches(byte value) {
             return ByteComparisons.gt(value, lower) && ByteComparisons.lt(value, upper);
@@ -163,7 +124,6 @@
             results.setSize(0);
             for (int ii = 0; ii < values.size(); ++ii) {
                 if (matches(byteChunk.get(ii))) {
->>>>>>> 7f209370
                     results.add(keys.get(ii));
                 }
             }
