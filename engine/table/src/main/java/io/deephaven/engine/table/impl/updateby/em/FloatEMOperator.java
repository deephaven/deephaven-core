--- conflicted
+++ resolved
@@ -24,18 +24,11 @@
         }
 
         @Override
-<<<<<<< HEAD
         public void accumulateCumulative(
                 @NotNull final RowSequence inputKeys,
                 @NotNull final Chunk<? extends Values>[] valueChunkArr,
                 final LongChunk<? extends Values> tsChunk,
                 final int len) {
-=======
-        public void accumulateCumulative(@NotNull RowSequence inputKeys,
-                                         Chunk<? extends Values>[] valueChunkArr,
-                                         LongChunk<? extends Values> tsChunk,
-                                         int len) {
->>>>>>> c0f35f77
             setValueChunks(valueChunkArr);
 
             // chunk processing
