/**
 * Copyright (c) 2016-2022 Deephaven Data Labs and Patent Pending
 */
package io.deephaven.engine.table.impl.partitioned;

import io.deephaven.api.*;
import io.deephaven.api.agg.Aggregation;
import io.deephaven.api.agg.spec.AggSpec;
import io.deephaven.api.filter.Filter;
import io.deephaven.api.updateby.UpdateByOperation;
import io.deephaven.api.updateby.UpdateByControl;
import io.deephaven.engine.liveness.LivenessArtifact;
import io.deephaven.engine.table.MatchPair;
import io.deephaven.engine.table.PartitionedTable;
import io.deephaven.engine.table.Table;
import io.deephaven.engine.table.TableUpdate;
import io.deephaven.engine.table.impl.*;
import io.deephaven.engine.table.impl.select.MatchFilter;
import io.deephaven.engine.table.impl.select.SourceColumn;
import io.deephaven.engine.updategraph.UpdateGraphProcessor;
import io.deephaven.engine.util.TableTools;
import org.jetbrains.annotations.NotNull;
import org.jetbrains.annotations.Nullable;

import java.util.*;
import java.util.concurrent.atomic.AtomicLong;
import java.util.function.BinaryOperator;
import java.util.function.UnaryOperator;
import java.util.stream.Collectors;

/**
 * {@link PartitionedTable.Proxy} implementation.
 */
class PartitionedTableProxyImpl extends LivenessArtifact implements PartitionedTable.Proxy {

    /**
     * Make a {@link PartitionedTable.Proxy proxy} to the supplied {@code target}.
     *
     * @param target The target {@link PartitionedTable} whose constituents should be used when proxying
     *        {@link TableOperations table operations}
     * @param requireMatchingKeys As in {@link PartitionedTable#proxy(boolean, boolean)}
     * @param sanityCheckJoins As in {@link PartitionedTable#proxy(boolean, boolean)}
     * @return A {@link PartitionedTable.Proxy proxy} to {@code target}
     */
    static PartitionedTable.Proxy of(
            @NotNull final PartitionedTable target,
            final boolean requireMatchingKeys,
            final boolean sanityCheckJoins) {
        return new PartitionedTableProxyImpl(target, requireMatchingKeys, sanityCheckJoins);
    }

    private static final ColumnName FOUND_IN = ColumnName.of("__FOUND_IN__");
    private static final ColumnName ENCLOSING_CONSTITUENT = ColumnName.of("__ENCLOSING_CONSTITUENT__");

    /**
     * The underlying target {@link PartitionedTable}.
     */
    private final PartitionedTable target;

    /**
     * Whether to require that partitioned table arguments used in multi-table operations have matching key sets.
     */
    private final boolean requireMatchingKeys;

    /**
     * Whether to check that join operations don't have overlapping keys in any constituents of their partitioned table
     * inputs.
     */
    private final boolean sanityCheckJoins;

    private PartitionedTableProxyImpl(
            @NotNull final PartitionedTable target,
            final boolean requireMatchingKeys,
            final boolean sanityCheckJoins) {
        if (target.table().isRefreshing()) {
            manage(target);
        }
        this.target = target;
        this.requireMatchingKeys = requireMatchingKeys;
        this.sanityCheckJoins = sanityCheckJoins;
    }

    @Override
    public boolean equals(final Object other) {
        if (this == other) {
            return true;
        }
        if (other == null || getClass() != other.getClass()) {
            return false;
        }
        final PartitionedTableProxyImpl that = (PartitionedTableProxyImpl) other;
        return requireMatchingKeys == that.requireMatchingKeys
                && sanityCheckJoins == that.sanityCheckJoins
                && target.equals(that.target);
    }

    @Override
    public int hashCode() {
        int result = 31;
        result = 31 * result + target.hashCode();
        result = 31 * result + Boolean.hashCode(requireMatchingKeys);
        result = 31 * result + Boolean.hashCode(sanityCheckJoins);
        return result;
    }

    @Override
    public String toString() {
        return "PartitionedTable.Proxy for " + target.table().getDescription();
    }

    @Override
    public PartitionedTable target() {
        return target;
    }

    @Override
    public boolean requiresMatchingKeys() {
        return requireMatchingKeys;
    }

    @Override
    public boolean sanityChecksJoins() {
        return sanityCheckJoins;
    }

    private PartitionedTable.Proxy basicTransform(@NotNull final UnaryOperator<Table> transformer) {
        return new PartitionedTableProxyImpl(
                target.transform(transformer),
                requireMatchingKeys,
                sanityCheckJoins);
    }

    private PartitionedTable.Proxy complexTransform(
            @NotNull final TableOperations<?, ?> other,
            @NotNull final BinaryOperator<Table> transformer,
            @Nullable final Collection<? extends JoinMatch> joinMatches) {
        if (other instanceof Table) {
            final Table otherTable = (Table) other;
            if ((target.table().isRefreshing() || otherTable.isRefreshing()) && joinMatches != null) {
                UpdateGraphProcessor.DEFAULT.checkInitiateTableOperation();
            }
            return new PartitionedTableProxyImpl(
                    target.transform(ct -> transformer.apply(ct, otherTable)),
                    requireMatchingKeys,
                    sanityCheckJoins);
        }
        if (other instanceof PartitionedTable.Proxy) {
            final PartitionedTable.Proxy otherProxy = (PartitionedTable.Proxy) other;
            final PartitionedTable otherTarget = otherProxy.target();

            if (target.table().isRefreshing() || otherTarget.table().isRefreshing()) {
                UpdateGraphProcessor.DEFAULT.checkInitiateTableOperation();
            }

            final MatchPair[] keyColumnNamePairs = PartitionedTableImpl.matchKeyColumns(target, otherTarget);
            final DependentValidation uniqueKeys = requireMatchingKeys
                    ? matchingKeysValidation(target, otherTarget, keyColumnNamePairs)
                    : null;
            final DependentValidation overlappingLhsJoinKeys = sanityCheckJoins && joinMatches != null
                    ? overlappingLhsJoinKeysValidation(target, joinMatches)
                    : null;
            final DependentValidation overlappingRhsJoinKeys = sanityCheckJoins && joinMatches != null
                    ? overlappingRhsJoinKeysValidation(otherTarget, joinMatches)
                    : null;

            final Table validatedLhsTable = validated(target.table(), uniqueKeys, overlappingLhsJoinKeys);
            final Table validatedRhsTable = validated(otherTarget.table(), uniqueKeys, overlappingRhsJoinKeys);
            final PartitionedTable lhsToUse = maybeRewrap(validatedLhsTable, target);
            final PartitionedTable rhsToUse = maybeRewrap(validatedRhsTable, otherTarget);

            return new PartitionedTableProxyImpl(
                    lhsToUse.partitionedTransform(rhsToUse, transformer),
                    requireMatchingKeys,
                    sanityCheckJoins);
        }
        throw new IllegalArgumentException("Unexpected TableOperations input " + other
                + ", expected Table or PartitionedTable.Proxy");
    }

    private static List<JoinMatch> splitToJoinMatches(@NotNull final String columnsToMatch) {
        if (columnsToMatch.trim().isEmpty()) {
            return Collections.emptyList();
        }
        return Arrays.stream(columnsToMatch.split(",")).map(String::trim).filter(ctm -> !ctm.isEmpty())
                .map(JoinMatch::parse).collect(Collectors.toList());
    }

    private static List<JoinMatch> splitToExactMatches(@NotNull final String columnsToMatch) {
        if (columnsToMatch.trim().isEmpty()) {
            return Collections.emptyList();
        }
        final String[] split = Arrays.stream(columnsToMatch.split(",")).map(String::trim).filter(ctm -> !ctm.isEmpty())
                .toArray(String[]::new);
        return Arrays.stream(split).limit(split.length - 1).map(JoinMatch::parse).collect(Collectors.toList());
    }

    /**
     * Struct to pair a {@code validation} with a {@code table} whose updates dictate when the validation needs to run.
     */
    private static class DependentValidation {

        private final String name;
        private final Table table;
        private final Runnable validation;

        private DependentValidation(
                @NotNull final String name,
                @NotNull final Table table,
                @NotNull final Runnable validation) {
            this.name = name;
            this.table = table;
            this.validation = validation;
        }
    }

    private static Table validated(
            @NotNull final Table parent,
            @NotNull final DependentValidation... dependentValidationsIn) {
        if (dependentValidationsIn.length == 0 || !parent.isRefreshing()) {
            return parent;
        }
        final DependentValidation[] dependentValidations =
                Arrays.stream(dependentValidationsIn).filter(Objects::nonNull).toArray(DependentValidation[]::new);
        if (dependentValidations.length == 0) {
            return parent;
        }

        // NB: All code paths that pass non-null validations for refreshing parents call checkInitiateTableOperation
        // first, so we can dispense with snapshots and swap listeners.
        final QueryTable coalescedParent = (QueryTable) parent.coalesce();
        final QueryTable child = coalescedParent.getSubTable(
                coalescedParent.getRowSet(),
                coalescedParent.getModifiedColumnSetForUpdates(),
                coalescedParent.getAttributes());
        coalescedParent.propagateFlatness(child);

        final List<ListenerRecorder> recorders = new ArrayList<>(1 + dependentValidations.length);

        final ListenerRecorder parentRecorder = new ListenerRecorder("Validating Copy Parent", coalescedParent, null);
        coalescedParent.listenForUpdates(parentRecorder);
        recorders.add(parentRecorder);

        final ListenerRecorder[] validationRecorders = Arrays.stream(dependentValidations).map(dv -> {
            final ListenerRecorder validationRecorder = new ListenerRecorder(dv.name, dv.table, null);
            dv.table.listenForUpdates(validationRecorder);
            recorders.add(validationRecorder);
            return validationRecorder;
        }).toArray(ListenerRecorder[]::new);

        final MergedListener validationMergeListener = new MergedListener(recorders, List.of(), "Validation", child) {
            @Override
            protected void process() {
                final int numValidations = dependentValidations.length;
                for (int vi = 0; vi < numValidations; ++vi) {
                    if (validationRecorders[vi].recordedVariablesAreValid()) {
                        dependentValidations[vi].validation.run();
                    }
                }
                final TableUpdate parentUpdate = parentRecorder.getUpdate();
                if (parentUpdate != null && !parentUpdate.empty()) {
                    parentUpdate.acquire();
                    child.notifyListeners(parentUpdate);
                }
            }
        };

        recorders.forEach(rec -> rec.setMergedListener(validationMergeListener));
        child.addParentReference(validationMergeListener);
        return child;
    }

    /**
     * Make and run a dependent validation checking for keys that are uniquely in only {@code lhs} or {@code rhs}.
     *
     * @param lhs The left-hand-side (first) partitioned table
     * @param rhs The right-hand-side (second) partitioned table
     * @param keyColumnNamePairs Pairs linking key column names in {@code lhs} and {@code rhs}
     * @return A dependent validation checking for keys that are uniquely in only one of the input partitioned tables
     */
    private static DependentValidation matchingKeysValidation(
            @NotNull final PartitionedTable lhs,
            @NotNull final PartitionedTable rhs,
            @NotNull final MatchPair[] keyColumnNamePairs) {
        final String[] lhsKeyColumnNames = Arrays.stream(keyColumnNamePairs)
                .map(MatchPair::leftColumn).toArray(String[]::new);
        final SourceColumn[] rhsKeyColumnRenames = Arrays.stream(keyColumnNamePairs)
                .map(mp -> new SourceColumn(mp.rightColumn(), mp.leftColumn())).toArray(SourceColumn[]::new);
        final Table lhsKeys = lhs.table().selectDistinct(lhsKeyColumnNames);
        final Table rhsKeys = rhs.table().updateView(rhsKeyColumnRenames).selectDistinct(lhsKeyColumnNames);
        final Table unionedKeys = TableTools.merge(lhsKeys, rhsKeys);
        final Table countedKeys = unionedKeys.countBy(FOUND_IN.name(), lhs.keyColumnNames());
        final Table nonMatchingKeys = countedKeys.where(new MatchFilter(FOUND_IN.name(), 1));
        final Table nonMatchingKeysOnly = nonMatchingKeys.view(lhsKeyColumnNames);
        checkNonMatchingKeys(nonMatchingKeysOnly);
        return new DependentValidation("Matching Partition Keys", nonMatchingKeysOnly,
                () -> checkNonMatchingKeys(nonMatchingKeysOnly));
    }

    private static void checkNonMatchingKeys(@NotNull final Table nonMatchingKeys) {
        if (!nonMatchingKeys.isEmpty()) {
            throw new IllegalArgumentException(
                    "Partitioned table arguments have non-matching keys; re-assess your input data or create a proxy with requireMatchingKeys=false:\n"
                            + TableTools.string(nonMatchingKeys, 10));
        }
    }

    private static DependentValidation overlappingLhsJoinKeysValidation(
            @NotNull final PartitionedTable lhs,
            @NotNull final Collection<? extends JoinMatch> joinMatches) {
        return nonOverlappingJoinKeysValidation(lhs,
                joinMatches.stream().map(jm -> jm.left().name()).toArray(String[]::new));
    }

    private static DependentValidation overlappingRhsJoinKeysValidation(
            @NotNull final PartitionedTable rhs,
            @NotNull final Collection<? extends JoinMatch> joinMatches) {
        return nonOverlappingJoinKeysValidation(rhs,
                joinMatches.stream().map(jm -> jm.right().name()).toArray(String[]::new));
    }

    /**
     * Make and run a dependent validation checking join keys that are found in more than one constituent table in
     * {@code input}.
     *
     * @param input The input partitioned table
     * @param joinKeyColumnNames The exact match key column names for the join operation
     * @return A dependent validation checking for join keys that are found in more than one constituent table in
     *         {@code input}
     */
    private static DependentValidation nonOverlappingJoinKeysValidation(
            @NotNull final PartitionedTable input,
            @NotNull final String[] joinKeyColumnNames) {
        // NB: At the moment, we are assuming that constituents appear only once per partitioned table in scenarios
        // where overlapping join keys are concerning.
        final AtomicLong sequenceCounter = new AtomicLong(0);
        final PartitionedTable stamped = input.transform(table -> table
                .updateView(new LongConstantColumn(ENCLOSING_CONSTITUENT.name(), sequenceCounter.getAndIncrement())));
        final Table merged = stamped.merge();
        final Table mergedWithUniqueAgg = merged.aggAllBy(AggSpec.unique(), joinKeyColumnNames);
        final Table overlappingJoinKeys = mergedWithUniqueAgg.where(Filter.isNull(ENCLOSING_CONSTITUENT));
        final Table overlappingJoinKeysOnly = overlappingJoinKeys.view(joinKeyColumnNames);
        checkOverlappingJoinKeys(input, overlappingJoinKeysOnly);
        return new DependentValidation("Non-overlapping Join Keys", overlappingJoinKeysOnly,
                () -> checkOverlappingJoinKeys(input, overlappingJoinKeysOnly));
    }

    private static void checkOverlappingJoinKeys(
            @NotNull final PartitionedTable input,
            @NotNull final Table overlappingJoinKeys) {
        if (!overlappingJoinKeys.isEmpty()) {
            throw new IllegalArgumentException("Partitioned table \"" + input.table().getDescription()
                    + "\" has join keys found in multiple constituents; re-assess your input data or create a proxy with sanityCheckJoinOperations=false:\n"
                    + TableTools.string(overlappingJoinKeys, 10));
        }
    }

    private static PartitionedTable maybeRewrap(@NotNull final Table table, @NotNull final PartitionedTable existing) {
        return table == existing.table()
                ? existing
                : new PartitionedTableImpl(table, existing.keyColumnNames(), existing.uniqueKeys(),
                        existing.constituentColumnName(), existing.constituentDefinition(),
                        existing.constituentChangesPermitted(), false);
    }

    // region TableOperations Implementation

    @Override
    public PartitionedTable.Proxy head(long size) {
        return basicTransform(ct -> ct.head(size));
    }

    @Override
    public PartitionedTable.Proxy tail(long size) {
        return basicTransform(ct -> ct.tail(size));
    }

    @Override
    public PartitionedTable.Proxy reverse() {
        return basicTransform(Table::reverse);
    }

    @Override
    public PartitionedTable.Proxy snapshot(TableOperations<?, ?> baseTable, String... stampColumns) {
        return complexTransform(baseTable, (ct, ot) -> ct.snapshot(ot, stampColumns), null);
    }

    @Override
    public PartitionedTable.Proxy snapshot(TableOperations<?, ?> baseTable, boolean doInitialSnapshot,
            String... stampColumns) {
        return complexTransform(baseTable, (ct, ot) -> ct.snapshot(ot, doInitialSnapshot, stampColumns), null);
    }

    @Override
    public PartitionedTable.Proxy snapshot(TableOperations<?, ?> baseTable, boolean doInitialSnapshot,
            Collection<ColumnName> stampColumns) {
        return complexTransform(baseTable, (ct, ot) -> ct.snapshot(ot, doInitialSnapshot, stampColumns), null);
    }

    @Override
    public PartitionedTable.Proxy sort(String... columnsToSortBy) {
        return basicTransform(ct -> ct.sort(columnsToSortBy));
    }

    @Override
    public PartitionedTable.Proxy sortDescending(String... columnsToSortBy) {
        return basicTransform(ct -> ct.sortDescending(columnsToSortBy));
    }

    @Override
    public PartitionedTable.Proxy sort(Collection<SortColumn> columnsToSortBy) {
        return basicTransform(ct -> ct.sort(columnsToSortBy));
    }

    @Override
    public PartitionedTable.Proxy where(String... filters) {
        return basicTransform(ct -> ct.where(filters));
    }

    @Override
    public PartitionedTable.Proxy where(Collection<? extends Filter> filters) {
        return basicTransform(ct -> ct.where(filters));
    }

    @Override
    public PartitionedTable.Proxy whereIn(TableOperations<?, ?> rightTable, String... columnsToMatch) {
        return complexTransform(rightTable, (ct, ot) -> ct.whereIn(ot, columnsToMatch), JoinMatch.from(columnsToMatch));
    }

    @Override
    public PartitionedTable.Proxy whereIn(TableOperations<?, ?> rightTable,
            Collection<? extends JoinMatch> columnsToMatch) {
        return complexTransform(rightTable, (ct, ot) -> ct.whereIn(ot, columnsToMatch), columnsToMatch);
    }

    @Override
    public PartitionedTable.Proxy whereNotIn(TableOperations<?, ?> rightTable, String... columnsToMatch) {
        return complexTransform(rightTable, (ct, ot) -> ct.whereNotIn(ot, columnsToMatch),
                JoinMatch.from(columnsToMatch));
    }

    @Override
    public PartitionedTable.Proxy whereNotIn(TableOperations<?, ?> rightTable,
            Collection<? extends JoinMatch> columnsToMatch) {
        return complexTransform(rightTable, (ct, ot) -> ct.whereNotIn(ot, columnsToMatch), columnsToMatch);
    }

    @Override
    public PartitionedTable.Proxy view(String... columns) {
        return basicTransform(ct -> ct.view(columns));
    }

    @Override
    public PartitionedTable.Proxy view(Collection<? extends Selectable> columns) {
        return basicTransform(ct -> ct.view(columns));
    }

    @Override
    public PartitionedTable.Proxy updateView(String... columns) {
        return basicTransform(ct -> ct.updateView(columns));
    }

    @Override
    public PartitionedTable.Proxy updateView(Collection<? extends Selectable> columns) {
        return basicTransform(ct -> ct.updateView(columns));
    }

    @Override
    public PartitionedTable.Proxy update(String... columns) {
        return basicTransform(ct -> ct.update(columns));
    }

    @Override
    public PartitionedTable.Proxy update(Collection<? extends Selectable> columns) {
        return basicTransform(ct -> ct.update(columns));
    }

    @Override
    public PartitionedTable.Proxy select(String... columns) {
        return basicTransform(ct -> ct.select(columns));
    }

    @Override
    public PartitionedTable.Proxy select(Collection<? extends Selectable> columns) {
        return basicTransform(ct -> ct.select(columns));
    }

    @Override
    public PartitionedTable.Proxy naturalJoin(TableOperations<?, ?> rightTable, String columnsToMatch) {
        return complexTransform(rightTable, (ct, ot) -> ct.naturalJoin(ot, columnsToMatch),
                splitToJoinMatches(columnsToMatch));
    }

    @Override
    public PartitionedTable.Proxy naturalJoin(TableOperations<?, ?> rightTable, String columnsToMatch,
            String columnsToAdd) {
        return complexTransform(rightTable, (ct, ot) -> ct.naturalJoin(ot, columnsToMatch, columnsToAdd),
                splitToJoinMatches(columnsToMatch));
    }

    @Override
    public PartitionedTable.Proxy naturalJoin(TableOperations<?, ?> rightTable,
            Collection<? extends JoinMatch> columnsToMatch, Collection<? extends JoinAddition> columnsToAdd) {
        return complexTransform(rightTable, (ct, ot) -> ct.naturalJoin(ot, columnsToMatch, columnsToAdd),
                columnsToMatch);
    }

    @Override
    public PartitionedTable.Proxy exactJoin(TableOperations<?, ?> rightTable, String columnsToMatch) {
        return complexTransform(rightTable, (ct, ot) -> ct.exactJoin(ot, columnsToMatch),
                splitToJoinMatches(columnsToMatch));
    }

    @Override
    public PartitionedTable.Proxy exactJoin(TableOperations<?, ?> rightTable, String columnsToMatch,
            String columnsToAdd) {
        return complexTransform(rightTable, (ct, ot) -> ct.exactJoin(ot, columnsToMatch, columnsToAdd),
                splitToJoinMatches(columnsToMatch));
    }

    @Override
    public PartitionedTable.Proxy exactJoin(TableOperations<?, ?> rightTable,
            Collection<? extends JoinMatch> columnsToMatch,
            Collection<? extends JoinAddition> columnsToAdd) {
        return complexTransform(rightTable, (ct, ot) -> ct.exactJoin(ot, columnsToMatch, columnsToAdd), columnsToMatch);
    }

    @Override
    public PartitionedTable.Proxy join(TableOperations<?, ?> rightTable, String columnsToMatch) {
        return complexTransform(rightTable, (ct, ot) -> ct.join(ot, columnsToMatch),
                splitToJoinMatches(columnsToMatch));
    }

    @Override
    public PartitionedTable.Proxy join(TableOperations<?, ?> rightTable, String columnsToMatch, String columnsToAdd) {
        return complexTransform(rightTable, (ct, ot) -> ct.join(ot, columnsToMatch, columnsToAdd),
                splitToJoinMatches(columnsToMatch));
    }

    @Override
    public PartitionedTable.Proxy join(TableOperations<?, ?> rightTable, Collection<? extends JoinMatch> columnsToMatch,
            Collection<? extends JoinAddition> columnsToAdd) {
        return complexTransform(rightTable, (ct, ot) -> ct.join(ot, columnsToMatch, columnsToAdd), columnsToMatch);
    }

    @Override
    public PartitionedTable.Proxy join(TableOperations<?, ?> rightTable, Collection<? extends JoinMatch> columnsToMatch,
            Collection<? extends JoinAddition> columnsToAdd, int reserveBits) {
        return complexTransform(rightTable, (ct, ot) -> ct.join(ot, columnsToMatch, columnsToAdd, reserveBits),
                columnsToMatch);
    }

    @Override
    public PartitionedTable.Proxy aj(TableOperations<?, ?> rightTable, String columnsToMatch) {
        return complexTransform(rightTable, (ct, ot) -> ct.aj(ot, columnsToMatch), splitToExactMatches(columnsToMatch));
    }

    @Override
    public PartitionedTable.Proxy aj(TableOperations<?, ?> rightTable, String columnsToMatch, String columnsToAdd) {
        return complexTransform(rightTable, (ct, ot) -> ct.aj(ot, columnsToMatch, columnsToAdd),
                splitToExactMatches(columnsToMatch));
    }

    @Override
    public PartitionedTable.Proxy aj(TableOperations<?, ?> rightTable, Collection<? extends JoinMatch> columnsToMatch,
            Collection<? extends JoinAddition> columnsToAdd) {
        return complexTransform(rightTable, (ct, ot) -> ct.aj(ot, columnsToMatch, columnsToAdd), columnsToMatch);
    }

    @Override
    public PartitionedTable.Proxy aj(TableOperations<?, ?> rightTable, Collection<? extends JoinMatch> columnsToMatch,
            Collection<? extends JoinAddition> columnsToAdd, AsOfJoinRule asOfJoinRule) {
        return complexTransform(rightTable, (ct, ot) -> ct.aj(ot, columnsToMatch, columnsToAdd, asOfJoinRule),
                columnsToMatch);
    }

    @Override
    public PartitionedTable.Proxy raj(TableOperations<?, ?> rightTable, String columnsToMatch) {
        return complexTransform(rightTable, (ct, ot) -> ct.raj(ot, columnsToMatch),
                splitToExactMatches(columnsToMatch));
    }

    @Override
    public PartitionedTable.Proxy raj(TableOperations<?, ?> rightTable, String columnsToMatch, String columnsToAdd) {
        return complexTransform(rightTable, (ct, ot) -> ct.raj(ot, columnsToMatch, columnsToAdd),
                splitToExactMatches(columnsToMatch));
    }

    @Override
    public PartitionedTable.Proxy raj(TableOperations<?, ?> rightTable, Collection<? extends JoinMatch> columnsToMatch,
            Collection<? extends JoinAddition> columnsToAdd) {
        return complexTransform(rightTable, (ct, ot) -> ct.raj(ot, columnsToMatch, columnsToAdd), columnsToMatch);
    }

    @Override
    public PartitionedTable.Proxy raj(TableOperations<?, ?> rightTable, Collection<? extends JoinMatch> columnsToMatch,
            Collection<? extends JoinAddition> columnsToAdd, ReverseAsOfJoinRule reverseAsOfJoinRule) {
        return complexTransform(rightTable, (ct, ot) -> ct.raj(ot, columnsToMatch, columnsToAdd, reverseAsOfJoinRule),
                columnsToMatch);
    }

    @Override
    public PartitionedTable.Proxy groupBy() {
        return basicTransform(Table::groupBy);
    }

    @Override
    public PartitionedTable.Proxy groupBy(String... groupByColumns) {
        return basicTransform(ct -> ct.groupBy(groupByColumns));
    }

    @Override
    public PartitionedTable.Proxy groupBy(Collection<? extends ColumnName> groupByColumns) {
        return basicTransform(ct -> ct.groupBy(groupByColumns));
    }

    @Override
    public PartitionedTable.Proxy aggAllBy(AggSpec spec) {
        return basicTransform(ct -> ct.aggAllBy(spec));
    }

    @Override
    public PartitionedTable.Proxy aggAllBy(AggSpec spec, String... groupByColumns) {
        return basicTransform(ct -> ct.aggAllBy(spec, groupByColumns));
    }

    @Override
    public PartitionedTable.Proxy aggAllBy(AggSpec spec, ColumnName... groupByColumns) {
        return basicTransform(ct -> ct.aggAllBy(spec, groupByColumns));
    }

    @Override
    public PartitionedTable.Proxy aggAllBy(AggSpec spec, Collection<String> groupByColumns) {
        return basicTransform(ct -> ct.aggAllBy(spec, groupByColumns));
    }

    @Override
    public PartitionedTable.Proxy aggBy(Aggregation aggregation) {
        return basicTransform(ct -> ct.aggBy(aggregation));
    }

    @Override
    public PartitionedTable.Proxy aggBy(Aggregation aggregation, String... groupByColumns) {
        return basicTransform(ct -> ct.aggBy(aggregation, groupByColumns));
    }

    @Override
    public PartitionedTable.Proxy aggBy(Aggregation aggregation, Collection<? extends ColumnName> groupByColumns) {
        return basicTransform(ct -> ct.aggBy(aggregation, groupByColumns));
    }

    @Override
    public PartitionedTable.Proxy aggBy(Collection<? extends Aggregation> aggregations) {
        return basicTransform(ct -> ct.aggBy(aggregations));
    }

    @Override
    public PartitionedTable.Proxy aggBy(Collection<? extends Aggregation> aggregations, String... groupByColumns) {
        return basicTransform(ct -> ct.aggBy(aggregations, groupByColumns));
    }

    @Override
    public PartitionedTable.Proxy aggBy(Collection<? extends Aggregation> aggregations,
            Collection<? extends ColumnName> groupByColumns) {
        return basicTransform(ct -> ct.aggBy(aggregations, groupByColumns));
    }

    @Override
    public PartitionedTable.Proxy updateBy(UpdateByOperation operation) {
        return basicTransform(ct -> ct.updateBy(operation));
    }

    @Override
    public PartitionedTable.Proxy updateBy(UpdateByOperation operation, String... byColumns) {
        return basicTransform(ct -> ct.updateBy(operation, byColumns));
    }

    @Override
    public PartitionedTable.Proxy updateBy(Collection<? extends UpdateByOperation> operations) {
        return basicTransform(ct -> ct.updateBy(operations));
    }

    @Override
    public PartitionedTable.Proxy updateBy(Collection<? extends UpdateByOperation> operations, String... byColumns) {
        return basicTransform(ct -> ct.updateBy(operations, byColumns));
    }

    @Override
<<<<<<< HEAD
    public PartitionedTable.Proxy updateBy(Collection<? extends UpdateByClause> operations,
            Collection<? extends ColumnName> byColumns) {
=======
    public PartitionedTable.Proxy updateBy(Collection<? extends UpdateByOperation> operations,
            Collection<? extends Selectable> byColumns) {
>>>>>>> 10b9fc9b
        return basicTransform(ct -> ct.updateBy(operations, byColumns));
    }

    @Override
    public PartitionedTable.Proxy updateBy(UpdateByControl control,
            Collection<? extends UpdateByOperation> operations) {
        return basicTransform(ct -> ct.updateBy(control, operations));
    }

    @Override
<<<<<<< HEAD
    public PartitionedTable.Proxy updateBy(UpdateByControl control, Collection<? extends UpdateByClause> operations,
            Collection<? extends ColumnName> byColumns) {
=======
    public PartitionedTable.Proxy updateBy(UpdateByControl control, Collection<? extends UpdateByOperation> operations,
            Collection<? extends Selectable> byColumns) {
>>>>>>> 10b9fc9b
        return basicTransform(ct -> ct.updateBy(control, operations, byColumns));
    }

    @Override
    public PartitionedTable.Proxy selectDistinct() {
        return basicTransform(Table::selectDistinct);
    }

    @Override
    public PartitionedTable.Proxy selectDistinct(String... groupByColumns) {
        return basicTransform(ct -> ct.selectDistinct(groupByColumns));
    }

    @Override
    public PartitionedTable.Proxy selectDistinct(ColumnName... groupByColumns) {
        return basicTransform(ct -> ct.selectDistinct(groupByColumns));
    }

    @Override
    public PartitionedTable.Proxy selectDistinct(Collection<? extends ColumnName> groupByColumns) {
        return basicTransform(ct -> ct.selectDistinct(groupByColumns));
    }

    @Override
    public PartitionedTable.Proxy countBy(String countColumnName) {
        return basicTransform(ct -> ct.countBy(countColumnName));
    }

    @Override
    public PartitionedTable.Proxy countBy(String countColumnName, String... groupByColumns) {
        return basicTransform(ct -> ct.countBy(countColumnName, groupByColumns));
    }

    @Override
    public PartitionedTable.Proxy countBy(String countColumnName, ColumnName... groupByColumns) {
        return basicTransform(ct -> ct.countBy(countColumnName, groupByColumns));
    }

    @Override
    public PartitionedTable.Proxy countBy(String countColumnName, Collection<String> groupByColumns) {
        return basicTransform(ct -> ct.countBy(countColumnName, groupByColumns));
    }

    @Override
    public PartitionedTable.Proxy firstBy() {
        return basicTransform(Table::firstBy);
    }

    @Override
    public PartitionedTable.Proxy firstBy(String... groupByColumns) {
        return basicTransform(ct -> ct.firstBy(groupByColumns));
    }

    @Override
    public PartitionedTable.Proxy firstBy(ColumnName... groupByColumns) {
        return basicTransform(ct -> ct.firstBy(groupByColumns));
    }

    @Override
    public PartitionedTable.Proxy firstBy(Collection<String> groupByColumns) {
        return basicTransform(ct -> ct.firstBy(groupByColumns));
    }

    @Override
    public PartitionedTable.Proxy lastBy() {
        return basicTransform(Table::lastBy);
    }

    @Override
    public PartitionedTable.Proxy lastBy(String... groupByColumns) {
        return basicTransform(ct -> ct.lastBy(groupByColumns));
    }

    @Override
    public PartitionedTable.Proxy lastBy(ColumnName... groupByColumns) {
        return basicTransform(ct -> ct.lastBy(groupByColumns));
    }

    @Override
    public PartitionedTable.Proxy lastBy(Collection<String> groupByColumns) {
        return basicTransform(ct -> ct.lastBy(groupByColumns));
    }

    @Override
    public PartitionedTable.Proxy minBy() {
        return basicTransform(Table::minBy);
    }

    @Override
    public PartitionedTable.Proxy minBy(String... groupByColumns) {
        return basicTransform(ct -> ct.minBy(groupByColumns));
    }

    @Override
    public PartitionedTable.Proxy minBy(ColumnName... groupByColumns) {
        return basicTransform(ct -> ct.minBy(groupByColumns));
    }

    @Override
    public PartitionedTable.Proxy minBy(Collection<String> groupByColumns) {
        return basicTransform(ct -> ct.minBy(groupByColumns));
    }

    @Override
    public PartitionedTable.Proxy maxBy() {
        return basicTransform(Table::maxBy);
    }

    @Override
    public PartitionedTable.Proxy maxBy(String... groupByColumns) {
        return basicTransform(ct -> ct.maxBy(groupByColumns));
    }

    @Override
    public PartitionedTable.Proxy maxBy(ColumnName... groupByColumns) {
        return basicTransform(ct -> ct.maxBy(groupByColumns));
    }

    @Override
    public PartitionedTable.Proxy maxBy(Collection<String> groupByColumns) {
        return basicTransform(ct -> ct.maxBy(groupByColumns));
    }

    @Override
    public PartitionedTable.Proxy sumBy() {
        return basicTransform(Table::sumBy);
    }

    @Override
    public PartitionedTable.Proxy sumBy(String... groupByColumns) {
        return basicTransform(ct -> ct.sumBy(groupByColumns));
    }

    @Override
    public PartitionedTable.Proxy sumBy(ColumnName... groupByColumns) {
        return basicTransform(ct -> ct.sumBy(groupByColumns));
    }

    @Override
    public PartitionedTable.Proxy sumBy(Collection<String> groupByColumns) {
        return basicTransform(ct -> ct.sumBy(groupByColumns));
    }

    @Override
    public PartitionedTable.Proxy avgBy() {
        return basicTransform(Table::avgBy);
    }

    @Override
    public PartitionedTable.Proxy avgBy(String... groupByColumns) {
        return basicTransform(ct -> ct.avgBy(groupByColumns));
    }

    @Override
    public PartitionedTable.Proxy avgBy(ColumnName... groupByColumns) {
        return basicTransform(ct -> ct.avgBy(groupByColumns));
    }

    @Override
    public PartitionedTable.Proxy avgBy(Collection<String> groupByColumns) {
        return basicTransform(ct -> ct.avgBy(groupByColumns));
    }

    @Override
    public PartitionedTable.Proxy medianBy() {
        return basicTransform(Table::medianBy);
    }

    @Override
    public PartitionedTable.Proxy medianBy(String... groupByColumns) {
        return basicTransform(ct -> ct.medianBy(groupByColumns));
    }

    @Override
    public PartitionedTable.Proxy medianBy(ColumnName... groupByColumns) {
        return basicTransform(ct -> ct.medianBy(groupByColumns));
    }

    @Override
    public PartitionedTable.Proxy medianBy(Collection<String> groupByColumns) {
        return basicTransform(ct -> ct.medianBy(groupByColumns));
    }

    @Override
    public PartitionedTable.Proxy stdBy() {
        return basicTransform(Table::stdBy);
    }

    @Override
    public PartitionedTable.Proxy stdBy(String... groupByColumns) {
        return basicTransform(ct -> ct.stdBy(groupByColumns));
    }

    @Override
    public PartitionedTable.Proxy stdBy(ColumnName... groupByColumns) {
        return basicTransform(ct -> ct.stdBy(groupByColumns));
    }

    @Override
    public PartitionedTable.Proxy stdBy(Collection<String> groupByColumns) {
        return basicTransform(ct -> ct.stdBy(groupByColumns));
    }

    @Override
    public PartitionedTable.Proxy varBy() {
        return basicTransform(Table::varBy);
    }

    @Override
    public PartitionedTable.Proxy varBy(String... groupByColumns) {
        return basicTransform(ct -> ct.varBy(groupByColumns));
    }

    @Override
    public PartitionedTable.Proxy varBy(ColumnName... groupByColumns) {
        return basicTransform(ct -> ct.varBy(groupByColumns));
    }

    @Override
    public PartitionedTable.Proxy varBy(Collection<String> groupByColumns) {
        return basicTransform(ct -> ct.varBy(groupByColumns));
    }

    @Override
    public PartitionedTable.Proxy absSumBy() {
        return basicTransform(Table::absSumBy);
    }

    @Override
    public PartitionedTable.Proxy absSumBy(String... groupByColumns) {
        return basicTransform(ct -> ct.absSumBy(groupByColumns));
    }

    @Override
    public PartitionedTable.Proxy absSumBy(ColumnName... groupByColumns) {
        return basicTransform(ct -> ct.absSumBy(groupByColumns));
    }

    @Override
    public PartitionedTable.Proxy absSumBy(Collection<String> groupByColumns) {
        return basicTransform(ct -> ct.absSumBy(groupByColumns));
    }

    @Override
    public PartitionedTable.Proxy wsumBy(String weightColumn) {
        return basicTransform(ct -> ct.wsumBy(weightColumn));
    }

    @Override
    public PartitionedTable.Proxy wsumBy(String weightColumn, String... groupByColumns) {
        return basicTransform(ct -> ct.wsumBy(weightColumn, groupByColumns));
    }

    @Override
    public PartitionedTable.Proxy wsumBy(String weightColumn, ColumnName... groupByColumns) {
        return basicTransform(ct -> ct.wsumBy(weightColumn, groupByColumns));
    }

    @Override
    public PartitionedTable.Proxy wsumBy(String weightColumn, Collection<String> groupByColumns) {
        return basicTransform(ct -> ct.wsumBy(weightColumn, groupByColumns));
    }

    @Override
    public PartitionedTable.Proxy wavgBy(String weightColumn) {
        return basicTransform(ct -> ct.wavgBy(weightColumn));
    }

    @Override
    public PartitionedTable.Proxy wavgBy(String weightColumn, String... groupByColumns) {
        return basicTransform(ct -> ct.wavgBy(weightColumn, groupByColumns));
    }

    @Override
    public PartitionedTable.Proxy wavgBy(String weightColumn, ColumnName... groupByColumns) {
        return basicTransform(ct -> ct.wavgBy(weightColumn, groupByColumns));
    }

    @Override
    public PartitionedTable.Proxy wavgBy(String weightColumn, Collection<String> groupByColumns) {
        return basicTransform(ct -> ct.wavgBy(weightColumn, groupByColumns));
    }

    // endregion TableOperations Implementation
}<|MERGE_RESOLUTION|>--- conflicted
+++ resolved
@@ -685,13 +685,8 @@
     }
 
     @Override
-<<<<<<< HEAD
-    public PartitionedTable.Proxy updateBy(Collection<? extends UpdateByClause> operations,
+    public PartitionedTable.Proxy updateBy(Collection<? extends UpdateByOperation> operations,
             Collection<? extends ColumnName> byColumns) {
-=======
-    public PartitionedTable.Proxy updateBy(Collection<? extends UpdateByOperation> operations,
-            Collection<? extends Selectable> byColumns) {
->>>>>>> 10b9fc9b
         return basicTransform(ct -> ct.updateBy(operations, byColumns));
     }
 
@@ -702,13 +697,8 @@
     }
 
     @Override
-<<<<<<< HEAD
-    public PartitionedTable.Proxy updateBy(UpdateByControl control, Collection<? extends UpdateByClause> operations,
+    public PartitionedTable.Proxy updateBy(UpdateByControl control, Collection<? extends UpdateByOperation> operations,
             Collection<? extends ColumnName> byColumns) {
-=======
-    public PartitionedTable.Proxy updateBy(UpdateByControl control, Collection<? extends UpdateByOperation> operations,
-            Collection<? extends Selectable> byColumns) {
->>>>>>> 10b9fc9b
         return basicTransform(ct -> ct.updateBy(control, operations, byColumns));
     }
 
