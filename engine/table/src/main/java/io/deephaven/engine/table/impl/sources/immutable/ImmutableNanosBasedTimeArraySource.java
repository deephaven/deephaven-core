/**
 * Copyright (c) 2016-2023 Deephaven Data Labs and Patent Pending
 */
package io.deephaven.engine.table.impl.sources.immutable;

import io.deephaven.base.verify.Require;
import io.deephaven.engine.table.ColumnSource;

import io.deephaven.engine.table.SharedContext;
import io.deephaven.engine.table.WritableSourceWithPrepareForParallelPopulation;
<<<<<<< HEAD
import io.deephaven.engine.table.impl.AbstractColumnSource;
import io.deephaven.time.DateTime;
=======
>>>>>>> fbfcbb26

import io.deephaven.chunk.*;
import io.deephaven.chunk.attributes.Values;
import io.deephaven.engine.rowset.RowSequence;
import io.deephaven.engine.rowset.chunkattributes.RowKeys;
import io.deephaven.engine.table.WritableColumnSource;
import io.deephaven.engine.table.impl.sources.*;
import org.jetbrains.annotations.NotNull;

import java.time.Instant;
import java.time.LocalDate;
import java.time.LocalTime;
import java.time.ZoneId;
import java.time.ZonedDateTime;

public abstract class ImmutableNanosBasedTimeArraySource<TIME_TYPE>
<<<<<<< HEAD
        extends AbstractColumnSource<TIME_TYPE>
        implements WritableColumnSource<TIME_TYPE>, FillUnordered<Values>, InMemoryColumnSource, ConvertableTimeSource,
=======
        extends AbstractDeferredGroupingColumnSource<TIME_TYPE>
        implements WritableColumnSource<TIME_TYPE>, FillUnordered<Values>, InMemoryColumnSource, ConvertibleTimeSource,
>>>>>>> fbfcbb26
        WritableSourceWithPrepareForParallelPopulation {

    protected final ImmutableLongArraySource nanoSource;

    // region constructor
    public ImmutableNanosBasedTimeArraySource(
            final @NotNull Class<TIME_TYPE> type) {
        super(type);
        this.nanoSource = new ImmutableLongArraySource();
    }

    public ImmutableNanosBasedTimeArraySource(
            final @NotNull Class<TIME_TYPE> type,
            final ImmutableLongArraySource nanoSource) {
        super(type);
        this.nanoSource = nanoSource;
    }
    // endregion constructor

    // region Getters & Setters
    protected abstract TIME_TYPE makeValue(final long nanos);

    protected abstract long toNanos(final TIME_TYPE value);

    @Override
    public TIME_TYPE get(long rowKey) {
        return makeValue(getLong(rowKey));
    }

    @Override
    public TIME_TYPE getPrev(long rowKey) {
        return makeValue(getPrevLong(rowKey));
    }

    @Override
    public final long getLong(long rowKey) {
        return nanoSource.getLong(rowKey);
    }

    @Override
    public final void setNull(long key) {
        nanoSource.setNull(key);
    }

    @Override
    public final void set(long key, long value) {
        nanoSource.set(key, value);
    }
    // endregion Getters & Setters

    @Override
    public void ensureCapacity(long capacity, boolean nullFilled) {
        nanoSource.ensureCapacity(capacity, nullFilled);
    }

    @Override
    public FillFromContext makeFillFromContext(int chunkCapacity) {
        return nanoSource.makeFillFromContext(chunkCapacity);
    }

    @Override
    public FillContext makeFillContext(int chunkCapacity, SharedContext sharedContext) {
        return nanoSource.makeFillContext(chunkCapacity, sharedContext);
    }

    @Override
    public void fillChunk(@NotNull FillContext context,
            @NotNull WritableChunk<? super Values> destination,
            @NotNull RowSequence rowSequence) {
        if (rowSequence.getAverageRunLengthEstimate() >= ArrayBackedColumnSource.USE_RANGES_AVERAGE_RUN_LENGTH) {
            fillChunkByRanges(destination, rowSequence);
        } else {
            fillChunkByKeys(destination, rowSequence);
        }
    }

    private void fillChunkByRanges(WritableChunk<? super Values> destination, RowSequence rowSequence) {
        nanoSource.fillChunkByRanges(destination, rowSequence, this::makeValue);
    }

    private void fillChunkByKeys(WritableChunk<? super Values> destination, RowSequence rowSequence) {
        nanoSource.fillChunkByKeys(destination, rowSequence, this::makeValue);
    }

    @Override
    public void fillFromChunk(@NotNull FillFromContext context, @NotNull Chunk<? extends Values> src,
            @NotNull RowSequence rowSequence) {
        if (rowSequence.getAverageRunLengthEstimate() >= ArrayBackedColumnSource.USE_RANGES_AVERAGE_RUN_LENGTH) {
            fillFromChunkByRanges(src, rowSequence);
        } else {
            fillFromChunkByKeys(src, rowSequence);
        }
    }

    private void fillFromChunkByKeys(Chunk<? extends Values> src, RowSequence rowSequence) {
        nanoSource.fillFromChunkByKeys(src, rowSequence, this::toNanos);
    }

    private void fillFromChunkByRanges(Chunk<? extends Values> src, RowSequence rowSequence) {
        nanoSource.fillFromChunkByRanges(src, rowSequence, this::toNanos);
    }

    @Override
    public void fillFromChunkUnordered(@NotNull FillFromContext context, @NotNull Chunk<? extends Values> src,
            @NotNull LongChunk<RowKeys> keys) {
        nanoSource.fillFromChunkUnordered(context, src, keys, this::toNanos);
    }

    @Override
    public void fillChunkUnordered(@NotNull FillContext context, @NotNull WritableChunk<? super Values> dest,
            @NotNull LongChunk<? extends RowKeys> keys) {
        nanoSource.fillChunkUnordered(context, dest, keys, this::makeValue);
    }

    @Override
    public void fillPrevChunkUnordered(@NotNull FillContext context, @NotNull WritableChunk<? super Values> dest,
            @NotNull LongChunk<? extends RowKeys> keys) {
        fillChunkUnordered(context, dest, keys);
    }

    @Override
    public void fillPrevChunk(@NotNull FillContext context, @NotNull WritableChunk<? super Values> destination,
            @NotNull RowSequence rowSequence) {
        fillChunk(context, destination, rowSequence);
    }

    @Override
    public Chunk<? extends Values> getPrevChunk(@NotNull GetContext context, @NotNull RowSequence rowSequence) {
        return getChunk(context, rowSequence);
    }

    @Override
    public Chunk<? extends Values> getPrevChunk(@NotNull GetContext context, long firstKey, long lastKey) {
        return getChunk(context, firstKey, lastKey);
    }

    @Override
    public boolean providesFillUnordered() {
        return true;
    }

    @Override
    public void prepareForParallelPopulation(RowSequence rowSequence) {
        nanoSource.prepareForParallelPopulation(rowSequence);
    }

    // region reinterpretation
    @Override
    public <ALTERNATE_DATA_TYPE> boolean allowsReinterpret(
            @NotNull final Class<ALTERNATE_DATA_TYPE> alternateDataType) {
        return alternateDataType == long.class || alternateDataType == Instant.class;
    }

    @SuppressWarnings("unchecked")
    @Override
    protected <ALTERNATE_DATA_TYPE> ColumnSource<ALTERNATE_DATA_TYPE> doReinterpret(
            @NotNull Class<ALTERNATE_DATA_TYPE> alternateDataType) {
        if (alternateDataType == this.getType()) {
            return (ColumnSource<ALTERNATE_DATA_TYPE>) this;
        } else if (alternateDataType == long.class || alternateDataType == Long.class) {
            return (ColumnSource<ALTERNATE_DATA_TYPE>) toEpochNano();
        } else if (alternateDataType == Instant.class) {
            return (ColumnSource<ALTERNATE_DATA_TYPE>) toInstant();
        }

        throw new IllegalArgumentException(
                "Cannot reinterpret `" + getType().getName() + "` to `" + alternateDataType.getName() + "`");
    }

    @Override
    public boolean supportsTimeConversion() {
        return true;
    }

    @Override
    public ColumnSource<ZonedDateTime> toZonedDateTime(final @NotNull ZoneId zone) {
        return new ImmutableZonedDateTimeArraySource(Require.neqNull(zone, "zone"), nanoSource);
    }

    @Override
    public ColumnSource<LocalDate> toLocalDate(final @NotNull ZoneId zone) {
        return new LongAsLocalDateColumnSource(nanoSource, zone);
    }

    @Override
    public ColumnSource<LocalTime> toLocalTime(final @NotNull ZoneId zone) {
        return new LongAsLocalTimeColumnSource(nanoSource, zone);
    }

    @Override
    public ColumnSource<Instant> toInstant() {
        return new ImmutableInstantArraySource(nanoSource);
    }

    @Override
    public ColumnSource<Long> toEpochNano() {
        return nanoSource;
    }
    // endregion reinterpretation
}<|MERGE_RESOLUTION|>--- conflicted
+++ resolved
@@ -8,11 +8,7 @@
 
 import io.deephaven.engine.table.SharedContext;
 import io.deephaven.engine.table.WritableSourceWithPrepareForParallelPopulation;
-<<<<<<< HEAD
 import io.deephaven.engine.table.impl.AbstractColumnSource;
-import io.deephaven.time.DateTime;
-=======
->>>>>>> fbfcbb26
 
 import io.deephaven.chunk.*;
 import io.deephaven.chunk.attributes.Values;
@@ -29,13 +25,8 @@
 import java.time.ZonedDateTime;
 
 public abstract class ImmutableNanosBasedTimeArraySource<TIME_TYPE>
-<<<<<<< HEAD
         extends AbstractColumnSource<TIME_TYPE>
-        implements WritableColumnSource<TIME_TYPE>, FillUnordered<Values>, InMemoryColumnSource, ConvertableTimeSource,
-=======
-        extends AbstractDeferredGroupingColumnSource<TIME_TYPE>
         implements WritableColumnSource<TIME_TYPE>, FillUnordered<Values>, InMemoryColumnSource, ConvertibleTimeSource,
->>>>>>> fbfcbb26
         WritableSourceWithPrepareForParallelPopulation {
 
     protected final ImmutableLongArraySource nanoSource;
