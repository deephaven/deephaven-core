package io.deephaven.engine.table.impl.util;

import io.deephaven.base.log.LogOutput;
import io.deephaven.base.log.LogOutputAppendable;
import io.deephaven.base.verify.Assert;
import io.deephaven.engine.context.ExecutionContext;
import io.deephaven.engine.table.Context;
import io.deephaven.engine.table.impl.perf.BasePerformanceEntry;
import io.deephaven.io.log.impl.LogOutputStringImpl;
import io.deephaven.util.SafeCloseable;
import io.deephaven.util.annotations.FinalDefault;
import io.deephaven.util.process.ProcessEnvironment;
import io.deephaven.util.referencecounting.ReferenceCounted;
import org.jetbrains.annotations.NotNull;
import org.jetbrains.annotations.Nullable;

import java.util.concurrent.atomic.AtomicInteger;
import java.util.concurrent.atomic.AtomicReference;
import java.util.function.Consumer;
import java.util.function.Supplier;

/**
 * An interface for submitting jobs to be executed. Submitted jobs may be executed on the current thread, or in separate
 * threads (thus allowing true parallelism). Performance metrics are accumulated for all executions off the current
 * thread for inclusion in overall task metrics.
 */
public interface JobScheduler {

    /**
     * A default context for the scheduled job actions. Override this to provide reusable resources for the serial and
     * parallel iterate actions.
     */
    interface JobThreadContext extends Context {
    }

    JobThreadContext DEFAULT_CONTEXT = new JobThreadContext() {};
    Supplier<JobThreadContext> DEFAULT_CONTEXT_FACTORY = () -> DEFAULT_CONTEXT;

    /**
     * Cause runnable to be executed.
     *
     * @param executionContext the execution context to run it under
     * @param runnable the runnable to execute
     * @param description a description for logging
     * @param onError a routine to call if an exception occurs while running runnable
     */
    void submit(
            ExecutionContext executionContext,
            Runnable runnable,
            final LogOutputAppendable description,
            final Consumer<Exception> onError);

    /**
     * The performance statistics of all runnables that have been completed off-thread, or null if all were executed in
     * the current thread.
     */
    BasePerformanceEntry getAccumulatedPerformance();

    /**
     * How many threads exist in the job scheduler? The job submitters can use this value to determine how many sub-jobs
     * to split work into.
     */
    int threadCount();

    /**
     * Helper interface for {@code iterateSerial()} and {@code iterateParallel()}. This provides a functional interface
     * with {@code index} indicating which iteration to perform. When this returns, the scheduler will automatically
     * schedule the next iteration.
     */
    @FunctionalInterface
    interface IterateAction<CONTEXT_TYPE extends JobThreadContext> {
        /**
         * Iteration action to be invoked.
         *
         * @param taskThreadContext The context, unique to this task-thread
         * @param index The iteration number
         * @param nestedErrorConsumer A consumer to pass to directly-nested iterative jobs
         */
        void run(CONTEXT_TYPE taskThreadContext, int index, Consumer<Exception> nestedErrorConsumer);
    }

    /**
     * Helper interface for {@link #iterateSerial} and {@link #iterateParallel}. This provides a functional interface
     * with {@code index} indicating which iteration to perform and {@link Runnable resume} providing a mechanism to
     * inform the scheduler that the current task is complete. When {@code resume} is called, the scheduler will
     * automatically schedule the next iteration.
     * <p>
     * NOTE: failing to call {@code resume} will result in the scheduler not scheduling all remaining iterations. This
     * will not block the scheduler, but the {@code completeAction} {@link Runnable} will never be called.
     */
    @FunctionalInterface
    interface IterateResumeAction<CONTEXT_TYPE extends JobThreadContext> {
        /**
         * Iteration action to be invoked.
         *
         * @param taskThreadContext The context, unique to this task-thread
         * @param index The iteration number
         * @param nestedErrorConsumer A consumer to pass to directly-nested iterative jobs
         * @param resume A function to call to move on to the next iteration
         */
        void run(CONTEXT_TYPE taskThreadContext, int index, Consumer<Exception> nestedErrorConsumer, Runnable resume);
    }

    final class IterationManager<CONTEXT_TYPE extends JobThreadContext> extends ReferenceCounted
            implements LogOutputAppendable {

        private static void onUnexpectedJobError(@NotNull final Exception exception) {
            ProcessEnvironment.getGlobalFatalErrorReporter().report("Unexpected iteration job error", exception);
        }

        private final LogOutputAppendable description;
        private final int start;
        private final int count;
        private final Consumer<Exception> onError;
        private final IterateResumeAction<CONTEXT_TYPE> action;
        private final Runnable onComplete;

        private final AtomicInteger nextAvailableTaskIndex;
        private final AtomicInteger remainingTaskCount;
        private final AtomicReference<Exception> exception;

        IterationManager(
                @Nullable final LogOutputAppendable description,
                final int start,
                final int count,
                @NotNull final IterateResumeAction<CONTEXT_TYPE> action,
                @NotNull final Runnable onComplete,
                @NotNull final Consumer<Exception> onError) {
            this.description = description;
            this.start = start;
            this.count = count;
            this.onError = onError;
            this.action = action;
            this.onComplete = onComplete;

            nextAvailableTaskIndex = new AtomicInteger(start);
            remainingTaskCount = new AtomicInteger(count);
            exception = new AtomicReference<>();
        }

        private void startTasks(
                @NotNull final JobScheduler scheduler,
                @Nullable final ExecutionContext executionContext,
                @NotNull final Supplier<CONTEXT_TYPE> taskThreadContextFactory,
                final int maxThreads) {
            // Increment this once in order to maintain >=1 until completed
            incrementReferenceCount();
            final int numTaskInvokers = Math.min(maxThreads, scheduler.threadCount());
            for (int tii = 0; tii < numTaskInvokers; ++tii) {
                final int initialTaskIndex = nextAvailableTaskIndex.getAndIncrement();
                if (initialTaskIndex >= start + count || exception.get() != null) {
                    break;
                }
                final CONTEXT_TYPE context = taskThreadContextFactory.get();
                if (!tryIncrementReferenceCount()) {
                    context.close();
                    break;
                }
                final TaskInvoker taskInvoker = new TaskInvoker(context, tii, initialTaskIndex);
                scheduler.submit(executionContext, taskInvoker, description, IterationManager::onUnexpectedJobError);
            }
        }

        private void onTaskComplete() {
            if (remainingTaskCount.decrementAndGet() == 0) {
                Assert.eqNull(exception.get(), "exception.get()");
                decrementReferenceCount();
            }
        }

        private void onTaskError(@NotNull final Exception e) {
            if (exception.compareAndSet(null, e)) {
                decrementReferenceCount();
            }
        }

        @Override
        protected void onReferenceCountAtZero() {
            final Exception localException = exception.get();
            if (localException != null) {
                onError.accept(localException);
                return;
            }
            try {
                onComplete.run();
            } catch (Exception e) {
                onError.accept(e);
            }
        }

        @Override
        public LogOutput append(@NotNull final LogOutput logOutput) {
            return logOutput.append(description)
                    .append("-IterationManager[start=").append(start)
                    .append(",count=").append(count)
                    .append(",nextAvailableTaskIndex=").append(nextAvailableTaskIndex.get())
                    .append(",remainingTaskCount=").append(remainingTaskCount.get())
                    .append(",exceptionSet=").append(exception.get() != null)
                    .append(']');
        }

        @Override
<<<<<<< HEAD
        public void run() {
            // Handle the (possibly rare) case where earlier threads have already done all the work before this task
            // can start.
            final int firstIdx = nextIndex.getAndIncrement();
            if (firstIdx >= start + count) {
                return;
            }
            try (final CONTEXT_TYPE taskThreadContext = taskThreadContextFactory.get()) {
                if (!tryIncrementReferenceCount()) {
                    // We raced with the exception consumer
                    return;
                }
                try {
                    // do the work
                    action.run(taskThreadContext, firstIdx, resumeAction);
                } finally {
                    decrementReferenceCount();
                }

                // Loop while there is additional work to perform
                while (true) {
=======
        public String toString() {
            return new LogOutputStringImpl().append(this).toString();
        }

        private class TaskInvoker implements Runnable, Consumer<Exception>, SafeCloseable, LogOutputAppendable {

            private final CONTEXT_TYPE context;

            private volatile boolean closed;

            private final int invokerIndex;
            private int acquiredTaskIndex;
            private boolean running;

            /**
             * Construct a TaskInvoker which will iteratively reschedule itself to perform parallel tasks as needed.
             * This constructor "transfers ownership" to a single reference count on the enclosing IterationManager to
             * the result TaskInvoker, to be released on error or work exhaustion.
             *
             * @param context The context to be used for all tasks performed by this TaskInvoker
             * @param invokerIndex The index of this TaskInvoker within the IterationManager, for debugging and logging
             *        purposes
             * @param initialTaskIndex The index of the initial task to perform
             */
            private TaskInvoker(
                    @NotNull final CONTEXT_TYPE context,
                    final int invokerIndex,
                    final int initialTaskIndex) {
                this.context = context;
                this.invokerIndex = invokerIndex;
                acquiredTaskIndex = initialTaskIndex;
            }

            @Override
            public synchronized void run() {
                int runningTaskIndex;
                do {
>>>>>>> e742593a
                    if (exception.get() != null) {
                        // We acquired a task index, but the operation is aborting because some other thread reported
                        // an error.
                        close();
                        return;
                    }
                    runningTaskIndex = acquiredTaskIndex;
                    try {
                        running = true;
                        action.run(context, runningTaskIndex, this, this::reportTaskCompleteAndResumeIteration);
                    } catch (Exception e) {
                        accept(e);
                        return;
                    } finally {
                        running = false;
                    }
                } while (runningTaskIndex != acquiredTaskIndex && !closed);
            }

            private synchronized void reportTaskCompleteAndResumeIteration() {
                // This might be called from the original thread that ran our action for acquiredTaskIndex, *or* from
                // a thread that completed that task asynchronously. Regardless, we always try to acquire a new task,
                // freeing our resources if there are no tasks remaining or an error was reported asynchronously.
                // If we *do* have a task to execute, if we're on the original thread (running == true) we return in
                // order to allow the enclosing loop to execute our task in an orderly fashion without any recursion
                // in the thread stack, else we run it here, hijacking the thread that reported the prior iteration's
                // completion.
                onTaskComplete();
                if ((acquiredTaskIndex = nextAvailableTaskIndex.getAndIncrement()) >= start + count
                        || exception.get() != null) {
                    close();
                } else if (!running) {
                    run();
                }
            }

            @Override
            public void accept(@NotNull final Exception e) {
                try (final SafeCloseable ignored = this) {
                    onTaskError(e);
                }
            }

            @Override
            public void close() {
                Assert.eqFalse(closed, "closed");
                try (final SafeCloseable ignored = context) {
                    closed = true;
                } finally {
                    decrementReferenceCount();
                }
            }

            @Override
            public LogOutput append(@NotNull final LogOutput logOutput) {
                return logOutput.append(IterationManager.this)
                        .append("-TaskInvoker[invokerIndex=").append(invokerIndex)
                        .append(",acquiredTaskIndex=").append(acquiredTaskIndex)
                        .append(",closed=").append(closed)
                        .append(']');
            }

            @Override
            public String toString() {
                return new LogOutputStringImpl().append(this).toString();
            }
        }
    }

    /**
     * Provides a mechanism to iterate over a range of values in parallel using the {@link JobScheduler}
     *
     * @param executionContext the execution context for this task
     * @param description the description to use for logging
     * @param taskThreadContextFactory the factory that supplies {@link JobThreadContext contexts} for the threads
     *        handling the sub-tasks
     * @param start the integer value from which to start iterating
     * @param count the number of times this task should be called
     * @param action the task to perform, the current iteration index is provided as a parameter
     * @param onComplete this will be called when all iterations are complete
     * @param onError error handler for the scheduler to use while iterating
     */
    @FinalDefault
    default <CONTEXT_TYPE extends JobThreadContext> void iterateParallel(
            @Nullable final ExecutionContext executionContext,
            @Nullable final LogOutputAppendable description,
            @NotNull final Supplier<CONTEXT_TYPE> taskThreadContextFactory,
            final int start,
            final int count,
            @NotNull final IterateAction<CONTEXT_TYPE> action,
            @NotNull final Runnable onComplete,
            @NotNull final Consumer<Exception> onError) {
        iterateParallel(executionContext, description, taskThreadContextFactory, start, count,
                (final CONTEXT_TYPE taskThreadContext,
                        final int taskIndex,
                        final Consumer<Exception> nestedErrorConsumer,
                        final Runnable resume) -> {
                    action.run(taskThreadContext, taskIndex, nestedErrorConsumer);
                    resume.run();
                },
                onComplete, onError);
    }

    /**
     * Provides a mechanism to iterate over a range of values in parallel using the {@link JobScheduler}. The advantage
     * to using this over the other method is the resumption callable on {@code action} that will trigger the next
     * execution. This allows the next iteration and the completion runnable to be delayed until dependent asynchronous
     * serial or parallel scheduler jobs have completed.
     *
     * @param executionContext the execution context for this task
     * @param description the description to use for logging
     * @param taskThreadContextFactory the factory that supplies {@link JobThreadContext contexts} for the tasks
     * @param start the integer value from which to start iterating
     * @param count the number of times this task should be called
     * @param action the task to perform, the current iteration index and a resume Runnable are parameters
     * @param onComplete this will be called when all iterations are complete
     * @param onError error handler for the scheduler to use while iterating
     */
    @FinalDefault
    default <CONTEXT_TYPE extends JobThreadContext> void iterateParallel(
            @Nullable final ExecutionContext executionContext,
            @Nullable final LogOutputAppendable description,
            @NotNull final Supplier<CONTEXT_TYPE> taskThreadContextFactory,
            final int start,
            final int count,
            @NotNull final IterateResumeAction<CONTEXT_TYPE> action,
            @NotNull final Runnable onComplete,
            @NotNull final Consumer<Exception> onError) {

        if (count == 0) {
            // no work to do
            onComplete.run();
        }

        final IterationManager<CONTEXT_TYPE> iterationManager =
                new IterationManager<>(description, start, count, action, onComplete, onError);
        iterationManager.startTasks(this, executionContext, taskThreadContextFactory, count);
    }

    /**
     * Provides a mechanism to iterate over a range of values serially using the {@link JobScheduler}. The advantage to
     * using this over a simple iteration is the resumption callable on {@code action} that will trigger the next
     * execution. This allows the next iteration and the completion runnable to be delayed until dependent asynchronous
     * serial or parallel scheduler jobs have completed.
     *
     * @param executionContext the execution context for this task
     * @param description the description to use for logging
     * @param taskThreadContextFactory the factory that supplies {@link JobThreadContext contexts} for the tasks
     * @param start the integer value from which to start iterating
     * @param count the number of times this task should be called
     * @param action the task to perform, the current iteration index and a resume Runnable are parameters
     * @param onComplete this will be called when all iterations are complete
     * @param onError error handler for the scheduler to use while iterating
     */
    @FinalDefault
    default <CONTEXT_TYPE extends JobThreadContext> void iterateSerial(
            @Nullable final ExecutionContext executionContext,
            @Nullable final LogOutputAppendable description,
            @NotNull final Supplier<CONTEXT_TYPE> taskThreadContextFactory,
            final int start,
            final int count,
            @NotNull final IterateResumeAction<CONTEXT_TYPE> action,
            @NotNull final Runnable onComplete,
            @NotNull final Consumer<Exception> onError) {

        if (count == 0) {
            // no work to do
            onComplete.run();
        }

        final IterationManager<CONTEXT_TYPE> iterationManager =
                new IterationManager<>(description, start, count, action, onComplete, onError);
        iterationManager.startTasks(this, executionContext, taskThreadContextFactory, 1);
    }
}<|MERGE_RESOLUTION|>--- conflicted
+++ resolved
@@ -200,29 +200,6 @@
         }
 
         @Override
-<<<<<<< HEAD
-        public void run() {
-            // Handle the (possibly rare) case where earlier threads have already done all the work before this task
-            // can start.
-            final int firstIdx = nextIndex.getAndIncrement();
-            if (firstIdx >= start + count) {
-                return;
-            }
-            try (final CONTEXT_TYPE taskThreadContext = taskThreadContextFactory.get()) {
-                if (!tryIncrementReferenceCount()) {
-                    // We raced with the exception consumer
-                    return;
-                }
-                try {
-                    // do the work
-                    action.run(taskThreadContext, firstIdx, resumeAction);
-                } finally {
-                    decrementReferenceCount();
-                }
-
-                // Loop while there is additional work to perform
-                while (true) {
-=======
         public String toString() {
             return new LogOutputStringImpl().append(this).toString();
         }
@@ -260,7 +237,6 @@
             public synchronized void run() {
                 int runningTaskIndex;
                 do {
->>>>>>> e742593a
                     if (exception.get() != null) {
                         // We acquired a task index, but the operation is aborting because some other thread reported
                         // an error.
