--- conflicted
+++ resolved
@@ -20,25 +20,15 @@
 import static io.deephaven.util.QueryConstants.*;
 
 /***
-<<<<<<< HEAD
  * Compute an exponential moving standard deviation for a long column source.  The output is expressed as a double
  * value and is computed using the following formula:
-=======
- * Compute an exponential moving standard deviation for a long column source. The output is expressed as a
- * BigDecimal value and is computed using the following formula:
->>>>>>> c0f35f77
  * <p>
  * variance = alpha * (prevVariance + (1 - alpha) * (x - prevEma)^2)
  * <p>
  * This function is described in the following document:
  * <p>
-<<<<<<< HEAD
  * "Incremental calculation of weighted mean and variance"
  * Tony Finch, University of Cambridge Computing Service (February 2009)
-=======
- * "Incremental calculation of weighted mean and variance" Tony Finch, University of Cambridge Computing Service
- * (February 2009)
->>>>>>> c0f35f77
  * https://web.archive.org/web/20181222175223/http://people.ds.cam.ac.uk/fanf2/hermes/doc/antiforgery/stats.pdf
  * <p>
  * NOTE: `alpha` as used in the paper has been replaced with `1 - alpha` per the convention adopted by Deephaven.
