--- conflicted
+++ resolved
@@ -27,13 +27,8 @@
 // endregion boxing imports
 
 public abstract class Immutable2DNanosBasedTimeArraySource<TIME_TYPE>
-<<<<<<< HEAD
         extends AbstractColumnSource<TIME_TYPE>
-        implements WritableColumnSource<TIME_TYPE>, FillUnordered<Values>, InMemoryColumnSource, ConvertableTimeSource,
-=======
-        extends AbstractDeferredGroupingColumnSource<TIME_TYPE>
         implements WritableColumnSource<TIME_TYPE>, FillUnordered<Values>, InMemoryColumnSource, ConvertibleTimeSource,
->>>>>>> fbfcbb26
         WritableSourceWithPrepareForParallelPopulation {
 
     protected final Immutable2DLongArraySource nanoSource;
