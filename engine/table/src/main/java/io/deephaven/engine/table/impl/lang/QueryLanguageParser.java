/**
 * Copyright (c) 2016-2022 Deephaven Data Labs and Patent Pending
 */
package io.deephaven.engine.table.impl.lang;

import com.github.javaparser.StaticJavaParser;
import com.github.javaparser.TokenRange;
import com.github.javaparser.ast.ArrayCreationLevel;
import com.github.javaparser.ast.CompilationUnit;
import com.github.javaparser.ast.ImportDeclaration;
import com.github.javaparser.ast.Node;
import com.github.javaparser.ast.NodeList;
import com.github.javaparser.ast.PackageDeclaration;
import com.github.javaparser.ast.body.AnnotationDeclaration;
import com.github.javaparser.ast.body.AnnotationMemberDeclaration;
import com.github.javaparser.ast.body.ClassOrInterfaceDeclaration;
import com.github.javaparser.ast.body.ConstructorDeclaration;
import com.github.javaparser.ast.body.EnumConstantDeclaration;
import com.github.javaparser.ast.body.EnumDeclaration;
import com.github.javaparser.ast.body.FieldDeclaration;
import com.github.javaparser.ast.body.InitializerDeclaration;
import com.github.javaparser.ast.body.MethodDeclaration;
import com.github.javaparser.ast.body.Parameter;
import com.github.javaparser.ast.body.VariableDeclarator;
import com.github.javaparser.ast.comments.BlockComment;
import com.github.javaparser.ast.comments.JavadocComment;
import com.github.javaparser.ast.comments.LineComment;
import com.github.javaparser.ast.comments.Comment;
import com.github.javaparser.ast.expr.ArrayAccessExpr;
import com.github.javaparser.ast.expr.ArrayCreationExpr;
import com.github.javaparser.ast.expr.ArrayInitializerExpr;
import com.github.javaparser.ast.expr.AssignExpr;
import com.github.javaparser.ast.expr.BinaryExpr;
import com.github.javaparser.ast.expr.BooleanLiteralExpr;
import com.github.javaparser.ast.expr.CastExpr;
import com.github.javaparser.ast.expr.CharLiteralExpr;
import com.github.javaparser.ast.expr.ClassExpr;
import com.github.javaparser.ast.expr.ConditionalExpr;
import com.github.javaparser.ast.expr.DoubleLiteralExpr;
import com.github.javaparser.ast.expr.EnclosedExpr;
import com.github.javaparser.ast.expr.Expression;
import com.github.javaparser.ast.expr.FieldAccessExpr;
import com.github.javaparser.ast.expr.InstanceOfExpr;
import com.github.javaparser.ast.expr.IntegerLiteralExpr;
import com.github.javaparser.ast.expr.LambdaExpr;
import com.github.javaparser.ast.expr.LiteralExpr;
import com.github.javaparser.ast.expr.LongLiteralExpr;
import com.github.javaparser.ast.expr.MarkerAnnotationExpr;
import com.github.javaparser.ast.expr.MemberValuePair;
import com.github.javaparser.ast.expr.MethodCallExpr;
import com.github.javaparser.ast.expr.MethodReferenceExpr;
import com.github.javaparser.ast.expr.NameExpr;
import com.github.javaparser.ast.expr.NormalAnnotationExpr;
import com.github.javaparser.ast.expr.NullLiteralExpr;
import com.github.javaparser.ast.expr.ObjectCreationExpr;
import com.github.javaparser.ast.expr.SingleMemberAnnotationExpr;
import com.github.javaparser.ast.expr.StringLiteralExpr;
import com.github.javaparser.ast.expr.SuperExpr;
import com.github.javaparser.ast.expr.ThisExpr;
import com.github.javaparser.ast.expr.TypeExpr;
import com.github.javaparser.ast.expr.UnaryExpr;
import com.github.javaparser.ast.expr.VariableDeclarationExpr;
import com.github.javaparser.ast.stmt.AssertStmt;
import com.github.javaparser.ast.stmt.BlockStmt;
import com.github.javaparser.ast.stmt.BreakStmt;
import com.github.javaparser.ast.stmt.CatchClause;
import com.github.javaparser.ast.stmt.ContinueStmt;
import com.github.javaparser.ast.stmt.DoStmt;
import com.github.javaparser.ast.stmt.EmptyStmt;
import com.github.javaparser.ast.stmt.ExplicitConstructorInvocationStmt;
import com.github.javaparser.ast.stmt.ExpressionStmt;
import com.github.javaparser.ast.stmt.ForStmt;
import com.github.javaparser.ast.stmt.IfStmt;
import com.github.javaparser.ast.stmt.LabeledStmt;
import com.github.javaparser.ast.stmt.ReturnStmt;
import com.github.javaparser.ast.stmt.SwitchStmt;
import com.github.javaparser.ast.stmt.SynchronizedStmt;
import com.github.javaparser.ast.stmt.ThrowStmt;
import com.github.javaparser.ast.stmt.TryStmt;
import com.github.javaparser.ast.stmt.WhileStmt;
import com.github.javaparser.ast.type.ArrayType;
import com.github.javaparser.ast.type.ClassOrInterfaceType;
import com.github.javaparser.ast.type.PrimitiveType;
import com.github.javaparser.ast.type.TypeParameter;
import com.github.javaparser.ast.type.VoidType;
import com.github.javaparser.ast.type.WildcardType;
import com.github.javaparser.ast.visitor.GenericVisitorAdapter;
import com.github.javaparser.ast.visitor.GenericVisitor;
import com.github.javaparser.ast.visitor.VoidVisitor;
import com.github.javaparser.printer.lexicalpreservation.LexicalPreservingPrinter;
import io.deephaven.base.Pair;
import io.deephaven.base.verify.Assert;
import io.deephaven.base.verify.Require;
import io.deephaven.configuration.Configuration;
import io.deephaven.engine.context.ExecutionContext;
import io.deephaven.engine.context.QueryScope;
import io.deephaven.engine.table.impl.MatchPair;
import io.deephaven.engine.table.impl.ShiftedColumnsFactory;
import io.deephaven.engine.util.PyCallableWrapper;
import io.deephaven.engine.util.PyCallableWrapper.ColumnChunkArgument;
import io.deephaven.engine.util.PyCallableWrapper.ConstantChunkArgument;
import io.deephaven.internal.log.LoggerFactory;
import io.deephaven.io.logger.Logger;
import io.deephaven.util.type.TypeUtils;
import io.deephaven.vector.ByteVector;
import io.deephaven.vector.CharVector;
import io.deephaven.vector.DoubleVector;
import io.deephaven.vector.FloatVector;
import io.deephaven.vector.IntVector;
import io.deephaven.vector.LongVector;
import io.deephaven.vector.ObjectVector;
import io.deephaven.vector.ShortVector;
import io.deephaven.vector.Vector;
import org.apache.commons.lang3.ClassUtils;
import org.apache.commons.lang3.exception.ExceptionUtils;
import org.jetbrains.annotations.NotNull;
import org.jetbrains.annotations.Nullable;
import org.jpy.PyObject;

import java.lang.reflect.Array;
import java.lang.reflect.Constructor;
import java.lang.reflect.Executable;
import java.lang.reflect.Field;
import java.lang.reflect.GenericArrayType;
import java.lang.reflect.Method;
import java.lang.reflect.Modifier;
import java.lang.reflect.ParameterizedType;
import java.lang.reflect.Type;
import java.lang.reflect.TypeVariable;
import java.util.*;
import java.util.function.Function;
import java.util.stream.Collectors;
import java.util.stream.Stream;


public final class QueryLanguageParser extends GenericVisitorAdapter<Class<?>, QueryLanguageParser.VisitArgs> {
    /**
     * Verify that the source code obtained from printing the AST is the same as the source code produced by the
     * original technique of writing code to a StringBuilder while visiting nodes.
     */
    private static final boolean VERIFY_AST_CHANGES = true;

    private static final Logger log = LoggerFactory.getLogger(QueryLanguageParser.class);
    private final Collection<Package> packageImports;
    private final Collection<Class<?>> classImports;
    private final Collection<Class<?>> staticImports;
    private final Map<String, Class<?>> testOverrideClassLookups;

    private final Map<String, Class<?>> variables;
    private final Map<String, Class<?>[]> variableTypeArguments;

    private final HashSet<String> variablesUsed = new HashSet<>();

    private final Map<String, Class<?>> nameLookupCache = new HashMap<>();

    private final Map<String, Class<?>> staticImportLookupCache = new HashMap<>();

    // We need some class to represent null. We know for certain that this one won't be used...
    private static final Class<?> NULL_CLASS = QueryLanguageParser.class;

    /**
     * The result of the QueryLanguageParser for the expression passed given to the constructor.
     */
    private final Result result;

    private final HashMap<Node, Class<?>> cachedTypes = new HashMap<>();
    private final boolean unboxArguments;

    /**
     * Create a QueryLanguageParser and parse the given {@code expression}. After construction, the
     * {@link QueryLanguageParser.Result result} of parsing the {@code expression} is available with the
     * {@link #getResult()}} method.
     *
     * @param expression The query language expression to parse
     * @param packageImports Wildcard package imports
     * @param classImports Individual class imports
     * @param staticImports Wildcard static imports. All static variables and methods for the given classes are
     *        imported.
     * @param variables A map of the names of scope variables to their types
     * @param variableTypeArguments A map of the names of scope variables to their type arguments
     * @throws QueryLanguageParseException If any exception or error is encountered
     */
    public QueryLanguageParser(String expression,
            Collection<Package> packageImports,
            Collection<Class<?>> classImports,
            Collection<Class<?>> staticImports,
            Map<String, Class<?>> variables,
            Map<String, Class<?>[]> variableTypeArguments) throws QueryLanguageParseException {
        this(expression, packageImports, classImports, staticImports, variables,
                variableTypeArguments, true);
    }

    /**
     * Create a QueryLanguageParser and parse the given {@code expression}. After construction, the
     * {@link QueryLanguageParser.Result result} of parsing the {@code expression} is available with the
     * {@link #getResult()}} method.
     *
     * @param expression The query language expression to parse
     * @param packageImports Wildcard package imports
     * @param classImports Individual class imports
     * @param staticImports Wildcard static imports. All static variables and methods for the given classes are
     *        imported.
     * @param variables A map of the names of scope variables to their types
     * @param variableTypeArguments A map of the names of scope variables to their type arguments
     * @param unboxArguments If true it will unbox the query scope arguments
     * @throws QueryLanguageParseException If any exception or error is encountered
     */
    public QueryLanguageParser(String expression,
            Collection<Package> packageImports,
            Collection<Class<?>> classImports,
            Collection<Class<?>> staticImports,
            Map<String, Class<?>> variables,
            Map<String, Class<?>[]> variableTypeArguments, boolean unboxArguments)
            throws QueryLanguageParseException {
        this(
                expression,
                packageImports,
                classImports,
                staticImports,
                null,
                variables,
                variableTypeArguments,
                unboxArguments,
                false);
    }

    QueryLanguageParser(
            String expression,
            final Collection<Package> packageImports,
            final Collection<Class<?>> classImports,
            final Collection<Class<?>> staticImports,
            final Map<String, Class<?>> testOverrideClassLookups,
            final Map<String, Class<?>> variables,
            final Map<String, Class<?>[]> variableTypeArguments,
            final boolean unboxArguments,
            final boolean verifyIdempotence)
            throws QueryLanguageParseException {
        this.packageImports = packageImports == null ? Collections.emptySet() : Set.copyOf(packageImports);
        this.classImports = classImports == null ? Collections.emptySet() : Set.copyOf(classImports);
        this.staticImports = staticImports == null ? Collections.emptySet() : Set.copyOf(staticImports);
        this.testOverrideClassLookups = testOverrideClassLookups;
        this.variables = variables == null ? Collections.emptyMap() : Map.copyOf(variables);
        this.variableTypeArguments =
                variableTypeArguments == null ? Collections.emptyMap() : Map.copyOf(variableTypeArguments);
        this.unboxArguments = unboxArguments;

        // Convert backticks *before* converting single equals!
        // Backticks must be converted first in order to properly identify single-equals signs within
        // String and char literals, which should *not* be converted.
        expression = convertBackticks(expression);
        expression = convertSingleEquals(expression);

        final VisitArgs printer = VisitArgs.create();
        try {
            final Expression expr = JavaExpressionParser.parseExpression(expression);
            final boolean isConstantValueExpression = JavaExpressionParser.isConstantValueExpression(expr);
            final Pair<String, Map<Long, List<MatchPair>>> formulaShiftColPair =
                    ShiftedColumnsFactory.getShiftToColPairsMap(expr);

            WrapperNode wrapperNode = new WrapperNode(expr);
            expr.setParentNode(wrapperNode);

            Class<?> type = expr.accept(this, printer);

            if (type == null) {
                throw new IllegalStateException("Parser returned null type!");
            }

            if (type == NULL_CLASS) {
                type = Object.class;
            }

            final String printedSource = printer.builder.toString();

            if (VERIFY_AST_CHANGES) {
                final Node parsedNode = wrapperNode.getChildNodes().get(0);
                parsedNode.setParentNode(null); // LexicalPreservingPrinter crashes on WrapperNode.
                final String parserExpressionDumped = LexicalPreservingPrinter.print(parsedNode);

                // Compare the output from the LexicalPreservingPrinter (after modifying the AST) with the
                // output from the printer to ensure behavior is the same:
                if (!parserExpressionDumped.equals(printedSource)) {
                    throw new ParserVerificationFailure("Expression changed!\n" +
                            "    Original printer result : " + printedSource + ".\n" +
                            "    Printed AST expression  : " + parserExpressionDumped);
                }
            }

            if (verifyIdempotence) {
                try {
                    // make sure the parser has no problem reparsing its own output and makes no changes to it.
                    final QueryLanguageParser validationQueryLanguageParser = new QueryLanguageParser(printedSource,
                            packageImports, classImports, staticImports, testOverrideClassLookups, variables,
                            variableTypeArguments, false, false);

                    final String reparsedSource = validationQueryLanguageParser.result.source;
                    Assert.equals(
                            printedSource, "printedSource",
                            reparsedSource, "reparsedSource");
                    Assert.equals(
                            type,
                            "type",
                            validationQueryLanguageParser.result.type,
                            "validationQueryLanguageParser.result.type");
                } catch (Exception ex) {
                    throw new ParserVerificationFailure("Expression result failed reparse check", ex);
                }
            }

            result = new Result(type, printer.builder.toString(), variablesUsed, isConstantValueExpression,
                    formulaShiftColPair);
        } catch (Throwable e) {
            // need to catch it and make a new one because it contains unserializable variables...
            final StringBuilder exceptionMessageBuilder = new StringBuilder(1024)
                    .append("\n\nHaving trouble with the following expression:\n")
                    .append("Full expression           : ")
                    .append(expression)
                    .append('\n')
                    .append("Expression having trouble : ")
                    .append(printer.builder)
                    .append('\n');

            final boolean VERBOSE_EXCEPTION_MESSAGES = verifyIdempotence || Configuration
                    .getInstance()
                    .getBooleanWithDefault("QueryLanguageParser.verboseExceptionMessages", false);

            if (VERBOSE_EXCEPTION_MESSAGES) { // include stack trace
                exceptionMessageBuilder
                        .append("Exception full stack trace: ")
                        .append(ExceptionUtils.getStackTrace(e))
                        .append('\n');
            } else {
                exceptionMessageBuilder
                        .append("Exception type            : ")
                        .append(e.getClass().getName())
                        .append('\n')
                        .append("Exception message         : ")
                        .append(e.getMessage())
                        .append('\n');
            }

            QueryLanguageParseException newException =
                    new QueryLanguageParseException(exceptionMessageBuilder.toString());
            newException.setStackTrace(e.getStackTrace());

            throw newException;
        }
    }

    public static final class QueryLanguageParseException extends Exception {
        private QueryLanguageParseException(String message) {
            super(message);
        }
    }

    /**
     * Retrieves the result of the parser, which includes the translated expression, its return type, and the variables
     * it uses.
     */
    public Result getResult() {
        return result;
    }

    /**
     * Convert single equals signs (the assignment operator) to double-equals signs (equality operator). The parser will
     * then replace the equality operator with an appropriate equality-checking methods. Assignments are not supported.
     * <p>
     * This method does not have any special handling for backticks; accordingly this method should be run <b>after</b>
     * {@link #convertBackticks(String)}.
     *
     * @param expression The expression to convert
     * @return The expression, with unescaped single-equals signs converted to the equality operator (double-equals)
     */
    public static String convertSingleEquals(String expression) {
        final int len = expression.length();
        boolean isInChar = false; // whether we are currently inside a char literal
        boolean isInStr = false; // whether we are currently inside a String literal
        boolean nextCharEscaped = false; // whether the next char is escaped.
        StringBuilder ret = new StringBuilder(len * 2);
        for (int i = 0; i < len; i++) {
            char c = expression.charAt(i);
            char cBefore = i == 0 ? 0 : expression.charAt(i - 1);
            char cAfter = i == len - 1 ? 0 : expression.charAt(i + 1);

            if (nextCharEscaped) {
                nextCharEscaped = false;
            } else {
                if (!isInChar && c == '"') {
                    isInStr = !isInStr;

                } else if (!isInStr && c == '\'') {
                    isInChar = !isInChar;

                } else if ((isInStr || isInChar) && c == '\\') {
                    nextCharEscaped = true;
                }
            }

            ret.append(c);

            if (c == '=' && cBefore != '=' && cBefore != '<' && cBefore != '>' && cBefore != '!' && cAfter != '='
                    && !isInChar && !isInStr) {
                ret.append('=');
            }
        }
        return ret.toString();
    }

    /**
     * Convert backticks into double-quote characters, unless the backticks are already enclosed in double-quotes.
     * <p>
     * Also, within backticks, double-quotes are automatically re-escaped. For example, in the following string "`This
     * expression uses \"double quotes\"!`" The string will be converted to: "\"This expression uses \\\"double
     * quotes\\\"!\""
     *
     * @param expression The expression to convert
     * @return The expression, with backticks and double-quotes appropriately converted and escaped
     */
    public static String convertBackticks(String expression) {
        int len = expression.length();
        StringBuilder ret = new StringBuilder(len);

        boolean isInQuotes = false;
        boolean isInChar = false;
        boolean isInBackticks = false;
        boolean nextCharEscaped = false;

        for (int i = 0; i < len; i++) {
            char c = expression.charAt(i);

            if (nextCharEscaped) {
                ret.append(c);
                nextCharEscaped = false;
            } else {
                if (c == '`' && !isInQuotes && !isInChar) {
                    isInBackticks = !isInBackticks;
                    ret.append('"');
                } else {
                    if (c == '"' && !isInChar) {
                        if (isInBackticks)
                            ret.append('\\'); // Escape the quotes
                        else
                            isInQuotes = !isInQuotes;
                    } else if (c == '\'' && !isInBackticks && !isInQuotes) {
                        isInChar = !isInChar;
                    } else if ((isInQuotes || isInBackticks || isInChar) && c == '\\') {
                        nextCharEscaped = true;
                    }
                    ret.append(c);
                }
            }
        }
        return ret.toString();
    }

    private Class<?>[] printArguments(Expression[] arguments, VisitArgs printer) {
        ArrayList<Class<?>> types = new ArrayList<>();

        printer.append('(');
        for (int i = 0; i < arguments.length; i++) {
            types.add(arguments[i].accept(this, printer.cloneWithCastingContext(null)));

            if (i != arguments.length - 1) {
                printer.append(", ");
            }
        }
        printer.append(')');

        return types.toArray(new Class[0]);
    }

    static Class<?> binaryNumericPromotionType(Class<?> type1, Class<?> type2) {
        if (type1 == double.class || type2 == double.class) {
            return double.class;
        }

        if (type1 == Double.class || type2 == Double.class) {
            return double.class;
        }

        if (type1 == float.class || type2 == float.class) {
            return float.class;
        }

        if (type1 == Float.class || type2 == Float.class) {
            return float.class;
        }

        if (type1 == long.class || type2 == long.class) {
            return long.class;
        }

        if (type1 == Long.class || type2 == Long.class) {
            return long.class;
        }

        return int.class;
    }

    /**
     * Search for a class with the given {@code name}. This can be a fully-qualified name, or the simple name of an
     * imported class.
     *
     * @param name The name of the class to search for
     * @return The class, if it exists; otherwise, {@code null}.
     */
    private Class<?> findClass(String name) {
        if (testOverrideClassLookups != null) {
            final Class<?> testOverrideResult = testOverrideClassLookups.get(name);
            if (testOverrideResult != null)
                return testOverrideResult;
        }

        if (name.contains(".")) { // Fully-qualified class name
            try {
                return Class.forName(name);
            } catch (ClassNotFoundException ignored) {
            }
        } else { // Simple name

            // check whether 'name' is an imported class:
            for (Class<?> classImport : classImports) {
                if (name.equals(classImport.getSimpleName())) {
                    return classImport;
                }
            }

            // check whether 'name' is a static member of a static-imported class:
            final Class<?> potentialStaticImportedClass = lookupStaticImport(name);
            if (potentialStaticImportedClass != null) {
                if (!name.equals(potentialStaticImportedClass.getSimpleName())) {
                    // Make sure we actually got back a class matching 'name', not some other static
                    // member that happens to be imported and match 'name'.
                    final Class<?> declaringClass = potentialStaticImportedClass.getDeclaringClass();
                    final String declaringClassName = declaringClass == null ? "null" : declaringClass.getName();
                    throw new ParserResolutionFailure(
                            "Expected class named \"" + name + "\" but found " + potentialStaticImportedClass.getName()
                                    + " instead. Declaring class: " + declaringClassName);
                }
                return potentialStaticImportedClass;
            }

            // check whether 'name' is the name of a class in an imported package:
            for (Package packageImport : packageImports) {
                try {
                    return Class.forName(packageImport.getName() + '.' + name);
                } catch (ClassNotFoundException ignored) {
                }
            }
        }

        return null;
    }

    /**
     * Search for a nested class of a given name declared within a specified enclosing class
     *
     * @param enclosingClass The class to search within
     * @param nestedClassName The simple name of the nested class to search for
     * @return The nested class, if it exists; otherwise, {@code null}}
     */
    private Class<?> findNestedClass(Class<?> enclosingClass, String nestedClassName) {
        Map<String, Class<?>> m = Stream
                .of(enclosingClass.getDeclaredClasses())
                .filter((cls) -> nestedClassName.equals(cls.getSimpleName()))
                .collect(Collectors.toMap(Class::getSimpleName, Function.identity()));
        return m.get(nestedClassName);
    }

    private Method getMethod(final Class<?> scope, final String methodName, final Class<?>[] paramTypes,
            final Class<?>[][] typeArguments) {
        final ArrayList<Method> acceptableMethods = new ArrayList<>();

        if (scope == null) {
            for (final Class<?> classImport : staticImports) {
                for (Method method : classImport.getDeclaredMethods()) {
                    if (Modifier.isStatic(method.getModifiers())) {
                        possiblyAddExecutable(acceptableMethods, method, methodName, paramTypes, typeArguments);
                    }
                }
            }
            // for Python function/Groovy closure call syntax without the explicit 'call' keyword, check if it is
            // defined in Query scope
            if (acceptableMethods.isEmpty()) {
                // if the method name corresponds to an object in the query scope, and the type of that object
                // is something that could be potentially implicitly call()ed (e.g. PyCallableWrapper/Closure),
                // then try to add its call() method to the acceptableMethods list.
                final Class<?> methodClass = variables.get(methodName);
                if (methodClass != null && isPotentialImplicitCall(methodClass)) {
                    for (Method method : methodClass.getMethods()) {
                        possiblyAddExecutable(acceptableMethods, method, "call", paramTypes, typeArguments);
                    }
                }
                if (!acceptableMethods.isEmpty()) {
                    variablesUsed.add(methodName);
                }
            }
        } else {
            // Add the actual methods for the object (including PyObject's methods)
            for (final Method method : scope.getMethods()) {
                possiblyAddExecutable(acceptableMethods, method, methodName, paramTypes, typeArguments);
            }

            if (acceptableMethods.isEmpty() && scope.equals(org.jpy.PyObject.class)) {
                // This is a Python method call; just assume it exists and wrap in PythonScopeJpyImpl.CallableWrapper
                for (Method method : PyCallableWrapper.class.getDeclaredMethods()) {
                    possiblyAddExecutable(acceptableMethods, method, "call", paramTypes, typeArguments);
                }
            } else {
                // If 'scope' is an interface, we must explicitly consider the methods in Object
                if (scope.isInterface()) {
                    for (final Method method : Object.class.getMethods()) {
                        possiblyAddExecutable(acceptableMethods, method, methodName, paramTypes, typeArguments);
                    }
                }
            }
        }

        if (acceptableMethods.size() == 0) {
            throw new ParserResolutionFailure("Cannot find method " + methodName + '(' + paramsTypesToString(paramTypes)
                    + ')' + (scope != null ? " in " + scope : ""));
        }

        Method bestMethod = null;
        for (final Method method : acceptableMethods) {
            if (bestMethod == null || isMoreSpecificMethod(bestMethod, method, paramTypes)) {
                bestMethod = method;
            }
        }

        return bestMethod;
    }

    private static boolean isPotentialImplicitCall(Class<?> methodClass) {
        return PyCallableWrapper.class.isAssignableFrom(methodClass) || methodClass == groovy.lang.Closure.class;
    }

    private Class<?> getMethodReturnType(Class<?> scope, String methodName, Class<?>[] paramTypes,
            Class<?>[][] typeArguments) {
        return getMethod(scope, methodName, paramTypes, typeArguments).getReturnType();
    }

    private Class<?> calculateMethodReturnTypeUsingGenerics(
            final Class<?> scope,
            final Expression scopeExpr,
            final Method method,
            final Class<?>[] argumentTypes,
            final Class<?>[][] typeArgumentsForMethodArguments) {
        Type methodReturnType = method.getGenericReturnType();

        int arrayDimensions = 0;

        while (methodReturnType instanceof GenericArrayType) {
            methodReturnType = ((GenericArrayType) methodReturnType).getGenericComponentType();
            arrayDimensions++;
        }

        if (!(methodReturnType instanceof TypeVariable)) {
            return method.getReturnType();
        }

        final TypeVariable<?> genericReturnType = (TypeVariable<?>) methodReturnType;

        // if the method is being invoked on a variable (i.e. NameExpr) of a parameterized type, and we have
        // type arguments for that variable, then check whether the return type is one of the scope's type parameters.
        if (scopeExpr instanceof NameExpr) {
            Class<?>[] typeArguments = variableTypeArguments.get(((NameExpr) scopeExpr).getNameAsString());
            if (typeArguments != null) {
                final TypeVariable<? extends Class<?>>[] scopeTypeParameters = scope.getTypeParameters();
                for (int i = 0; i < scopeTypeParameters.length; i++) {
                    if (scopeTypeParameters[i].equals(genericReturnType)) {
                        final Class<?> typeArgument = typeArguments[i];
                        // use the type from the type arg if available; otherwise return first generic bound
                        if (typeArgument != null) {
                            return typeArgument;
                        }
                        final Type[] typeParamBounds = scopeTypeParameters[i].getBounds();
                        Assert.neqNull(typeParamBounds, "typeParamBounds");
                        Assert.gtZero(typeParamBounds.length, "typeParamBounds.length");
                        final Type genericTypeBound = typeParamBounds[0];
                        if (!(genericTypeBound instanceof Class<?>)) {
                            throw new IllegalStateException("Unexpected type: " + genericTypeBound);
                        }

                        return (Class<?>) genericTypeBound;
                    }
                }
            }
        }


        // check for the generic type in a param

        final Type[] genericParameterTypes = method.getGenericParameterTypes();

        for (int i = 0; i < genericParameterTypes.length; i++) {
            Type genericParamType = genericParameterTypes[i];
            Class<?> argType = argumentTypes[i];

            while (genericParamType instanceof GenericArrayType) {
                genericParamType = ((GenericArrayType) genericParamType).getGenericComponentType();
            }

            while (argType.isArray()) {
                argType = argType.getComponentType();
            }

            // Check whether the return type can be captured from a method argument.
            // e.g. calling `T someMethod(T myArg)` with `someMethod("my string")` should return String.class.
            if (genericReturnType.equals(genericParamType)) {
                for (; arrayDimensions > 0; arrayDimensions--) {
                    argType = Array.newInstance(argType, 0).getClass();
                }

                return argType;
            }

            // Check whether the return type can be inferred from a type argument of a method argument.
            // e.g. calling `<T> T getSomeItem(Set<T> arg)` with `getSomeItem(Collections.singleton("my string"))`
            // should return String.class.
            if ((genericParamType instanceof ParameterizedType) && (typeArgumentsForMethodArguments[i] != null)) {
                Type[] methodParameterizedTypes = ((ParameterizedType) genericParamType).getActualTypeArguments();

                for (int j = 0; j < methodParameterizedTypes.length; j++) {
                    if (genericReturnType.equals(methodParameterizedTypes[j])) {
                        Class<?> returnType = typeArgumentsForMethodArguments[i][j];
                        for (; arrayDimensions > 0; arrayDimensions--) {
                            returnType = Array.newInstance(returnType, 0).getClass();
                        }

                        return returnType;
                    }
                }
            }
        }

        // check if inheritance fixes the generic type
        final Class<?> fixedGenericType = extractGenericType(scope, method, genericReturnType);
        return fixedGenericType != null ? fixedGenericType : method.getReturnType();
    }

    private Class<?> extractGenericType(final Type type, final Method method, final TypeVariable<?> genericReturnType) {
        final Class<?> clazz;
        if (type instanceof ParameterizedType) {
            final ParameterizedType parameterizedType = (ParameterizedType) type;
            final Type rawType = parameterizedType.getRawType();
            if (!(rawType instanceof Class<?>)) {
                return null;
            }
            clazz = (Class<?>) rawType;

            // check if this parameterized type matches the method's declaring class, then return the fixed type
            if (method.getDeclaringClass().equals(rawType)) {
                final Type[] typeArguments = parameterizedType.getActualTypeArguments();
                final TypeVariable<?>[] typeParameters = clazz.getTypeParameters();
                for (int ii = 0; ii < typeParameters.length; ++ii) {
                    if (typeParameters[ii].getName().equals(genericReturnType.getName())
                            && typeArguments[ii] instanceof Class<?>) {
                        return (Class<?>) typeArguments[ii];
                    }
                }
            }
        } else if (type instanceof Class<?>) {
            clazz = (Class<?>) type;
        } else {
            return null;
        }

        // check for generic interfaces
        for (final Type superInterfaceType : clazz.getGenericInterfaces()) {
            final Class<?> returnType = extractGenericType(superInterfaceType, method, genericReturnType);
            if (returnType != null) {
                return returnType;
            }
        }

        // check super type
        final Type superType = clazz.getGenericSuperclass();
        return (superType != null) ? extractGenericType(superType, method, genericReturnType) : null;
    }

    @SuppressWarnings({"ConstantConditions"})
    private Constructor<?> getConstructor(final Class<?> scope, final Class<?>[] paramTypes,
            final Class<?>[][] parameterizedTypes) {
        final ArrayList<Constructor<?>> acceptableConstructors = new ArrayList<>();

        for (final Constructor<?> constructor : scope.getConstructors()) {
            possiblyAddExecutable(acceptableConstructors, constructor, scope.getName(), paramTypes, parameterizedTypes);
        }

        if (acceptableConstructors.size() == 0) {
            throw new ParserResolutionFailure("Cannot find constructor for " + scope.getName() + '('
                    + paramsTypesToString(paramTypes) + ')' + (scope != null ? " in " + scope : ""));
        }

        Constructor<?> bestConstructor = null;

        for (final Constructor<?> constructor : acceptableConstructors) {
            if (bestConstructor == null || isMoreSpecificConstructor(bestConstructor, constructor, paramTypes)) {
                bestConstructor = constructor;
            }
        }

        return bestConstructor;
    }

    private static String paramsTypesToString(Class<?>[] paramTypes) {
        StringBuilder buf = new StringBuilder();

        for (int i = 0; i < paramTypes.length; i++) {
            buf.append(paramTypes[i].getName());

            if (i != paramTypes.length - 1) {
                buf.append(", ");
            }
        }

        return buf.toString();
    }

    private static <EXECUTABLE_TYPE extends Executable> void possiblyAddExecutable(
            final List<EXECUTABLE_TYPE> accepted,
            final EXECUTABLE_TYPE candidate,
            final String name, final Class<?>[] paramTypes,
            final Class<?>[][] typeArguments) {
        if (!candidate.getName().equals(name)) {
            return;
        }

        final Class<?>[] candidateParamTypes = candidate.getParameterTypes();

        if (candidate.isVarArgs() ? candidateParamTypes.length > paramTypes.length + 1
                : candidateParamTypes.length != paramTypes.length) {
            return;
        }

        int lengthWithoutVarArg = candidate.isVarArgs() ? candidateParamTypes.length - 1 : candidateParamTypes.length;
        for (int i = 0; i < lengthWithoutVarArg; i++) {
            Class<?> paramType = paramTypes[i];

            if (isTypedVector(paramType) && candidateParamTypes[i].isArray()) {
                paramType = convertVector(paramType, typeArguments[i] == null ? null : typeArguments[i][0]);
            }

            if (!canAssignType(candidateParamTypes[i], paramType)) {
                return;
            }
        }

        // If the paramTypes includes 1+ varArgs check the classes match -- no need to check if there are 0 varArgs
        if (candidate.isVarArgs() && paramTypes.length >= candidateParamTypes.length) {
            Class<?> paramType = paramTypes[candidateParamTypes.length - 1];
            Class<?> candidateParamType = candidateParamTypes[candidateParamTypes.length - 1];

            Assert.eqTrue(candidateParamType.isArray(), "candidateParamType.isArray()");

            if (isTypedVector(paramType)) {
                paramType = convertVector(paramType, typeArguments[candidateParamTypes.length - 1] == null ? null
                        : typeArguments[candidateParamTypes.length - 1][0]);
            }

            boolean canAssignVarArgs = candidateParamTypes.length == paramTypes.length && paramType.isArray()
                    && canAssignType(candidateParamType, paramType);

            boolean canAssignParamsToVarArgs = true;
            final Class<?> lastClass = candidateParamType.getComponentType();

            for (int i = candidateParamTypes.length - 1; i < paramTypes.length; i++) {
                paramType = paramTypes[i];

                if (isTypedVector(paramType) && lastClass.isArray()) {
                    paramType = convertVector(paramType,
                            typeArguments[i] == null ? null : typeArguments[i][0]);
                }

                if (!canAssignType(lastClass, paramType)) {
                    canAssignParamsToVarArgs = false;
                    break;
                }
            }

            if (!canAssignVarArgs && !canAssignParamsToVarArgs) {
                return;
            }
        }

        accepted.add(candidate);
    }

    /**
     * Checks whether {@code candidateParamType} is assignable from {@code paramType}.
     * 
     * @see #dhqlIsAssignableFrom
     */
    private static boolean canAssignType(final Class<?> candidateParamType, final Class<?> paramType) {
        if (dhqlIsAssignableFrom(candidateParamType, paramType)) {
            return true;
        }

        final Class<?> maybePrimitive = ClassUtils.wrapperToPrimitive(paramType);
        if (maybePrimitive != null && dhqlIsAssignableFrom(candidateParamType, maybePrimitive)) {
            return true;
        }

        return maybePrimitive != null && candidateParamType.isPrimitive()
                && isWideningPrimitiveConversion(maybePrimitive, candidateParamType);
    }

    private static boolean isMoreSpecificConstructor(final Constructor<?> c1, final Constructor<?> c2,
            Class<?>[] argExprTypes) {
        final Boolean executableResult = isMoreSpecificExecutable(c1, c2, argExprTypes);
        if (executableResult == null) {
            throw new IllegalStateException("Ambiguous comparison between constructors " + c1 + " and " + c2);
        }
        return executableResult;
    }

    /**
     * Is m2 more specific than m1?
     *
     * @param m1 the current best method
     * @param m2 the method that might be better
     *
     * @return true if m2 is more specific than m1
     */
    private static boolean isMoreSpecificMethod(final Method m1, final Method m2, Class<?>[] argExprTypes) {
        final Boolean executableResult = isMoreSpecificExecutable(m1, m2, argExprTypes);
        // NB: executableResult can be null in cases where an override narrows its return type
        return executableResult == null ? dhqlIsAssignableFrom(m1.getReturnType(), m2.getReturnType())
                : executableResult;
    }

    /**
     * Check whether {@code e2} is more specific than {@code e1}.
     * 
     * @param e1 The current best-choice executable.
     * @param e2 A possible better-matching execuable.
     * @param argExprTypes The argument types. (Used as a tiebreaker between primitive and boxed parameters.)
     * @return {@code true} if {@code e2} is more specific than {@code e1}, {@code false} if {@code e1} is more specific
     *         than {@code e2}, and {@code null} if no determination could be made.
     * @param <EXECUTABLE_TYPE> The kind of executable ({@link Method} vs {@link Constructor}).
     */
    private static <EXECUTABLE_TYPE extends Executable> Boolean isMoreSpecificExecutable(
            final EXECUTABLE_TYPE e1, final EXECUTABLE_TYPE e2, Class<?>[] argExprTypes) {

        // var args (variable arity) methods always go after fixed arity methods when determining the proper overload
        // https://docs.oracle.com/javase/specs/jls/se7/html/jls-15.html#jls-15.12.2
        if (e1.isVarArgs() && !e2.isVarArgs()) {
            return true;
        }
        if (e2.isVarArgs() && !e1.isVarArgs()) {
            return false;
        }

        final Class<?>[] e1ParamTypes = e1.getParameterTypes();
        final Class<?>[] e2ParamTypes = e2.getParameterTypes();

        // note that at this point, e1.isVarArgs() == e2.isVarArgs()
        final boolean bothExecutablesAreVarargs = e1.isVarArgs();
        if (bothExecutablesAreVarargs) {
            e1ParamTypes[e1ParamTypes.length - 1] = e1ParamTypes[e1ParamTypes.length - 1].getComponentType();
            e2ParamTypes[e2ParamTypes.length - 1] = e2ParamTypes[e2ParamTypes.length - 1].getComponentType();
        }

        for (int i = 0; i < e1ParamTypes.length; i++) {
            final Class<?> e1ParamType = e1ParamTypes[i];
            final Class<?> e2ParamType = e2ParamTypes[i];

            // if the e1 param type is not a superclass of the e2 param type, then the e2 param is not more specific
            // to the provided args. (Note that the executables passed here are only ones that match the provided
            // arguments.)
            // For example, let's say we have myMethod(Collection), myMethod(List), and myMethod(ArrayList), and
            // the actual method call is myMethod(someLinkedList). Both myMethod(Collection) and myMethod(List) will
            // match. Since Collection is assignable from List, we know that Collection is a superclass if List, and
            // therefore is a less-specific match than List.
            if (!canAssignType(e1ParamType, e2ParamType) && !isTypedVector(e2ParamType)) {
                return false;
            }

            // If there are overloads for both primitive and boxed parameters, the one that matches the provided
            // arguments should be considered more specific.
            final Class<?> argExprType = argExprTypes[i];
            if (argExprType.isPrimitive() && e1ParamType.isPrimitive() && !e2ParamType.isPrimitive()) {
                return false;
            }
            if (TypeUtils.isBoxedType(argExprType) && TypeUtils.isBoxedType(e1ParamType)
                    && !TypeUtils.isBoxedType(e2ParamType)) {
                return false;
            }
        }

        if (!Arrays.equals(e1ParamTypes, e2ParamTypes)) {
            // this means that e2 params are more specific
            return true;
        }

        return null;
    }

    /**
     * This checks whether {@code classA} is assignable from {@code classB} <b>for operations in the query engine</b>.
     * <p>
     * In particular, it is distinct from {@link Class#isAssignableFrom} in its handling of numeric types — if
     * {@code classA} is a primitive or boxed type (except boolean/Boolean), the result is true if {@code classA} is the
     * {@link #binaryNumericPromotionType binary numeric promotion type} of {@code classB}. For example,
     * {@code Double.TYPE.isAssignableFrom(Integer.TYPE)} and {@code Double.TYPE.isAssignableFrom(Integer.class)} are
     * both {@code false}, but {@code QueryLanguageParser.dhqlIsAssignableFrom(Double.TYPE, Integer.TYPE)} and
     * {@code QueryLanguageParser.dhqlIsAssignableFrom(Double.TYPE, Integer.class)} are both {@code true}.
     * <p>
     *
     * @param classA The potential target type for a reference/primitive value of {@code classB}
     * @param classB The class whose assignability to {@code classA} should be checked
     * @return {@code true} if it's acceptable to cast {@code classB} to {@code classA}
     */
    static boolean dhqlIsAssignableFrom(Class<?> classA, Class<?> classB) {
        if (classA == classB) {
            return true;
        }

        if ((classA.isPrimitive() && classA != boolean.class) && classB.isPrimitive() && classB != boolean.class) {
            return classA == binaryNumericPromotionType(classA, classB);
        } else if (!classA.isPrimitive() && classB == NULL_CLASS) {
            return true;
        } else {
            classA = io.deephaven.util.type.TypeUtils.getBoxedType(classA);
            classB = io.deephaven.util.type.TypeUtils.getBoxedType(classB);

            return classA.isAssignableFrom(classB);
        }
    }

    /**
     * Gets the type arguments corresponding to the {@code expressions}, if there are any declared.
     *
     * @param expressions The expressions to check type arguments for.
     * @return An array with the same length as {@code expressions},
     */
    private Class<?>[][] getTypeArguments(Expression... expressions) {
        final Class<?>[][] typeArgs = new Class[expressions.length][];

        for (int i = 0; i < expressions.length; i++) {
            if ((expressions[i] instanceof NameExpr)) {
                typeArgs[i] = variableTypeArguments.get(((NameExpr) expressions[i]).getNameAsString());
            }
        }

        return typeArgs;
    }

    /**
     * Returns the array type corresponding to a vector.
     *
     * @param type The original vector type.
     * @param typeArgument The type argument (for ObjectVectors, when applicable), otherwise {code null}
     * @return An appropriate array type corresponding to the vector type.
     */
    private static Class<?> convertVector(Class<?> type, Class<?> typeArgument) {
        if (ObjectVector.class.isAssignableFrom(type)) {
            return Array.newInstance(typeArgument == null ? Object.class : typeArgument, 0).getClass();
        }
        if (IntVector.class.isAssignableFrom(type)) {
            return int[].class;
        }
        if (DoubleVector.class.isAssignableFrom(type)) {
            return double[].class;
        }
        if (CharVector.class.isAssignableFrom(type)) {
            return char[].class;
        }
        if (ByteVector.class.isAssignableFrom(type)) {
            return byte[].class;
        }
        if (ShortVector.class.isAssignableFrom(type)) {
            return short[].class;
        }
        if (LongVector.class.isAssignableFrom(type)) {
            return long[].class;
        }
        if (FloatVector.class.isAssignableFrom(type)) {
            return float[].class;
        }
        throw new IllegalStateException("Unknown Vector type : " + type);
    }


    /**
     * Replaces {@code origExpr} with {@code newExpr} in {@code parentNode}. Throws an exception if {@code origExpr}
     * could not be found in the parent.
     *
     * @param parentNode The parent node in which a child should be replaced
     * @param origExpr The original expression to find & replace in the {@code parentNode}
     * @param newExpr The new expression to put in the place of the {@code origExpr}
     */
    private static void replaceChildExpression(Node parentNode, Expression origExpr, Expression newExpr) {
        if (parentNode.replace(origExpr, newExpr)) {
            final Node newExprParent = newExpr.getParentNode().orElse(null);
            Assert.eq(newExprParent, "newExprParent", parentNode, "parentNode");
            return;
        }
        throw new IllegalStateException(
                "Could not replace expression within parent of type " + parentNode.getClass().getSimpleName());
    }

    private Class<?> getTypeWithCaching(Node n) {
        if (!cachedTypes.containsKey(n)) {
            Class<?> r = n.accept(this, VisitArgs.WITHOUT_STRING_BUILDER);
            cachedTypes.putIfAbsent(n, r);
        }
        return cachedTypes.get(n);
    }

    public static String getOperatorSymbol(BinaryExpr.Operator op) {
        return op.asString();
    }

    static String getOperatorName(BinaryExpr.Operator op) {
        switch (op) {
            case OR:
                return "or";
            case AND:
                return "and";
            case BINARY_OR:
                return "binaryOr";
            case BINARY_AND:
                return "binaryAnd";
            case XOR:
                return "xor";
            case EQUALS:
                return "eq";
            case NOT_EQUALS:
                throw new IllegalStateException(
                        "NOT_EQUALS must be converted to '!eq(a, b)'or kept as the operator 'a != b'");
            case LESS:
                return "less";
            case GREATER:
                return "greater";
            case LESS_EQUALS:
                return "lessEquals";
            case GREATER_EQUALS:
                return "greaterEquals";
            case LEFT_SHIFT:
                throw new UnsupportedOperationException("leftShift (<<) is not supported.");
            case SIGNED_RIGHT_SHIFT:
                throw new UnsupportedOperationException("signedRightShift (>>) is not supported.");
            case UNSIGNED_RIGHT_SHIFT:
                throw new UnsupportedOperationException("unsignedRightShift (>>>) is not supported.");
            case PLUS:
                return "plus";
            case MINUS:
                return "minus";
            case MULTIPLY:
                return "multiply";
            case DIVIDE:
                return "divide";
            case REMAINDER:
                return "remainder";
            default:
                throw new IllegalArgumentException("Could not find operator name for op " + op.name());
        }
    }

    public static boolean isTypedVector(Class<?> type) {
        return Vector.class.isAssignableFrom(type) && Vector.class != type;
    }

    /**
     * Converts the provided argument {@code expressions} for the given {@code executable} so that the expressions whose
     * types (expressionTypes) do not match the corresponding declared argument types ({@code argumentTypes}) may still
     * be used as arguments.
     * <p>
     * Conversions include casts & unwrapping of Vectors to Java arrays.
     *
     * @param executable The executable (method) to be called
     * @param argumentTypes The argument types of {@code executable}
     * @param expressionTypes The types of the {@code expressions} to be passed as arguments
     * @param typeArguments The actual type arguments corresponding to the expressions
     * @param expressions The actual expressions
     * @return An array of new expressions that maintain the 'meaning' of the input {@code expressions} but are
     *         appropriate to pass to {@code executable}
     */
    private Expression[] convertParameters(final Executable executable,
            final Class<?>[] argumentTypes, final Class<?>[] expressionTypes,
            final Class<?>[][] typeArguments, Expression[] expressions) {
        // For Python callables, all Vector columns should be converted into arrays
        if (executable.getDeclaringClass() == PyCallableWrapper.class) {
            for (int ei = 0; ei < expressionTypes.length; ei++) {
                if (isTypedVector(expressionTypes[ei])) {
                    // replace node in its parent, otherwise setArguments() will clear the parent of 'expressions[ei]'
                    expressions[ei].replace(new DummyExpr());

                    expressions[ei] =
                            new MethodCallExpr(new NameExpr("VectorConversions"), "nullSafeVectorToArray",
                                    new NodeList<>(expressions[ei]));
                    // To prevent JPY from unpacking a non-primitive array to make sure the result array is treated
                    // as a single argument
                    if (ObjectVector.class.isAssignableFrom(expressionTypes[ei])) {
                        expressions[ei] = new CastExpr(
                                new ClassOrInterfaceType("java.lang.Object"),
                                expressions[ei]);
                        expressionTypes[ei] = Object.class;
                    } else {
                        expressionTypes[ei] = convertVector(expressionTypes[ei],
                                typeArguments[ei] == null ? null : typeArguments[ei][0]);
                    }
                }
            }
        }



        final int nArgs = argumentTypes.length; // Number of declared arguments
        for (int ai = 0; ai < (executable.isVarArgs() ? nArgs - 1 : nArgs); ai++) {
            if (argumentTypes[ai] != expressionTypes[ai] && argumentTypes[ai].isPrimitive()
                    && expressionTypes[ai].isPrimitive()) {
                // replace node in its parent, otherwise setArguments() will clear the parent of 'expressions[ai]'
                expressions[ai].replace(new DummyExpr());
                expressions[ai] = new CastExpr(
                        new PrimitiveType(PrimitiveType.Primitive
                                .valueOf(argumentTypes[ai].getSimpleName().toUpperCase())),
                        expressions[ai]);
            } else if (unboxArguments && argumentTypes[ai].isPrimitive() && !expressionTypes[ai].isPrimitive()) {
                // note: the setArguments() bug does not arise here in practice, since nodes representing boxed types
                // are not replaced by the parser, but it is better to insert the DummyExpr anyway as future-proofing.
                expressions[ai].replace(new DummyExpr());
                if (expressionTypes[ai] == NULL_CLASS) {
                    expressions[ai] = new FieldAccessExpr(new NameExpr("io.deephaven.util.QueryConstants"),
                            "NULL_" + argumentTypes[ai].getSimpleName().toUpperCase());
                } else {
                    expressions[ai] = new MethodCallExpr(expressions[ai],
                            argumentTypes[ai].getSimpleName() + "Value", new NodeList<>());
                }
            } else if (argumentTypes[ai].isArray() && isTypedVector(expressionTypes[ai])) {
                // note: the setArguments() bug does not arise here in practice, since nodes representing a Vector
                // are not replaced by the parser, but it is better to insert the DummyExpr anyway as future-proofing.
                expressions[ai].replace(new DummyExpr());
                expressions[ai] = new MethodCallExpr(new NameExpr("VectorConversions"), "nullSafeVectorToArray",
                        new NodeList<>(expressions[ai]));
                expressionTypes[ai] = convertVector(expressionTypes[ai],
                        typeArguments[ai] == null ? null : typeArguments[ai][0]);
            }
        }

        if (executable.isVarArgs()) {
            Class<?> varArgType = argumentTypes[nArgs - 1].getComponentType();

            boolean allExpressionTypesArePrimitive = true;

            final int nArgExpressions = expressionTypes.length;
            final int lastArgIndex = expressions.length - 1;
            // If there's only one arg expression provided, and it's a Vector, and the varArgType
            // *isn't* Vector, then convert the Vector to a Java array
            if (nArgExpressions == nArgs
                    && varArgType != expressionTypes[lastArgIndex]
                    && isTypedVector(expressionTypes[lastArgIndex])) {
                // note: the setArguments() bug does not arise here in practice, since nodes representing a Vector
                // are not replaced by the parser, but it is better to insert the DummyExpr anyway as future-proofing.
                expressions[lastArgIndex].replace(new DummyExpr());
                expressions[lastArgIndex] =
                        new MethodCallExpr(new NameExpr("VectorConversions"), "nullSafeVectorToArray",
                                new NodeList<>(expressions[lastArgIndex]));
                expressionTypes[lastArgIndex] = convertVector(expressionTypes[lastArgIndex],
                        typeArguments[lastArgIndex] == null ? null : typeArguments[lastArgIndex][0]);
                allExpressionTypesArePrimitive = false;
            } else if (nArgExpressions == nArgs
                    && dhqlIsAssignableFrom(argumentTypes[lastArgIndex], expressionTypes[lastArgIndex])) {
                allExpressionTypesArePrimitive = false;
            } else {
                for (int ei = nArgs - 1; ei < nArgExpressions; ei++) {
                    // iterate over the vararg argument expressions
                    if (varArgType == expressionTypes[ei]) {
                        continue;
                    }

                    if (varArgType.isPrimitive() && expressionTypes[ei].isPrimitive()) {
                        // cast primitives to the appropriate type
                        // replace node in its parent, otherwise setArguments() will clear the parent of
                        // 'expressions[ei]'
                        expressions[ei].replace(new DummyExpr());
                        expressions[ei] = new CastExpr(
                                new PrimitiveType(PrimitiveType.Primitive
                                        .valueOf(varArgType.getSimpleName().toUpperCase())),
                                expressions[ei]);
                    } else if (unboxArguments && varArgType.isPrimitive() && !expressionTypes[ei].isPrimitive()) {
                        // replace node in its parent, otherwise setArguments() will clear the parent of
                        // 'expressions[ei]'
                        expressions[ei].replace(new DummyExpr());
                        expressions[ei] = new MethodCallExpr(expressions[ei],
                                varArgType.getSimpleName() + "Value", new NodeList<>());
                    } else if (!expressionTypes[ei].isPrimitive()) {
                        allExpressionTypesArePrimitive = false;
                    }
                }
            }

            if ((TypeUtils.isBoxedType(varArgType) || varArgType.isPrimitive()) && allExpressionTypesArePrimitive) {
                // method invocation is ambiguous when both boxed and primitive versions of the method exist
                Expression[] temp = new Expression[nArgs];
                Expression[] varArgExpressions = new Expression[nArgExpressions - nArgs + 1];
                System.arraycopy(expressions, 0, temp, 0, temp.length - 1);
                System.arraycopy(expressions, nArgs - 1, varArgExpressions, 0,
                        varArgExpressions.length);

                for (Expression expr : varArgExpressions) {
                    // replace node in its parent, otherwise setArguments() will clear the parent of 'expr''
                    expr.replace(new DummyExpr());
                }

                NodeList<ArrayCreationLevel> levels = new NodeList<>(new ArrayCreationLevel());
                com.github.javaparser.ast.type.Type elementType;
                if (varArgType.isPrimitive()) {
                    // wrap the vararg argument expressions in a primitive array:
                    elementType = new PrimitiveType(PrimitiveType.Primitive.valueOf(
                            varArgType.getSimpleName().toUpperCase()));
                } else {
                    // wrap the vararg argument expressions in a boxed array:
                    elementType = StaticJavaParser.parseClassOrInterfaceType(varArgType.getSimpleName());
                }
                temp[temp.length - 1] = new ArrayCreationExpr(
                        elementType, levels, new ArrayInitializerExpr(new NodeList<>(varArgExpressions)));

                expressions = temp;
            }
        }

        return expressions;
    }

    // ------------------------------------------------------------------------------------------------------------------------------------------------------------------

    @Override
    public Class<?> visit(NameExpr n, VisitArgs printer) {
        final String nameStr = n.getNameAsString();
        printer.append(nameStr);

        return nameLookupCache.computeIfAbsent(nameStr, this::resolveName);
    }

    private Class<?> resolveName(final String nameStr) {
        /*
        @formatter:off
        JLS on how to resolve names: https://docs.oracle.com/javase/specs/jls/se11/html/jls-6.html#jls-6.5

        The QueryLanguageParser doesn't work exactly this way (some cases are not relevant, and the work
        is split between this class and the JavaParser library), but the behavior should be consistent with the spec.

        Situations where this method will be called include:
        - resolving a variable name (e.g. 'myObject')
        - resolving a statically-imported field or class name (e.g. 'MyStaticNestedClass', 'myStaticVar')
        - resolving a method invocation target (e.g. 'someName.myMethod()')

        There is
        1)  Simple names (i.e. name does not contain a '.'):
                1. Check whether it's in the scope.
                2. If it's not in the scope, see if it's a static import.
                3. If it's not a static import, assume it's a class and look it up with 'findClass()'.
        2)  Qualified names: just look up the name immediately with 'findClass()'

        @formatter:on
         */
        Class<?> ret;
        final boolean isSimpleName = nameStr.indexOf('.') < 0;
        if (isSimpleName) {
            ret = variables.get(nameStr);
            if (ret != null) {
                variablesUsed.add(nameStr);
                return ret;
            }

            ret = lookupStaticImport(nameStr);
            if (ret != null) {
                return ret;
            }
        }

        // If we have not returned a result yet, then 'n' must be a class name. (Or something invalid.)
        ret = findClass(nameStr);
        if (ret != null) {
            return ret;
        }

        throw new ParserResolutionFailure("Cannot find variable or class " + nameStr);
    }

    /**
     * Check whether {@code name} is in scope from a static import. Results are cached.
     * 
     * @param name The name to look up.
     * @return The type of {@code name}, if {@code name} is imported by a static import.
     */
    @Nullable
    private Class<?> lookupStaticImport(@NotNull final String name) {
        return staticImportLookupCache.computeIfAbsent(name, nameForLookup -> {
            for (final Class<?> staticImportedClass : staticImports) {
                // We don't support static imports of individual fields/methods -- have to check among
                // *all* members of a class.
                try {
                    final Field field = staticImportedClass.getField(nameForLookup);
                    if (Modifier.isStatic(field.getModifiers())) {
                        return field.getType();
                    }
                } catch (NoSuchFieldException ignored) {
                }

                for (final Class<?> nestedClass : staticImportedClass.getDeclaredClasses()) {
                    if (Modifier.isStatic(nestedClass.getModifiers())
                            && nestedClass.getSimpleName().equals(nameForLookup)) {
                        return nestedClass;
                    }
                }
            }
            return null;
        });
    }

    @Override
    public Class<?> visit(PrimitiveType n, VisitArgs printer) {
        switch (n.getType()) {
            case BOOLEAN:
                printer.append("boolean");
                return boolean.class;
            case BYTE:
                printer.append("byte");
                return byte.class;
            case CHAR:
                printer.append("char");
                return char.class;
            case DOUBLE:
                printer.append("double");
                return double.class;
            case FLOAT:
                printer.append("float");
                return float.class;
            case INT:
                printer.append("int");
                return int.class;
            case LONG:
                printer.append("long");
                return long.class;
            case SHORT:
                printer.append("short");
                return short.class;
        }

        throw new IllegalStateException("Unknown primitive type : " + n.getType());
    }

    @Override
    public Class<?> visit(ArrayAccessExpr n, VisitArgs printer) {
        final Runnable nothingPrintedAssertion = getNothingPrintedAssertion(printer);

        /*
         * ArrayAccessExprs are permitted even when the 'array' is not really an array. The main use of this is for
         * Vectors, such as:
         *
         * t.view("Date", "Price").updateView("Return=Price/Price_[i-1]").
         *
         * The "Price_[i-1]" is translated to "Price.get(i-1)". But we do this generically, not just for Vectors. As an
         * example, this works (column Blah will be set to "hello"):
         *
         * map = new HashMap(); map.put("a", "hello") t = emptyTable(1).update("Blah=map[`a`]")
         *
         * As of July 2017, I don't know if anyone uses this, or if it has ever been advertised.
         */

        if (n.getName() instanceof LiteralExpr) { // a sanity check
            throw new IllegalStateException("Invalid expression: indexing into literal value");
        }

        Class<?> type = n.getName().accept(this, VisitArgs.WITHOUT_STRING_BUILDER);

        if (type.isArray()) {
            n.getName().accept(this, printer);
            printer.append('[');
            n.getIndex().accept(this, printer);
            printer.append(']');

            return type.getComponentType();
        } else {
            // An array access on something that's not an array should be replaced with a MethodCallExpr calling get()
            final Node origParent = n.getParentNode().orElseThrow();
            final MethodCallExpr newExpr = new MethodCallExpr(n.getName(), "get", NodeList.nodeList(n.getIndex()));
            replaceChildExpression(origParent, n, newExpr);
            nothingPrintedAssertion.run();
            return newExpr.accept(this, printer);
        }
    }

    @Override
    public Class<?> visit(final BinaryExpr n, VisitArgs printer) {
        final Runnable assertNothingPrinted = getNothingPrintedAssertion(printer);

        BinaryExpr.Operator op = n.getOperator();
        final Node origParent = n.getParentNode().orElseThrow();

        Class<?> lhType = getTypeWithCaching(n.getLeft());
        Class<?> rhType = getTypeWithCaching(n.getRight());

        // Now get the updated left/right expressions. (We must retrieve these after running getTypeWithCaching(),
        // since the original left/right nodes in the BinaryExpr may have been replaced while traversing the tree.)
        final Expression leftExpr = n.getLeft();
        final Expression rightExpr = n.getRight();

        if ((lhType == String.class || rhType == String.class) && op == BinaryExpr.Operator.PLUS) {

            leftExpr.accept(this, printer);
            printer.append(' ').append(getOperatorSymbol(op)).append(' ');
            rightExpr.accept(this, printer);

            return String.class;
        }

        // For boolean operations that don't involve Deephaven's ordering guarantees or null handling,
        // the operation can be printed as-is instead of using QueryLanguageFunctionUtil methods.
        final boolean isPrimitiveBooleanOperation =
                boolean.class.equals(lhType) && boolean.class.equals(rhType) && (op == BinaryExpr.Operator.EQUALS
                        || op == BinaryExpr.Operator.NOT_EQUALS
                        || op == BinaryExpr.Operator.BINARY_OR
                        || op == BinaryExpr.Operator.BINARY_AND
                        || op == BinaryExpr.Operator.XOR);
        if (op == BinaryExpr.Operator.OR || op == BinaryExpr.Operator.AND || isPrimitiveBooleanOperation) {

            leftExpr.accept(this, printer);
            printer.append(' ').append(getOperatorSymbol(op)).append(' ');
            rightExpr.accept(this, printer);

            return boolean.class;
        }

        // Replace `x!=y` with `!(x==y)`.
        // (QueryLanguageFunctionUtils only has `eq()` methods, not `neq()`, since `!eq()` is sufficient.)
        if (op == BinaryExpr.Operator.NOT_EQUALS) {
            // Update the AST -- create an EQUALS BinaryExpr, then invert its result.
            final BinaryExpr equalsExpr = new BinaryExpr(n.getLeft(), n.getRight(), BinaryExpr.Operator.EQUALS);

            final UnaryExpr newExpr = new UnaryExpr(equalsExpr, UnaryExpr.Operator.LOGICAL_COMPLEMENT);
            newExpr.setComment(QueryLanguageParserComment.BINARY_OP_NEQ_CONVERSION_FLAG);
            replaceChildExpression(origParent, n, newExpr);


            assertNothingPrinted.run();
            return newExpr.accept(this, printer);
        }

        if (op == BinaryExpr.Operator.EQUALS) {
            // Note that `isNull()` is the only method used here that's not from QueryLanguageFunctionUtils.
            if (leftExpr.isNullLiteralExpr()) {
                if (printer.hasStringBuilder()) {
                    final MethodCallExpr isNullExpr = new MethodCallExpr("isNull", rightExpr);
                    replaceChildExpression(origParent, n, isNullExpr);
                    return isNullExpr.accept(this, printer);
                }
                return boolean.class;
            }
            if (rightExpr.isNullLiteralExpr()) {
                if (printer.hasStringBuilder()) {
                    final MethodCallExpr isNullExpr = new MethodCallExpr("isNull", leftExpr);
                    replaceChildExpression(origParent, n, isNullExpr);
                    return isNullExpr.accept(this, printer);
                }
                return boolean.class;
            }
        }

        boolean isArray = lhType.isArray() || rhType.isArray() || isTypedVector(lhType) || isTypedVector(rhType);

        String methodName = getOperatorName(op) + (isArray ? "Array" : "");

        if (printer.hasStringBuilder()) {
            final MethodCallExpr binaryOpOverloadMethod = new MethodCallExpr(methodName, n.getLeft(), n.getRight());
            replaceChildExpression(origParent, n, binaryOpOverloadMethod); // Replace the BinaryExpr with a method call,
                                                                           // e.g. `x==y` --> `eq(x, y)`

            assertNothingPrinted.run();
            return binaryOpOverloadMethod.accept(this, printer);
        }

        return getMethodReturnType(null, methodName, new Class[] {lhType, rhType},
                getTypeArguments(n.getLeft(), n.getRight()));
    }

    /**
     * Creates a Procedure that can be used to assert that nothing has been written to the given {@code printer} since
     * this method was called. This is used as a sanity check before calling
     * {@link Node#accept(com.github.javaparser.ast.visitor.GenericVisitor, Object)} on a newly-created
     * {@link Expression}.
     * <p>
     * The initial length of the {@code printer} is captured when the {@code Runnable} is created; an invocation of
     * {@link Runnable#run()} will throw an exception if its length has changed since then.
     *
     * @param printer The printer whose initial length should be captured
     */
    @NotNull
    private static Runnable getNothingPrintedAssertion(VisitArgs printer) {
        if (!printer.hasStringBuilder()) {
            return () -> {
            };
        }
        final int initialLen = printer.builder.length();
        return () -> Assert.eq(printer.builder.length(), "printer.builder.length()", initialLen, "initialLen");
    }


    @Override
    public Class<?> visit(UnaryExpr n, VisitArgs printer) {
        final Runnable nothingPrintedAssertion = getNothingPrintedAssertion(printer);
        final String opName;

        if (n.getOperator() == UnaryExpr.Operator.LOGICAL_COMPLEMENT) {
            opName = "not";
        } else if (n.getOperator() == UnaryExpr.Operator.MINUS) {
            opName = "negate";
        } else {
            throw new UnsupportedOperationException("Unary operation (" + n.getOperator().name() + ") not supported");
        }

        final Class<?> ret = getTypeWithCaching(n.getExpression());

        final boolean isNonequalOpOverload =
                n.getComment().orElse(null) == QueryLanguageParserComment.BINARY_OP_NEQ_CONVERSION_FLAG;
        if (isNonequalOpOverload) {
            Assert.equals(ret, "ret", boolean.class, "boolean.class");
        }

        if (boolean.class.equals(ret)) {
            // primitive booleans don't need a 'not()' method; they can't be null anyway
            printer.append('!');

            final Class<?> retForCheck = n.getExpression().accept(this, printer);
            Assert.equals(retForCheck, "retForCheck", ret, "ret");

            if (isNonequalOpOverload && printer.hasStringBuilder()) {
                // sanity checks -- the inner expression *must* be a BinaryExpr (for ==), and it must be replaced in
                // this UnaryExpr with a MethodCallExpr (for "eq()" or possibly "isNull()").
                Assert.instanceOf(n.getExpression(), "n.getExpression()", MethodCallExpr.class);
                final MethodCallExpr methodCall = (MethodCallExpr) n.getExpression();
                final String methodName = methodCall.getNameAsString();
                if (!"eq".equals(methodName) && !"isNull".equals(methodName)) {
                    throw new IllegalStateException(
                            "Unexpected node with BINARY_OP_NEQ_CONVERSION_FLAG: " + methodCall);
                }
            }

            return ret;
        }

        final Node origParent = n.getParentNode().orElseThrow();
        final MethodCallExpr unaryOpOverloadMethod = new MethodCallExpr(opName, n.getExpression());
        replaceChildExpression(origParent, n, unaryOpOverloadMethod);

        nothingPrintedAssertion.run();

        // Descend into the new method call expression. This should not make further changes,
        // since the original expression was visited by getTypeWithCaching at the beginning of this method.
        final Class<?> result = unaryOpOverloadMethod.accept(this, printer);

        // Verify that the operator overload method returns the original expected type:
        Assert.equals(ret, "ret", result, "result");

        return ret;
    }

    @Override
    public Class<?> visit(CastExpr n, VisitArgs printer) {
        final Runnable nothingPrintedAssertion = getNothingPrintedAssertion(printer);

        // resolve the target type:
        final Class<?> ret = n.getType().accept(this, VisitArgs.WITHOUT_STRING_BUILDER);
        final String targetTypeSimpleName = ret.getSimpleName();
        final Expression origExprToCast = n.getExpression();

        // retrieve the expression's type. (ignore the StringBuilder; just need the type.)
        final Class<?> exprType = origExprToCast.accept(this, VisitArgs.WITHOUT_STRING_BUILDER);

        final boolean fromPrimitive = exprType.isPrimitive();
        final boolean fromBoxedType = TypeUtils.isBoxedType(exprType);
        final Class<?> unboxedExprType = !fromBoxedType ? null : TypeUtils.getUnboxedType(exprType);

        final boolean toPrimitive = ret.isPrimitive();
        final boolean isUnboxingAndWidening;

        /*
         * Here are the rules for casting: https://docs.oracle.com/javase/specs/jls/se8/html/jls-5.html#jls-5.5
         *
         * First, we should ensure the cast does not violate the Java Language Specification.
         */
        if (toPrimitive) { // Casting to a primitive
            /*
             * booleans can only be cast to booleans, and only booleans can be cast to booleans. See table 5.5-A at the
             * link above.
             *
             * The JLS also places restrictions on conversions from boxed types to primitives (again, see table 5.5-A).
             */
            if (fromPrimitive && (ret.equals(boolean.class) ^ exprType.equals(boolean.class))) {
                throw new IncompatibleTypesException(
                        "Incompatible types; " + exprType.getName() + " cannot be converted to " + ret.getName());
            }

            // Now check validity if we're converting from a boxed type:
            if (fromBoxedType) {
                isUnboxingAndWidening = isWideningPrimitiveConversion(unboxedExprType, ret);
                // Unboxing and Identity conversions are always OK
                if (!ret.equals(unboxedExprType) &&
                /*
                 * Boolean is the only boxed type that can be cast to boolean, and boolean is the only primitive type to
                 * which Boolean can be cast:
                 */
                        (boolean.class.equals(ret) ^ Boolean.class.equals(exprType)
                                // Only Character can be cast to char:
                                || char.class.equals(ret) && !Character.class.equals(exprType)
                                // Other than that, only widening conversions are allowed:
                                || !isUnboxingAndWidening)) {
                    throw new IncompatibleTypesException(
                            "Incompatible types; " + exprType.getName() + " cannot be converted to " + ret.getName());
                }
            } else {
                isUnboxingAndWidening = false;
            }
        }
        /*
         * When casting primitives to boxed types, only boxing conversions are allowed When casting boxed types to boxed
         * types, only the identity conversion is allowed
         */
        else {
            if (io.deephaven.util.type.TypeUtils.isBoxedType(ret) && (fromPrimitive || fromBoxedType)
                    && !(ret.equals(io.deephaven.util.type.TypeUtils.getBoxedType(exprType)))) {
                throw new IncompatibleTypesException(
                        "Incompatible types; " + exprType.getName() + " cannot be converted to " + ret.getName());
            }
            isUnboxingAndWidening = false;
        }

        /*
         * Now actually print the cast. For casts to primitives (except boolean), we use special null-safe functions
         * (e.g. intCast()) to perform the cast.
         *
         * There is no "booleanCast()" function. However, we do try to cast to String and Boolean from PyObjects.
         *
         * There are also no special functions for the identity conversion -- e.g. "intCast(int)"
         */
        final boolean isPyUpgrade =
                ((ret.equals(boolean.class) || ret.equals(Boolean.class) || ret.equals(String.class))
                        && exprType.equals(PyObject.class));

        final boolean isPyCast = exprType != NULL_CLASS && dhqlIsAssignableFrom(PyObject.class, exprType);

        // check if cast is redundant (e.g. identity conversion or simple unboxing)
        final boolean isRedundantCast = ret.isAssignableFrom(exprType);

        // determine whether to use a straight java cast or a method call
        final boolean useCastFunction =
                (toPrimitive && !isRedundantCast && !ret.equals(boolean.class) && !ret.equals(exprType)) || isPyUpgrade;
        if (useCastFunction) {
            // Casting to a primitive, except booleans and the identity conversion.
            // Replace with a function (e.g. 'intCast(blah)' or 'doPyBooleanCast(blah)')

            /*
             * When unboxing to a wider type, do an unboxing conversion followed by a widening conversion. See table
             * 5.5-A in the JLS, at the link above.
             */
            if (isUnboxingAndWidening) {
                // Replacing the original expression with an unboxing conversion. (Then we will cast that.)
                // e.g. in "(long) myInteger", replace "myInteger" with "intCast(myInteger)", the final expression
                // will be "longCast(intCast(myInteger))".
                Assert.neqNull(unboxedExprType, "unboxedExprType");

                final String unboxingMethodName = unboxedExprType.getSimpleName() + "Cast";
                final MethodCallExpr unboxingCastExpr = new MethodCallExpr(unboxingMethodName, origExprToCast);
                unboxingCastExpr.setComment(QueryLanguageParserComment.NO_PARAMETER_REWRITING_FLAG);
                // Set the unboxing MethodCallExpr as the target of the original CastExpr 'n'.
                // Next, the CastExpr is replaced with another MethodCallExpr.
                n.setExpression(unboxingCastExpr);
                origExprToCast.setParentNode(unboxingCastExpr);

                Class<?> unboxingMethodCallReturnType = unboxingCastExpr.accept(this, VisitArgs.WITHOUT_STRING_BUILDER);
                Assert.equals(unboxingMethodCallReturnType, "unboxingMethodCallReturnType", unboxedExprType,
                        "unboxedExprType"); // verify type is as expected
            }

            // Note that the handling of unboxing/widening may have changed the expression-to-cast.
            final Expression finalExprToCast = n.getExpression();


            final String castMethodName;
            if (isPyCast) {
                if (!toPrimitive) {
                    // e.g. "doStringPyCast"
                    castMethodName = "do" + targetTypeSimpleName + "PyCast";
                } else {
                    // e.g. "intPyCast"
                    castMethodName = targetTypeSimpleName + "PyCast";
                }
            } else {
                // e.g. "intCast"
                castMethodName = targetTypeSimpleName + "Cast";
            }


            final Node origParent = n.getParentNode().orElseThrow();
            final MethodCallExpr primitiveCastExpr = new MethodCallExpr(castMethodName, finalExprToCast);
            if (ret.equals(unboxedExprType)) {
                // tell parser not to rewrite this method call (only needed when unboxing)
                primitiveCastExpr.setComment(QueryLanguageParserComment.NO_PARAMETER_REWRITING_FLAG);
            }
            replaceChildExpression(origParent, n, primitiveCastExpr);
            nothingPrintedAssertion.run();
            Class<?> primitiveCastMethodCallReturnType = primitiveCastExpr.accept(this, printer);
            // verify type is as expected:
            Assert.equals(primitiveCastMethodCallReturnType, "primitiveCastMethodCallReturnType", ret, "ret");
            return primitiveCastMethodCallReturnType;
        }

        /*
         * @formatter:off
         *
         * If we're not using an internal cast function, then the cast is either:
         *
         * - to a reference type
         * - to a primitive boolean
         * - a redundant primitive cast
         *
         * So, we will use a straight cast (e.g. '(int) blah') not a function (e.g. 'intCast(blah)')
         *
         * @formatter:on
         */

        // If the expression is anything more complex than a simple name or literal, then enclose it in parentheses to
        // ensure the order of operations is not altered.
        if (!isAssociativitySafeExpression(origExprToCast)) {
            // TODO: unclear whether this matters with AST modifications/pretty printing,
            // but it's required for compatibility w/ original 'printer' method.
            EnclosedExpr newExpr = new EnclosedExpr(origExprToCast);
            nothingPrintedAssertion.run();
            n.setExpression(newExpr);
            origExprToCast.setParentNode(newExpr);
        }

        if (printer.hasStringBuilder()) {
            /* Print the cast normally - "(targetType) (expression)" */
            printer.append('(');
            printer.append(n.getType().toString());
            printer.append(')');
            printer.append(' ');

            n.getExpression().accept(this, printer);
        }

        return ret;
    }

    /**
     * Returns true if you can put an "!" in front of an expression to invert the whole thing instead of part. So
     * {@code true} for {@code myMethod("some", "args"} or {@code myVar}, {@code false} for {@code a&&b}. (Because
     * {@code !myMethod("some", "args")} or {@code !myVar} work fine, but {@code !a&&b} is very different from
     * {@code !(a&&b)}.)
     *
     * @param expr The expression to check.
     * @return {@code true} if prepending a unary operator will apply the operator to the entire expression instead of
     *         just its first term.
     */
    private static boolean isAssociativitySafeExpression(Expression expr) {
        return (expr instanceof NameExpr) || (expr instanceof LiteralExpr) || (expr instanceof EnclosedExpr)
                || (expr instanceof MethodCallExpr);
    }

    /**
     * Checks whether the conversion from {@code original} to {@code target} is a widening primitive conversion. The
     * arguments must be primitive types (not boxed types).
     * <p>
     * This method return false if {@code original} and {@code target} represent the same type, as such a conversion is
     * the identity conversion, not a widening conversion.
     * <p>
     * See <a href="https://docs.oracle.com/javase/specs/jls/se8/html/jls-5.html#jls-5.1.2">the JLS</a> for more info.
     *
     * @param original The type to convert <b>from</b>.
     * @param target The type to convert <b>to</b>.
     * @return {@code true} if a conversion from {@code original} to {@code target} is a widening conversion; otherwise,
     *         {@code false}.
     */
    static boolean isWideningPrimitiveConversion(Class<?> original, Class<?> target) {
        if (original == null || !original.isPrimitive() || target == null || !target.isPrimitive()
                || original.equals(void.class) || target.equals(void.class)) {
            throw new IllegalArgumentException("Arguments must be a primitive type (excluding void)!");
        }

        LanguageParserPrimitiveType originalEnum = LanguageParserPrimitiveType.getPrimitiveType(original);

        switch (originalEnum) {
            case BytePrimitive:
                if (target == short.class)
                    return true;
            case ShortPrimitive:
            case CharPrimitive:
                if (target == int.class)
                    return true;
            case IntPrimitive:
                if (target == long.class)
                    return true;
            case LongPrimitive:
                if (target == float.class)
                    return true;
            case FloatPrimitive:
                if (target == double.class)
                    return true;
        }
        return false;
    }

    private enum LanguageParserPrimitiveType {
        // Including "Enum" (or really, any differentiating string) in these names is important. They're used
        // in a switch() statement, which apparently does not support qualified names. And we can't use
        // names that conflict with java.lang's boxed types.

        BytePrimitive(byte.class), ShortPrimitive(short.class), CharPrimitive(char.class), IntPrimitive(
                int.class), LongPrimitive(long.class), FloatPrimitive(
                        float.class), DoublePrimitive(double.class), BooleanPrimitive(boolean.class);

        private final Class<?> primitiveClass;

        LanguageParserPrimitiveType(Class<?> clazz) {
            primitiveClass = clazz;
        }

        private Class<?> getPrimitiveClass() {
            return primitiveClass;
        }

        private static final Map<Class<?>, LanguageParserPrimitiveType> primitiveClassToEnumMap = Stream
                .of(LanguageParserPrimitiveType.values())
                .collect(Collectors.toMap(LanguageParserPrimitiveType::getPrimitiveClass, Function.identity()));

        private static LanguageParserPrimitiveType getPrimitiveType(Class<?> original) {
            if (!original.isPrimitive()) {
                throw new IllegalArgumentException("Class " + original.getName() + " is not a primitive type");
            } else if (original.equals(void.class)) {
                throw new IllegalArgumentException("Void is not supported!");
            }

            LanguageParserPrimitiveType primitiveType = primitiveClassToEnumMap.get(original);
            Assert.neqNull(primitiveType, "primitiveType");
            return primitiveType;
        }
    }

    @Override
    public Class<?> visit(ClassOrInterfaceType n, VisitArgs printer) {
        Class<?> ret;
        final ClassOrInterfaceType scope = n.getScope().orElse(null);
        final String className = n.getNameAsString();

        // Note that we must pass a class name *excluding* generics to findClass()
        final String fullClassName = (scope != null ? scope.toString() + '.' : "") + className;

        // First and foremost: is 'n' a class name?
        if ((ret = findClass(fullClassName)) != null) {
            // n.toString() provides the full expression, *including* generics
            printer.append(n.toString());
            return ret;
        }

        // If not, 'className' should be a nested class of the scope type.
        if (scope != null) {
            Class<?> scopeClass = scope.accept(this, printer);
            if (scopeClass != null) {
                ret = findNestedClass(scopeClass, className);
                if (ret != null) {
                    printer.append('.');
                    printer.append(className);
                    return ret;
                }
            }
        }

        throw new ParserResolutionFailure("Cannot find class : " + className);
    }

    @Override
    public Class<?> visit(ArrayType n, VisitArgs printer) {
        Class<?> ret = n.getElementType().accept(this, printer);

        for (int i = 0; i < n.getArrayLevel(); i++) {
            printer.append("[]");
        }

        for (int i = 0; i < n.getArrayLevel(); i++) {
            ret = Array.newInstance(ret, 0).getClass();
        }

        return ret;
    }

    @Override
    public Class<?> visit(ConditionalExpr n, VisitArgs printer) {
        Class<?> classA = getTypeWithCaching(n.getThenExpr());
        Class<?> classB = getTypeWithCaching(n.getElseExpr());

        if (classA == NULL_CLASS && io.deephaven.util.type.TypeUtils.getUnboxedType(classB) != null) {
            n.setThenExpr(new NameExpr("NULL_" + io.deephaven.util.type.TypeUtils.getUnboxedType(classB)
                    .getSimpleName().toUpperCase()));
            classA = n.getThenExpr().accept(this, VisitArgs.WITHOUT_STRING_BUILDER);
        } else if (classB == NULL_CLASS && io.deephaven.util.type.TypeUtils.getUnboxedType(classA) != null) {
            n.setElseExpr(new NameExpr("NULL_" + TypeUtils.getUnboxedType(classA).getSimpleName().toUpperCase()));
            classB = n.getElseExpr().accept(this, VisitArgs.WITHOUT_STRING_BUILDER);
        }

        if (classA == boolean.class && classB == Boolean.class) {
            // a little hacky, but this handles the null case where it unboxes. very weird stuff
            final Expression uncastExpr = n.getThenExpr();
            final CastExpr castExpr = new CastExpr(new ClassOrInterfaceType(null, "Boolean"), uncastExpr);
            n.setThenExpr(castExpr);
            // fix parent in uncastExpr (it is cleared when it is replaced with the CastExpr)
            uncastExpr.setParentNode(castExpr);
        }

        if (classA == Boolean.class && classB == boolean.class) {
            // a little hacky, but this handles the null case where it unboxes. very weird stuff
            final Expression uncastExpr = n.getElseExpr();
            final CastExpr castExpr = new CastExpr(new ClassOrInterfaceType(null, "Boolean"), uncastExpr);
            n.setElseExpr(castExpr);
            // fix parent in uncastExpr (it is cleared when it is replaced with the CastExpr)
            uncastExpr.setParentNode(castExpr);
        }

        if (printer.hasStringBuilder()) {
            n.getCondition().accept(this, printer);
        }

        printer.append(" ? ");
        classA = n.getThenExpr().accept(this, printer);
        printer.append(" : ");
        classB = n.getElseExpr().accept(this, printer);

        boolean isAssignableFromA = dhqlIsAssignableFrom(classA, classB);
        boolean isAssignableFromB = dhqlIsAssignableFrom(classB, classA);

        if (isAssignableFromA && isAssignableFromB) {
            return classA.isPrimitive() ? classA : classB;
        } else if (isAssignableFromA) {
            return classA;
        } else if (isAssignableFromB) {
            return classB;
        }

        throw new IncompatibleTypesException(
                "Incompatible types in condition operation not supported : " + classA + ' ' + classB);
    }

    @Override
    public Class<?> visit(EnclosedExpr n, VisitArgs printer) {
        printer.append('(');
        Class<?> ret = n.getInner().accept(this, printer);
        printer.append(')');

        return ret;
    }

    @Override
    public Class<?> visit(FieldAccessExpr n, VisitArgs printer) {
        Class<?> ret; // the result type of this FieldAccessExpr (i.e. the type of the field)
        String exprString = n.toString();
        if ((ret = findClass(exprString)) != null) {
            // Before we do anything: just see if the entire expression is just a class name.
            printer.append(exprString);
            return ret;
        }

        Expression scopeExpr = n.getScope();
        String scopeName = scopeExpr.toString();
        String fieldName = n.getNameAsString();

        // A class name can also come through as a FieldAccessExpr (*not*, as one might expect,
        // as QualifiedNameExpr or ClassOrInterfaceType).
        // So if this FieldAccessExpr is:
        // com.a.b.TheClass.field
        // then the scope -- "com.a.b.TheClass" -- is itself a FieldAccessExpr.
        //
        // Thus we can use scopeExpr.accept() to find the scope type if the scope is anything other than a class,
        // but we would recurse and eventually fail if the scope name actually is a class. Instead, we must
        // manually check whether the scope is a class.
        Class<?> scopeType;
        if (scopeExpr instanceof FieldAccessExpr
                && (scopeType = findClass(scopeName)) != null) {
            // 'scope' was a class, and we found it - print 'scopeType' ourselves
            printer.append(scopeName);
        } else { // 'scope' was *not* a class; call accept() on it to print it and find its type.
            try {
                // The incoming VisitArgs might have a "casting context", meaning that it wants us to cast to
                // the proper type at the end. But we have a scope, and that scope needs to be evaluated in
                // a non-casting context. So we provide that here.
                scopeType = scopeExpr.accept(this, printer.cloneWithCastingContext(null));
            } catch (RuntimeException e) {
                throw new ParserResolutionFailure("Cannot resolve scope." +
                        "\n    Expression : " + exprString +
                        "\n    Scope      : " + scopeExpr +
                        "\n    Field Name : " + fieldName, e);
            }
            Assert.neqNull(scopeType, "scopeType");
        }

        if (scopeType.isArray() && fieldName.equals("length")) {
            // We need special handling for arrays -- see the note in the javadocs for Class.getField():
            // "If this Class object represents an array type, then this method
            // does not find the length field of the array type."
            ret = Integer.TYPE;
        } else {
            // If it's not an array, first check whether the 'field' is actually just the name of
            // a nested class.
            ret = findNestedClass(scopeType, fieldName);

            // If it wasn't a nested class, then it should be an actual field.
            if (ret == null) {
                try {
                    // For Python object, the type of the field is PyObject by default, the actual data type if
                    // primitive will only be known at runtime
                    if (scopeType == PyObject.class || scopeType == PyCallableWrapper.class) {
                        ret = PyObject.class;
                    } else {
                        ret = scopeType.getField(fieldName).getType();
                    }
                } catch (NoSuchFieldException e) {
                    // And if we still can't find the field, we have a problem.
                    throw new ParserResolutionFailure("Cannot resolve field name." +
                            "\n    Expression : " + exprString +
                            "\n    Scope      : " + scopeExpr +
                            "\n    Scope Type : " + scopeType.getCanonicalName() +
                            "\n    Field Name : " + fieldName, e);
                }
            }
        }

        if (ret == PyObject.class) {
            // This is a direct field access on a Python object which is wrapped in PyObject.class
            // and must be accessed through PyObject.getAttribute() method
            printer.append('.').append("getAttribute(\"" + n.getNameAsString() + "\"");

            final NodeList<Expression> getAttributeArgs = new NodeList<>();
            getAttributeArgs.add(new StringLiteralExpr(n.getNameAsString()));

            if (printer.pythonCastContext != null) {
                // The to-be-cast expr is a Python object field accessor
                final String clsName = printer.pythonCastContext.getSimpleName();
                printer.append(", " + clsName + ".class");

                final ClassExpr targetType =
                        new ClassExpr(new ClassOrInterfaceType(null, printer.pythonCastContext.getSimpleName()));
                getAttributeArgs.add(targetType);

                // Let's advertise to the caller the cast context type
                ret = printer.pythonCastContext;
            }
            printer.append(')');

            // replace the field access with the getAttribute() call
            // we do not need to visit() (since we already visited the scope)
            final MethodCallExpr pyGetAttributeMethodCall =
                    new MethodCallExpr(n.getScope(), "getAttribute", getAttributeArgs);
            replaceChildExpression(
                    n.getParentNode().orElseThrow(),
                    n,
                    pyGetAttributeMethodCall);
        } else {
            printer.append('.').append(n.getNameAsString());
        }
        return ret;
    }

    // ---------- LITERALS: ----------

    @Override
    public Class<?> visit(CharLiteralExpr n, VisitArgs printer) {
        printer.append('\'');
        printer.append(n.getValue());
        printer.append('\'');

        return char.class;
    }

    @Override
    public Class<?> visit(DoubleLiteralExpr n, VisitArgs printer) {
        String value = n.getValue();
        printer.append(value);
        if (value.charAt(value.length() - 1) == 'f') {
            return float.class;
        }

        return double.class;
    }

    @Override
    public Class<?> visit(IntegerLiteralExpr n, VisitArgs printer) {
        final Runnable nothingPrintedAssertion = getNothingPrintedAssertion(printer);
        String origValue = n.getValue();

        /*
         * In java, you can't compile if your code contains an integer literal that's too big to fit in an int. You'd
         * need to add an "L" to the end, to indicate that it's a long.
         *
         * But in the engine, we assume you don't mind extra precision and just want your query to work, so when an
         * 'integer' literal is too big to fit in an int, we automatically add on the "L" to promote the literal from an
         * int to a long.
         *
         * Also, note that the 'x' and 'b' for hexadecimal/binary literals are _not_ case-sensitive.
         */

        // First, we need to remove underscores from the value before we can parse it.
        final String value = origValue.chars()
                .filter((c) -> c != '_')
                .collect(StringBuilder::new, (sb, c) -> sb.append((char) c), StringBuilder::append)
                .toString();

        long longValue;
        String prefix = value.length() > 2 ? value.substring(0, 2) : null;
        if ("0x".equalsIgnoreCase(prefix)) { // hexadecimal literal
            longValue = Long.parseLong(value.substring(2), 16);
        } else if ("0b".equalsIgnoreCase(prefix)) { // binary literal
            // If a literal has 32 bits, the 32nd (i.e. MSB) is *not* taken as the sign bit!
            // This follows from the fact that Integer.parseInt(str, 2) will only parse an 'str' up to 31 chars long.
            longValue = Long.parseLong(value.substring(2), 2);
        } else { // regular numeric literal
            longValue = Long.parseLong(value);
        }

        if (longValue < Integer.MIN_VALUE || longValue > Integer.MAX_VALUE) {
            LongLiteralExpr newExpr = new LongLiteralExpr(origValue + 'L');
            replaceChildExpression(n.getParentNode().orElseThrow(), n, newExpr);
            nothingPrintedAssertion.run();
            return newExpr.accept(this, printer);
        }

        printer.append(origValue);

        return int.class;
    }

    @Override
    public Class<?> visit(LongLiteralExpr n, VisitArgs printer) {
        printer.append(n.getValue());

        return long.class;
    }

    @Override
    public Class<?> visit(StringLiteralExpr n, VisitArgs printer) {
        printer.append('"');
        printer.append(n.getValue());
        printer.append('"');

        return String.class;
    }

    @Override
    public Class<?> visit(BooleanLiteralExpr n, VisitArgs printer) {
        printer.append(String.valueOf(n.getValue()));

        return boolean.class;
    }

    @Override
    public Class<?> visit(NullLiteralExpr n, VisitArgs printer) {
        printer.append("null");

        return NULL_CLASS;
    }

    // ---------- MISC: ----------

    @Override
    public Class<?> visit(MethodCallExpr n, VisitArgs printer) {

        final VisitArgs scopePrinter = VisitArgs.create();

        final Class<?> scopeType = n.getScope().map(sc -> {
            Class<?> result = sc.accept(this, scopePrinter);
            scopePrinter.append('.');
            return result;
        }).orElse(null);

        final Expression[] argExpressions = getExpressionsArray(n.getArguments());

        Class<?>[] expressionTypes = printArguments(argExpressions, VisitArgs.WITHOUT_STRING_BUILDER);

        final Class<?>[][] typeArguments = getTypeArguments(argExpressions);

        final String methodName = n.getNameAsString();
        final Method method = getMethod(scopeType, methodName, expressionTypes, typeArguments);


        // TODO: we can swap out method calls for better ones here, e.g. python functions to Java ones, or
        // replacing boxed stuff with primitives (e.g. DateTime methods), etc.
        // if(methodToOptimizerMap.containsKey(method)) {
        // methodToOptimizerMap.get(method).apply(n, printer);
        // }

        final Class<?>[] argumentTypes = method.getParameterTypes();
        final Expression[] convertedArgExpressions;

        // now do some parameter conversions...
        if (n.getComment().orElse(null) != QueryLanguageParserComment.NO_PARAMETER_REWRITING_FLAG) {
            convertedArgExpressions =
                    convertParameters(method, argumentTypes, expressionTypes, typeArguments, argExpressions);
        } else {
            convertedArgExpressions = argExpressions;
        }
        n.setArguments(NodeList.nodeList(convertedArgExpressions));

        if (isPotentialImplicitCall(method.getDeclaringClass())) {
            if (scopeType == null) { // python func call or Groovy closure call
                /*
                 * @formatter:off
                 * python func call
                 * 1. the func is defined at the main module level and already wrapped in CallableWrapper
                 * 2. the func will be called via CallableWrapper.call() method
                 * @formatter:on
                 */
                Assert.eqZero(scopePrinter.builder.length(), "scopePrinter.builder.length()");

                final MethodCallExpr callMethodCall =
                        new MethodCallExpr(n.getNameAsExpression(), "call", n.getArguments());

                replaceChildExpression(
                        n.getParentNode().orElseThrow(),
                        n,
                        callMethodCall);

                return callMethodCall.accept(this, printer);
            } else {
                /*
                 * @formatter:off
                 * python method call
                 * 1. need to reference the method with PyObject.getAttribute();
                 * 2. wrap the method reference in CallableWrapper()
                 * 3. the method will be called via CallableWrapper.call()
                 *
                 * So we are going from:
                 * 'myPyObj.myPyMethod(a, b, c)'
                 * to:
                 * '(new io.deephaven.engine.util.PyCallableWrapper(myPyObj.getAttribute("myPyMethod"))).call(a, b, c)'
                 *
                 * @formatter:on
                 */


                final boolean isExplicitCall = methodName.equals("call")
                        || PyObject.class.isAssignableFrom(scopeType) && methodName.equals("getAttribute");
                if (isExplicitCall) {
                    printer.append(scopePrinter);
                    printer.append(methodName);
                } else {
                    final MethodCallExpr getAttributeCall = new MethodCallExpr(
                            n.getScope().orElseThrow(),
                            "getAttribute",
                            NodeList.nodeList(new StringLiteralExpr(methodName)));


                    final ObjectCreationExpr newPyCallableExpr = new ObjectCreationExpr(
                            null,
                            new ClassOrInterfaceType(null, "io.deephaven.engine.util.PyCallableWrapper"),
                            NodeList.nodeList(getAttributeCall));

                    final MethodCallExpr callMethodCall = new MethodCallExpr(
                            new EnclosedExpr(newPyCallableExpr),
                            "call",
                            n.getArguments());

                    // Replace the original method call we were visit()ing with the new one
                    replaceChildExpression(
                            n.getParentNode().orElseThrow(),
                            n,
                            callMethodCall);

                    // Determine return type by visiting the new method call
                    return callMethodCall.accept(this, printer);
                }
            }
        } else { // Groovy or Java method call (or explicit python call)
            printer.append(scopePrinter);
            printer.append(methodName);
        }

        final Class<?>[] argTypes = printArguments(convertedArgExpressions, printer);

        // Python function call vectorization
        if (PyCallableWrapper.class.equals(scopeType)) {
            vectorizePythonCallable(n, scopeType, convertedArgExpressions, argTypes);
        }

        return calculateMethodReturnTypeUsingGenerics(scopeType, n.getScope().orElse(null), method, expressionTypes,
                typeArguments);
    }

    @NotNull
    private static Expression[] getExpressionsArray(final NodeList<Expression> exprNodeList) {
        return exprNodeList == null ? new Expression[0]
                : exprNodeList.toArray(new Expression[0]);
    }

    private void vectorizePythonCallable(MethodCallExpr n, Class<?> scopeType, Expression[] argExpressions,
            Class<?>[] argTypes) {
        final String invokedMethodName = n.getNameAsString();

        // assertions related to when the parser should even attempt vectorization:
        Assert.equals(scopeType, "scopeType", PyCallableWrapper.class, "PyCallableWrapper.class");
        Assert.equals(invokedMethodName, "invokedMethodName", "call");

        final String pyMethodName = n.getScope().orElseThrow().toString();

        final QueryScope queryScope = ExecutionContext.getContext().getQueryScope();
        final Object paramValueRaw = queryScope.readParamValue(pyMethodName, null);
        if (paramValueRaw == null) {
            throw new IllegalStateException("Resolved Python function name " + pyMethodName + " not found");
        }
        if (!(paramValueRaw instanceof PyCallableWrapper)) {
            throw new IllegalStateException("Resolved Python function name " + pyMethodName + " not callable");
        }
        final PyCallableWrapper pyCallableWrapper = (PyCallableWrapper) paramValueRaw;

        prepareVectorization(n, argExpressions, pyCallableWrapper);
        if (pyCallableWrapper.isVectorizable()) {
            prepareVectorizationArgs(n, queryScope, argExpressions, argTypes, pyCallableWrapper);
        }
    }

    private void prepareVectorization(MethodCallExpr n, Expression[] expressions, PyCallableWrapper pyCallableWrapper) {
        try {
            checkVectorizability(n, expressions, pyCallableWrapper);
            pyCallableWrapper.setVectorizable(true);
            if (!pyCallableWrapper.isVectorized() && log.isDebugEnabled()) {
                log.debug().append("Python function call ").append(n.toString()).append(" is auto-vectorizable")
                        .endl();
            }
        } catch (RuntimeException ex) {
            // if the Callable is already vectorized (decorated with numba.vectorized or dh_vectorized),
            // then the exception is fatal, otherwise it is an un-vectorized Callable and will remain as such
            if (pyCallableWrapper.isVectorized()) {
                throw ex;
            }
            pyCallableWrapper.setVectorizable(false);
            if (log.isDebugEnabled()) {
                log.debug().append("Python function call ").append(n.toString()).append(" is not auto-vectorizable:")
                        .append(ex.getMessage()).endl();
            }
        }
    }

    private void checkVectorizability(MethodCallExpr n, Expression[] expressions, PyCallableWrapper pyCallableWrapper) {

        pyCallableWrapper.parseSignature();

        // Python vectorized functions(numba, DH) return arrays of primitive/Object types. This will break the generated
        // expression evaluation code that expects singular values. This check makes sure that numba/dh vectorized
<<<<<<< HEAD
        // functions must be used alone as the entire expression.
        n.getParentNode().ifPresent(parent -> {
            if (parent.getClass() == CastExpr.class) {
                throw new PythonCallVectorizationFailure(
                        "The return values of Python vectorized function can't be cast: " + parent);
            }
            if (!WrapperNode.class.equals(parent.getClass())) {
                throw new PythonCallVectorizationFailure(
                        "Python vectorized function can't be used in another expression: " + parent);
            }
        });
=======
        // functions must be used alone as the entire expression after removing the enclosing parentheses.
        Node n1 = n;
        while (n1.hasParentNode()) {
            n1 = n1.getParentNode().get();
            Class cls = n1.getClass();

            if (cls == CastExpr.class) {
                throw new RuntimeException(
                        "The return values of Python vectorized function can't be cast: " + n1);
            } else if (cls != EnclosedExpr.class) {
                throw new RuntimeException("Python vectorized function can't be used in another expression: " + n1);
            }
        }
>>>>>>> 7ae3a234

        for (int i = 0; i < expressions.length; i++) {
            if (!(expressions[i] instanceof NameExpr) && !(expressions[i] instanceof LiteralExpr)) {
                throw new PythonCallVectorizationFailure("Invalid argument at index " + i
                        + ": Python vectorized function arguments can only be columns, variables, and constants: "
                        + expressions[i]);
            }
        }

        List<Class<?>> paramTypes = pyCallableWrapper.getParamTypes();
        if (paramTypes.size() != expressions.length) {
            // note vectorization doesn't handle Python variadic arguments
            throw new PythonCallVectorizationFailure("Python function argument count mismatch: " + n + " "
                    + paramTypes.size() + " vs. " + expressions.length);
        }
    }

    private void prepareVectorizationArgs(MethodCallExpr n, QueryScope queryScope, Expression[] expressions,
            Class<?>[] argTypes,
            PyCallableWrapper pyCallableWrapper) {
        List<Class<?>> paramTypes = pyCallableWrapper.getParamTypes();
        if (paramTypes.size() != expressions.length) {
            throw new PythonCallVectorizationFailure("Python function argument count mismatch: " + n + " "
                    + paramTypes.size() + " vs. " + expressions.length);
        }

        pyCallableWrapper.initializeChunkArguments();
        for (int i = 0; i < expressions.length; i++) {
            if (expressions[i] instanceof LiteralExpr) {
                addLiteralArg(expressions[i], argTypes[i], pyCallableWrapper);
            } else if (expressions[i] instanceof NameExpr) {
                String name = expressions[i].asNameExpr().getNameAsString();
                try {
                    Object param = queryScope.readParamValue(name);
                    pyCallableWrapper.addChunkArgument(new ConstantChunkArgument(param, argTypes[i]));
                } catch (QueryScope.MissingVariableException ex) {
                    // A column name or one of the special variables
                    pyCallableWrapper.addChunkArgument(new ColumnChunkArgument(name, argTypes[i]));
                }
            } else {
                throw new IllegalStateException("Vectorizability check failed: " + n);
            }

            if (!isSafelyCoerceable(argTypes[i], paramTypes.get(i))) {
                throw new PythonCallVectorizationFailure("Python vectorized function argument type mismatch: " + n + " "
                        + argTypes[i].getSimpleName() + " -> " + paramTypes.get(i).getSimpleName());
            }
        }
    }

    private void addLiteralArg(Expression expression, Class<?> argType, PyCallableWrapper pyCallableWrapper) {
        if (argType == long.class) {
            pyCallableWrapper
                    .addChunkArgument(new ConstantChunkArgument(((LongLiteralExpr) expression).asNumber().longValue(),
                            long.class));
        } else if (argType == int.class) {
            pyCallableWrapper.addChunkArgument(
                    new ConstantChunkArgument(((IntegerLiteralExpr) expression).asNumber().intValue(), int.class));
        } else if (argType == boolean.class) {
            pyCallableWrapper.addChunkArgument(
                    new ConstantChunkArgument(((BooleanLiteralExpr) expression).getValue(), boolean.class));
        } else if (argType == String.class) {
            pyCallableWrapper.addChunkArgument(
                    new ConstantChunkArgument(((StringLiteralExpr) expression).getValue(), String.class));
        } else if (argType == float.class) {
            pyCallableWrapper.addChunkArgument(
                    new ConstantChunkArgument((Float.parseFloat(((DoubleLiteralExpr) expression).getValue())),
                            float.class));
        } else if (argType == double.class) {
            pyCallableWrapper.addChunkArgument(
                    new ConstantChunkArgument(((DoubleLiteralExpr) expression).asDouble(), double.class));
        } else if (argType == NULL_CLASS) {
            pyCallableWrapper.addChunkArgument(new ConstantChunkArgument(null, NULL_CLASS));
        } else if (argType == char.class) {
            pyCallableWrapper
                    .addChunkArgument(new ConstantChunkArgument(((CharLiteralExpr) expression).getValue(), char.class));
        } else {
            throw new IllegalStateException("Unrecognized literal expression type: " + argType);
        }
    }

    @SuppressWarnings("unused")
    private static boolean isSafelyCoerceable(Class<?> expressionType, Class<?> aClass) {
        // TODO (core#709): numba does appear to check for type coercing at runtime, though no explicit rules exist
        // also the dh_vectorize is type-blind for now and simply calls the wrapped function with the provided data.
        return true;
    }

    @Override
    public Class<?> visit(ExpressionStmt n, VisitArgs printer) {
        Class<?> ret = n.getExpression().accept(this, printer);
        printer.append(';');
        return ret;
    }

    @Override
    public Class<?> visit(ObjectCreationExpr n, VisitArgs printer) {
        printer.append("new ");

        final Class<?> ret = n.getType().accept(this, printer);

        Expression[] expressions = getExpressionsArray(n.getArguments());

        final Class<?>[] expressionTypes = printArguments(expressions, VisitArgs.WITHOUT_STRING_BUILDER);

        final Class<?>[][] typeArguments = getTypeArguments(expressions);

        final Constructor<?> constructor = getConstructor(ret, expressionTypes, typeArguments);

        final Class<?>[] argumentTypes = constructor.getParameterTypes();

        // now do some parameter conversions...

        expressions = convertParameters(constructor, argumentTypes, expressionTypes, typeArguments, expressions);
        n.setArguments(NodeList.nodeList(expressions));

        if (printer.hasStringBuilder()) {
            printArguments(expressions, printer);
        }

        return ret;
    }

    @Override
    public Class<?> visit(ArrayCreationExpr n, VisitArgs printer) {
        printer.append("new ");

        Class<?> ret = n.getElementType().accept(this, printer);

        for (ArrayCreationLevel dim : n.getLevels()) {
            printer.append('[');
            dim.accept(this, printer);
            printer.append(']');

            ret = Array.newInstance(ret, 0).getClass();
        }

        n.getInitializer().ifPresent(init -> {
            printer.append(' ');
            init.accept(this, printer);
        });
        return ret;
    }

    @Override
    public Class<?> visit(ArrayInitializerExpr n, VisitArgs printer) {
        printer.append('{');
        if (n.getValues() != null) {
            printer.append(' ');
            for (Iterator<Expression> i = n.getValues().iterator(); i.hasNext();) {
                Expression expr = i.next();
                expr.accept(this, printer);
                if (i.hasNext()) {
                    printer.append(", ");
                }
            }
            printer.append(' ');
        }
        printer.append('}');

        // return null; the type is determined from the parent ArrayCreationExpr
        return null;
    }

    @Override
    public Class<?> visit(ClassExpr n, VisitArgs printer) {
        Class<?> type = n.getType().accept(this, printer);
        printer.append(".class");
        // noinspection ClassGetClass
        return type.getClass();
    }

    // ---------- METHOD REFERENCES: ----------

    @Override
    public Class<?> visit(TypeExpr n, VisitArgs printer) {
        throw new UnsupportedOperationException("TypeExpr Operation not supported");
        // return n.getType().accept(this, printer);
    }

    @Override
    public Class<?> visit(MethodReferenceExpr n, VisitArgs printer) {
        throw new UnsupportedOperationException("MethodReferenceExpr Operation not supported");

        // Expression scope = n.getScope();
        // Class scopeType = scope.accept(this, printer);
        //
        // String methodName = n.getIdentifier();
        //
        // /*
        // NOTE: I believe the big problem here is knowing how many arguments to expect the referenced method to take.
        // Seems like we'll have to search parent nodes to find the context in which this method reference is used
        // */
        //
        // Method[] possibleReferredMethods = Stream
        // .of(scopeType.getMethods())
        // .filter((method) -> method.getName().equals(methodName))
        // .toArray(Method[]::new);
        //
        // if(n.getParentNode() instanceof MethodCallExpr) {
        // MethodCallExpr parent = (MethodCallExpr) n.getParentNode();
        // int argIndex = parent.getArgs().indexOf(n);
        //
        // Class parentScope = (Class) parent.getData();
        //
        // // Possible methods to which this MethodReferenceExpr is an argument
        // Method[] candidateCalledMethods =
        // // Get all possible methods
        // (parentScope == null
        // ? staticImports.stream().map(Class::getDeclaredMethods).map(Stream::of).flatMap(Function.identity())
        // : Stream.of(parentScope.getMethods())
        // )
        // .filter((m) -> m.getParameterCount() == parent.getArgs().size()) // filter based on argument count
        // .filter((m) -> m.getName().equals(methodName)) // filter based on name
        // .toArray(Method[]::new);
        //
        // StringBuilder tempPrinter = new StringBuilder();
        // new MethodCallExpr(parent.getScope(), parent).ac
        // // .filter((m) -> m.getParameterTypes()[argIndex].dhqlIsAssignableFrom())
        //
        // // so, have to find out what kind of argument we need,
        // // and what kind of return types [scope]::[methodName] could possibly
        // // provide.
        // }
        //
        //
        //
        // // Also...what to do with the type parameters? n.getTypeParameters()?
        //
        // /* If the method identifier is 'new' (and the scope type has a public constructor),
        // then the return type is an instance of this object */
        //
        // if(methodName.equals("new")) {
        // if (Stream
        // .of(scopeType.getConstructors())
        // .filter((c) -> (c.getModifiers() | Modifier.PUBLIC) > 0)
        // .count() > 0) {
        // printer.append("::");
        // printer.append("new");
        // return scopeType;
        // }
        // throw new RuntimeException("No public constructor available: " + n);
        // }
        //
        // Method m = Stream.of(scopeType.getMethods())
        // .filter((method) -> method.getName().equals(methodName))
        // .collect(Collectors.toMap(Method::getName, Function.identity()))
        // .get(methodName);
        //
        // if(m == null) {
        // throw new RuntimeException("Could not find method \"" + methodName + "\": " + n.toString());
        // } else {
        // printer.append("::");
        // printer.append(n.getIdentifier());
        // return m.getReturnType();
        // }
    }

    // ---------- UNSUPPORTED: ----------

    @Override
    public Class<?> visit(AnnotationDeclaration n, VisitArgs printer) {
        throw new UnsupportedOperationException("AnnotationDeclaration Operation not supported!");
    }

    @Override
    public Class<?> visit(AnnotationMemberDeclaration n, VisitArgs printer) {
        throw new UnsupportedOperationException("AnnotationMemberDeclaration Operation not supported!");
    }

    @Override
    public Class<?> visit(AssertStmt n, VisitArgs printer) {
        throw new UnsupportedOperationException("AssertStmt Operation not supported!");
    }

    @Override
    public Class<?> visit(AssignExpr n, VisitArgs printer) {
        throw new UnsupportedOperationException("AssignExpr Operation not supported!");
    }

    @Override
    public Class<?> visit(BlockComment n, VisitArgs printer) {
        throw new UnsupportedOperationException("BlockComment Operation not supported!");
    }

    @Override
    public Class<?> visit(BlockStmt n, VisitArgs printer) {
        throw new UnsupportedOperationException("BlockStmt Operation not supported!");
    }

    @Override
    public Class<?> visit(BreakStmt n, VisitArgs printer) {
        throw new UnsupportedOperationException("BreakStmt Operation not supported!");
    }

    @Override
    public Class<?> visit(CatchClause n, VisitArgs printer) {
        throw new UnsupportedOperationException("CatchClause Operation not supported!");
    }

    @Override
    public Class<?> visit(ClassOrInterfaceDeclaration n, VisitArgs printer) {
        throw new UnsupportedOperationException("ClassOrInterfaceDeclaration Operation not supported!");
    }

    @Override
    public Class<?> visit(CompilationUnit n, VisitArgs printer) {
        throw new UnsupportedOperationException("CompilationUnit Operation not supported!");
    }

    @Override
    public Class<?> visit(ConstructorDeclaration n, VisitArgs printer) {
        throw new UnsupportedOperationException("ConstructorDeclaration Operation not supported!");
    }

    @Override
    public Class<?> visit(ContinueStmt n, VisitArgs printer) {
        throw new UnsupportedOperationException("ContinueStmt Operation not supported!");
    }

    @Override
    public Class<?> visit(DoStmt n, VisitArgs printer) {
        throw new UnsupportedOperationException("DoStmt Operation not supported!");
    }

    @Override
    public Class<?> visit(EmptyStmt n, VisitArgs printer) {
        throw new UnsupportedOperationException("EmptyStmt Operation not supported!");
    }

    @Override
    public Class<?> visit(EnumConstantDeclaration n, VisitArgs printer) {
        throw new UnsupportedOperationException("EnumConstantDeclaration Operation not supported!");
    }

    @Override
    public Class<?> visit(EnumDeclaration n, VisitArgs printer) {
        throw new UnsupportedOperationException("EnumDeclaration Operation not supported!");
    }

    @Override
    public Class<?> visit(ExplicitConstructorInvocationStmt n, VisitArgs printer) {
        throw new UnsupportedOperationException("ExplicitConstructorInvocationStmt Operation not supported!");
    }

    @Override
    public Class<?> visit(FieldDeclaration n, VisitArgs printer) {
        throw new UnsupportedOperationException("FieldDeclaration Operation not supported!");
    }

    @Override
    public Class<?> visit(ForStmt n, VisitArgs printer) {
        throw new UnsupportedOperationException("ForStmt Operation not supported!");
    }

    @Override
    public Class<?> visit(IfStmt n, VisitArgs printer) {
        throw new UnsupportedOperationException("IfStmt Operation not supported!");
    }

    @Override
    public Class<?> visit(ImportDeclaration n, VisitArgs printer) {
        throw new UnsupportedOperationException("ImportDeclaration Operation not supported!");
    }

    @Override
    public Class<?> visit(InitializerDeclaration n, VisitArgs printer) {
        throw new UnsupportedOperationException("InitializerDeclaration Operation not supported!");
    }

    @Override
    public Class<?> visit(InstanceOfExpr n, VisitArgs printer) {
        throw new UnsupportedOperationException("InstanceOfExpr Operation not supported!");
    }

    @Override
    public Class<?> visit(JavadocComment n, VisitArgs printer) {
        throw new UnsupportedOperationException("JavadocComment Operation not supported!");
    }

    @Override
    public Class<?> visit(LabeledStmt n, VisitArgs printer) {
        throw new UnsupportedOperationException("LabeledStmt Operation not supported!");
    }

    @Override
    public Class<?> visit(LambdaExpr n, VisitArgs printer) {
        throw new UnsupportedOperationException("LambdaExpr Operation not supported!");
    }

    @Override
    public Class<?> visit(LineComment n, VisitArgs printer) {
        throw new UnsupportedOperationException("LineComment Operation not supported!");
    }

    @Override
    public Class<?> visit(MarkerAnnotationExpr n, VisitArgs printer) {
        throw new UnsupportedOperationException("MarkerAnnotationExpr Operation not supported!");
    }

    @Override
    public Class<?> visit(MemberValuePair n, VisitArgs printer) {
        throw new UnsupportedOperationException("MemberValuePair Operation not supported!");
    }

    @Override
    public Class<?> visit(MethodDeclaration n, VisitArgs printer) {
        throw new UnsupportedOperationException("MethodDeclaration Operation not supported!");
    }

    @Override
    public Class<?> visit(NormalAnnotationExpr n, VisitArgs printer) {
        throw new UnsupportedOperationException("NormalAnnotationExpr Operation not supported!");
    }

    @Override
    public Class<?> visit(PackageDeclaration n, VisitArgs printer) {
        throw new UnsupportedOperationException("PackageDeclaration Operation not supported!");
    }

    @Override
    public Class<?> visit(Parameter n, VisitArgs printer) {
        throw new UnsupportedOperationException("Parameter Operation not supported!");
    }

    @Override
    public Class<?> visit(ReturnStmt n, VisitArgs printer) {
        throw new UnsupportedOperationException("ReturnStmt Operation not supported!");
    }

    @Override
    public Class<?> visit(SingleMemberAnnotationExpr n, VisitArgs printer) {
        throw new UnsupportedOperationException("SingleMemberAnnotationExpr Operation not supported!");
    }

    @Override
    public Class<?> visit(SuperExpr n, VisitArgs printer) {
        throw new UnsupportedOperationException("SuperExpr Operation not supported!");
    }

    @Override
    public Class<?> visit(SwitchStmt n, VisitArgs printer) {
        throw new UnsupportedOperationException("SwitchStmt Operation not supported!");
    }

    @Override
    public Class<?> visit(SynchronizedStmt n, VisitArgs printer) {
        throw new UnsupportedOperationException("SynchronizedStmt Operation not supported!");
    }

    @Override
    public Class<?> visit(ThisExpr n, VisitArgs printer) {
        throw new UnsupportedOperationException("ThisExpr Operation not supported!");
    }

    @Override
    public Class<?> visit(ThrowStmt n, VisitArgs printer) {
        throw new UnsupportedOperationException("ThrowStmt Operation not supported!");
    }

    @Override
    public Class<?> visit(TryStmt n, VisitArgs printer) {
        throw new UnsupportedOperationException("TryStmt Operation not supported!");
    }

    @Override
    public Class<?> visit(TypeParameter n, VisitArgs printer) {
        throw new UnsupportedOperationException("TypeParameter Operation not supported!");
    }

    @Override
    public Class<?> visit(VariableDeclarationExpr n, VisitArgs printer) {
        throw new UnsupportedOperationException("VariableDeclarationExpr Operation not supported!");
    }

    @Override
    public Class<?> visit(VariableDeclarator n, VisitArgs printer) {
        throw new UnsupportedOperationException("VariableDeclarator Operation not supported!");
    }

    @Override
    public Class<?> visit(VoidType n, VisitArgs printer) {
        throw new UnsupportedOperationException("VoidType Operation not supported!");
    }

    @Override
    public Class<?> visit(WhileStmt n, VisitArgs printer) {
        throw new UnsupportedOperationException("WhileStmt Operation not supported!");
    }

    @Override
    public Class<?> visit(WildcardType n, VisitArgs printer) {
        throw new UnsupportedOperationException("WildcardType Operation not supported!");
    }

    // ------------------------------------------------------------------------------------------------------------------------------------------------------------------

    public static class Result {

        private final Class<?> type;
        private final String source;
        private final HashSet<String> variablesUsed;
        private final boolean isConstantValueExpression;
        private final Pair<String, Map<Long, List<MatchPair>>> formulaShiftColPair;

        Result(Class<?> type, String source, HashSet<String> variablesUsed, boolean isConstantValueExpression,
                Pair<String, Map<Long, List<MatchPair>>> formulaShiftColPair) {
            this.type = Objects.requireNonNull(type, "type");
            this.source = source;
            this.variablesUsed = variablesUsed;
            this.isConstantValueExpression = isConstantValueExpression;
            this.formulaShiftColPair = formulaShiftColPair;
        }

        public Class<?> getType() {
            return type;
        }

        public String getConvertedExpression() {
            return source;
        }

        public boolean isConstantValueExpression() {
            return isConstantValueExpression;
        }

        public HashSet<String> getVariablesUsed() {
            return variablesUsed;
        }

        public Pair<String, Map<Long, List<MatchPair>>> getFormulaShiftColPair() {
            return formulaShiftColPair;
        }
    }

    public static class VisitArgs {
        public static VisitArgs WITHOUT_STRING_BUILDER = new VisitArgs(null, null);

        public static VisitArgs create() {
            return new VisitArgs(new StringBuilder(), null);
        }

        public VisitArgs cloneWithCastingContext(Class<?> pythonCastContext) {
            return new VisitArgs(builder, pythonCastContext);
        }

        /**
         * Underlying StringBuilder or 'null' if we don't need a buffer (i.e. if we are just running the visitor pattern
         * to calculate a type and don't care about side effects).
         */
        private final StringBuilder builder;
        private final Class<?> pythonCastContext;

        private VisitArgs(StringBuilder builder, Class<?> pythonCastContext) {
            this.builder = builder;
            this.pythonCastContext = pythonCastContext;
        }

        public boolean hasStringBuilder() {
            return builder != null;
        }

        /**
         * Convenience method: forwards argument to 'builder' if 'builder' is not null
         */
        public VisitArgs append(String s) {
            if (hasStringBuilder()) {
                builder.append(s);
            }
            return this;
        }

        /**
         * Convenience method: forwards argument to 'builder' if 'builder' is not null
         */
        public VisitArgs append(char c) {
            if (hasStringBuilder()) {
                builder.append(c);
            }
            return this;
        }

        /**
         * Convenience method: forwards argument to 'builder' if 'builder' is not null
         */
        public VisitArgs append(VisitArgs va) {
            if (hasStringBuilder() && va.hasStringBuilder()) {
                builder.append(va.builder);
            }
            return this;
        }
    }

    /**
     * These are comments that are used as internal flags to control the parser's behavior. (Comments are not supported
     * within DHQL expressions anyway.)
     */
    private static class QueryLanguageParserComment extends Comment {

        /**
         * This "comment" is a flag used to indicate that a logical complement expr (e.g. "!(a==b)") has been inserted
         * by the parser and should *NOT* be replaced with an operator overload. In other words, it's used to make sure
         * "a!=b" is transformed first into "!(a==b)" and then into "!(equals(a, b))", rather than being transformed
         * into "not(equals(a, b))".
         */
        private static final QueryLanguageParserComment BINARY_OP_NEQ_CONVERSION_FLAG =
                new QueryLanguageParserComment("NODE NEEDS LOGICAL COMPLEMENT");

        /**
         * This "comment" is a flag used to indicate that {@link #convertParameters} should be skipped for a method
         * call. This is used to ensure that {@code (int) myInteger} is rewritten to {@code intCast(myInteger)} and not
         * {@code intCast(myInteger.longValue()}, which is what normally would happen because the parser will prefer a
         * method call with primitive arguments over a method call with reference arguments when possible.
         */
        private static final QueryLanguageParserComment NO_PARAMETER_REWRITING_FLAG =
                new QueryLanguageParserComment("ARGUMENTS MUST NOT BE MODIFIED");

        private QueryLanguageParserComment(String content) {
            super(content);
        }

        @Override
        public <R, A> R accept(GenericVisitor<R, A> v, A arg) {
            return null;
        }

        @Override
        public <A> void accept(VoidVisitor<A> v, A arg) {}
    }

    private static class WrapperNode extends Node {

        Node wrappedNode;

        protected WrapperNode(Expression origExpr) {
            super(origExpr.getTokenRange().orElse(null));
            wrappedNode = origExpr;
        }

        @Override
        public <R, A> R accept(GenericVisitor<R, A> v, A arg) {
            throw new UnsupportedOperationException();
        }

        @Override
        public <A> void accept(VoidVisitor<A> v, A arg) {
            throw new UnsupportedOperationException();
        }

        @Override
        public boolean replace(Node node, Node replacementNode) {
            if (wrappedNode != node) {
                return false;
            }

            wrappedNode.setParentNode(null);
            wrappedNode = replacementNode;
            replacementNode.setParentNode(this);

            setTokenRange(replacementNode.getTokenRange().orElse(null));

            return true;
        }
    }

    /**
     * A placeholder expression used to temporarily take the place of a node whose parent is being changed.
     * <p>
     * This used because the JavaParser sometimes incorrectly unsets a node's parent. For example, if {@code exprA} is
     * the parent of {@code exprB}, and a new node {@code exprX} is added as the parent of {@code exprB}, then
     * {@code exprX} will automatically become the parent of {@code exprB}, but setting {@code exprX} as the child of
     * {@code exprA} may cause {@code exprA} to descend into its (former) child {@code exprB} and set its parent to null
     * (instead of keeping {@code exprB}'s parent as {@code exprX}).
     */
    private static class DummyExpr extends Expression {
        protected DummyExpr() {
            super(TokenRange.INVALID);
        }

        @Override
        public <R, A> R accept(GenericVisitor<R, A> v, A arg) {
            throw new UnsupportedOperationException();
        }

        @Override
        public <A> void accept(VoidVisitor<A> v, A arg) {
            throw new UnsupportedOperationException();
        }
    }

    private static class ParserVerificationFailure extends RuntimeException {
        public ParserVerificationFailure(String message) {
            super(message);
        }

        public ParserVerificationFailure(String message, Throwable cause) {
            super(message, cause);
        }
    }

    private static class ParserResolutionFailure extends RuntimeException {
        public ParserResolutionFailure(String message) {
            super(message);
        }

        public ParserResolutionFailure(String message, Throwable cause) {
            super(message, cause);
        }
    }

    private static class IncompatibleTypesException extends RuntimeException {
        public IncompatibleTypesException(String message) {
            super(message);
        }
    }

    private static class PythonCallVectorizationFailure extends RuntimeException {
        public PythonCallVectorizationFailure(String message) {
            super(message);
        }
    }
}<|MERGE_RESOLUTION|>--- conflicted
+++ resolved
@@ -889,7 +889,7 @@
 
     /**
      * Checks whether {@code candidateParamType} is assignable from {@code paramType}.
-     * 
+     *
      * @see #dhqlIsAssignableFrom
      */
     private static boolean canAssignType(final Class<?> candidateParamType, final Class<?> paramType) {
@@ -932,7 +932,7 @@
 
     /**
      * Check whether {@code e2} is more specific than {@code e1}.
-     * 
+     *
      * @param e1 The current best-choice executable.
      * @param e2 A possible better-matching execuable.
      * @param argExprTypes The argument types. (Used as a tiebreaker between primitive and boxed parameters.)
@@ -1383,7 +1383,7 @@
 
     /**
      * Check whether {@code name} is in scope from a static import. Results are cached.
-     * 
+     *
      * @param name The name to look up.
      * @return The type of {@code name}, if {@code name} is imported by a static import.
      */
@@ -2447,19 +2447,6 @@
 
         // Python vectorized functions(numba, DH) return arrays of primitive/Object types. This will break the generated
         // expression evaluation code that expects singular values. This check makes sure that numba/dh vectorized
-<<<<<<< HEAD
-        // functions must be used alone as the entire expression.
-        n.getParentNode().ifPresent(parent -> {
-            if (parent.getClass() == CastExpr.class) {
-                throw new PythonCallVectorizationFailure(
-                        "The return values of Python vectorized function can't be cast: " + parent);
-            }
-            if (!WrapperNode.class.equals(parent.getClass())) {
-                throw new PythonCallVectorizationFailure(
-                        "Python vectorized function can't be used in another expression: " + parent);
-            }
-        });
-=======
         // functions must be used alone as the entire expression after removing the enclosing parentheses.
         Node n1 = n;
         while (n1.hasParentNode()) {
@@ -2467,13 +2454,12 @@
             Class cls = n1.getClass();
 
             if (cls == CastExpr.class) {
-                throw new RuntimeException(
+                throw new PythonCallVectorizationFailure(
                         "The return values of Python vectorized function can't be cast: " + n1);
             } else if (cls != EnclosedExpr.class) {
-                throw new RuntimeException("Python vectorized function can't be used in another expression: " + n1);
-            }
-        }
->>>>>>> 7ae3a234
+                throw new PythonCallVectorizationFailure("Python vectorized function can't be used in another expression: " + n1);
+            }
+        }
 
         for (int i = 0; i < expressions.length; i++) {
             if (!(expressions[i] instanceof NameExpr) && !(expressions[i] instanceof LiteralExpr)) {
