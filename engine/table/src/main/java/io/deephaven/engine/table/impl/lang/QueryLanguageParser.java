--- conflicted
+++ resolved
@@ -1670,13 +1670,7 @@
             if (isNonequalOpOverload && printer.hasStringBuilder()) {
                 // sanity checks -- the inner expression *must* be a BinaryExpr (for ==), and it must be replaced in
                 // this UnaryExpr with a MethodCallExpr (for "eq()" or possibly "isNull()").
-<<<<<<< HEAD
-                Object o = n.getExpression();
-                Assert.assertion(o instanceof MethodCallExpr, "n.getExpression()");
-                final MethodCallExpr methodCall = (MethodCallExpr) o;
-=======
                 final MethodCallExpr methodCall = (MethodCallExpr) n.getExpression();
->>>>>>> 6d19851e
                 final String methodName = methodCall.getNameAsString();
                 if (!"eq".equals(methodName) && !"isNull".equals(methodName)) {
                     throw new IllegalStateException(
