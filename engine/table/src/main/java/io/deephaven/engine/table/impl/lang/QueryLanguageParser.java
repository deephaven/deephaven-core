--- conflicted
+++ resolved
@@ -371,12 +371,8 @@
             }
 
             result = new Result(type, printer.builder.toString(), variablesUsed, this.queryScopeVariables,
-<<<<<<< HEAD
-                    isConstantValueExpression, formulaShiftColPair, timeConversionResult,
+                    isConstantValueExpression, shiftedColumnDefinitions, timeConversionResult,
                     formulaMethodInvocations);
-=======
-                    isConstantValueExpression, shiftedColumnDefinitions, timeConversionResult);
->>>>>>> 0406fdea
         } catch (Throwable e) {
             // need to catch it and make a new one because it contains unserializable variables...
             final StringBuilder exceptionMessageBuilder = new StringBuilder(1024)
@@ -3264,24 +3260,14 @@
         private final FormulaMethodInvocations formulaMethodInvocations;
 
         Result(
-<<<<<<< HEAD
                 final Class<?> type,
                 final String source,
                 final HashSet<String> variablesUsed,
                 final Map<String, Object> possibleParams,
                 final boolean isConstantValueExpression,
-                final Pair<String, Map<Long, List<MatchPair>>> formulaShiftColPair,
+                final Pair<String, Set<ShiftedColumnDefinition>> shiftedColumnDefinitions,
                 final TimeLiteralReplacedExpression timeConversionResult,
                 final FormulaMethodInvocations formulaMethodInvocations) {
-=======
-                Class<?> type,
-                String source,
-                HashSet<String> variablesUsed,
-                Map<String, Object> possibleParams,
-                boolean isConstantValueExpression,
-                Pair<String, Set<ShiftedColumnDefinition>> shiftedColumnDefinitions,
-                TimeLiteralReplacedExpression timeConversionResult) {
->>>>>>> 0406fdea
             this.type = Objects.requireNonNull(type, "type");
             this.source = source;
             this.variablesUsed = variablesUsed;
