//
// Copyright (c) 2016-2024 Deephaven Data Labs and Patent Pending
//
package io.deephaven.engine.table.impl.sources;

import io.deephaven.chunk.attributes.Values;
import io.deephaven.engine.rowset.RowSequence;
import io.deephaven.engine.table.ChunkSink;
import io.deephaven.engine.table.WritableColumnSource;
import io.deephaven.engine.table.impl.AbstractColumnSource;
<<<<<<< HEAD
import io.deephaven.engine.table.impl.util.ShiftCallback;

public abstract class SingleValueColumnSource<T> extends AbstractColumnSource<T>
        implements WritableColumnSource<T>, ChunkSink<Values>, ShiftCallback, InMemoryColumnSource,
=======

public abstract class SingleValueColumnSource<T> extends AbstractColumnSource<T>
        implements WritableColumnSource<T>, ChunkSink<Values>, InMemoryColumnSource,
>>>>>>> e872f061
        RowKeyAgnosticChunkSource<Values> {

    protected transient long changeTime;
    protected boolean isTrackingPrevValues;

    SingleValueColumnSource(Class<T> type) {
        super(type);
    }

    @Override
    public final void startTrackingPrevValues() {
        isTrackingPrevValues = true;
    }

    public static <T> SingleValueColumnSource<T> getSingleValueColumnSource(Class<T> type) {
        SingleValueColumnSource<?> result;
        if (type == Byte.class || type == byte.class) {
            result = new ByteSingleValueSource();
        } else if (type == Character.class || type == char.class) {
            result = new CharacterSingleValueSource();
        } else if (type == Double.class || type == double.class) {
            result = new DoubleSingleValueSource();
        } else if (type == Float.class || type == float.class) {
            result = new FloatSingleValueSource();
        } else if (type == Integer.class || type == int.class) {
            result = new IntegerSingleValueSource();
        } else if (type == Long.class || type == long.class) {
            result = new LongSingleValueSource();
        } else if (type == Short.class || type == short.class) {
            result = new ShortSingleValueSource();
        } else if (type == Boolean.class || type == boolean.class) {
            result = new BooleanSingleValueSource();
        } else {
            result = new ObjectSingleValueSource<>(type);
        }
        // noinspection unchecked
        return (SingleValueColumnSource<T>) result;
    }

    @Override
    public boolean isImmutable() {
        return false;
    }

    public void set(char value) {
        throw new UnsupportedOperationException();
    }

    public void set(byte value) {
        throw new UnsupportedOperationException();
    }

    public void set(double value) {
        throw new UnsupportedOperationException();
    }

    public void set(float value) {
        throw new UnsupportedOperationException();
    }

    public void set(short value) {
        throw new UnsupportedOperationException();
    }

    public void set(long value) {
        throw new UnsupportedOperationException();
    }

    public void set(int value) {
        throw new UnsupportedOperationException();
    }

    public void set(T value) {
        throw new UnsupportedOperationException();
    }

    public void setNull() {
        throw new UnsupportedOperationException();
    }

    @Override
    public final void setNull(long key) {
        setNull();
    }

    @Override
    public final void setNull(RowSequence rowSequence) {
        if (!rowSequence.isEmpty()) {
            setNull();
        }
    }

    @Override
    public final void ensureCapacity(long capacity, boolean nullFilled) {
        // Do nothing
    }

    @Override
    public FillFromContext makeFillFromContext(int chunkCapacity) {
        return DEFAULT_FILL_FROM_INSTANCE;
    }
}<|MERGE_RESOLUTION|>--- conflicted
+++ resolved
@@ -8,16 +8,9 @@
 import io.deephaven.engine.table.ChunkSink;
 import io.deephaven.engine.table.WritableColumnSource;
 import io.deephaven.engine.table.impl.AbstractColumnSource;
-<<<<<<< HEAD
-import io.deephaven.engine.table.impl.util.ShiftCallback;
-
-public abstract class SingleValueColumnSource<T> extends AbstractColumnSource<T>
-        implements WritableColumnSource<T>, ChunkSink<Values>, ShiftCallback, InMemoryColumnSource,
-=======
 
 public abstract class SingleValueColumnSource<T> extends AbstractColumnSource<T>
         implements WritableColumnSource<T>, ChunkSink<Values>, InMemoryColumnSource,
->>>>>>> e872f061
         RowKeyAgnosticChunkSource<Values> {
 
     protected transient long changeTime;
