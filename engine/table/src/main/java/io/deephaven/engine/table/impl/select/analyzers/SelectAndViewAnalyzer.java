--- conflicted
+++ resolved
@@ -128,7 +128,6 @@
         return analyzer;
     }
 
-<<<<<<< HEAD
     private static boolean shouldPreserve(final SelectColumn sc) {
         if (!(sc instanceof SourceColumn)
                 && (!(sc instanceof SwitchColumn) || !(((SwitchColumn) sc).getRealColumn() instanceof SourceColumn))) {
@@ -139,7 +138,8 @@
             return true;
         }
         return false;
-=======
+    }
+
     static final int BASE_LAYER_INDEX = 0;
     static final int REDIRECTION_LAYER_INDEX = 1;
 
@@ -173,7 +173,6 @@
     public void setAllNewColumns(BitSet bitset) {
         getInner().setAllNewColumns(bitset);
         bitset.set(getLayerIndex());
->>>>>>> dbf71358
     }
 
     private static SelectAndViewAnalyzer createBaseLayer(Map<String, ColumnSource<?>> sources,
@@ -336,14 +335,15 @@
     public abstract void startTrackingPrev();
 
     /**
-<<<<<<< HEAD
      * Was the result internally flattened? Only the STATIC_SELECT case flattens the result. If the result preserves any
      * columns, then flattening is not permitted. Because all of the other layers are can not internally flatten, the
      * default implementation returns false.
      */
     public boolean flattenedResult() {
         return false;
-=======
+    }
+
+    /**
      * Return the layerIndex for a given string column.
      *
      * <p>
@@ -587,6 +587,5 @@
     @Override
     public String toString() {
         return new LogOutputStringImpl().append(this).toString();
->>>>>>> dbf71358
     }
 }