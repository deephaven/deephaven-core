--- conflicted
+++ resolved
@@ -5,23 +5,23 @@
 
 import io.deephaven.base.verify.Assert;
 import io.deephaven.base.verify.Require;
+import io.deephaven.chunk.LongChunk;
+import io.deephaven.chunk.WritableLongChunk;
 import io.deephaven.engine.rowset.*;
-import io.deephaven.engine.rowset.RowSetFactory;
 import io.deephaven.engine.table.*;
 import io.deephaven.engine.table.impl.indexer.DataIndexer;
+import io.deephaven.engine.table.impl.sources.RedirectedColumnSource;
 import io.deephaven.engine.table.impl.sources.ReinterpretUtils;
+import io.deephaven.engine.table.impl.sources.SwitchColumnSource;
+import io.deephaven.engine.table.impl.sources.chunkcolumnsource.LongChunkColumnSource;
+import io.deephaven.engine.table.impl.util.LongColumnSourceRowRedirection;
+import io.deephaven.engine.table.impl.util.RowRedirection;
+import io.deephaven.engine.table.impl.util.WritableRowRedirection;
 import io.deephaven.engine.table.iterators.ChunkedLongColumnIterator;
 import io.deephaven.engine.table.iterators.LongColumnIterator;
+import io.deephaven.util.SafeCloseableList;
 import io.deephaven.util.datastructures.hash.HashMapK4V4;
 import io.deephaven.util.datastructures.hash.HashMapLockFreeK4V4;
-import io.deephaven.engine.table.impl.sources.RedirectedColumnSource;
-import io.deephaven.engine.table.impl.sources.SwitchColumnSource;
-import io.deephaven.chunk.LongChunk;
-import io.deephaven.chunk.WritableLongChunk;
-import io.deephaven.engine.table.impl.sources.chunkcolumnsource.LongChunkColumnSource;
-import io.deephaven.engine.table.impl.util.*;
-import io.deephaven.util.SafeCloseableList;
-
 import org.apache.commons.lang3.mutable.MutableObject;
 import org.jetbrains.annotations.NotNull;
 import org.jetbrains.annotations.Nullable;
@@ -194,12 +194,8 @@
                         }
 
                         final SortHelpers.SortMapping updateSortedKeys =
-<<<<<<< HEAD
                                 SortHelpers.getSortedKeys(sortOrder, originalSortColumns, sortColumns, null,
-                                        upstream.added(), false);
-=======
-                                SortHelpers.getSortedKeys(sortOrder, sortColumns, upstream.added(), false, false);
->>>>>>> 45121bf4
+                                        upstream.added(), false, false);
                         final LongChunkColumnSource recycled = recycledInnerRedirectionSource.getValue();
                         recycledInnerRedirectionSource.setValue(null);
                         final LongChunkColumnSource updateInnerRedirectSource =
@@ -245,15 +241,9 @@
         if (parent.isBlink()) {
             try (final RowSet prevRowSet = usePrev ? parent.getRowSet().copyPrev() : null) {
                 final RowSet rowSetToUse = usePrev ? prevRowSet : parent.getRowSet();
-                final SortHelpers.SortMapping sortedKeys =
-<<<<<<< HEAD
-                        SortHelpers.getSortedKeys(sortOrder, originalSortColumns, sortColumns, dataIndex, rowSetToUse,
-                                usePrev);
-                return streamSort(sortedKeys);
-=======
-                        SortHelpers.getSortedKeys(sortOrder, sortColumns, indexToUse, usePrev);
+                final SortHelpers.SortMapping sortedKeys = SortHelpers.getSortedKeys(
+                        sortOrder, originalSortColumns, sortColumns, dataIndex, rowSetToUse, usePrev);
                 return blinkTableSort(sortedKeys);
->>>>>>> 45121bf4
             }
         }
 
