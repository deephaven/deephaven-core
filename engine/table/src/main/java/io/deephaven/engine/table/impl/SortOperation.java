//
// Copyright (c) 2016-2024 Deephaven Data Labs and Patent Pending
//
package io.deephaven.engine.table.impl;

import io.deephaven.base.verify.Assert;
import io.deephaven.base.verify.Require;
import io.deephaven.chunk.LongChunk;
import io.deephaven.chunk.WritableLongChunk;
import io.deephaven.engine.rowset.*;
import io.deephaven.engine.table.*;
import io.deephaven.engine.table.impl.indexer.DataIndexer;
import io.deephaven.engine.table.impl.sources.RedirectedColumnSource;
import io.deephaven.engine.table.impl.sources.ReinterpretUtils;
import io.deephaven.engine.table.impl.sources.SwitchColumnSource;
import io.deephaven.engine.table.impl.sources.chunkcolumnsource.LongChunkColumnSource;
import io.deephaven.engine.table.impl.util.LongColumnSourceRowRedirection;
import io.deephaven.engine.table.impl.util.RowRedirection;
import io.deephaven.engine.table.impl.util.WritableRowRedirection;
import io.deephaven.engine.table.iterators.ChunkedLongColumnIterator;
import io.deephaven.engine.table.iterators.LongColumnIterator;
import io.deephaven.util.SafeCloseableList;
import io.deephaven.util.datastructures.hash.HashMapK4V4;
import io.deephaven.util.datastructures.hash.HashMapLockFreeK4V4;
import org.apache.commons.lang3.mutable.MutableObject;
import org.jetbrains.annotations.NotNull;
import org.jetbrains.annotations.Nullable;

import java.util.Arrays;
import java.util.LinkedHashMap;
import java.util.Map;
import java.util.function.LongUnaryOperator;

import static io.deephaven.engine.table.Table.SORT_REVERSE_LOOKUP_ATTRIBUTE;

public class SortOperation implements QueryTable.MemoizableOperation<QueryTable> {

    private final QueryTable parent;
    private QueryTable resultTable;
    private RowRedirection sortMapping;

    private final SortPair[] sortPairs;
    private final SortingOrder[] sortOrder;
    private final String[] sortColumnNames;
    /** Stores original column sources. */
    private final ColumnSource<Comparable<?>>[] originalSortColumns;
    /** Stores reinterpreted column sources. */
    private final ColumnSource<Comparable<?>>[] sortColumns;

    private final DataIndex dataIndex;

    public SortOperation(QueryTable parent, SortPair[] sortPairs) {
        this.parent = parent;
        this.sortPairs = sortPairs;
        this.sortOrder = Arrays.stream(sortPairs).map(SortPair::getOrder).toArray(SortingOrder[]::new);
        this.sortColumnNames = Arrays.stream(sortPairs).map(SortPair::getColumn).toArray(String[]::new);

        // noinspection unchecked
        originalSortColumns = new ColumnSource[sortColumnNames.length];
        // noinspection unchecked
        sortColumns = new ColumnSource[sortColumnNames.length];

        for (int ii = 0; ii < sortColumnNames.length; ++ii) {
            originalSortColumns[ii] = parent.getColumnSource(sortColumnNames[ii]);
            // noinspection unchecked
            sortColumns[ii] =
                    (ColumnSource<Comparable<?>>) ReinterpretUtils.maybeConvertToPrimitive(originalSortColumns[ii]);

            Require.requirement(
                    Comparable.class.isAssignableFrom(sortColumns[ii].getType())
                            || sortColumns[ii].getType().isPrimitive(),
                    "Comparable.class.isAssignableFrom(sortColumns[ii].getType()) || sortColumns[ii].getType().isPrimitive()",
                    sortColumnNames[ii], "sortColumnNames[ii]", sortColumns[ii].getType(), "sortColumns[ii].getType()");
        }

        parent.assertSortable(sortColumnNames);

        // This sort operation might leverage a data index.
        dataIndex = optimalIndex(parent);
    }

    @Override
    public String getDescription() {
        return "sort(" + Arrays.toString(sortPairs) + ")";
    }

    @Override
    public String getLogPrefix() {
        return "sort";
    }

    @Override
    public MemoizedOperationKey getMemoizedOperationKey() {
        return MemoizedOperationKey.sort(sortPairs);
    }

    @Override
    public OperationSnapshotControl newSnapshotControl(QueryTable queryTable) {
        return dataIndex != null
                ? new OperationSnapshotControlEx(queryTable, dataIndex.table())
                : new OperationSnapshotControl(queryTable);
    }

    /**
     * Returns the optimal data index for the supplied table, or null if no index is available. The ideal index would
     * contain all key columns but matching the first column is still useful.
     */
    @Nullable
    private DataIndex optimalIndex(final Table inputTable) {
        final DataIndex full = DataIndexer.getDataIndex(inputTable, sortColumnNames);
        if (full != null) {
            // We have an index for all sort columns.
            return full;
        }
        // Return an index for the first column (if one exists) or null.
        return DataIndexer.getDataIndex(inputTable, sortColumnNames[0]);
    }

    private static boolean alreadySorted(final QueryTable parent, @NotNull final SortHelpers.SortMapping sortedKeys) {
        if (sortedKeys.size() == 0) {
            return true;
        }
        try (RowSet.Iterator it = parent.getRowSet().iterator()) {
            return sortedKeys.forEachLong(currentKey -> currentKey == it.nextLong());
        }
    }

    @NotNull
    private QueryTable historicalSort(SortHelpers.SortMapping sortedKeys) {
        if (alreadySorted(parent, sortedKeys)) {
            return withSorted(parent);
        }

        final WritableRowRedirection sortMapping = sortedKeys.makeHistoricalRowRedirection();
        final TrackingRowSet resultRowSet = RowSetFactory.flat(sortedKeys.size()).toTracking();

        final Map<String, ColumnSource<?>> resultMap = new LinkedHashMap<>();
        for (Map.Entry<String, ColumnSource<?>> stringColumnSourceEntry : parent.getColumnSourceMap().entrySet()) {
            resultMap.put(stringColumnSourceEntry.getKey(),
                    RedirectedColumnSource.maybeRedirect(sortMapping, stringColumnSourceEntry.getValue()));
        }

        resultTable = new QueryTable(resultRowSet, resultMap);
        parent.copyAttributes(resultTable, BaseTable.CopyAttributeOperation.Sort);
        resultTable.setFlat();
        setSorted(resultTable);
        return resultTable;
    }

    @NotNull
    private Result<QueryTable> blinkTableSort(@NotNull final SortHelpers.SortMapping initialSortedKeys) {
        final LongChunkColumnSource initialInnerRedirectionSource = new LongChunkColumnSource();
        if (initialSortedKeys.size() > 0) {
            initialInnerRedirectionSource
                    .addChunk(WritableLongChunk.writableChunkWrap(initialSortedKeys.getArrayMapping()));
        }
        final MutableObject<LongChunkColumnSource> recycledInnerRedirectionSource = new MutableObject<>();
        final SwitchColumnSource<Long> redirectionSource = new SwitchColumnSource<>(initialInnerRedirectionSource,
                (final ColumnSource<Long> previousInnerRedirectionSource) -> {
                    final LongChunkColumnSource recycled = (LongChunkColumnSource) previousInnerRedirectionSource;
                    recycled.clear();
                    recycledInnerRedirectionSource.setValue(recycled);
                });

        sortMapping = new LongColumnSourceRowRedirection<>(redirectionSource);
        final TrackingWritableRowSet resultRowSet =
                RowSetFactory.flat(initialSortedKeys.size()).toTracking();

        final Map<String, ColumnSource<?>> resultMap = new LinkedHashMap<>();
        for (Map.Entry<String, ColumnSource<?>> stringColumnSourceEntry : parent.getColumnSourceMap().entrySet()) {
            resultMap.put(stringColumnSourceEntry.getKey(),
                    RedirectedColumnSource.maybeRedirect(sortMapping, stringColumnSourceEntry.getValue()));
        }

        resultTable = new QueryTable(resultRowSet, resultMap);
        parent.copyAttributes(resultTable, BaseTable.CopyAttributeOperation.Sort);
        resultTable.setFlat();
        setSorted(resultTable);

        QueryTable.startTrackingPrev(resultTable.getColumnSources());
        if (sortMapping.isWritable()) {
            sortMapping.writableCast().startTrackingPrevValues();
        }

        final TableUpdateListener resultListener =
                new BaseTable.ListenerImpl("Stream sort listener", parent, resultTable) {
                    @Override
                    public void onUpdate(@NotNull final TableUpdate upstream) {
                        Assert.assertion(upstream.modified().isEmpty() && upstream.shifted().empty(),
                                "upstream.modified.empty() && upstream.shifted.empty()");
                        Assert.eq(resultRowSet.size(), "resultRowSet.size()", upstream.removed().size(),
                                "upstream.removed.size()");
                        if (upstream.empty()) {
                            return;
                        }

                        final SortHelpers.SortMapping updateSortedKeys =
                                SortHelpers.getSortedKeys(sortOrder, originalSortColumns, sortColumns, null,
                                        upstream.added(), false, false);
                        final LongChunkColumnSource recycled = recycledInnerRedirectionSource.getValue();
                        recycledInnerRedirectionSource.setValue(null);
                        final LongChunkColumnSource updateInnerRedirectSource =
                                recycled == null ? new LongChunkColumnSource() : recycled;
                        if (updateSortedKeys.size() > 0) {
                            updateInnerRedirectSource
                                    .addChunk(WritableLongChunk.writableChunkWrap(updateSortedKeys.getArrayMapping()));
                        }
                        redirectionSource.setNewCurrent(updateInnerRedirectSource);

                        final RowSet added = RowSetFactory.flat(upstream.added().size());
                        final RowSet removed = RowSetFactory.flat(upstream.removed().size());
                        if (added.size() > removed.size()) {
                            resultRowSet.insertRange(removed.size(), added.size() - 1);
                        } else if (removed.size() > added.size()) {
                            resultRowSet.removeRange(added.size(), removed.size() - 1);
                        }
                        resultTable.notifyListeners(new TableUpdateImpl(added, removed, RowSetFactory.empty(),
                                RowSetShiftData.EMPTY, ModifiedColumnSet.EMPTY));
                    }
                };

        return new Result<>(resultTable, resultListener);
    }

    private void setSorted(QueryTable table) {
        // no matter what we are always sorted by the first column
        SortedColumnsAttribute.setOrderForColumn(table, sortColumnNames[0], sortOrder[0]);
    }

    private QueryTable withSorted(QueryTable table) {
        return (QueryTable) SortedColumnsAttribute.withOrderForColumn(table, sortColumnNames[0], sortOrder[0]);
    }

    @Override
    public Result<QueryTable> initialize(boolean usePrev, long beforeClock) {
        if (!parent.isRefreshing()) {
            final SortHelpers.SortMapping sortedKeys =
                    SortHelpers.getSortedKeys(sortOrder, originalSortColumns, sortColumns, dataIndex,
                            parent.getRowSet(), false);
            return new Result<>(historicalSort(sortedKeys));
        }
        if (parent.isBlink()) {
            final RowSet rowSetToUse = usePrev ? parent.getRowSet().prev() : parent.getRowSet();
            final SortHelpers.SortMapping sortedKeys = SortHelpers.getSortedKeys(
                    sortOrder, originalSortColumns, sortColumns, dataIndex, rowSetToUse, usePrev);
            return blinkTableSort(sortedKeys);
        }

        try (final SafeCloseableList closer = new SafeCloseableList()) {
            // reset the sort data structures that we share between invocations
            final Map<String, ColumnSource<?>> resultMap = new LinkedHashMap<>();

            final RowSet rowSetToSort = usePrev ? parent.getRowSet().prev() : parent.getRowSet();

            if (rowSetToSort.size() >= Integer.MAX_VALUE) {
                throw new UnsupportedOperationException("Can not perform ticking sort for table larger than "
                        + Integer.MAX_VALUE + " rows, table is" + rowSetToSort.size());
            }

            final long[] sortedKeys = SortHelpers.getSortedKeys(
                    sortOrder, originalSortColumns, sortColumns, dataIndex, rowSetToSort, usePrev).getArrayMapping();

            final HashMapK4V4 reverseLookup = new HashMapLockFreeK4V4(sortedKeys.length, .75f, -3);
            sortMapping = SortHelpers.createSortRowRedirection();

            // Center the keys around middleKeyToUse
            final long offset = SortListener.REBALANCE_MIDPOINT - sortedKeys.length / 2;
            final TrackingRowSet resultRowSet = (sortedKeys.length == 0
                    ? RowSetFactory.empty()
                    : RowSetFactory.fromRange(offset, offset + sortedKeys.length - 1)).toTracking();

            for (int i = 0; i < sortedKeys.length; i++) {
                reverseLookup.put(sortedKeys[i], i + offset);
            }

            // fillFromChunk may convert the provided RowSequence to a KeyRanges (or RowKeys) chunk that is owned by
            // the RowSequence and is not closed until the RowSequence is closed.
            ChunkSink.FillFromContext fillFromContext =
                    closer.add(sortMapping.writableCast().makeFillFromContext(sortedKeys.length));
            sortMapping.writableCast().fillFromChunk(fillFromContext, LongChunk.chunkWrap(sortedKeys),
                    closer.add(resultRowSet.copy()));

            for (Map.Entry<String, ColumnSource<?>> stringColumnSourceEntry : parent.getColumnSourceMap().entrySet()) {
                resultMap.put(stringColumnSourceEntry.getKey(),
                        RedirectedColumnSource.maybeRedirect(sortMapping, stringColumnSourceEntry.getValue()));
            }

            // noinspection unchecked
            final ColumnSource<Comparable<?>>[] sortedColumnsToSortBy =
                    Arrays.stream(sortColumnNames).map(resultMap::get).toArray(ColumnSource[]::new);
            // we also reinterpret our sortedColumnsToSortBy, which are guaranteed to be redirected sources of the inner
            // source
            for (int ii = 0; ii < sortedColumnsToSortBy.length; ++ii) {
                // noinspection unchecked
                sortedColumnsToSortBy[ii] = (ColumnSource<Comparable<?>>) ReinterpretUtils
                        .maybeConvertToPrimitive(sortedColumnsToSortBy[ii]);
            }

            resultTable = new QueryTable(resultRowSet, resultMap);
            parent.copyAttributes(resultTable, BaseTable.CopyAttributeOperation.Sort);
            setReverseLookup(resultTable, (final long innerRowKey) -> {
                final long outerRowKey = reverseLookup.get(innerRowKey);
                return outerRowKey == reverseLookup.getNoEntryValue() ? RowSequence.NULL_ROW_KEY : outerRowKey;
            });

            final SortListener listener = new SortListener(parent, resultTable, reverseLookup,
                    originalSortColumns, sortColumns, sortOrder,
                    sortMapping.writableCast(), sortedColumnsToSortBy,
                    parent.newModifiedColumnSetIdentityTransformer(resultTable),
                    parent.newModifiedColumnSet(sortColumnNames));

            setSorted(resultTable);

            QueryTable.startTrackingPrev(resultTable.getColumnSources());
            if (sortMapping.isWritable()) {
                sortMapping.writableCast().startTrackingPrevValues();
            }

            return new Result<>(resultTable, listener);
        }
    }

    /**
     * Get the row redirection for a sort result.
     *
     * @param sortResult The sort result table; <em>must</em> be the direct result of a sort.
     * @return The row redirection if at least one column required redirection, otherwise {@code null}
     */
    public static RowRedirection getRowRedirection(@NotNull final Table sortResult) {
        for (final ColumnSource<?> columnSource : sortResult.getColumnSources()) {
            if (columnSource instanceof RedirectedColumnSource) {
                return ((RedirectedColumnSource<?>) columnSource).getRowRedirection();
            }
        }
        return null;
    }

    /**
     * Get a reverse lookup for a sort result, providing a mapping from input row key (that is, in the parent table's
     * row key space) to output row key (that is, in the sorted table's row space). Unknown input row keys are mapped to
     * the {@link RowSequence#NULL_ROW_KEY null row key}. This is effectively the reverse of the mapping provided by the
     * sort's {@link RowRedirection}.
     * <p>
     * Unsupported if the sort result's parent was a {@link BaseTable#isBlink() blink table}.
     * <p>
     * For refreshing tables, using the reverse lookup concurrently requires careful consideration. The mappings are
     * always against "current" data. It is only safe to use before the parent table notifies on a given cycle, or after
     * the sorted table notifies (and during idle phases).
     * <p>
     * For static tables, do note that the reverse lookup will be produced on-demand within this method.
     *
     * @param parent The sort input table; must have been sorted in order to produce {@code sortResult}
     * @param sortResult The sort result table; <em>must</em> be the direct result of a sort on {@code parent}
     * @return The reverse lookup
     */
    public static LongUnaryOperator getReverseLookup(@NotNull final Table parent, @NotNull final Table sortResult) {
        if (BlinkTableTools.isBlink(parent)) {
            throw new UnsupportedOperationException("Blink tables do not support sort reverse lookup");
        }
        final Object value = sortResult.getAttribute(SORT_REVERSE_LOOKUP_ATTRIBUTE);
        if (sortResult.isRefreshing()) {
            Assert.neqNull(value, "sort result reverse lookup");
        }
        if (value != null) {
<<<<<<< HEAD
            Assert.assertion(value instanceof LongUnaryOperator, "sort result reverse lookup");
=======
>>>>>>> 6d19851e
            return (LongUnaryOperator) value;
        }
        final RowRedirection sortRedirection = getRowRedirection(sortResult);
        if (sortRedirection == null || sortRedirection == getRowRedirection(parent)) {
            // Static table was already sorted
            return LongUnaryOperator.identity();
        }
        final HashMapK4V4 reverseLookup = new HashMapLockFreeK4V4(sortResult.intSize(), .75f, RowSequence.NULL_ROW_KEY);
        try (final LongColumnIterator innerRowKeys =
                new ChunkedLongColumnIterator(sortRedirection, sortResult.getRowSet());
                final RowSet.Iterator outerRowKeys = sortResult.getRowSet().iterator()) {
            while (outerRowKeys.hasNext()) {
                reverseLookup.put(innerRowKeys.nextLong(), outerRowKeys.nextLong());
            }
        }
        return reverseLookup::get;
    }

    private static void setReverseLookup(
            @NotNull final QueryTable sortResult,
            @NotNull final LongUnaryOperator reverseLookup) {
        sortResult.setAttribute(SORT_REVERSE_LOOKUP_ATTRIBUTE, reverseLookup);
    }
}<|MERGE_RESOLUTION|>--- conflicted
+++ resolved
@@ -362,10 +362,6 @@
             Assert.neqNull(value, "sort result reverse lookup");
         }
         if (value != null) {
-<<<<<<< HEAD
-            Assert.assertion(value instanceof LongUnaryOperator, "sort result reverse lookup");
-=======
->>>>>>> 6d19851e
             return (LongUnaryOperator) value;
         }
         final RowRedirection sortRedirection = getRowRedirection(sortResult);
