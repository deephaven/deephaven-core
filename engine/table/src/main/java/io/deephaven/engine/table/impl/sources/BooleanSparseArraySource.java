--- conflicted
+++ resolved
@@ -844,11 +844,7 @@
         return (ColumnSource<ALTERNATE_DATA_TYPE>) new BooleanSparseArraySource.ReinterpretedAsByte(this);
     }
 
-<<<<<<< HEAD
-    public static class ReinterpretedAsByte extends AbstractColumnSource<Byte> implements MutableColumnSourceGetDefaults.ForByte, FillUnordered, WritableColumnSource<Byte>, WritableSourceWithPrepareForParallelPopulation {
-=======
-    public static class ReinterpretedAsByte extends AbstractColumnSource<Byte> implements MutableColumnSourceGetDefaults.ForByte, FillUnordered<Values>, WritableColumnSource<Byte> {
->>>>>>> a32f0d1a
+    public static class ReinterpretedAsByte extends AbstractColumnSource<Byte> implements MutableColumnSourceGetDefaults.ForByte, FillUnordered<Values>, WritableColumnSource<Byte>, WritableSourceWithPrepareForParallelPopulation {
         private final BooleanSparseArraySource wrapped;
 
         private ReinterpretedAsByte(BooleanSparseArraySource wrapped) {
