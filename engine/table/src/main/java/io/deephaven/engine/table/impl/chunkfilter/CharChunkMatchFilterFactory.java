//
// Copyright (c) 2016-2024 Deephaven Data Labs and Patent Pending
//
package io.deephaven.engine.table.impl.chunkfilter;

import io.deephaven.chunk.*;
import io.deephaven.engine.rowset.chunkattributes.OrderedRowKeys;
import io.deephaven.chunk.attributes.Values;
import gnu.trove.set.hash.TCharHashSet;

/**
 * Creates chunk filters for char values.
 *
 * The strategy is that for one, two, or three values we have specialized classes that will do the appropriate simple
 * equality check.
 *
 * For more values, we use a trove set and check contains for each value in the chunk.
 */
public class CharChunkMatchFilterFactory {
    private CharChunkMatchFilterFactory() {} // static use only

    public static ChunkFilter.CharChunkFilter makeFilter(boolean invertMatch, char... values) {
        if (invertMatch) {
            if (values.length == 1) {
                return new InverseSingleValueCharChunkFilter(values[0]);
            }
            if (values.length == 2) {
                return new InverseTwoValueCharChunkFilter(values[0], values[1]);
            }
            if (values.length == 3) {
                return new InverseThreeValueCharChunkFilter(values[0], values[1], values[2]);
            }
            return new InverseMultiValueCharChunkFilter(values);
        } else {
            if (values.length == 1) {
                return new SingleValueCharChunkFilter(values[0]);
            }
            if (values.length == 2) {
                return new TwoValueCharChunkFilter(values[0], values[1]);
            }
            if (values.length == 3) {
                return new ThreeValueCharChunkFilter(values[0], values[1], values[2]);
            }
            return new MultiValueCharChunkFilter(values);
        }
    }

    private static class SingleValueCharChunkFilter implements ChunkFilter.CharChunkFilter {
        private final char value;

        private SingleValueCharChunkFilter(char value) {
            this.value = value;
        }

        @Override
<<<<<<< HEAD
        public void filter(CharChunk<? extends Values> values, LongChunk<OrderedRowKeys> keys,
                WritableLongChunk<OrderedRowKeys> results) {
            final int count = keys.size();
            results.setSize(0);
            for (int ii = 0; ii < count; ++ii) {
                if (values.get(ii) == value) {
=======
        public boolean matches(char value) {
            return value == this.value;
        }

        /*
         * NOTE: this method is identically repeated for every class below. This is to allow a single virtual lookup per
         * filtered chunk, rather than making virtual calls to matches() for every value in the chunk. This is a
         * performance optimization that helps at least on JVM <= 21. It may not be always necessary on newer JVMs.
         */
        @Override
        public void filter(
                final Chunk<? extends Values> values,
                final LongChunk<OrderedRowKeys> keys,
                final WritableLongChunk<OrderedRowKeys> results) {
            final CharChunk<? extends Values> charChunk = values.asCharChunk();
            results.setSize(0);
            for (int ii = 0; ii < values.size(); ++ii) {
                if (matches(charChunk.get(ii))) {
>>>>>>> 7f209370
                    results.add(keys.get(ii));
                }
            }
        }
    }

    private static class InverseSingleValueCharChunkFilter implements ChunkFilter.CharChunkFilter {
        private final char value;

        private InverseSingleValueCharChunkFilter(char value) {
            this.value = value;
        }

        @Override
<<<<<<< HEAD
        public void filter(CharChunk<? extends Values> values, LongChunk<OrderedRowKeys> keys,
                WritableLongChunk<OrderedRowKeys> results) {
            final int count = keys.size();
            results.setSize(0);
            for (int ii = 0; ii < count; ++ii) {
                if (values.get(ii) != value) {
=======
        public boolean matches(char value) {
            return value != this.value;
        }

        @Override
        public void filter(
                final Chunk<? extends Values> values,
                final LongChunk<OrderedRowKeys> keys,
                final WritableLongChunk<OrderedRowKeys> results) {
            final CharChunk<? extends Values> charChunk = values.asCharChunk();
            results.setSize(0);
            for (int ii = 0; ii < values.size(); ++ii) {
                if (matches(charChunk.get(ii))) {
>>>>>>> 7f209370
                    results.add(keys.get(ii));
                }
            }
        }
    }

    private static class TwoValueCharChunkFilter implements ChunkFilter.CharChunkFilter {
        private final char value1;
        private final char value2;

        private TwoValueCharChunkFilter(char value1, char value2) {
            this.value1 = value1;
            this.value2 = value2;
        }

        @Override
<<<<<<< HEAD
        public void filter(CharChunk<? extends Values> values, LongChunk<OrderedRowKeys> keys,
                WritableLongChunk<OrderedRowKeys> results) {
            final int count = keys.size();
            results.setSize(0);
            for (int ii = 0; ii < count; ++ii) {
                final char checkValue = values.get(ii);
                if (checkValue == value1 || checkValue == value2) {
=======
        public boolean matches(char value) {
            return value == value1 || value == value2;
        }

        @Override
        public void filter(
                final Chunk<? extends Values> values,
                final LongChunk<OrderedRowKeys> keys,
                final WritableLongChunk<OrderedRowKeys> results) {
            final CharChunk<? extends Values> charChunk = values.asCharChunk();
            results.setSize(0);
            for (int ii = 0; ii < values.size(); ++ii) {
                if (matches(charChunk.get(ii))) {
>>>>>>> 7f209370
                    results.add(keys.get(ii));
                }
            }
        }
    }

    private static class InverseTwoValueCharChunkFilter implements ChunkFilter.CharChunkFilter {
        private final char value1;
        private final char value2;

        private InverseTwoValueCharChunkFilter(char value1, char value2) {
            this.value1 = value1;
            this.value2 = value2;
        }

        @Override
<<<<<<< HEAD
        public void filter(CharChunk<? extends Values> values, LongChunk<OrderedRowKeys> keys,
                WritableLongChunk<OrderedRowKeys> results) {
            final int count = keys.size();
            results.setSize(0);
            for (int ii = 0; ii < count; ++ii) {
                final char checkValue = values.get(ii);
                if (!(checkValue == value1 || checkValue == value2)) {
=======
        public boolean matches(char value) {
            return value != value1 && value != value2;
        }

        @Override
        public void filter(
                final Chunk<? extends Values> values,
                final LongChunk<OrderedRowKeys> keys,
                final WritableLongChunk<OrderedRowKeys> results) {
            final CharChunk<? extends Values> charChunk = values.asCharChunk();
            results.setSize(0);
            for (int ii = 0; ii < values.size(); ++ii) {
                if (matches(charChunk.get(ii))) {
>>>>>>> 7f209370
                    results.add(keys.get(ii));
                }
            }
        }
    }

    private static class ThreeValueCharChunkFilter implements ChunkFilter.CharChunkFilter {
        private final char value1;
        private final char value2;
        private final char value3;

        private ThreeValueCharChunkFilter(char value1, char value2, char value3) {
            this.value1 = value1;
            this.value2 = value2;
            this.value3 = value3;
        }

        @Override
<<<<<<< HEAD
        public void filter(CharChunk<? extends Values> values, LongChunk<OrderedRowKeys> keys,
                WritableLongChunk<OrderedRowKeys> results) {
            final int count = keys.size();
            results.setSize(0);
            for (int ii = 0; ii < count; ++ii) {
                final char checkValue = values.get(ii);
                if (checkValue == value1 || checkValue == value2 || checkValue == value3) {
=======
        public boolean matches(char value) {
            return value == value1 || value == value2 || value == value3;
        }

        @Override
        public void filter(
                final Chunk<? extends Values> values,
                final LongChunk<OrderedRowKeys> keys,
                final WritableLongChunk<OrderedRowKeys> results) {
            final CharChunk<? extends Values> charChunk = values.asCharChunk();
            results.setSize(0);
            for (int ii = 0; ii < values.size(); ++ii) {
                if (matches(charChunk.get(ii))) {
>>>>>>> 7f209370
                    results.add(keys.get(ii));
                }
            }
        }
    }

    private static class InverseThreeValueCharChunkFilter implements ChunkFilter.CharChunkFilter {
        private final char value1;
        private final char value2;
        private final char value3;

        private InverseThreeValueCharChunkFilter(char value1, char value2, char value3) {
            this.value1 = value1;
            this.value2 = value2;
            this.value3 = value3;
        }

        @Override
<<<<<<< HEAD
        public void filter(CharChunk<? extends Values> values, LongChunk<OrderedRowKeys> keys,
                WritableLongChunk<OrderedRowKeys> results) {
            final int count = keys.size();
            results.setSize(0);
            for (int ii = 0; ii < count; ++ii) {
                final char checkValue = values.get(ii);
                if (!(checkValue == value1 || checkValue == value2 || checkValue == value3)) {
=======
        public boolean matches(char value) {
            return value != value1 && value != value2 && value != value3;
        }

        @Override
        public void filter(
                final Chunk<? extends Values> values,
                final LongChunk<OrderedRowKeys> keys,
                final WritableLongChunk<OrderedRowKeys> results) {
            final CharChunk<? extends Values> charChunk = values.asCharChunk();
            results.setSize(0);
            for (int ii = 0; ii < values.size(); ++ii) {
                if (matches(charChunk.get(ii))) {
>>>>>>> 7f209370
                    results.add(keys.get(ii));
                }
            }
        }
    }

    private static class MultiValueCharChunkFilter implements ChunkFilter.CharChunkFilter {
        private final TCharHashSet values;

        private MultiValueCharChunkFilter(char... values) {
            this.values = new TCharHashSet(values);
        }

        @Override
<<<<<<< HEAD
        public void filter(CharChunk<? extends Values> values, LongChunk<OrderedRowKeys> keys,
                WritableLongChunk<OrderedRowKeys> results) {
            final int count = keys.size();
            results.setSize(0);
            for (int ii = 0; ii < count; ++ii) {
                final char checkValue = values.get(ii);
                if (this.values.contains(checkValue)) {
=======
        public boolean matches(char value) {
            return values.contains(value);
        }

        @Override
        public void filter(
                final Chunk<? extends Values> values,
                final LongChunk<OrderedRowKeys> keys,
                final WritableLongChunk<OrderedRowKeys> results) {
            final CharChunk<? extends Values> charChunk = values.asCharChunk();
            results.setSize(0);
            for (int ii = 0; ii < values.size(); ++ii) {
                if (matches(charChunk.get(ii))) {
>>>>>>> 7f209370
                    results.add(keys.get(ii));
                }
            }
        }
    }

    private static class InverseMultiValueCharChunkFilter implements ChunkFilter.CharChunkFilter {
        private final TCharHashSet values;

        private InverseMultiValueCharChunkFilter(char... values) {
            this.values = new TCharHashSet(values);
        }

        @Override
<<<<<<< HEAD
        public void filter(CharChunk<? extends Values> values, LongChunk<OrderedRowKeys> keys,
                WritableLongChunk<OrderedRowKeys> results) {
            final int count = keys.size();
            results.setSize(0);
            for (int ii = 0; ii < count; ++ii) {
                final char checkValue = values.get(ii);
                if (!this.values.contains(checkValue)) {
=======
        public boolean matches(char value) {
            return !values.contains(value);
        }

        @Override
        public void filter(
                final Chunk<? extends Values> values,
                final LongChunk<OrderedRowKeys> keys,
                final WritableLongChunk<OrderedRowKeys> results) {
            final CharChunk<? extends Values> charChunk = values.asCharChunk();
            results.setSize(0);
            for (int ii = 0; ii < values.size(); ++ii) {
                if (matches(charChunk.get(ii))) {
>>>>>>> 7f209370
                    results.add(keys.get(ii));
                }
            }
        }
    }
}<|MERGE_RESOLUTION|>--- conflicted
+++ resolved
@@ -53,14 +53,6 @@
         }
 
         @Override
-<<<<<<< HEAD
-        public void filter(CharChunk<? extends Values> values, LongChunk<OrderedRowKeys> keys,
-                WritableLongChunk<OrderedRowKeys> results) {
-            final int count = keys.size();
-            results.setSize(0);
-            for (int ii = 0; ii < count; ++ii) {
-                if (values.get(ii) == value) {
-=======
         public boolean matches(char value) {
             return value == this.value;
         }
@@ -79,7 +71,6 @@
             results.setSize(0);
             for (int ii = 0; ii < values.size(); ++ii) {
                 if (matches(charChunk.get(ii))) {
->>>>>>> 7f209370
                     results.add(keys.get(ii));
                 }
             }
@@ -94,14 +85,6 @@
         }
 
         @Override
-<<<<<<< HEAD
-        public void filter(CharChunk<? extends Values> values, LongChunk<OrderedRowKeys> keys,
-                WritableLongChunk<OrderedRowKeys> results) {
-            final int count = keys.size();
-            results.setSize(0);
-            for (int ii = 0; ii < count; ++ii) {
-                if (values.get(ii) != value) {
-=======
         public boolean matches(char value) {
             return value != this.value;
         }
@@ -115,7 +98,6 @@
             results.setSize(0);
             for (int ii = 0; ii < values.size(); ++ii) {
                 if (matches(charChunk.get(ii))) {
->>>>>>> 7f209370
                     results.add(keys.get(ii));
                 }
             }
@@ -132,15 +114,6 @@
         }
 
         @Override
-<<<<<<< HEAD
-        public void filter(CharChunk<? extends Values> values, LongChunk<OrderedRowKeys> keys,
-                WritableLongChunk<OrderedRowKeys> results) {
-            final int count = keys.size();
-            results.setSize(0);
-            for (int ii = 0; ii < count; ++ii) {
-                final char checkValue = values.get(ii);
-                if (checkValue == value1 || checkValue == value2) {
-=======
         public boolean matches(char value) {
             return value == value1 || value == value2;
         }
@@ -154,7 +127,6 @@
             results.setSize(0);
             for (int ii = 0; ii < values.size(); ++ii) {
                 if (matches(charChunk.get(ii))) {
->>>>>>> 7f209370
                     results.add(keys.get(ii));
                 }
             }
@@ -171,15 +143,6 @@
         }
 
         @Override
-<<<<<<< HEAD
-        public void filter(CharChunk<? extends Values> values, LongChunk<OrderedRowKeys> keys,
-                WritableLongChunk<OrderedRowKeys> results) {
-            final int count = keys.size();
-            results.setSize(0);
-            for (int ii = 0; ii < count; ++ii) {
-                final char checkValue = values.get(ii);
-                if (!(checkValue == value1 || checkValue == value2)) {
-=======
         public boolean matches(char value) {
             return value != value1 && value != value2;
         }
@@ -193,7 +156,6 @@
             results.setSize(0);
             for (int ii = 0; ii < values.size(); ++ii) {
                 if (matches(charChunk.get(ii))) {
->>>>>>> 7f209370
                     results.add(keys.get(ii));
                 }
             }
@@ -212,15 +174,6 @@
         }
 
         @Override
-<<<<<<< HEAD
-        public void filter(CharChunk<? extends Values> values, LongChunk<OrderedRowKeys> keys,
-                WritableLongChunk<OrderedRowKeys> results) {
-            final int count = keys.size();
-            results.setSize(0);
-            for (int ii = 0; ii < count; ++ii) {
-                final char checkValue = values.get(ii);
-                if (checkValue == value1 || checkValue == value2 || checkValue == value3) {
-=======
         public boolean matches(char value) {
             return value == value1 || value == value2 || value == value3;
         }
@@ -234,7 +187,6 @@
             results.setSize(0);
             for (int ii = 0; ii < values.size(); ++ii) {
                 if (matches(charChunk.get(ii))) {
->>>>>>> 7f209370
                     results.add(keys.get(ii));
                 }
             }
@@ -253,15 +205,6 @@
         }
 
         @Override
-<<<<<<< HEAD
-        public void filter(CharChunk<? extends Values> values, LongChunk<OrderedRowKeys> keys,
-                WritableLongChunk<OrderedRowKeys> results) {
-            final int count = keys.size();
-            results.setSize(0);
-            for (int ii = 0; ii < count; ++ii) {
-                final char checkValue = values.get(ii);
-                if (!(checkValue == value1 || checkValue == value2 || checkValue == value3)) {
-=======
         public boolean matches(char value) {
             return value != value1 && value != value2 && value != value3;
         }
@@ -275,7 +218,6 @@
             results.setSize(0);
             for (int ii = 0; ii < values.size(); ++ii) {
                 if (matches(charChunk.get(ii))) {
->>>>>>> 7f209370
                     results.add(keys.get(ii));
                 }
             }
@@ -290,15 +232,6 @@
         }
 
         @Override
-<<<<<<< HEAD
-        public void filter(CharChunk<? extends Values> values, LongChunk<OrderedRowKeys> keys,
-                WritableLongChunk<OrderedRowKeys> results) {
-            final int count = keys.size();
-            results.setSize(0);
-            for (int ii = 0; ii < count; ++ii) {
-                final char checkValue = values.get(ii);
-                if (this.values.contains(checkValue)) {
-=======
         public boolean matches(char value) {
             return values.contains(value);
         }
@@ -312,7 +245,6 @@
             results.setSize(0);
             for (int ii = 0; ii < values.size(); ++ii) {
                 if (matches(charChunk.get(ii))) {
->>>>>>> 7f209370
                     results.add(keys.get(ii));
                 }
             }
@@ -327,15 +259,6 @@
         }
 
         @Override
-<<<<<<< HEAD
-        public void filter(CharChunk<? extends Values> values, LongChunk<OrderedRowKeys> keys,
-                WritableLongChunk<OrderedRowKeys> results) {
-            final int count = keys.size();
-            results.setSize(0);
-            for (int ii = 0; ii < count; ++ii) {
-                final char checkValue = values.get(ii);
-                if (!this.values.contains(checkValue)) {
-=======
         public boolean matches(char value) {
             return !values.contains(value);
         }
@@ -349,7 +272,6 @@
             results.setSize(0);
             for (int ii = 0; ii < values.size(); ++ii) {
                 if (matches(charChunk.get(ii))) {
->>>>>>> 7f209370
                     results.add(keys.get(ii));
                 }
             }
