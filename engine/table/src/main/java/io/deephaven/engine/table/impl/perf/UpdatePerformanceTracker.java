/**
 * Copyright (c) 2016-2022 Deephaven Data Labs and Patent Pending
 */
package io.deephaven.engine.table.impl.perf;

import io.deephaven.base.clock.Clock;
import io.deephaven.base.verify.Assert;
import io.deephaven.configuration.Configuration;
import io.deephaven.engine.context.ExecutionContext;
import io.deephaven.engine.table.ShiftObliviousListener;
import io.deephaven.engine.table.Table;
import io.deephaven.engine.table.TableUpdateListener;
import io.deephaven.engine.table.impl.BlinkTableTools;
import io.deephaven.engine.table.impl.InstrumentedTableUpdateListener;
import io.deephaven.engine.table.impl.QueryTable;
import io.deephaven.engine.table.impl.ShiftObliviousInstrumentedListener;
import io.deephaven.engine.tablelogger.EngineTableLoggers;
import io.deephaven.engine.tablelogger.UpdatePerformanceLogLogger;
import io.deephaven.engine.updategraph.UpdateGraph;
import io.deephaven.engine.updategraph.impl.BaseUpdateGraph;
import io.deephaven.engine.util.string.StringUtils;
import io.deephaven.internal.log.LoggerFactory;
import io.deephaven.io.logger.Logger;
import io.deephaven.stream.StreamToBlinkTableAdapter;
import io.deephaven.util.QueryConstants;
import io.deephaven.util.SafeCloseable;
import io.deephaven.util.annotations.TestUseOnly;
import org.apache.commons.lang3.mutable.MutableObject;
import org.jetbrains.annotations.NotNull;

import java.io.IOException;
import java.lang.ref.WeakReference;
import java.util.Iterator;
import java.util.Objects;
import java.util.Queue;
import java.util.concurrent.LinkedBlockingDeque;
import java.util.concurrent.atomic.AtomicLong;

/**
 * <p>
 * This tool is meant to track periodic update events that take place in an {@link UpdateGraph}. This generally
 * includes:
 * <ol>
 * <li>Update source {@code run()} invocations</li>
 * <li>{@link Table} {@link ShiftObliviousListener} notifications (see {@link ShiftObliviousInstrumentedListener})</li>
 * <li>{@link Table} {@link TableUpdateListener} notifications (see {@link InstrumentedTableUpdateListener})</li>
 * </ol>
 * (1)
 *
 * @apiNote Regarding thread safety, this class interacts with a singleton PeriodicUpdateGraph and expects all calls to
 *          {@link #getEntry(String)}, {@link PerformanceEntry#onUpdateStart()}, and
 *          {@link PerformanceEntry#onUpdateEnd()} to be performed while protected by the UGP's lock.
 */
public class UpdatePerformanceTracker {

    public static final long REPORT_INTERVAL_MILLIS = Configuration.getInstance().getLongForClassWithDefault(
            UpdatePerformanceTracker.class, "reportIntervalMillis", 60 * 1000L);

    private static final Logger log = LoggerFactory.getLogger(UpdatePerformanceTracker.class);

    // aggregate update performance entries less than 500us by default
    static final QueryPerformanceLogThreshold LOG_THRESHOLD =
            new QueryPerformanceLogThreshold("Update", 500_000L);

    private static InternalState INSTANCE;

    private static InternalState getInternalState() {
        InternalState local;
        if ((local = INSTANCE) == null) {
            synchronized (UpdatePerformanceTracker.class) {
                if ((local = INSTANCE) == null) {
                    INSTANCE = local = new InternalState();
                }
            }
        }
        return local;
    }

    private static class InternalState {
        private final UpdatePerformanceLogLogger tableLogger;
        private final UpdatePerformanceStreamPublisher publisher;

        // Eventually, we can close the StreamToBlinkTableAdapter
        @SuppressWarnings("FieldCanBeLocal")
        private final StreamToBlinkTableAdapter adapter;
        private final Table blink;

        private boolean encounteredError = false;

        private InternalState() {
            final UpdateGraph publishingGraph =
                    BaseUpdateGraph.getInstance(BaseUpdateGraph.DEFAULT_UPDATE_GRAPH_NAME);
            Assert.neqNull(publishingGraph, "The " + BaseUpdateGraph.DEFAULT_UPDATE_GRAPH_NAME + " UpdateGraph "
                    + "must be created before UpdatePerformanceTracker can be initialized.");
            try (final SafeCloseable ignored = ExecutionContext.getContext().withUpdateGraph(publishingGraph).open()) {
                tableLogger = EngineTableLoggers.get().updatePerformanceLogLogger();
                publisher = new UpdatePerformanceStreamPublisher();
                adapter = new StreamToBlinkTableAdapter(
                        UpdatePerformanceStreamPublisher.definition(),
                        publisher,
                        publishingGraph,
                        UpdatePerformanceTracker.class.getName());
                blink = adapter.table();
            }
        }

        /**
         * @implNote this method is synchronized to guarantee identical ordering of entries between publisher and
         *           tableLogger; doing so also relieves the requirement that the table logger be thread safe
         */
        private synchronized void publish(
                final IntervalLevelDetails intervalLevelDetails,
                final PerformanceEntry entry) {
            if (!encounteredError) {
                try {
                    publisher.add(intervalLevelDetails, entry);
                    tableLogger.log(intervalLevelDetails, entry);
                } catch (final IOException e) {
                    // Don't want to log this more than once in a report
                    log.error().append("Error publishing ").append(entry).append(" caused by: ").append(e).endl();
                    encounteredError = true;
                }
            }
        }

        public void flush() {
            publisher.flush();
        }
    }

    private static final AtomicLong entryIdCounter = new AtomicLong(1);

    private final UpdateGraph updateGraph;
    private final PerformanceEntry aggregatedSmallUpdatesEntry;
    private final PerformanceEntry flushEntry;
    private final Queue<WeakReference<PerformanceEntry>> entries = new LinkedBlockingDeque<>();

    private boolean unitTestMode = false;

    private long intervalStartTimeEpochNanos = QueryConstants.NULL_LONG;

    public UpdatePerformanceTracker(final UpdateGraph updateGraph) {
        this.updateGraph = Objects.requireNonNull(updateGraph);
        this.aggregatedSmallUpdatesEntry = new PerformanceEntry(
                QueryConstants.NULL_LONG, QueryConstants.NULL_LONG, QueryConstants.NULL_INT,
                "Aggregated Small Updates", null, updateGraph.getName());
        this.flushEntry = new PerformanceEntry(
                QueryConstants.NULL_LONG, QueryConstants.NULL_LONG, QueryConstants.NULL_INT,
                "UpdatePerformanceTracker Flush", null, updateGraph.getName());
    }

    /**
     * Start this UpdatePerformanceTracker, by beginning its first interval.
     */
    public void start() {
        if (intervalStartTimeEpochNanos == QueryConstants.NULL_LONG) {
            intervalStartTimeEpochNanos = Clock.system().currentTimeNanos();
        }
    }

    /**
     * Flush this UpdatePerformanceTracker to the downstream publisher and logger, and begin its next interval.
     */
    public void flush() {
        if (intervalStartTimeEpochNanos == QueryConstants.NULL_LONG) {
            throw new IllegalStateException(String.format("UpdatePerformanceTracker %s was never started",
                    updateGraph.getName()));
        }
        final long intervalEndTimeEpochNanos = Clock.system().currentTimeNanos();
        // This happens on the primary refresh thread of this UPT's UpdateGraph. It should already have that UG
        // installed in the ExecutionContext. If we need another UG, that's the responsibility of the publish callbacks.
        try {
            finishInterval(
                    getInternalState(),
                    intervalStartTimeEpochNanos,
                    intervalEndTimeEpochNanos);
        } finally {
            intervalStartTimeEpochNanos = intervalEndTimeEpochNanos;
        }
    }

    public void enableUnitTestMode() {
        unitTestMode = true;
    }

    /**
     * Get a new entry to track the performance characteristics of a single recurring update event.
     *
     * @param description log entry description
     * @return UpdatePerformanceTracker.Entry
     */
    public final PerformanceEntry getEntry(final String description) {
        final QueryPerformanceRecorder qpr = QueryPerformanceRecorder.getInstance();

        final MutableObject<PerformanceEntry> entryMu = new MutableObject<>();
        qpr.supplyQueryData((evaluationNumber, operationNumber, uninstrumented) -> {
            final String effectiveDescription;
            if (StringUtils.isNullOrEmpty(description) && uninstrumented) {
                effectiveDescription = QueryPerformanceRecorder.UNINSTRUMENTED_CODE_DESCRIPTION;
            } else {
                effectiveDescription = description;
            }
            entryMu.setValue(new PerformanceEntry(
                    entryIdCounter.getAndIncrement(),
                    evaluationNumber,
                    operationNumber,
                    effectiveDescription,
                    QueryPerformanceRecorder.getCallerLine(),
                    updateGraph.getName()));
        });
        final PerformanceEntry entry = entryMu.getValue();
        if (!unitTestMode) {
            entries.add(new WeakReference<>(entry));
        }

        return entry;
    }

    /**
     * Do entry maintenance, generate an interval performance report table for all active entries, and reset for the
     * next interval. <b>Note:</b> This method is only called under the PeriodicUpdateGraph instance's shared lock. This
     * ensures that no other thread using the same update graph will mutate individual entries. Concurrent additions to
     * {@link #entries} are supported by the underlying data structure.
     *
     * @param internalState internal publishing state
     * @param intervalStartTimeEpochNanos interval start time in nanoseconds since the epoch
     * @param intervalEndTimeEpochNanos interval end time in nanoseconds since the epoch
     */
    private void finishInterval(
            final InternalState internalState,
<<<<<<< HEAD
            final long intervalEndTimeMillis,
            final long intervalStartTimeMillis,
            final long intervalDurationNanos) {
=======
            final long intervalStartTimeEpochNanos,
            final long intervalEndTimeEpochNanos) {
>>>>>>> 3d8f9e21
        /*
         * Visit all entry references. For entries that no longer exist: Remove by index from the entry list. For
         * entries that still exist: If the entry had non-zero usage in this interval, add it to the report. Reset the
         * entry for the next interval.
         */
        final IntervalLevelDetails intervalLevelDetails =
                new IntervalLevelDetails(intervalStartTimeEpochNanos, intervalEndTimeEpochNanos);
        if (flushEntry.getInvocationCount() > 0) {
            internalState.publish(intervalLevelDetails, flushEntry);
        }
        flushEntry.reset();
        flushEntry.onUpdateStart();

        for (final Iterator<WeakReference<PerformanceEntry>> it = entries.iterator(); it.hasNext();) {
            final WeakReference<PerformanceEntry> entryReference = it.next();
            final PerformanceEntry entry = entryReference == null ? null : entryReference.get();
            if (entry == null) {
                it.remove();
                continue;
            }

            if (entry.shouldLogEntryInterval()) {
                internalState.publish(intervalLevelDetails, entry);
            } else if (entry.getInvocationCount() > 0) {
                aggregatedSmallUpdatesEntry.accumulate(entry);
            }
            entry.reset();
        }

        if (aggregatedSmallUpdatesEntry.getInvocationCount() > 0) {
            internalState.publish(intervalLevelDetails, aggregatedSmallUpdatesEntry);
        }
        aggregatedSmallUpdatesEntry.reset();

        internalState.flush();
        flushEntry.onUpdateEnd();
    }

    /**
     * Holder for logging details that are the same for every Entry in an interval
     */
    public static class IntervalLevelDetails {
        private final long intervalStartTimeEpochNanos;
        private final long intervalEndTimeEpochNanos;

        IntervalLevelDetails(final long intervalStartTimeEpochNanos, final long intervalEndTimeEpochNanos) {
            this.intervalStartTimeEpochNanos = intervalStartTimeEpochNanos;
            this.intervalEndTimeEpochNanos = intervalEndTimeEpochNanos;
        }

        public long getIntervalStartTimeEpochNanos() {
            return intervalStartTimeEpochNanos;
        }

        public long getIntervalEndTimeEpochNanos() {
            return intervalEndTimeEpochNanos;
        }
    }

    @NotNull
    public static QueryTable getQueryTable() {
        return (QueryTable) BlinkTableTools.blinkToAppendOnly(getInternalState().blink);
    }

    @TestUseOnly
    public static void resetForUnitTests() {
        synchronized (UpdatePerformanceTracker.class) {
            INSTANCE = null;
        }
    }
}<|MERGE_RESOLUTION|>--- conflicted
+++ resolved
@@ -228,14 +228,8 @@
      */
     private void finishInterval(
             final InternalState internalState,
-<<<<<<< HEAD
-            final long intervalEndTimeMillis,
-            final long intervalStartTimeMillis,
-            final long intervalDurationNanos) {
-=======
             final long intervalStartTimeEpochNanos,
             final long intervalEndTimeEpochNanos) {
->>>>>>> 3d8f9e21
         /*
          * Visit all entry references. For entries that no longer exist: Remove by index from the entry list. For
          * entries that still exist: If the entry had non-zero usage in this interval, add it to the report. Reset the
