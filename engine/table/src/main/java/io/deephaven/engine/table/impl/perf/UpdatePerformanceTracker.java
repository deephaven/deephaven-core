/**
 * Copyright (c) 2016-2022 Deephaven Data Labs and Patent Pending
 */
package io.deephaven.engine.table.impl.perf;

import io.deephaven.base.verify.Assert;
import io.deephaven.configuration.Configuration;
import io.deephaven.engine.context.ExecutionContext;
import io.deephaven.engine.table.ShiftObliviousListener;
import io.deephaven.engine.table.Table;
import io.deephaven.engine.table.TableUpdateListener;
import io.deephaven.engine.table.impl.BlinkTableTools;
import io.deephaven.engine.table.impl.InstrumentedTableUpdateListener;
import io.deephaven.engine.table.impl.QueryTable;
import io.deephaven.engine.table.impl.ShiftObliviousInstrumentedListener;
import io.deephaven.engine.tablelogger.EngineTableLoggers;
import io.deephaven.engine.tablelogger.UpdatePerformanceLogLogger;
import io.deephaven.engine.updategraph.UpdateGraph;
import io.deephaven.engine.updategraph.impl.PeriodicUpdateGraph;
import io.deephaven.engine.util.string.StringUtils;
import io.deephaven.internal.log.LoggerFactory;
import io.deephaven.io.logger.Logger;
import io.deephaven.stream.StreamToBlinkTableAdapter;
import io.deephaven.util.QueryConstants;
import io.deephaven.util.SafeCloseable;
import org.apache.commons.lang3.mutable.MutableObject;
import org.jetbrains.annotations.NotNull;

import java.io.IOException;
import java.lang.ref.WeakReference;
import java.util.Iterator;
import java.util.Objects;
import java.util.Queue;
import java.util.concurrent.LinkedBlockingDeque;
import java.util.concurrent.atomic.AtomicInteger;

/**
 * <p>
 * This tool is meant to track periodic update events that take place in an {@link PeriodicUpdateGraph}. This generally
 * includes:
 * <ol>
 * <li>Update source {@code run()} invocations</li>
 * <li>{@link Table} {@link ShiftObliviousListener} notifications (see {@link ShiftObliviousInstrumentedListener})</li>
 * <li>{@link Table} {@link TableUpdateListener} notifications (see {@link InstrumentedTableUpdateListener})</li>
 * </ol>
 * (1)
 *
 * @apiNote Regarding thread safety, this class interacts with a singleton PeriodicUpdateGraph and expects all calls to
 *          {@link #getEntry(String)}, {@link PerformanceEntry#onUpdateStart()}, and
 *          {@link PerformanceEntry#onUpdateEnd()} to be performed while protected by the UGP's lock.
 */
public class UpdatePerformanceTracker {

    public static final long REPORT_INTERVAL_MILLIS = Configuration.getInstance().getLongForClassWithDefault(
            UpdatePerformanceTracker.class, "reportIntervalMillis", 60 * 1000L);

    private static final Logger log = LoggerFactory.getLogger(UpdatePerformanceTracker.class);

    // aggregate update performance entries less than 500us by default
    static final QueryPerformanceLogThreshold LOG_THRESHOLD =
            new QueryPerformanceLogThreshold("Update", 500_000L);

    private static InternalState INSTANCE;

    private static InternalState getInternalState() {
        InternalState local;
        if ((local = INSTANCE) == null) {
            synchronized (UpdatePerformanceTracker.class) {
                if ((local = INSTANCE) == null) {
                    INSTANCE = local = new InternalState();
                }
            }
        }
        return local;
    }

    private static class InternalState {
        private final UpdatePerformanceLogLogger tableLogger;
        private final UpdatePerformanceStreamPublisher publisher;

        // Eventually, we can close the StreamToBlinkTableAdapter
        @SuppressWarnings("FieldCanBeLocal")
        private final StreamToBlinkTableAdapter adapter;
        private final Table blink;

        private boolean encounteredError = false;

        private InternalState() {
            final UpdateGraph publishingGraph =
                    PeriodicUpdateGraph.getInstance(PeriodicUpdateGraph.DEFAULT_UPDATE_GRAPH_NAME);
            Assert.neqNull(publishingGraph, "The " + PeriodicUpdateGraph.DEFAULT_UPDATE_GRAPH_NAME + " UpdateGraph "
                    + "must be created before UpdatePerformanceTracker can be initialized.");
            try (final SafeCloseable ignored = ExecutionContext.getContext().withUpdateGraph(publishingGraph).open()) {
                tableLogger = EngineTableLoggers.get().updatePerformanceLogLogger();
                publisher = new UpdatePerformanceStreamPublisher();
                adapter = new StreamToBlinkTableAdapter(
                        UpdatePerformanceStreamPublisher.definition(),
                        publisher,
                        publishingGraph,
                        UpdatePerformanceTracker.class.getName());
                blink = adapter.table();
            }
        }

        /**
         * @implNote this method is synchronized to guarantee identical ordering of entries between publisher and
         *           tableLogger; doing so also relieves the requirement that the table logger be thread safe
         */
        private synchronized void publish(
                final IntervalLevelDetails intervalLevelDetails,
                final PerformanceEntry entry) {
            if (!encounteredError) {
                try {
                    publisher.add(intervalLevelDetails, entry);
                    tableLogger.log(intervalLevelDetails, entry);
                } catch (final IOException e) {
                    // Don't want to log this more than once in a report
                    log.error().append("Error publishing ").append(entry).append(" caused by: ").append(e).endl();
                    encounteredError = true;
                }
            }
        }
    }

    private static final AtomicInteger entryIdCounter = new AtomicInteger(1);

    private final UpdateGraph updateGraph;
    private final PerformanceEntry aggregatedSmallUpdatesEntry;
    private final PerformanceEntry flushEntry;
    private final Queue<WeakReference<PerformanceEntry>> entries = new LinkedBlockingDeque<>();

    private boolean unitTestMode = false;

    private long intervalStartTimeMillis = QueryConstants.NULL_LONG;
    private long intervalStartTimeNanos = QueryConstants.NULL_LONG;

    public UpdatePerformanceTracker(final UpdateGraph updateGraph) {
        this.updateGraph = Objects.requireNonNull(updateGraph);
        this.aggregatedSmallUpdatesEntry = new PerformanceEntry(
                QueryConstants.NULL_INT, QueryConstants.NULL_INT, QueryConstants.NULL_INT,
                "Aggregated Small Updates", null, updateGraph.getName());
        this.flushEntry = new PerformanceEntry(
                QueryConstants.NULL_INT, QueryConstants.NULL_INT, QueryConstants.NULL_INT,
                "UpdatePerformanceTracker Flush", null, updateGraph.getName());
    }

    /**
     * Start this UpdatePerformanceTracker, by beginning its first interval.
     */
    public void start() {
        if (intervalStartTimeMillis == QueryConstants.NULL_LONG) {
            intervalStartTimeMillis = System.currentTimeMillis();
            intervalStartTimeNanos = System.nanoTime();
        }
    }

    /**
     * Flush this UpdatePerformanceTracker to the downstream publisher and logger, and begin its next interval.
     */
    public void flush() {
        if (intervalStartTimeMillis == QueryConstants.NULL_LONG || intervalStartTimeNanos == QueryConstants.NULL_LONG) {
            throw new IllegalStateException(String.format("UpdatePerformanceTracker %s was never started",
                    updateGraph.getName()));
        }
        final long intervalEndTimeMillis = System.currentTimeMillis();
        final long intervalEndTimeNanos = System.nanoTime();
<<<<<<< HEAD
=======
        // This happens on the primary refresh thread of this UPT's UpdateGraph. It should already have that UG
        // installed in the ExecutionContext. If we need another UG, that's the responsibility of the publish callbacks.
>>>>>>> a9abaf66
        try {
            finishInterval(
                    getInternalState(),
                    intervalStartTimeMillis,
                    intervalEndTimeMillis,
                    intervalEndTimeNanos - intervalStartTimeNanos);
        } finally {
            intervalStartTimeMillis = intervalEndTimeMillis;
            intervalStartTimeNanos = intervalEndTimeNanos;
        }
    }

    public void enableUnitTestMode() {
        unitTestMode = true;
    }

    /**
     * Get a new entry to track the performance characteristics of a single recurring update event.
     *
     * @param description log entry description
     * @return UpdatePerformanceTracker.Entry
     */
    public final PerformanceEntry getEntry(final String description) {
        final QueryPerformanceRecorder qpr = QueryPerformanceRecorder.getInstance();

        final MutableObject<PerformanceEntry> entryMu = new MutableObject<>();
        qpr.setQueryData((evaluationNumber, operationNumber, uninstrumented) -> {
            final String effectiveDescription;
            if (StringUtils.isNullOrEmpty(description) && uninstrumented) {
                effectiveDescription = QueryPerformanceRecorder.UNINSTRUMENTED_CODE_DESCRIPTION;
            } else {
                effectiveDescription = description;
            }
            entryMu.setValue(new PerformanceEntry(
                    entryIdCounter.getAndIncrement(),
                    evaluationNumber,
                    operationNumber,
                    effectiveDescription,
                    QueryPerformanceRecorder.getCallerLine(),
                    updateGraph.getName()));
        });
        final PerformanceEntry entry = entryMu.getValue();
        if (!unitTestMode) {
            entries.add(new WeakReference<>(entry));
        }

        return entry;
    }

    /**
     * Do entry maintenance, generate an interval performance report table for all active entries, and reset for the
     * next interval. <b>Note:</b> This method is only called under the PeriodicUpdateGraph instance's shared lock. This
     * ensures that no other thread using the same update graph will mutate individual entries. Concurrent additions to
     * {@link #entries} are supported by the underlying data structure.
     *
     * @param internalState internal publishing state
     * @param intervalStartTimeMillis interval start time in millis
     * @param intervalEndTimeMillis interval end time in millis
     * @param intervalDurationNanos interval duration in nanos
     */
    private void finishInterval(
            final InternalState internalState,
            final long intervalEndTimeMillis,
            final long intervalStartTimeMillis,
            final long intervalDurationNanos) {
        /*
         * Visit all entry references. For entries that no longer exist: Remove by index from the entry list. For
         * entries that still exist: If the entry had non-zero usage in this interval, add it to the report. Reset the
         * entry for the next interval.
         */
        final IntervalLevelDetails intervalLevelDetails =
                new IntervalLevelDetails(intervalStartTimeMillis, intervalEndTimeMillis, intervalDurationNanos);
        if (flushEntry.getIntervalInvocationCount() > 0) {
            internalState.publish(intervalLevelDetails, flushEntry);
        }
        flushEntry.reset();
        flushEntry.onUpdateStart();

        for (final Iterator<WeakReference<PerformanceEntry>> it = entries.iterator(); it.hasNext();) {
            final WeakReference<PerformanceEntry> entryReference = it.next();
            final PerformanceEntry entry = entryReference == null ? null : entryReference.get();
            if (entry == null) {
                it.remove();
                continue;
            }

            if (entry.shouldLogEntryInterval()) {
                internalState.publish(intervalLevelDetails, entry);
            } else if (entry.getIntervalInvocationCount() > 0) {
                aggregatedSmallUpdatesEntry.accumulate(entry);
            }
            entry.reset();
        }

        if (aggregatedSmallUpdatesEntry.getIntervalInvocationCount() > 0) {
            internalState.publish(intervalLevelDetails, aggregatedSmallUpdatesEntry);
        }
        aggregatedSmallUpdatesEntry.reset();
        flushEntry.onUpdateEnd();
    }

    /**
     * Holder for logging details that are the same for every Entry in an interval
     */
    public static class IntervalLevelDetails {
        private final long intervalStartTimeMillis;
        private final long intervalEndTimeMillis;
        private final long intervalDurationNanos;

        IntervalLevelDetails(final long intervalStartTimeMillis, final long intervalEndTimeMillis,
                final long intervalDurationNanos) {
            this.intervalStartTimeMillis = intervalStartTimeMillis;
            this.intervalEndTimeMillis = intervalEndTimeMillis;
            this.intervalDurationNanos = intervalDurationNanos;
        }

        public long getIntervalStartTimeMillis() {
            return intervalStartTimeMillis;
        }

        public long getIntervalEndTimeMillis() {
            return intervalEndTimeMillis;
        }

        public long getIntervalDurationNanos() {
            return intervalDurationNanos;
        }
    }

    @NotNull
    public static QueryTable getQueryTable() {
        return (QueryTable) BlinkTableTools.blinkToAppendOnly(getInternalState().blink);
    }
}<|MERGE_RESOLUTION|>--- conflicted
+++ resolved
@@ -164,11 +164,8 @@
         }
         final long intervalEndTimeMillis = System.currentTimeMillis();
         final long intervalEndTimeNanos = System.nanoTime();
-<<<<<<< HEAD
-=======
         // This happens on the primary refresh thread of this UPT's UpdateGraph. It should already have that UG
         // installed in the ExecutionContext. If we need another UG, that's the responsibility of the publish callbacks.
->>>>>>> a9abaf66
         try {
             finishInterval(
                     getInternalState(),
