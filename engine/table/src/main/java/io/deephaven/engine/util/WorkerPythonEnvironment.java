package io.deephaven.engine.util;

import io.deephaven.UncheckedDeephavenException;
import io.deephaven.base.FileUtils;
import io.deephaven.base.verify.Assert;
import io.deephaven.configuration.Configuration;
import io.deephaven.internal.log.LoggerFactory;
import io.deephaven.io.logger.Logger;
import io.deephaven.engine.table.lang.QueryScope;
import io.deephaven.engine.util.jpy.JpyInit;
import org.jpy.PyObject;

import java.io.FileNotFoundException;
import java.io.IOException;
import java.io.UncheckedIOException;
import java.util.concurrent.TimeoutException;

/**
 * This class is the support infrastructure for running Python remote queries.
 *
 * It is a singleton that contains an instance of a PythonHolder. All of the specially handled engine operations from a
 * remote Python session should execute queries which interact wtih this class. The script sessions that run for
 * PersistentQueries or consoles are handled separately by the {@link PythonDeephavenSession}.
 */
public enum WorkerPythonEnvironment {
    DEFAULT;

    private final PythonEvaluator evaluator;
    private final PythonScope<?> scope;
    private final String pythonVersion;
    private final String[] pythonVersionParts;

    private final Logger log;

    /**
     * Create the environment using our global log and a JpyHolder.
     *
     * Runs the init script specified by WorkerPythonEnvironment.initScript.
     */
    WorkerPythonEnvironment() {
<<<<<<< HEAD
        log = ProcessEnvironment.getGlobalLog();
        try {
            JpyInit.init(log);
        } catch (IOException e) {
            throw new UncheckedIOException(e);
        } catch (InterruptedException e) {
            Thread.currentThread().interrupt();
            throw new UncheckedDeephavenException(e);
        } catch (TimeoutException e) {
            throw new UncheckedDeephavenException(e);
        }
=======
        log = LoggerFactory.getLogger(WorkerPythonEnvironment.class);

        JpyInit.init(log);
>>>>>>> 0cb22897
        PythonEvaluatorJpy jpy = PythonEvaluatorJpy.withGlobalCopy();
        evaluator = jpy;
        scope = jpy.getScope();
        pythonVersion = evaluator.getPythonVersion();
        pythonVersionParts = pythonVersion.split("\\.", 0); // NB: you have to escape "." ...
        if (pythonVersionParts.length > 2) {
            log.info().append("Worker python version ").append(pythonVersion).endl();
        } else {
            log.warn().append("Worker python version set as ").append(pythonVersion)
                    .append(" which has unexpected format (not `<major>.<minor>...` which may " +
                            "lead to unexpected errors")
                    .endl();
        }

        PythonLogAdapter.interceptOutputStreams(evaluator);

        final String defaultScriptPath = Configuration.getInstance()
                .getProperty("WorkerPythonEnvironment.defaultScriptPath")
                .replace("<devroot>", Configuration.getInstance().getDevRootPath())
                .replace("<workspace>", Configuration.getInstance().getWorkspacePath());

        final ScriptFinder scriptFinder = new ScriptFinder(defaultScriptPath);
        final String initScript = Configuration.getInstance().getStringWithDefault("WorkerPythonEnvironment.initScript",
                "core/deephaven_jpy_init.py");

        final ScriptFinder.FileOrStream file;
        try {
            file = scriptFinder.findScriptEx(initScript);
        } catch (IOException e) {
            throw new UncheckedIOException(e);
        }

        if (file.getFile().isPresent()) {
            try {
                evaluator.runScript(file.getFile().get().getAbsolutePath());
            } catch (FileNotFoundException fnfe) {
                throw new UncheckedIOException(fnfe);
            }
        } else {
            Assert.assertion(file.getStream().isPresent(), "file.getStream().isPresent()");

            final String scriptText;
            try {
                scriptText = FileUtils.readTextFile(file.getStream().get());
            } catch (IOException ioe) {
                throw new UncheckedIOException(ioe);
            }
            evaluator.evalScript(scriptText);
        }
    }

    /**
     * Retrieves a value from our Python holder's globals.
     *
     * When the object is a convertible PyObject; we return the PyObject. Otherwise, we'll return a
     * PythonRemoteQuery.PickledResult, which is suitable for unpickling by the remote side.
     *
     * The caller should never serialize an unconverted PyObject; it contains a raw pointer and will result in a Hotspot
     * or memory corruption on the remote side.
     *
     * @param name the variable to retrieve
     * @return the variable as a Java object; or pickled
     */
    public Object fetch(String name) {
        Object x;
        boolean tryPickle = false;

        x = getValue(name);
        if (x instanceof PyObject) {
            if (!((PyObject) x).isConvertible()) {
                tryPickle = true;
            }
        }

        if (tryPickle) {
            log.info().append("Variable ").append(name).append(" requires pickling.").endl();
            evaluator.evalStatement("__resultDill__ = dill.dumps(__result__)");
            if (pythonVersionParts[0].equals("2")) {
                // In python2, we have that str is 8 bits, and base64.b64encode produces a str
                evaluator.evalStatement("__resultPickled__ = base64.b64encode(__resultDill__)");
            } else {
                // In python3, we have that str is 32 bit unicode, and base64.b64encode produces a bytes (array
                // basically)
                // our next step is to cast this output as a java string, which does not work for a bytes.
                // We must make it a str, via calling .decode() on it.
                evaluator.evalStatement("__resultPickled__ = base64.b64encode(__resultDill__).decode()");
            }
            // this is the only place a base64 encoded item is cast to a string, so only fix needed
            String pickled = (String) getValue("__resultPickled__");
            x = new PickledResult(pickled, pythonVersion);
        } else {
            log.info().append("Variable ").append(name).append(" is of type ").append(x.getClass().getCanonicalName())
                    .endl();
        }

        return x;
    }

    /**
     * Evaluates the given string as a statement.
     *
     * @param evalString the statement to evaluate
     */
    public void eval(String evalString) {
        evaluator.evalStatement(evalString);
    }

    /**
     * Retrieves a value from the Python holder, with default conversion, but no (un)pickling.
     *
     * Used for unit testing.
     *
     * @param variable the variable name to retrieve
     * @return the value from the Python holder's environment.
     */
    Object getValue(String variable) {
        return scope
                .getValue(variable)
                .orElseThrow(() -> new QueryScope.MissingVariableException("No variable: " + variable));
    }
}
<|MERGE_RESOLUTION|>--- conflicted
+++ resolved
@@ -38,8 +38,7 @@
      * Runs the init script specified by WorkerPythonEnvironment.initScript.
      */
     WorkerPythonEnvironment() {
-<<<<<<< HEAD
-        log = ProcessEnvironment.getGlobalLog();
+        log = LoggerFactory.getLogger(WorkerPythonEnvironment.class);
         try {
             JpyInit.init(log);
         } catch (IOException e) {
@@ -50,11 +49,6 @@
         } catch (TimeoutException e) {
             throw new UncheckedDeephavenException(e);
         }
-=======
-        log = LoggerFactory.getLogger(WorkerPythonEnvironment.class);
-
-        JpyInit.init(log);
->>>>>>> 0cb22897
         PythonEvaluatorJpy jpy = PythonEvaluatorJpy.withGlobalCopy();
         evaluator = jpy;
         scope = jpy.getScope();
