//
// Copyright (c) 2016-2024 Deephaven Data Labs and Patent Pending
//
package io.deephaven.engine.table.impl;

import io.deephaven.base.verify.Assert;
import io.deephaven.base.verify.Require;
import io.deephaven.engine.liveness.LivenessScopeStack;
import io.deephaven.engine.rowset.TrackingWritableRowSet;
import io.deephaven.engine.table.Table;
import io.deephaven.engine.table.TableDefinition;
import io.deephaven.engine.table.TableUpdateListener;
import io.deephaven.engine.table.impl.locations.ImmutableTableLocationKey;
import io.deephaven.engine.table.impl.locations.TableDataException;
import io.deephaven.engine.table.impl.locations.TableLocationProvider;
import io.deephaven.engine.table.impl.locations.TableLocationRemovedException;
import io.deephaven.engine.updategraph.UpdateSourceRegistrar;
import io.deephaven.engine.table.impl.perf.QueryPerformanceRecorder;
import io.deephaven.engine.table.impl.locations.impl.TableLocationSubscriptionBuffer;
import io.deephaven.engine.rowset.RowSet;
import io.deephaven.engine.rowset.RowSetFactory;
import io.deephaven.util.QueryConstants;
import io.deephaven.util.SafeCloseable;
import io.deephaven.util.annotations.TestUseOnly;
import org.apache.commons.lang3.mutable.Mutable;
import org.apache.commons.lang3.mutable.MutableObject;
import org.jetbrains.annotations.NotNull;

import java.util.Collection;

/**
 * Basic uncoalesced table that only adds keys.
 */
public abstract class SourceTable<IMPL_TYPE extends SourceTable<IMPL_TYPE>> extends RedefinableTable<IMPL_TYPE> {

    /**
     * Component factory. Mostly held for redefinitions.
     */
    final SourceTableComponentFactory componentFactory;

    /**
     * A column source manager to maintain our column sources and define how our RowSet is updated.
     */
    final ColumnSourceManager columnSourceManager;

    /**
     * Location discovery.
     */
    final TableLocationProvider locationProvider;

    /**
     * Registrar for update sources that need to be refreshed.
     */
    final UpdateSourceRegistrar updateSourceRegistrar;

    /**
     * Whether we've done our initial location fetch.
     */
    private volatile boolean locationsInitialized;

    /**
     * Whether we've done our initial location size fetches and initialized our RowSet.
     */
    private volatile boolean locationSizesInitialized;

    /**
     * The RowSet that backs this table, shared with all child tables.
     */
    private TrackingWritableRowSet rowSet;

    /**
     * The update source object for refreshing locations and location sizes.
     */
    private Runnable locationChangePoller;

    /**
     * Construct a new disk-backed table.
     *
     * @param tableDefinition A TableDefinition
     * @param description A human-readable description for this table
     * @param componentFactory A component factory for creating column source managers
     * @param locationProvider A TableLocationProvider, for use in discovering the locations that compose this table
     * @param updateSourceRegistrar Callback for registering update sources for refreshes, null if this table is not
     *        refreshing
     */
    SourceTable(@NotNull final TableDefinition tableDefinition,
            @NotNull final String description,
            @NotNull final SourceTableComponentFactory componentFactory,
            @NotNull final TableLocationProvider locationProvider,
            final UpdateSourceRegistrar updateSourceRegistrar) {
        super(tableDefinition, description);

        this.componentFactory = Require.neqNull(componentFactory, "componentFactory");
        this.locationProvider = Require.neqNull(locationProvider, "locationProvider");
        this.updateSourceRegistrar = updateSourceRegistrar;

        final boolean isRefreshing = updateSourceRegistrar != null;
        try (final SafeCloseable ignored = isRefreshing ? LivenessScopeStack.open() : null) {
            columnSourceManager = componentFactory.createColumnSourceManager(
                    isRefreshing,
                    ColumnToCodecMappings.EMPTY,
                    definition.getColumns() // This is the *re-written* definition passed to the super-class constructor
            );
            if (isRefreshing) {
                manage(columnSourceManager);
            }
        }

        setRefreshing(isRefreshing);
        setAttribute(Table.ADD_ONLY_TABLE_ATTRIBUTE, Boolean.TRUE);
    }

    /**
     * Force this table to determine its initial state (available locations, size, RowSet) if it hasn't already done so.
     */
    protected final void initialize() {
        initializeAvailableLocations();
        initializeLocationSizes();
    }

    @TestUseOnly
    public final TableLocationProvider tableLocationProvider() {
        return locationProvider;
    }

    /**
     * This is only for unit tests, at this time.
     */
    @TestUseOnly
    public final void refresh() {
        if (locationChangePoller != null) {
            locationChangePoller.run();
        }
    }

    private void initializeAvailableLocations() {
        if (locationsInitialized) {
            return;
        }
        synchronized (this) {
            if (locationsInitialized) {
                return;
            }
            QueryPerformanceRecorder.withNugget(description + ".initializeAvailableLocations()", () -> {
                if (isRefreshing()) {
                    final TableLocationSubscriptionBuffer locationBuffer =
                            new TableLocationSubscriptionBuffer(locationProvider);
                    final TableLocationSubscriptionBuffer.LocationUpdate locationUpdate =
                            locationBuffer.processPending();

                    maybeRemoveLocations(locationUpdate.getPendingRemovedLocationKeys());
                    maybeAddLocations(locationUpdate.getPendingAddedLocationKeys());
                    updateSourceRegistrar.addSource(locationChangePoller = new LocationChangePoller(locationBuffer));
                } else {
                    locationProvider.refresh();
                    maybeAddLocations(locationProvider.getTableLocationKeys());
                }
            });
            locationsInitialized = true;
        }
    }

    private void maybeAddLocations(@NotNull final Collection<ImmutableTableLocationKey> locationKeys) {
        if (locationKeys.isEmpty()) {
            return;
        }
        filterLocationKeys(locationKeys)
                .forEach(lk -> columnSourceManager.addLocation(locationProvider.getTableLocation(lk)));
    }

    private ImmutableTableLocationKey[] maybeRemoveLocations(
            @NotNull final Collection<ImmutableTableLocationKey> removedKeys) {
        if (removedKeys.isEmpty()) {
            return ImmutableTableLocationKey.ZERO_LENGTH_IMMUTABLE_TABLE_LOCATION_KEY_ARRAY;
        }

        return filterLocationKeys(removedKeys).stream()
                .filter(columnSourceManager::removeLocationKey)
                .toArray(ImmutableTableLocationKey[]::new);
    }

    private void initializeLocationSizes() {
        Assert.assertion(locationsInitialized, "locationInitialized");
        if (locationSizesInitialized) {
            return;
        }
        synchronized (this) {
            if (locationSizesInitialized) {
                return;
            }
            QueryPerformanceRecorder.withNugget(description + ".initializeLocationSizes()", sizeForInstrumentation(),
                    () -> {
                        Assert.eqNull(rowSet, "rowSet");
                        try {
                            rowSet = columnSourceManager.initialize();
                        } catch (Exception e) {
                            throw new TableDataException("Error initializing location sizes", e);
                        }
                        if (!isRefreshing()) {
                            return;
                        }
                        initializeLastNotificationStep(getUpdateGraph().clock());
                    });
            locationSizesInitialized = true;
        }
    }

<<<<<<< HEAD
    private class LocationChangePoller extends InstrumentedUpdateSource {
=======
    private WritableRowSet refreshLocationSizes() {
        try {
            return columnSourceManager.refresh();
        } catch (Exception e) {
            throw new TableDataException("Error refreshing location sizes", e);
        }
    }

    private class LocationChangePoller extends InstrumentedTableUpdateSource {
>>>>>>> 45121bf4
        private final TableLocationSubscriptionBuffer locationBuffer;

        private LocationChangePoller(@NotNull final TableLocationSubscriptionBuffer locationBuffer) {
            super(SourceTable.this.updateSourceRegistrar, SourceTable.this, description + ".rowSetUpdateSource");
            this.locationBuffer = locationBuffer;
        }

        @Override
        protected void instrumentedRefresh() {
<<<<<<< HEAD
            try {
                final TableLocationSubscriptionBuffer.LocationUpdate locationUpdate = locationBuffer.processPending();
                final ImmutableTableLocationKey[] removedKeys =
                        maybeRemoveLocations(locationUpdate.getPendingRemovedLocationKeys());
                if (removedKeys.length > 0) {
                    throw new TableLocationRemovedException("Source table does not support removed locations",
                            removedKeys);
                }
                maybeAddLocations(locationUpdate.getPendingAddedLocationKeys());

                // This class previously had functionality to notify "location listeners", but it was never used.
                // Resurrect from git history if needed.
                if (!locationSizesInitialized) {
                    // We don't want to start polling size changes until the initial RowSet has been computed.
                    return;
                }

                final RowSet added;
                try {
                    added = columnSourceManager.refresh();
                } catch (Exception e) {
                    throw new TableDataException("Error refreshing location sizes", e);
                }
                if (added.isEmpty()) {
                    return;
                }
=======
            final TableLocationSubscriptionBuffer.LocationUpdate locationUpdate = locationBuffer.processPending();
            final ImmutableTableLocationKey[] removedKeys =
                    maybeRemoveLocations(locationUpdate.getPendingRemovedLocationKeys());
            if (removedKeys.length > 0) {
                throw new TableLocationRemovedException("Source table does not support removed locations",
                        removedKeys);
            }
            maybeAddLocations(locationUpdate.getPendingAddedLocationKeys());
>>>>>>> 45121bf4

            // NB: This class previously had functionality to notify "location listeners", but it was never used.
            // Resurrect from git history if needed.
            if (!locationSizesInitialized) {
                // We don't want to start polling size changes until the initial RowSet has been computed.
                return;
            }

<<<<<<< HEAD
                // Notify listeners to the SourceTable when we had an issue refreshing available locations.
                notifyListenersOnError(e, entry);

                // And be sure that the ColumnSourceManager is aware
                columnSourceManager.deliverError(e, entry);
=======
            final RowSet added = refreshLocationSizes();
            if (added.isEmpty()) {
                return;
>>>>>>> 45121bf4
            }

            rowSet.insert(added);
            notifyListeners(added, RowSetFactory.empty(), RowSetFactory.empty());
        }
    }

    /**
     * Hook to allow found location keys to be filtered (e.g. according to a where-clause on the partitioning columns of
     * a {@link PartitionAwareSourceTable}. The default implementation returns its input unmolested.
     *
     * @param foundLocationKeys A collection of {@link ImmutableTableLocationKey}s fetched from the
     *        {@link TableLocationProvider}, but not yet incorporated into the table
     * @return A sub-collection of the input
     */
    protected Collection<ImmutableTableLocationKey> filterLocationKeys(
            @NotNull final Collection<ImmutableTableLocationKey> foundLocationKeys) {
        return foundLocationKeys;
    }

    @Override
    protected final QueryTable doCoalesce() {
        initialize();

        final OperationSnapshotControl snapshotControl =
                createSnapshotControlIfRefreshing((final BaseTable<?> parent) -> new OperationSnapshotControl(parent) {

                    @Override
                    public boolean subscribeForUpdates(@NotNull final TableUpdateListener listener) {
                        // This impl cannot call super.subscribeForUpdates(), because we must subscribe to the actual
                        // (uncoalesced) SourceTable.
                        return addUpdateListenerUncoalesced(listener, lastNotificationStep);
                    }
                });

        final Mutable<QueryTable> result = new MutableObject<>();
        initializeWithSnapshot("SourceTable.coalesce", snapshotControl, (usePrev, beforeClockValue) -> {
            final QueryTable resultTable = new QueryTable(definition, rowSet, columnSourceManager.getColumnSources());
            copyAttributes(resultTable, CopyAttributeOperation.Coalesce);
            if (rowSet.isEmpty()) {
                resultTable.setAttribute(INITIALLY_EMPTY_COALESCED_SOURCE_TABLE_ATTRIBUTE, true);
            }

            if (snapshotControl != null) {
                final ListenerImpl listener =
                        new ListenerImpl("SourceTable.coalesce", this, resultTable) {

                            @Override
                            protected void destroy() {
                                // This impl cannot call super.destroy() because we must unsubscribe from the actual
                                // (uncoalesced) SourceTable.
                                removeUpdateListenerUncoalesced(this);
                            }
                        };
                snapshotControl.setListenerAndResult(listener, resultTable);
            }

            result.setValue(resultTable);
            return true;
        });

        return result.getValue();
    }

    protected static class QueryTableReference extends DeferredViewTable.TableReference {

        protected final SourceTable<?> table;

        QueryTableReference(SourceTable<?> table) {
            super(table);
            this.table = table;
        }

        @Override
        public long getSize() {
            return QueryConstants.NULL_LONG;
        }

        @Override
        public TableDefinition getDefinition() {
            return table.getDefinition();
        }

        @Override
        public Table get() {
            return table.coalesce();
        }
    }

    @Override
    protected void destroy() {
        super.destroy();
        if (updateSourceRegistrar != null) {
            if (locationChangePoller != null) {
                updateSourceRegistrar.removeSource(locationChangePoller);
            }
        }
    }
}<|MERGE_RESOLUTION|>--- conflicted
+++ resolved
@@ -205,19 +205,8 @@
         }
     }
 
-<<<<<<< HEAD
-    private class LocationChangePoller extends InstrumentedUpdateSource {
-=======
-    private WritableRowSet refreshLocationSizes() {
-        try {
-            return columnSourceManager.refresh();
-        } catch (Exception e) {
-            throw new TableDataException("Error refreshing location sizes", e);
-        }
-    }
-
     private class LocationChangePoller extends InstrumentedTableUpdateSource {
->>>>>>> 45121bf4
+
         private final TableLocationSubscriptionBuffer locationBuffer;
 
         private LocationChangePoller(@NotNull final TableLocationSubscriptionBuffer locationBuffer) {
@@ -227,34 +216,6 @@
 
         @Override
         protected void instrumentedRefresh() {
-<<<<<<< HEAD
-            try {
-                final TableLocationSubscriptionBuffer.LocationUpdate locationUpdate = locationBuffer.processPending();
-                final ImmutableTableLocationKey[] removedKeys =
-                        maybeRemoveLocations(locationUpdate.getPendingRemovedLocationKeys());
-                if (removedKeys.length > 0) {
-                    throw new TableLocationRemovedException("Source table does not support removed locations",
-                            removedKeys);
-                }
-                maybeAddLocations(locationUpdate.getPendingAddedLocationKeys());
-
-                // This class previously had functionality to notify "location listeners", but it was never used.
-                // Resurrect from git history if needed.
-                if (!locationSizesInitialized) {
-                    // We don't want to start polling size changes until the initial RowSet has been computed.
-                    return;
-                }
-
-                final RowSet added;
-                try {
-                    added = columnSourceManager.refresh();
-                } catch (Exception e) {
-                    throw new TableDataException("Error refreshing location sizes", e);
-                }
-                if (added.isEmpty()) {
-                    return;
-                }
-=======
             final TableLocationSubscriptionBuffer.LocationUpdate locationUpdate = locationBuffer.processPending();
             final ImmutableTableLocationKey[] removedKeys =
                     maybeRemoveLocations(locationUpdate.getPendingRemovedLocationKeys());
@@ -263,30 +224,28 @@
                         removedKeys);
             }
             maybeAddLocations(locationUpdate.getPendingAddedLocationKeys());
->>>>>>> 45121bf4
-
-            // NB: This class previously had functionality to notify "location listeners", but it was never used.
+
+            // This class previously had functionality to notify "location listeners", but it was never used.
             // Resurrect from git history if needed.
             if (!locationSizesInitialized) {
                 // We don't want to start polling size changes until the initial RowSet has been computed.
                 return;
             }
 
-<<<<<<< HEAD
-                // Notify listeners to the SourceTable when we had an issue refreshing available locations.
-                notifyListenersOnError(e, entry);
-
-                // And be sure that the ColumnSourceManager is aware
-                columnSourceManager.deliverError(e, entry);
-=======
-            final RowSet added = refreshLocationSizes();
+            final RowSet added = columnSourceManager.refresh();
             if (added.isEmpty()) {
                 return;
->>>>>>> 45121bf4
             }
 
             rowSet.insert(added);
             notifyListeners(added, RowSetFactory.empty(), RowSetFactory.empty());
+        }
+
+        @Override
+        protected void onRefreshError(@NotNull final Exception error) {
+            super.onRefreshError(error);
+            // Be sure that the ColumnSourceManager is aware
+            columnSourceManager.deliverError(error, entry);
         }
     }
 
