--- conflicted
+++ resolved
@@ -8,10 +8,7 @@
 import io.deephaven.engine.rowset.TrackingWritableRowSet;
 import io.deephaven.engine.table.Table;
 import io.deephaven.engine.table.TableDefinition;
-<<<<<<< HEAD
-=======
 import io.deephaven.engine.table.TableUpdateListener;
->>>>>>> e937e40c
 import io.deephaven.engine.table.impl.locations.*;
 import io.deephaven.engine.updategraph.UpdateSourceRegistrar;
 import io.deephaven.engine.table.impl.perf.QueryPerformanceRecorder;
@@ -99,6 +96,10 @@
                 definition.getColumns() // NB: this is the *re-written* definition passed to the super-class
                                         // constructor.
         );
+        if (isRefreshing) {
+            // NB: There's no reason to start out trying to group, if this is a refreshing table.
+            columnSourceManager.disableGrouping();
+        }
 
         setRefreshing(isRefreshing);
         setAttribute(Table.ADD_ONLY_TABLE_ATTRIBUTE, Boolean.TRUE);
@@ -264,21 +265,8 @@
     protected final QueryTable doCoalesce() {
         initialize();
 
-<<<<<<< HEAD
-        final SwapListener swapListener =
-                createSwapListenerIfRefreshing((final BaseTable<?> parent) -> new SwapListener(parent) {
-
-                    @Override
-                    public void destroy() {
-                        // NB: We can't call super.destroy() because we don't want to try to remove ourselves from the
-                        // coalesced table (see override for removeUpdateListener), but we are probably not missing
-                        // anything by not having super.destroy() invoke its own super.destroy().
-                        removeUpdateListenerUncoalesced(this);
-                    }
-=======
         final OperationSnapshotControl snapshotControl =
                 createSnapshotControlIfRefreshing((final BaseTable<?> parent) -> new OperationSnapshotControl(parent) {
->>>>>>> e937e40c
 
                     @Override
                     public boolean subscribeForUpdates(@NotNull final TableUpdateListener listener) {
