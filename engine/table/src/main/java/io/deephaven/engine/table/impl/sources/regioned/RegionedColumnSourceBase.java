--- conflicted
+++ resolved
@@ -116,12 +116,8 @@
             final LongConsumer onComplete,
             final Consumer<Exception> onError) {
         // Delegate to the manager.
-<<<<<<< HEAD
-        manager.estimatePushdownFilterCost(filter, renameMap, selection, fullSet, usePrev, context, jobScheduler,
+        manager.estimatePushdownFilterCost(filter, selection, fullSet, usePrev, context, jobScheduler,
                 onComplete, onError);
-=======
-        return manager.estimatePushdownFilterCost(filter, selection, fullSet, usePrev, context);
->>>>>>> 453608f2
     }
 
     @Override
