--- conflicted
+++ resolved
@@ -3,41 +3,26 @@
 //
 package io.deephaven.engine.table.impl;
 
-<<<<<<< HEAD
-import io.deephaven.UncheckedDeephavenException;
 import io.deephaven.api.*;
 import io.deephaven.api.agg.Aggregation;
 import io.deephaven.api.agg.AggregationOptimizer;
 import io.deephaven.api.agg.AggregationOutputs;
 import io.deephaven.api.agg.Partition;
-=======
-import io.deephaven.api.*;
-import io.deephaven.api.agg.*;
->>>>>>> 45121bf4
 import io.deephaven.api.agg.spec.AggSpec;
 import io.deephaven.api.agg.spec.AggSpecColumnReferences;
 import io.deephaven.api.filter.Filter;
 import io.deephaven.api.snapshot.SnapshotWhenOptions;
 import io.deephaven.api.snapshot.SnapshotWhenOptions.Flag;
 import io.deephaven.api.updateby.UpdateByControl;
-<<<<<<< HEAD
 import io.deephaven.api.updateby.UpdateByOperation;
-import io.deephaven.base.Pair;
-=======
->>>>>>> 45121bf4
 import io.deephaven.base.verify.Assert;
 import io.deephaven.base.verify.Require;
 import io.deephaven.chunk.attributes.Values;
 import io.deephaven.configuration.Configuration;
 import io.deephaven.datastructures.util.CollectionUtil;
 import io.deephaven.engine.context.ExecutionContext;
-<<<<<<< HEAD
-=======
+import io.deephaven.engine.exceptions.CancellationException;
 import io.deephaven.engine.exceptions.TableInitializationException;
-import io.deephaven.engine.table.impl.util.*;
-import io.deephaven.engine.updategraph.UpdateGraph;
->>>>>>> 45121bf4
-import io.deephaven.engine.exceptions.CancellationException;
 import io.deephaven.engine.liveness.Liveness;
 import io.deephaven.engine.liveness.LivenessScope;
 import io.deephaven.engine.primitive.iterator.*;
@@ -54,20 +39,6 @@
 import io.deephaven.engine.table.impl.partitioned.PartitionedTableImpl;
 import io.deephaven.engine.table.impl.perf.BasePerformanceEntry;
 import io.deephaven.engine.table.impl.perf.QueryPerformanceNugget;
-<<<<<<< HEAD
-=======
-import io.deephaven.engine.table.impl.rangejoin.RangeJoinOperation;
-import io.deephaven.engine.table.impl.updateby.UpdateBy;
-import io.deephaven.engine.table.impl.select.analyzers.SelectAndViewAnalyzerWrapper;
-import io.deephaven.engine.table.impl.sources.ring.RingTableTools;
-import io.deephaven.engine.table.iterators.*;
-import io.deephaven.engine.updategraph.DynamicNode;
-import io.deephaven.engine.util.*;
-import io.deephaven.engine.util.systemicmarking.SystemicObject;
-import io.deephaven.util.annotations.InternalUseOnly;
-import io.deephaven.util.annotations.ReferentialIntegrity;
-import io.deephaven.vector.Vector;
->>>>>>> 45121bf4
 import io.deephaven.engine.table.impl.perf.QueryPerformanceRecorder;
 import io.deephaven.engine.table.impl.rangejoin.RangeJoinOperation;
 import io.deephaven.engine.table.impl.remote.ConstructSnapshot;
@@ -81,10 +52,7 @@
 import io.deephaven.engine.table.impl.sources.ring.RingTableTools;
 import io.deephaven.engine.table.impl.sources.sparse.SparseConstants;
 import io.deephaven.engine.table.impl.updateby.UpdateBy;
-import io.deephaven.engine.table.impl.util.FieldUtils;
-import io.deephaven.engine.table.impl.util.ImmediateJobScheduler;
-import io.deephaven.engine.table.impl.util.JobScheduler;
-import io.deephaven.engine.table.impl.util.OperationInitializationPoolJobScheduler;
+import io.deephaven.engine.table.impl.util.*;
 import io.deephaven.engine.table.iterators.*;
 import io.deephaven.engine.updategraph.DynamicNode;
 import io.deephaven.engine.updategraph.UpdateGraph;
@@ -96,6 +64,7 @@
 import io.deephaven.io.logger.Logger;
 import io.deephaven.util.SafeCloseable;
 import io.deephaven.util.annotations.InternalUseOnly;
+import io.deephaven.util.annotations.ReferentialIntegrity;
 import io.deephaven.util.annotations.TestUseOnly;
 import io.deephaven.util.annotations.VisibleForTesting;
 import io.deephaven.vector.Vector;
@@ -112,7 +81,6 @@
 import java.util.concurrent.ConcurrentHashMap;
 import java.util.concurrent.ExecutionException;
 import java.util.concurrent.atomic.AtomicReferenceFieldUpdater;
-import java.util.function.Consumer;
 import java.util.function.Function;
 import java.util.function.Predicate;
 import java.util.function.Supplier;
@@ -1281,10 +1249,10 @@
                         return result;
                     }
 
-<<<<<<< HEAD
                     {
                         final List<WhereFilter> whereFilters = new LinkedList<>();
-                        final List<Pair<String, Map<Long, List<MatchPair>>>> shiftColPairs = new LinkedList<>();
+                        final List<io.deephaven.base.Pair<String, Map<Long, List<MatchPair>>>> shiftColPairs =
+                                new LinkedList<>();
                         for (final WhereFilter filter : filters) {
                             if (filter instanceof AbstractConditionFilter
                                     && ((AbstractConditionFilter) filter).hasConstantArrayAccess()) {
@@ -1295,17 +1263,6 @@
                         }
                         if (!shiftColPairs.isEmpty()) {
                             return (QueryTable) ShiftedColumnsFactory.where(this, shiftColPairs, whereFilters);
-=======
-                    List<WhereFilter> selectFilters = new LinkedList<>();
-                    List<io.deephaven.base.Pair<String, Map<Long, List<MatchPair>>>> shiftColPairs = new LinkedList<>();
-                    for (final WhereFilter filter : filters) {
-                        filter.init(getDefinition());
-                        if (filter instanceof AbstractConditionFilter
-                                && ((AbstractConditionFilter) filter).hasConstantArrayAccess()) {
-                            shiftColPairs.add(((AbstractConditionFilter) filter).getFormulaShiftColPair());
-                        } else {
-                            selectFilters.add(filter);
->>>>>>> 45121bf4
                         }
                     }
 
