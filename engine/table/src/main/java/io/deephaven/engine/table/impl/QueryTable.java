--- conflicted
+++ resolved
@@ -931,18 +931,6 @@
         }
     }
 
-<<<<<<< HEAD
-    @Override
-    public Table dateTimeColumnAsNanos(String dateTimeColumnName, String nanosColumnName) {
-        final UpdateGraph updateGraph = getUpdateGraph();
-        try (final SafeCloseable ignored = ExecutionContext.getContext().withUpdateGraph(updateGraph).open()) {
-            return viewOrUpdateView(Flavor.UpdateView,
-                    new ReinterpretedColumn<>(dateTimeColumnName, DateTime.class, nanosColumnName, long.class));
-        }
-    }
-
-=======
->>>>>>> a4676d84
     public static class FilteredTable extends QueryTable implements WhereFilter.RecomputeListener {
         private final QueryTable source;
         private final WhereFilter[] filters;
