/**
 * Copyright (c) 2016-2022 Deephaven Data Labs and Patent Pending
 */
package io.deephaven.engine.table.impl;

import io.deephaven.UncheckedDeephavenException;
import io.deephaven.api.AsOfJoinMatch;
import io.deephaven.api.AsOfJoinRule;
import io.deephaven.api.ColumnName;
import io.deephaven.api.JoinAddition;
import io.deephaven.api.JoinMatch;
import io.deephaven.api.RangeJoinMatch;
import io.deephaven.api.Selectable;
import io.deephaven.api.SortColumn;
import io.deephaven.api.Strings;
import io.deephaven.api.agg.*;
import io.deephaven.api.agg.spec.AggSpec;
import io.deephaven.api.agg.spec.AggSpecColumnReferences;
import io.deephaven.api.filter.Filter;
import io.deephaven.api.snapshot.SnapshotWhenOptions;
import io.deephaven.api.snapshot.SnapshotWhenOptions.Flag;
import io.deephaven.api.updateby.UpdateByOperation;
import io.deephaven.api.updateby.UpdateByControl;
import io.deephaven.base.Pair;
import io.deephaven.base.verify.Assert;
import io.deephaven.base.verify.Require;
import io.deephaven.chunk.attributes.Values;
import io.deephaven.configuration.Configuration;
import io.deephaven.datastructures.util.CollectionUtil;
import io.deephaven.engine.context.ExecutionContext;
import io.deephaven.engine.table.impl.indexer.DataIndexer;
import io.deephaven.engine.updategraph.UpdateGraph;
import io.deephaven.engine.exceptions.CancellationException;
import io.deephaven.engine.liveness.LivenessScope;
import io.deephaven.engine.primitive.iterator.*;
import io.deephaven.engine.rowset.*;
import io.deephaven.engine.rowset.RowSetFactory;
import io.deephaven.engine.table.*;
import io.deephaven.engine.table.hierarchical.RollupTable;
import io.deephaven.engine.table.hierarchical.TreeTable;
import io.deephaven.engine.table.impl.hierarchical.RollupTableImpl;
import io.deephaven.engine.table.impl.hierarchical.TreeTableImpl;
import io.deephaven.engine.table.impl.lang.QueryLanguageParser;
import io.deephaven.engine.table.impl.partitioned.PartitionedTableImpl;
import io.deephaven.engine.table.impl.perf.BasePerformanceEntry;
import io.deephaven.engine.table.impl.perf.QueryPerformanceNugget;
import io.deephaven.engine.table.impl.rangejoin.RangeJoinOperation;
import io.deephaven.engine.table.impl.select.MatchPairFactory;
import io.deephaven.engine.table.impl.select.SelectColumnFactory;
import io.deephaven.engine.table.impl.updateby.UpdateBy;
import io.deephaven.engine.table.impl.util.ImmediateJobScheduler;
import io.deephaven.engine.table.impl.util.JobScheduler;
import io.deephaven.engine.table.impl.util.OperationInitializationPoolJobScheduler;
import io.deephaven.engine.table.impl.select.analyzers.SelectAndViewAnalyzerWrapper;
import io.deephaven.engine.table.impl.util.FieldUtils;
import io.deephaven.engine.table.impl.sources.ring.RingTableTools;
import io.deephaven.engine.table.iterators.*;
import io.deephaven.engine.updategraph.DynamicNode;
import io.deephaven.engine.util.*;
import io.deephaven.engine.util.systemicmarking.SystemicObject;
import io.deephaven.util.annotations.InternalUseOnly;
import io.deephaven.util.annotations.ReferentialIntegrity;
import io.deephaven.vector.Vector;
import io.deephaven.engine.table.impl.perf.QueryPerformanceRecorder;
import io.deephaven.engine.util.systemicmarking.SystemicObjectTracker;
import io.deephaven.engine.liveness.Liveness;
import io.deephaven.engine.table.impl.MemoizedOperationKey.SelectUpdateViewOrUpdateView.Flavor;
import io.deephaven.engine.table.impl.by.*;
import io.deephaven.engine.table.impl.remote.ConstructSnapshot;
import io.deephaven.engine.table.impl.select.*;
import io.deephaven.engine.table.impl.select.analyzers.SelectAndViewAnalyzer;
import io.deephaven.engine.table.impl.snapshot.SnapshotIncrementalListener;
import io.deephaven.engine.table.impl.snapshot.SnapshotInternalListener;
import io.deephaven.engine.table.impl.snapshot.SnapshotUtils;
import io.deephaven.engine.table.impl.sources.*;
import io.deephaven.engine.table.impl.sources.sparse.SparseConstants;
import io.deephaven.internal.log.LoggerFactory;
import io.deephaven.io.logger.Logger;
import io.deephaven.util.SafeCloseable;
import io.deephaven.util.annotations.TestUseOnly;
import io.deephaven.util.annotations.VisibleForTesting;
import org.apache.commons.lang3.mutable.Mutable;
import org.apache.commons.lang3.mutable.MutableObject;
import org.jetbrains.annotations.NotNull;
import org.jetbrains.annotations.Nullable;

import java.lang.ref.WeakReference;
import java.lang.reflect.Array;
import java.util.*;
import java.util.concurrent.CompletableFuture;
import java.util.concurrent.ConcurrentHashMap;
import java.util.concurrent.ExecutionException;
import java.util.concurrent.atomic.AtomicReferenceFieldUpdater;
import java.util.function.Function;
import java.util.function.Predicate;
import java.util.function.Supplier;
import java.util.stream.Collectors;
import java.util.stream.Stream;

import static io.deephaven.engine.table.impl.MatchPair.matchString;
import static io.deephaven.engine.table.impl.partitioned.PartitionedTableCreatorImpl.CONSTITUENT;

/**
 * Primary coalesced table implementation.
 */
public class QueryTable extends BaseTable<QueryTable> {

    public interface Operation<T extends DynamicNode & NotificationStepReceiver> {

        default boolean snapshotNeeded() {
            return true;
        }

        /**
         * The resulting table and listener of the operation.
         */
        class Result<T extends DynamicNode & NotificationStepReceiver> {
            public final T resultNode;
            public final TableUpdateListener resultListener; // may be null if parent is non-ticking

            public Result(@NotNull final T resultNode) {
                this(resultNode, null);
            }

            /**
             * Construct the result of an operation. The listener may be null if the parent is non-ticking and the table
             * does not need to respond to ticks from other sources.
             *
             * @param resultNode the result of the operation
             * @param resultListener the listener that should be attached to the parent (or null)
             */
            public Result(@NotNull final T resultNode,
                    @Nullable final TableUpdateListener resultListener) {
                this.resultNode = resultNode;
                this.resultListener = resultListener;
            }
        }

        /**
         * @return the description of this operation
         */
        String getDescription();

        /**
         * @return the log prefix of this operation
         */
        String getLogPrefix();

        default OperationSnapshotControl newSnapshotControl(final QueryTable queryTable) {
            return new OperationSnapshotControl(queryTable);
        }

        /**
         * Initialize this operation.
         *
         * @param usePrev data from the previous cycle should be used (otherwise use this cycle)
         * @param beforeClock the clock value that we captured before the function began; the function can use this
         *        value to bail out early if it notices something has gone wrong.
         * @return the result table / listener if successful, null if it should be retried.
         */
        Result<T> initialize(boolean usePrev, long beforeClock);
    }

    public interface MemoizableOperation<T extends DynamicNode & NotificationStepReceiver> extends Operation<T> {
        /**
         * @return the key that should be used to memoize off of
         */
        MemoizedOperationKey getMemoizedOperationKey();
    }

    private static final long serialVersionUID = 1L;

    static final Logger log = LoggerFactory.getLogger(QueryTable.class);

    // Should we save results of potentially expensive operations (can be disabled for unit tests)
    private static boolean memoizeResults =
            Configuration.getInstance().getBooleanWithDefault("QueryTable.memoizeResults", true);

    /**
     * If set to true, then use a RedirectedColumnSource wrapping an ArrayBackedColumnSource for update() calls.
     * Otherwise, the default of a SparseArraySource is used.
     */
    static boolean USE_REDIRECTED_COLUMNS_FOR_UPDATE =
            Configuration.getInstance().getBooleanWithDefault("QueryTable.redirectUpdate", false);
    /**
     * If set to true, then use a RedirectedColumnSource wrapping an ArrayBackedColumnSource for select() calls.
     * Otherwise, the default of a SparseArraySource is used.
     */
    static boolean USE_REDIRECTED_COLUMNS_FOR_SELECT =
            Configuration.getInstance().getBooleanWithDefault("QueryTable.redirectSelect", false);
    /**
     * For a static select(), we would prefer to flatten the table to avoid using memory unnecessarily (because the data
     * may be spread out across many blocks depending on the input RowSet). However, the select() can become slower
     * because it must look things up in a row redirection.
     * <p>
     * Values less than zero disable overhead checking, and result in never flattening the input.
     * <p>
     * A value of zero results in always flattening the input.
     */
    private static final double MAXIMUM_STATIC_SELECT_MEMORY_OVERHEAD =
            Configuration.getInstance().getDoubleWithDefault("QueryTable.maximumStaticSelectMemoryOverhead", 1.1);

    /**
     * For unit tests we may like to force parallel where computation to exercise the multiple notification path.
     */
    static boolean FORCE_PARALLEL_WHERE =
            Configuration.getInstance().getBooleanWithDefault("QueryTable.forceParallelWhere", false);
    /**
     * For unit tests we may like to disable parallel where computation to exercise the single notification path.
     */
    static boolean DISABLE_PARALLEL_WHERE =
            Configuration.getInstance().getBooleanWithDefault("QueryTable.disableParallelWhere", false);


    private static final ThreadLocal<Boolean> disableParallelWhereForThread = ThreadLocal.withInitial(() -> null);

    /**
     * The size of parallel where segments.
     */
    static long PARALLEL_WHERE_ROWS_PER_SEGMENT =
            Configuration.getInstance().getLongWithDefault("QueryTable.parallelWhereRowsPerSegment", 1 << 16);
    /**
     * The size of parallel where segments.
     */
    static int PARALLEL_WHERE_SEGMENTS =
            Configuration.getInstance().getIntegerWithDefault("QueryTable.parallelWhereSegments", -1);

    /**
     * You can chose to enable or disable the column parallel select and update.
     */
    static boolean ENABLE_PARALLEL_SELECT_AND_UPDATE =
            Configuration.getInstance().getBooleanWithDefault("QueryTable.enableParallelSelectAndUpdate", true);

    /**
     * Minimum select "chunk" size, defaults to 4 million.
     */
    public static long MINIMUM_PARALLEL_SELECT_ROWS =
            Configuration.getInstance().getLongWithDefault("QueryTable.minimumParallelSelectRows", 1L << 22);

    /**
     * For unit tests, we do want to force the column parallel select and update at times.
     */
    static boolean FORCE_PARALLEL_SELECT_AND_UPDATE =
            Configuration.getInstance().getBooleanWithDefault("QueryTable.forceParallelSelectAndUpdate", false);

    // Whether we should track the entire RowSet of firstBy and lastBy operations
    @VisibleForTesting
    public static boolean TRACKED_LAST_BY =
            Configuration.getInstance().getBooleanWithDefault("QueryTable.trackLastBy", false);
    @VisibleForTesting
    public static boolean TRACKED_FIRST_BY =
            Configuration.getInstance().getBooleanWithDefault("QueryTable.trackFirstBy", false);

    @VisibleForTesting
    public static boolean USE_OLDER_CHUNKED_BY = false;
    @VisibleForTesting
    public static boolean USE_CHUNKED_CROSS_JOIN =
            Configuration.getInstance().getBooleanWithDefault("QueryTable.chunkedJoin", true);

    private static final AtomicReferenceFieldUpdater<QueryTable, ModifiedColumnSet> MODIFIED_COLUMN_SET_UPDATER =
            AtomicReferenceFieldUpdater.newUpdater(QueryTable.class, ModifiedColumnSet.class, "modifiedColumnSet");

    private static final AtomicReferenceFieldUpdater<QueryTable, Map> INDEXED_DATA_COLUMNS_UPDATER =
            AtomicReferenceFieldUpdater.newUpdater(QueryTable.class, Map.class, "indexedDataColumns");
    private static final Map<String, IndexedDataColumn<?>> EMPTY_INDEXED_DATA_COLUMNS = Collections.emptyMap();

    private static final AtomicReferenceFieldUpdater<QueryTable, Map> CACHED_OPERATIONS_UPDATER =
            AtomicReferenceFieldUpdater.newUpdater(QueryTable.class, Map.class, "cachedOperations");
    private static final Map<MemoizedOperationKey, MemoizedResult<?>> EMPTY_CACHED_OPERATIONS = Collections.emptyMap();

    private final TrackingRowSet rowSet;
    private final LinkedHashMap<String, ColumnSource<?>> columns;
    @SuppressWarnings("FieldMayBeFinal") // Set via MODIFIED_COLUMN_SET_UPDATER if not initialized
    private volatile ModifiedColumnSet modifiedColumnSet;

    // Cached data columns
    @SuppressWarnings("FieldMayBeFinal") // Set via INDEXED_DATA_COLUMNS_UPDATER
    private volatile Map<String, IndexedDataColumn<?>> indexedDataColumns = EMPTY_INDEXED_DATA_COLUMNS;

    // Flattened table support
    private boolean flat;

    // Cached results
    @SuppressWarnings("FieldMayBeFinal") // Set via CACHED_OPERATIONS_UPDATER
    private volatile Map<MemoizedOperationKey, MemoizedResult<?>> cachedOperations = EMPTY_CACHED_OPERATIONS;

    /**
     * Creates a new table, inferring a definition but creating a new column source map.
     *
     * @param rowSet The RowSet of the new table. Callers may need to {@link WritableRowSet#toTracking() convert}.
     * @param columns The column source map for the table, which will be copied into a new column source map
     */
    public QueryTable(
            @NotNull final TrackingRowSet rowSet,
            @NotNull final Map<String, ? extends ColumnSource<?>> columns) {
        this(TableDefinition.inferFrom(columns).intern(),
                Require.neqNull(rowSet, "rowSet"), new LinkedHashMap<>(columns), null, null);
    }

    /**
     * Creates a new table, reusing a definition but creating a new column source map.
     *
     * @param definition The definition to use for this table, which will be re-ordered to match the same order as
     *        {@code columns} if it does not match
     * @param rowSet The RowSet of the new table. Callers may need to {@link WritableRowSet#toTracking() convert}.
     * @param columns The column source map for the table, which will be copied into a new column source map
     */
    public QueryTable(
            @NotNull final TableDefinition definition,
            @NotNull final TrackingRowSet rowSet,
            @NotNull final Map<String, ? extends ColumnSource<?>> columns) {
        this(definition.checkMutualCompatibility(TableDefinition.inferFrom(columns)).intern(),
                Require.neqNull(rowSet, "rowSet"), new LinkedHashMap<>(columns), null, null);
    }

    /**
     * Creates a new table, reusing a definition and column source map.
     *
     * @param definition The definition to use for this table, which will not be validated or re-ordered.
     * @param rowSet The RowSet of the new table. Callers may need to {@link WritableRowSet#toTracking() convert}.
     * @param columns The column source map for the table, which is not copied.
     * @param modifiedColumnSet Optional {@link ModifiedColumnSet} that should be re-used if supplied
     * @param attributes Optional value to use for initial attributes
     */
    public QueryTable(
            @NotNull final TableDefinition definition,
            @NotNull final TrackingRowSet rowSet,
            @NotNull final LinkedHashMap<String, ColumnSource<?>> columns,
            @Nullable final ModifiedColumnSet modifiedColumnSet,
            @Nullable final Map<String, Object> attributes) {
        super(definition, "QueryTable", attributes); // TODO: Better descriptions composed from query chain
        this.rowSet = rowSet;
        this.columns = columns;
        this.modifiedColumnSet = modifiedColumnSet;
    }

    /**
     * Create a new query table with the {@link ColumnDefinition ColumnDefinitions} of {@code template}, but in the
     * order of {@code this}. The tables must be mutually compatible, as defined via
     * {@link TableDefinition#checkMutualCompatibility(TableDefinition)}.
     *
     * @param template the new definition template to use
     * @return the new query table
     * @deprecated this is being used a workaround for testing purposes where previously mutations were being used at
     *             the {@link ColumnDefinition} level. Do not use this method without good reason.
     */
    @Deprecated
    public QueryTable withDefinitionUnsafe(TableDefinition template) {
        final TableDefinition inOrder = template.checkMutualCompatibility(definition);
        return (QueryTable) copy(inOrder, StandardOptions.COPY_ALL);
    }

    @Override
    public TrackingRowSet getRowSet() {
        return rowSet;
    }

    @Override
    public long size() {
        return rowSet.size();
    }

    @Override
    public <T> ColumnSource<T> getColumnSource(String sourceName) {
        final ColumnSource<?> columnSource = columns.get(sourceName);
        if (columnSource == null) {
            throw new NoSuchColumnException(columns.keySet(), Collections.singletonList(sourceName));
        }
        // noinspection unchecked
        return (ColumnSource<T>) columnSource;
    }

    @Override
    public Map<String, ColumnSource<?>> getColumnSourceMap() {
        return Collections.unmodifiableMap(columns);
    }

    @Override
    public Collection<? extends ColumnSource<?>> getColumnSources() {
        return Collections.unmodifiableCollection(columns.values());
    }

    // region Column Iterators

    @Override
    public <TYPE> CloseableIterator<TYPE> columnIterator(@NotNull final String columnName) {
        return ChunkedColumnIterator.make(getColumnSource(columnName), getRowSet());
    }

    @Override
    public CloseablePrimitiveIteratorOfChar characterColumnIterator(@NotNull final String columnName) {
        return new ChunkedCharacterColumnIterator(getColumnSource(columnName, char.class), getRowSet());
    }

    @Override
    public CloseablePrimitiveIteratorOfByte byteColumnIterator(@NotNull final String columnName) {
        return new ChunkedByteColumnIterator(getColumnSource(columnName, byte.class), getRowSet());
    }

    @Override
    public CloseablePrimitiveIteratorOfShort shortColumnIterator(@NotNull final String columnName) {
        return new ChunkedShortColumnIterator(getColumnSource(columnName, short.class), getRowSet());
    }

    @Override
    public CloseablePrimitiveIteratorOfInt integerColumnIterator(@NotNull final String columnName) {
        return new ChunkedIntegerColumnIterator(getColumnSource(columnName, int.class), getRowSet());
    }

    @Override
    public CloseablePrimitiveIteratorOfLong longColumnIterator(@NotNull final String columnName) {
        return new ChunkedLongColumnIterator(getColumnSource(columnName, long.class), getRowSet());
    }

    @Override
    public CloseablePrimitiveIteratorOfFloat floatColumnIterator(@NotNull final String columnName) {
        return new ChunkedFloatColumnIterator(getColumnSource(columnName, float.class), getRowSet());
    }

    @Override
    public CloseablePrimitiveIteratorOfDouble doubleColumnIterator(@NotNull final String columnName) {
        return new ChunkedDoubleColumnIterator(getColumnSource(columnName, double.class), getRowSet());
    }

    @Override
    public <DATA_TYPE> CloseableIterator<DATA_TYPE> objectColumnIterator(@NotNull final String columnName) {
        return new ChunkedObjectColumnIterator<>(getColumnSource(columnName, Object.class), getRowSet());
    }

    // endregion Column Iterators

    /**
     * Producers of tables should use the modified column set embedded within the table for their result.
     * <p>
     * You must not mutate the result of this method if you are not generating the updates for this table. Callers
     * should not rely on the dirty state of this modified column set.
     *
     * @return the modified column set for this table
     */
    public ModifiedColumnSet getModifiedColumnSetForUpdates() {
        return FieldUtils.ensureField(this, MODIFIED_COLUMN_SET_UPDATER, null, () -> new ModifiedColumnSet(columns));
    }

    /**
     * Create a {@link ModifiedColumnSet} to use when propagating updates from this table.
     *
     * @param columnNames The columns that should belong to the resulting set
     * @return The resulting ModifiedColumnSet for the given columnNames
     */
    public ModifiedColumnSet newModifiedColumnSet(final String... columnNames) {
        if (columnNames.length == 0) {
            return ModifiedColumnSet.EMPTY;
        }
        final ModifiedColumnSet newSet = new ModifiedColumnSet(getModifiedColumnSetForUpdates());
        newSet.setAll(columnNames);
        return newSet;
    }

    /**
     * Create a {@link ModifiedColumnSet.Transformer} that can be used to propagate dirty columns from this table to
     * listeners of the provided resultTable.
     *
     * @param resultTable the destination table
     * @param columnNames the columns that map one-to-one with the result table
     * @return a transformer that passes dirty details via an identity mapping
     */
    public ModifiedColumnSet.Transformer newModifiedColumnSetTransformer(QueryTable resultTable,
            String... columnNames) {
        final ModifiedColumnSet[] columnSets = new ModifiedColumnSet[columnNames.length];
        for (int i = 0; i < columnNames.length; ++i) {
            columnSets[i] = resultTable.newModifiedColumnSet(columnNames[i]);
        }
        return newModifiedColumnSetTransformer(columnNames, columnSets);
    }

    /**
     * Create a {@link ModifiedColumnSet.Transformer} that can be used to propagate dirty columns from this table to
     * listeners of the provided resultTable.
     *
     * @param resultTable the destination table
     * @param matchPairs the columns that map one-to-one with the result table
     * @return a transformer that passes dirty details via an identity mapping
     */
    public ModifiedColumnSet.Transformer newModifiedColumnSetTransformer(QueryTable resultTable,
            MatchPair... matchPairs) {
        final ModifiedColumnSet[] columnSets = new ModifiedColumnSet[matchPairs.length];
        for (int ii = 0; ii < matchPairs.length; ++ii) {
            columnSets[ii] = resultTable.newModifiedColumnSet(matchPairs[ii].leftColumn());
        }
        return newModifiedColumnSetTransformer(MatchPair.getRightColumns(matchPairs), columnSets);
    }

    /**
     * Create a {@link ModifiedColumnSet.Transformer} that can be used to propagate dirty columns from this table to
     * listeners of the table used to construct columnSets. It is an error if {@code columnNames} and {@code columnSets}
     * are not the same length. The transformer will mark {@code columnSets[i]} as dirty if the column represented by
     * {@code columnNames[i]} is dirty.
     *
     * @param columnNames the source columns
     * @param columnSets the destination columns in the convenient ModifiedColumnSet form
     * @return a transformer that knows the dirty details
     */
    public ModifiedColumnSet.Transformer newModifiedColumnSetTransformer(final String[] columnNames,
            final ModifiedColumnSet[] columnSets) {
        return getModifiedColumnSetForUpdates().newTransformer(columnNames, columnSets);
    }

    /**
     * Create a transformer that uses an identity mapping from one ColumnSourceMap to another. The two CSMs must have
     * equivalent column names and column ordering.
     *
     * @param newColumns the column source map for result table
     * @return a simple Transformer that makes a cheap, but CSM compatible copy
     */
    public ModifiedColumnSet.Transformer newModifiedColumnSetIdentityTransformer(
            final Map<String, ColumnSource<?>> newColumns) {
        return getModifiedColumnSetForUpdates().newIdentityTransformer(newColumns);
    }

    /**
     * Create a transformer that uses an identity mapping from one Table another. The two tables must have equivalent
     * column names and column ordering.
     *
     * @param other the result table
     * @return a simple Transformer that makes a cheap, but CSM compatible copy
     */
    public ModifiedColumnSet.Transformer newModifiedColumnSetIdentityTransformer(final Table other) {
        if (other instanceof QueryTable) {
            return getModifiedColumnSetForUpdates().newIdentityTransformer(((QueryTable) other).columns);
        }
        return getModifiedColumnSetForUpdates().newIdentityTransformer(other.getColumnSourceMap());
    }

    @Override
    public PartitionedTable partitionBy(final boolean dropKeys, final String... keyColumnNames) {
        final UpdateGraph updateGraph = getUpdateGraph();
        try (final SafeCloseable ignored = ExecutionContext.getContext().withUpdateGraph(updateGraph).open()) {
            if (isBlink()) {
                throw unsupportedForBlinkTables("partitionBy");
            }
            final List<ColumnName> columns = ColumnName.from(keyColumnNames);
            return memoizeResult(MemoizedOperationKey.partitionBy(dropKeys, columns), () -> {
                final Table partitioned = aggBy(Partition.of(CONSTITUENT, !dropKeys), columns);
                final Set<String> keyColumnNamesSet =
                        Arrays.stream(keyColumnNames).collect(Collectors.toCollection(LinkedHashSet::new));
                final TableDefinition constituentDefinition;
                if (dropKeys) {
                    constituentDefinition = TableDefinition.of(definition.getColumnStream()
                            .filter(cd -> !keyColumnNamesSet.contains(cd.getName())).toArray(ColumnDefinition[]::new));
                } else {
                    constituentDefinition = definition;
                }
                return new PartitionedTableImpl(partitioned, keyColumnNamesSet, true, CONSTITUENT.name(),
                        constituentDefinition, isRefreshing(), false);
            });
        }
    }

    @Override
    public PartitionedTable partitionedAggBy(final Collection<? extends Aggregation> aggregations,
            final boolean preserveEmpty, @Nullable final Table initialGroups, final String... keyColumnNames) {
        final UpdateGraph updateGraph = getUpdateGraph();
        try (final SafeCloseable ignored = ExecutionContext.getContext().withUpdateGraph(updateGraph).open()) {
            if (isBlink()) {
                throw unsupportedForBlinkTables("partitionedAggBy");
            }
            final Optional<Partition> includedPartition = aggregations.stream()
                    .filter(agg -> agg instanceof Partition)
                    .map(agg -> (Partition) agg)
                    .findFirst();
            final Partition partition = includedPartition.orElseGet(() -> Partition.of(CONSTITUENT));
            final Collection<? extends Aggregation> aggregationsToUse = includedPartition.isPresent()
                    ? aggregations
                    : Stream.concat(aggregations.stream(), Stream.of(partition)).collect(Collectors.toList());
            final Table aggregated =
                    aggBy(aggregationsToUse, preserveEmpty, initialGroups, ColumnName.from(keyColumnNames));
            final Set<String> keyColumnNamesSet =
                    Arrays.stream(keyColumnNames).collect(Collectors.toCollection(LinkedHashSet::new));
            final TableDefinition constituentDefinition;
            if (partition.includeGroupByColumns()) {
                constituentDefinition = definition;
            } else {
                constituentDefinition = TableDefinition.of(definition.getColumnStream()
                        .filter(cd -> !keyColumnNamesSet.contains(cd.getName())).toArray(ColumnDefinition[]::new));
            }
            return new PartitionedTableImpl(aggregated, keyColumnNamesSet, true, partition.column().name(),
                    constituentDefinition, isRefreshing(), false);
        }
    }

    @Override
    public RollupTable rollup(final Collection<? extends Aggregation> aggregations, final boolean includeConstituents,
            final Collection<? extends ColumnName> groupByColumns) {
        final UpdateGraph updateGraph = getUpdateGraph();
        try (final SafeCloseable ignored = ExecutionContext.getContext().withUpdateGraph(updateGraph).open()) {
            if (isBlink() && includeConstituents) {
                throw unsupportedForBlinkTables("rollup with included constituents");
            }
            return memoizeResult(MemoizedOperationKey.rollup(aggregations, groupByColumns, includeConstituents),
                    () -> RollupTableImpl.makeRollup(this, aggregations, includeConstituents, groupByColumns));
        }
    }

    @Override
    public TreeTable tree(String idColumn, String parentColumn) {
        final UpdateGraph updateGraph = getUpdateGraph();
        try (final SafeCloseable ignored = ExecutionContext.getContext().withUpdateGraph(updateGraph).open()) {
            if (isBlink()) {
                throw unsupportedForBlinkTables("tree");
            }
            return memoizeResult(MemoizedOperationKey.tree(idColumn, parentColumn),
                    () -> TreeTableImpl.makeTree(this, ColumnName.of(idColumn), ColumnName.of(parentColumn)));
        }
    }

    @Override
    public Table slice(final long firstPositionInclusive, final long lastPositionExclusive) {
        if (isBlink()) {
            throw unsupportedForBlinkTables("slice");
        }
        final UpdateGraph updateGraph = getUpdateGraph();
        try (final SafeCloseable ignored = ExecutionContext.getContext().withUpdateGraph(updateGraph).open()) {
            if (firstPositionInclusive == lastPositionExclusive) {
                return getSubTable(RowSetFactory.empty().toTracking());
            }
            return getResult(SliceLikeOperation.slice(this, firstPositionInclusive, lastPositionExclusive, "slice"));
        }
    }

    @Override
    public Table slicePct(final double startPercentInclusive, final double endPercentExclusive) {
        if (isBlink()) {
            throw unsupportedForBlinkTables("slicePct");
        }
        final UpdateGraph updateGraph = getUpdateGraph();
        try (final SafeCloseable ignored = ExecutionContext.getContext().withUpdateGraph(updateGraph).open()) {
            return getResult(SliceLikeOperation.slicePct(this, startPercentInclusive, endPercentExclusive));
        }
    }

    @Override
    public Table head(final long size) {
        final UpdateGraph updateGraph = getUpdateGraph();
        try (final SafeCloseable ignored = ExecutionContext.getContext().withUpdateGraph(updateGraph).open()) {
            if (size == 0) {
                return getSubTable(RowSetFactory.empty().toTracking());
            }
            if (isBlink()) {
                // The operation initialization and listener registration is handled inside BlinkTableTools
                return BlinkTableTools.blinkToAppendOnly(this, Require.geqZero(size, "size"));
            }
            return getResult(SliceLikeOperation.slice(this, 0, Require.geqZero(size, "size"), "head"));
        }
    }

    @Override
    public Table tail(final long size) {
        final UpdateGraph updateGraph = getUpdateGraph();
        try (final SafeCloseable ignored = ExecutionContext.getContext().withUpdateGraph(updateGraph).open()) {
            if (size == 0) {
                return getSubTable(RowSetFactory.empty().toTracking());
            }
            if (isBlink()) {
                // The operation initialization and listener registration is handled inside BlinkTableTools
                return RingTableTools.of(this, Math.toIntExact(Require.geqZero(size, "size")));
            }
            return getResult(SliceLikeOperation.slice(this, -Require.geqZero(size, "size"), 0, "tail"));
        }
    }

    @Override
    public Table headPct(final double percent) {
        if (isBlink()) {
            throw unsupportedForBlinkTables("headPct");
        }
        if (percent < 0 || percent > 1) {
            throw new IllegalArgumentException(
                    "percentage of rows must be between [0,1]: percent=" + percent);
        }
        final UpdateGraph updateGraph = getUpdateGraph();
        try (final SafeCloseable ignored = ExecutionContext.getContext().withUpdateGraph(updateGraph).open()) {
            return getResult(SliceLikeOperation.headPct(this, percent));
        }
    }

    @Override
    public Table tailPct(final double percent) {
        if (isBlink()) {
            throw unsupportedForBlinkTables("tailPct");
        }
        if (percent < 0 || percent > 1) {
            throw new IllegalArgumentException(
                    "percentage of rows must be between [0,1]: percent=" + percent);
        }
        final UpdateGraph updateGraph = getUpdateGraph();
        try (final SafeCloseable ignored = ExecutionContext.getContext().withUpdateGraph(updateGraph).open()) {
            return getResult(SliceLikeOperation.tailPct(this, percent));
        }
    }

    @Override
    public Table exactJoin(
            Table rightTable,
            Collection<? extends JoinMatch> columnsToMatch,
            Collection<? extends JoinAddition> columnsToAdd) {
        return exactJoinImpl(
                rightTable,
                MatchPair.fromMatches(columnsToMatch),
                MatchPair.fromAddition(columnsToAdd));
    }

    private Table exactJoinImpl(Table table, MatchPair[] columnsToMatch, MatchPair[] columnsToAdd) {
        final UpdateGraph updateGraph = getUpdateGraph(table);
        try (final SafeCloseable ignored = ExecutionContext.getContext().withUpdateGraph(updateGraph).open()) {
            return QueryPerformanceRecorder.withNugget(
                    "exactJoin(" + table + "," + Arrays.toString(columnsToMatch) + "," + Arrays.toString(columnsToMatch)
                            + ")",
                    sizeForInstrumentation(),
                    () -> naturalJoinInternal(table, columnsToMatch, columnsToAdd, true));
        }
    }

    private static String toString(Collection<? extends Selectable> groupByList) {
        return groupByList.stream().map(Strings::of).collect(Collectors.joining(",", "[", "]"));
    }

    @Override
    public Table aggAllBy(AggSpec spec, ColumnName... groupByColumns) {
        final UpdateGraph updateGraph = getUpdateGraph();
        try (final SafeCloseable ignored = ExecutionContext.getContext().withUpdateGraph(updateGraph).open()) {
            for (ColumnName name : AggSpecColumnReferences.of(spec)) {
                if (!hasColumns(name.name())) {
                    throw new IllegalArgumentException(
                            "aggAllBy spec references column that does not exist: spec=" + spec + ", groupByColumns="
                                    + toString(Arrays.asList(groupByColumns)));
                }
            }
            final List<ColumnName> groupByList = Arrays.asList(groupByColumns);
            final List<ColumnName> tableColumns = definition.getTypedColumnNames();
            final Optional<Aggregation> agg = singleAggregation(spec, groupByList, tableColumns);
            if (agg.isEmpty()) {
                throw new IllegalArgumentException(
                        "aggAllBy has no columns to aggregate: spec=" + spec + ", groupByColumns="
                                + toString(groupByList));
            }
            final List<? extends Aggregation> aggs = List.of(agg.get());
            final MemoizedOperationKey aggKey = MemoizedOperationKey.aggBy(aggs, false, null, groupByList);
            return memoizeResult(aggKey, () -> {
                final QueryTable result =
                        aggNoMemo(AggregationProcessor.forAggregation(aggs), false, null, groupByList);
                spec.walk(new AggAllByCopyAttributes(this, result));
                return result;
            });
        }
    }

    /**
     * Computes the single-aggregation from the agg-all implied by the {@code spec} and {@code groupByColumns} by
     * removing the {@code groupByColumns} and any extra columns implied by the {@code spec}.
     *
     * @param spec the spec
     * @param groupByColumns the group by columns
     * @param tableColumns the table columns
     * @return the aggregation, if non-empty
     */
<<<<<<< HEAD
=======
    @VisibleForTesting
>>>>>>> e937e40c
    static Optional<Aggregation> singleAggregation(
            AggSpec spec, Collection<? extends ColumnName> groupByColumns,
            Collection<? extends ColumnName> tableColumns) {
        Set<ColumnName> exclusions = AggregateAllExclusions.of(spec, groupByColumns, tableColumns);
        List<ColumnName> columnsToAgg = new ArrayList<>(tableColumns.size());
        for (ColumnName column : tableColumns) {
            if (exclusions.contains(column)) {
                continue;
            }
            columnsToAgg.add(column);
        }
        return columnsToAgg.isEmpty() ? Optional.empty() : Optional.of(spec.aggregation(columnsToAgg));
    }

    @Override
    public Table aggBy(
            final Collection<? extends Aggregation> aggregations,
            final boolean preserveEmpty,
            final Table initialGroups,
            final Collection<? extends ColumnName> groupByColumns) {
        final UpdateGraph updateGraph = getUpdateGraph(initialGroups);
        try (final SafeCloseable ignored = ExecutionContext.getContext().withUpdateGraph(updateGraph).open()) {
            if (aggregations.isEmpty()) {
                throw new IllegalArgumentException(
                        "aggBy must have at least one aggregation, none specified. groupByColumns="
                                + toString(groupByColumns));
            }
            final List<? extends Aggregation> optimized = AggregationOptimizer.of(aggregations);
            final MemoizedOperationKey aggKey =
                    MemoizedOperationKey.aggBy(optimized, preserveEmpty, initialGroups, groupByColumns);
            final Table aggregationTable = memoizeResult(aggKey, () -> aggNoMemo(
                    AggregationProcessor.forAggregation(optimized), preserveEmpty, initialGroups, groupByColumns));

            final List<ColumnName> optimizedOrder = AggregationOutputs.of(optimized).collect(Collectors.toList());
            final List<ColumnName> userOrder = AggregationOutputs.of(aggregations).collect(Collectors.toList());
            if (userOrder.equals(optimizedOrder)) {
                return aggregationTable;
            }

            // We need to re-order the result columns to match the user-provided order
            final List<ColumnName> resultOrder =
                    Stream.concat(groupByColumns.stream(), userOrder.stream()).collect(Collectors.toList());
            return aggregationTable.view(resultOrder);
        }
    }

    public QueryTable aggNoMemo(
            @NotNull final AggregationContextFactory aggregationContextFactory,
            final boolean preserveEmpty,
            @Nullable final Table initialGroups,
            @NotNull final Collection<? extends ColumnName> groupByColumns) {
        final UpdateGraph updateGraph = getUpdateGraph();
        try (final SafeCloseable ignored = ExecutionContext.getContext().withUpdateGraph(updateGraph).open()) {
            final String description = "aggregation(" + aggregationContextFactory
                    + ", " + groupByColumns + ")";
            return QueryPerformanceRecorder.withNugget(description, sizeForInstrumentation(),
                    () -> ChunkedOperatorAggregationHelper.aggregation(
                            aggregationContextFactory, this, preserveEmpty, initialGroups, groupByColumns));
        }
    }

    private static UnsupportedOperationException unsupportedForBlinkTables(@NotNull final String operationName) {
        return new UnsupportedOperationException("Blink tables do not support " + operationName
                + "; use BlinkTableTools.blinkToAppendOnly to accumulate full history");
    }

    @Override
    public Table headBy(long nRows, String... groupByColumns) {
        final UpdateGraph updateGraph = getUpdateGraph();
        try (final SafeCloseable ignored = ExecutionContext.getContext().withUpdateGraph(updateGraph).open()) {
            return QueryPerformanceRecorder.withNugget("headBy(" + nRows + ", " + Arrays.toString(groupByColumns) + ")",
                    sizeForInstrumentation(), () -> headOrTailBy(nRows, true, groupByColumns));
        }
    }

    @Override
    public Table tailBy(long nRows, String... groupByColumns) {
        final UpdateGraph updateGraph = getUpdateGraph();
        try (final SafeCloseable ignored = ExecutionContext.getContext().withUpdateGraph(updateGraph).open()) {
            return QueryPerformanceRecorder.withNugget("tailBy(" + nRows + ", " + Arrays.toString(groupByColumns) + ")",
                    sizeForInstrumentation(), () -> headOrTailBy(nRows, false, groupByColumns));
        }
    }

    private Table headOrTailBy(long nRows, boolean head, String... groupByColumns) {
        checkInitiateOperation();

        Require.gtZero(nRows, "nRows");

        final Set<String> groupByColsSet = new HashSet<>(Arrays.asList(groupByColumns));
        final List<String> colNames = getDefinition().getColumnNames();

        // Iterate through the columns and build updateView() arguments that will trim the columns to nRows rows
        String[] updates = new String[colNames.size() - groupByColumns.length];
        String[] casting = new String[colNames.size() - groupByColumns.length];
        for (int i = 0, j = 0; i < colNames.size(); i++) {
            String colName = colNames.get(i);
            if (!groupByColsSet.contains(colName)) {
                final Class<?> dataType = getDefinition().getColumn(colName).getDataType();
                casting[j] = colName + " = " + getCastFormula(dataType) + colName;
                if (head)
                    updates[j++] =
                            // Get the first nRows rows:
                            // colName = isNull(colName) ? null
                            // : colName.size() > nRows ? colName.subVector(0, nRows)
                            // : colName
                            String.format(
                                    "%s=isNull(%s) ? null" +
                                            ":%s.size() > %d ? %s.subVector(0, %d)" +
                                            ":%s",
                                    colName, colName, colName, nRows, colName, nRows, colName);
                else
                    updates[j++] =
                            // Get the last nRows rows:
                            // colName = isNull(colName) ? null
                            // : colName.size() > nRows ? colName.subVector(colName.size() - nRows, colName.size())
                            // : colName
                            String.format(
                                    "%s=isNull(%s) ? null" +
                                            ":%s.size() > %d ? %s.subVector(%s.size() - %d, %s.size())" +
                                            ":%s",
                                    colName, colName, colName, nRows, colName, colName, nRows, colName, colName);
            }
        }

        final List<Aggregation> aggs = colNames.stream()
                .filter(cn -> !groupByColsSet.contains(cn))
                .map(Aggregation::AggGroup)
                .collect(Collectors.toList());
        return aggBy(aggs, groupByColumns).updateView(updates).ungroup().updateView(casting);
    }

    @NotNull
    private String getCastFormula(Class<?> dataType) {
        return "(" + getCastFormulaInternal(dataType) + ")";
    }

    @NotNull
    private String getCastFormulaInternal(Class<?> dataType) {
        if (dataType.isPrimitive()) {
            if (dataType == int.class) {
                return "int";
            } else if (dataType == short.class) {
                return "short";
            } else if (dataType == long.class) {
                return "long";
            } else if (dataType == char.class) {
                return "char";
            } else if (dataType == byte.class) {
                return "byte";
            } else if (dataType == float.class) {
                return "float";
            } else if (dataType == double.class) {
                return "double";
            } else if (dataType == boolean.class) {
                return "Boolean";
            }
            throw Assert.statementNeverExecuted("Unknown primitive: " + dataType);
        } else if (dataType.isArray()) {
            return getCastFormulaInternal(dataType.getComponentType()) + "[]";
        } else {
            return dataType.getName();
        }
    }

    @Override
    public Table moveColumns(int index, boolean moveToEnd, String... columnsToMove) {
        final UpdateGraph updateGraph = getUpdateGraph();
        try (final SafeCloseable ignored = ExecutionContext.getContext().withUpdateGraph(updateGraph).open()) {
            // Get the current columns
            final List<String> currentColumns = getDefinition().getColumnNames();

            // Create a Set from columnsToMove. This way, we can rename and rearrange columns at once.
            final Set<String> leftColsToMove = new HashSet<>();
            final Set<String> rightColsToMove = new HashSet<>();
            int extraCols = 0;

            for (final String columnToMove : columnsToMove) {
                final String left = MatchPairFactory.getExpression(columnToMove).leftColumn;
                final String right = MatchPairFactory.getExpression(columnToMove).rightColumn;

                if (!leftColsToMove.add(left) || !currentColumns.contains(left) || (rightColsToMove.contains(left)
                        && !left.equals(right) && leftColsToMove.stream().anyMatch(col -> col.equals(right)))) {
                    extraCols++;
                }
                if (currentColumns.stream().anyMatch(currentColumn -> currentColumn.equals(right))
                        && !left.equals(right)
                        && rightColsToMove.add(right) && !rightColsToMove.contains(left)) {
                    extraCols--;
                }
            }
            index += moveToEnd ? extraCols : 0;

            // vci for write, cci for currentColumns, ctmi for columnsToMove
            final SelectColumn[] viewColumns = new SelectColumn[currentColumns.size() + extraCols];
            for (int vci = 0, cci = 0, ctmi = 0; vci < viewColumns.length;) {
                if (vci >= index && ctmi < columnsToMove.length) {
                    viewColumns[vci++] = SelectColumnFactory.getExpression(columnsToMove[ctmi++]);
                } else {
                    // Don't add the column if it's one of the columns we're moving or if it has been renamed.
                    final String currentColumn = currentColumns.get(cci++);
                    if (!leftColsToMove.contains(currentColumn)
                            && Arrays.stream(viewColumns).noneMatch(
                                    viewCol -> viewCol != null
                                            && viewCol.getMatchPair().leftColumn.equals(currentColumn))
                            && Arrays.stream(columnsToMove)
                                    .noneMatch(colToMove -> MatchPairFactory.getExpression(colToMove).rightColumn
                                            .equals(currentColumn))) {

                        viewColumns[vci++] = SelectColumnFactory.getExpression(currentColumn);
                    }
                }
            }
            return viewOrUpdateView(Flavor.View, viewColumns);
        }
    }

    public static class FilteredTable extends QueryTable implements WhereFilter.RecomputeListener {
        private final QueryTable source;
<<<<<<< HEAD
        @ReferentialIntegrity
        private final WhereFilter[] filters;
=======
>>>>>>> e937e40c
        private boolean refilterMatchedRequested = false;
        private boolean refilterUnmatchedRequested = false;
        private MergedListener whereListener;

        public FilteredTable(final TrackingRowSet currentMapping, final QueryTable source) {
            super(source.getDefinition(), currentMapping, source.columns, null, null);
            this.source = source;
<<<<<<< HEAD
            this.filters = filters;
            for (final WhereFilter f : filters) {
                if (f instanceof LivenessReferent && f.isRefreshing()) {
                    manage((LivenessReferent) f);
                }
            }
=======
>>>>>>> e937e40c
        }

        @Override
        public void requestRecompute() {
            refilterMatchedRequested = refilterUnmatchedRequested = true;
            Require.neqNull(whereListener, "whereListener").notifyChanges();
        }

        @Override
        public void requestRecomputeUnmatched() {
            refilterUnmatchedRequested = true;
            Require.neqNull(whereListener, "whereListener").notifyChanges();
        }

        /**
         * Called if something about the filters has changed such that all matched rows of the source table should be
         * re-evaluated.
         */
        @Override
        public void requestRecomputeMatched() {
            refilterMatchedRequested = true;
            Require.neqNull(whereListener, "whereListener").notifyChanges();
        }

        /**
         * Note that refilterRequested is only accessible so that {@link WhereListener} can get to it and is not part of
         * the public API.
         *
         * @return true if this table must be fully refiltered
         */
        @InternalUseOnly
        boolean refilterRequested() {
            return refilterUnmatchedRequested || refilterMatchedRequested;
        }

        @NotNull
        @Override
        public FilteredTable getTable() {
            return this;
        }

        @Override
        public void setIsRefreshing(boolean refreshing) {
            setRefreshing(refreshing);
        }

        /**
         * Refilter relevant rows.
         * <p>
         * This method is not part of the public API, and is only exposed so that {@link WhereListener} can access it.
         *
         * @param upstream the upstream update
         */
        @InternalUseOnly
        void doRefilter(
                final WhereListener listener,
                final TableUpdate upstream) {
            final TableUpdateImpl update = new TableUpdateImpl();
            if (upstream == null) {
                update.modifiedColumnSet = getModifiedColumnSetForUpdates();
                update.modifiedColumnSet.clear();
            } else {
                // we need to hold on to the upstream update until we are completely done with it
                upstream.acquire();
                update.modifiedColumnSet = upstream.modifiedColumnSet();
            }

            // Remove upstream keys first, so that keys at rows that were removed and then added are propagated as such.
            // Note that it is a failure to propagate these as modifies, since modifiedColumnSet may not mark that all
            // columns have changed.
            update.removed = upstream == null ? RowSetFactory.empty()
                    : upstream.removed().intersect(getRowSet());
            getRowSet().writableCast().remove(update.removed);

            // Update our rowSet and compute removals due to splatting.
            if (upstream != null && upstream.shifted().nonempty()) {
                upstream.shifted().apply(getRowSet().writableCast());
            }

            if (refilterMatchedRequested && refilterUnmatchedRequested) {
                final WhereListener.ListenerFilterExecution filterExecution =
                        listener.makeFilterExecution(source.getRowSet().copy());
                filterExecution.scheduleCompletion(
                        fe -> completeRefilterUpdate(listener, upstream, update, fe.addedResult));
                refilterMatchedRequested = refilterUnmatchedRequested = false;
            } else if (refilterUnmatchedRequested) {
                // things that are added or removed are already reflected in source.getRowSet
                final WritableRowSet unmatchedRows = source.getRowSet().minus(getRowSet());
                // we must check rows that have been modified instead of just preserving them
                if (upstream != null) {
                    unmatchedRows.insert(upstream.modified());
                }
                final RowSet unmatched = unmatchedRows.copy();
                final WhereListener.ListenerFilterExecution filterExecution = listener.makeFilterExecution(unmatched);
                filterExecution.scheduleCompletion(fe -> {
                    final WritableRowSet newMapping = fe.addedResult;
                    // add back what we previously matched, but for modifications and removals
                    try (final WritableRowSet previouslyMatched = getRowSet().copy()) {
                        if (upstream != null) {
                            previouslyMatched.remove(upstream.added());
                            previouslyMatched.remove(upstream.modified());
                        }
                        newMapping.insert(previouslyMatched);
                    }
                    completeRefilterUpdate(listener, upstream, update, fe.addedResult);
                });
                refilterUnmatchedRequested = false;
            } else if (refilterMatchedRequested) {
                // we need to take removed rows out of our rowSet so we do not read them, and also examine added or
                // modified rows
                final WritableRowSet matchedRows = getRowSet().copy();
                if (upstream != null) {
                    matchedRows.insert(upstream.added());
                    matchedRows.insert(upstream.modified());
                }
                final RowSet matchedClone = matchedRows.copy();

                final WhereListener.ListenerFilterExecution filterExecution =
                        listener.makeFilterExecution(matchedClone);
                filterExecution.scheduleCompletion(
                        fe -> completeRefilterUpdate(listener, upstream, update, fe.addedResult));
                refilterMatchedRequested = false;
            } else {
                throw new IllegalStateException("Refilter called when a refilter was not requested!");
            }
        }

        private void completeRefilterUpdate(
                final WhereListener listener,
                final TableUpdate upstream,
                final TableUpdateImpl update,
                final RowSet newMapping) {
            // Compute added/removed in post-shift keyspace.
            update.added = newMapping.minus(getRowSet());
            final WritableRowSet postShiftRemovals = getRowSet().minus(newMapping);

            // Update our index in post-shift keyspace.
            getRowSet().writableCast().remove(postShiftRemovals);
            getRowSet().writableCast().insert(update.added);

            // Note that removed must be propagated to listeners in pre-shift keyspace.
            if (upstream != null) {
                upstream.shifted().unapply(postShiftRemovals);
            }
            update.removed.writableCast().insert(postShiftRemovals);

            if (upstream == null || upstream.modified().isEmpty()) {
                update.modified = RowSetFactory.empty();
            } else {
                update.modified = upstream.modified().intersect(newMapping);
                update.modified.writableCast().remove(update.added);
            }

            update.shifted = upstream == null ? RowSetShiftData.EMPTY : upstream.shifted();

            notifyListeners(update);
            if (upstream != null) {
                upstream.release();
            }

            listener.setFinalExecutionStep();
        }

        private void setWhereListener(MergedListener whereListener) {
            this.whereListener = whereListener;
        }
    }

    @Override
    public Table where(Filter filter) {
        final UpdateGraph updateGraph = getUpdateGraph();
        try (final SafeCloseable ignored = ExecutionContext.getContext().withUpdateGraph(updateGraph).open()) {
            return whereInternal(WhereFilter.fromInternal(filter));
        }
    }

    private QueryTable whereInternal(final WhereFilter... filters) {
        if (filters.length == 0) {
            if (isRefreshing()) {
                manageWithCurrentScope();
            }
            return this;
        }

        return QueryPerformanceRecorder.withNugget("where(" + Arrays.toString(filters) + ")", sizeForInstrumentation(),
                () -> {
                    for (int fi = 0; fi < filters.length; ++fi) {
                        if (!(filters[fi] instanceof ReindexingFilter)) {
                            continue;
                        }
                        final ReindexingFilter reindexingFilter = (ReindexingFilter) filters[fi];
                        final boolean first = fi == 0;
                        final boolean last = fi == filters.length - 1;
                        if (last && !reindexingFilter.requiresSorting()) {
                            // If this is the last (or only) filter, we can just run it as normal unless it requires
                            // sorting.
                            break;
                        }
                        QueryTable result = this;
                        if (!first) {
                            result = result.whereInternal(Arrays.copyOf(filters, fi));
                        }
                        if (reindexingFilter.requiresSorting()) {
                            result = (QueryTable) result.sort(reindexingFilter.getSortColumns());
                            reindexingFilter.sortingDone();
                        }
                        result = result.whereInternal(reindexingFilter);
                        if (!last) {
                            result = result.whereInternal(Arrays.copyOfRange(filters, fi + 1, filters.length));
                        }
                        return result;
                    }

                    List<WhereFilter> selectFilters = new LinkedList<>();
                    List<Pair<String, Map<Long, List<MatchPair>>>> shiftColPairs = new LinkedList<>();
                    for (final WhereFilter filter : filters) {
                        filter.init(getDefinition());
                        if (filter instanceof AbstractConditionFilter
                                && ((AbstractConditionFilter) filter).hasConstantArrayAccess()) {
                            shiftColPairs.add(((AbstractConditionFilter) filter).getFormulaShiftColPair());
                        } else {
                            selectFilters.add(filter);
                        }
                    }

                    if (!shiftColPairs.isEmpty()) {
                        return (QueryTable) ShiftedColumnsFactory.where(this, shiftColPairs, selectFilters);
                    }

                    return memoizeResult(MemoizedOperationKey.filter(filters), () -> {
                        final OperationSnapshotControl snapshotControl =
                                createSnapshotControlIfRefreshing(OperationSnapshotControl::new);

                        final Mutable<QueryTable> result = new MutableObject<>();
                        initializeWithSnapshot("where", snapshotControl,
                                (prevRequested, beforeClock) -> {
                                    final boolean usePrev = prevRequested && isRefreshing();
                                    final RowSet rowSetToUse = usePrev ? rowSet.prev() : rowSet;

                                    final CompletableFuture<TrackingWritableRowSet> currentMappingFuture =
                                            new CompletableFuture<>();
                                    final InitialFilterExecution initialFilterExecution = new InitialFilterExecution(
                                            this, filters, rowSetToUse.copy(), 0, rowSetToUse.size(), null, 0,
                                            usePrev) {
                                        @Override
                                        void handleUncaughtException(Exception throwable) {
                                            currentMappingFuture.completeExceptionally(throwable);
                                        }
                                    };
                                    final ExecutionContext executionContext = ExecutionContext.getContext();
                                    initialFilterExecution.scheduleCompletion(x -> {
                                        try (final SafeCloseable ignored = executionContext.open()) {
                                            if (x.exceptionResult != null) {
                                                currentMappingFuture.completeExceptionally(x.exceptionResult);
                                            } else {
                                                currentMappingFuture.complete(x.addedResult.toTracking());
                                            }
                                        }
                                    });

                                    boolean cancelled = false;
                                    TrackingWritableRowSet currentMapping = null;
                                    try {
                                        boolean done = false;
                                        while (!done) {
                                            try {
                                                currentMapping = currentMappingFuture.get();
                                                done = true;
                                            } catch (InterruptedException e) {
                                                // cancel the job and wait for it to finish cancelling
                                                cancelled = true;
                                                initialFilterExecution.setCancelled();
                                            }
                                        }
                                    } catch (ExecutionException e) {
                                        if (cancelled) {
                                            throw new CancellationException("interrupted while filtering");
                                        } else if (e.getCause() instanceof RuntimeException) {
                                            throw (RuntimeException) e.getCause();
                                        } else {
                                            throw new UncheckedDeephavenException(e);
                                        }
                                    } finally {
                                        // account for work done in alternative threads
                                        final BasePerformanceEntry basePerformanceEntry =
                                                initialFilterExecution.getBasePerformanceEntry();
                                        if (basePerformanceEntry != null) {
                                            final QueryPerformanceNugget outerNugget =
                                                    QueryPerformanceRecorder.getInstance().getOuterNugget();
                                            if (outerNugget != null) {
                                                outerNugget.addBaseEntry(basePerformanceEntry);
                                            }
                                        }
                                    }
                                    currentMapping.initializePreviousValue();

                                    final FilteredTable filteredTable = new FilteredTable(currentMapping, this);

                                    for (final WhereFilter filter : filters) {
                                        filter.setRecomputeListener(filteredTable);
                                    }
                                    final boolean refreshingFilters =
                                            Arrays.stream(filters).anyMatch(WhereFilter::isRefreshing);
                                    copyAttributes(filteredTable, CopyAttributeOperation.Filter);
                                    // as long as filters do not change, we can propagate add-only/append-only attrs
                                    if (!refreshingFilters) {
                                        if (isAddOnly()) {
                                            filteredTable.setAttribute(Table.ADD_ONLY_TABLE_ATTRIBUTE, Boolean.TRUE);
                                        }
                                        if (isAppendOnly()) {
                                            filteredTable.setAttribute(Table.APPEND_ONLY_TABLE_ATTRIBUTE, Boolean.TRUE);
                                        }
                                    }

                                    if (snapshotControl != null) {
                                        final ListenerRecorder recorder = new ListenerRecorder(
                                                "where(" + Arrays.toString(filters) + ")", QueryTable.this,
                                                filteredTable);
                                        final WhereListener whereListener = new WhereListener(
                                                log, this, recorder, filteredTable, filters);
                                        filteredTable.setWhereListener(whereListener);
                                        recorder.setMergedListener(whereListener);
                                        snapshotControl.setListenerAndResult(recorder, filteredTable);
                                        filteredTable.addParentReference(whereListener);
                                    } else if (refreshingFilters) {
                                        final WhereListener whereListener = new WhereListener(
                                                log, this, null, filteredTable, filters);
                                        filteredTable.setWhereListener(whereListener);
                                        filteredTable.addParentReference(whereListener);
                                    }
                                    result.setValue(filteredTable);
                                    return true;
                                });
                        return result.getValue();
                    });
                });
    }

    @Override
    public Table whereIn(Table rightTable, Collection<? extends JoinMatch> columnsToMatch) {
        final UpdateGraph updateGraph = getUpdateGraph(rightTable);
        try (final SafeCloseable ignored = ExecutionContext.getContext().withUpdateGraph(updateGraph).open()) {
            return whereInInternal(rightTable, true, MatchPair.fromMatches(columnsToMatch));
        }
    }

    @Override
    public Table whereNotIn(Table rightTable, Collection<? extends JoinMatch> columnsToMatch) {
        final UpdateGraph updateGraph = getUpdateGraph(rightTable);
        try (final SafeCloseable ignored = ExecutionContext.getContext().withUpdateGraph(updateGraph).open()) {
            return whereInInternal(rightTable, false, MatchPair.fromMatches(columnsToMatch));
        }
    }

    private Table whereInInternal(final Table rightTable, final boolean inclusion,
            final MatchPair... columnsToMatch) {
        return QueryPerformanceRecorder.withNugget(
                "whereIn(rightTable, " + inclusion + ", " + matchString(columnsToMatch) + ")",
                sizeForInstrumentation(), () -> {
                    checkInitiateOperation(rightTable);

                    final Table distinctValues;
                    final boolean setRefreshing = rightTable.isRefreshing();
                    if (setRefreshing) {
                        distinctValues = rightTable.selectDistinct(MatchPair.getRightColumns(columnsToMatch));
                    } else {
                        distinctValues = rightTable;
                    }

                    final DynamicWhereFilter dynamicWhereFilter =
                            new DynamicWhereFilter((QueryTable) distinctValues, inclusion, columnsToMatch);
                    final Table where = whereInternal(dynamicWhereFilter);
                    if (distinctValues.isRefreshing()) {
                        where.addParentReference(distinctValues);
                    }
                    if (dynamicWhereFilter.isRefreshing()) {
                        where.addParentReference(dynamicWhereFilter);
                    }
                    return where;
                });
    }

    @Override
    public Table flatten() {
        if (!flat && !isRefreshing() && rowSet.isFlat()) {
            // We're already flat, and we'll never update; so we can just return a flat copy
            final QueryTable copyWithFlat = copy();
            copyWithFlat.setFlat();
            return copyWithFlat;
        }
        final UpdateGraph updateGraph = getUpdateGraph();
        try (final SafeCloseable ignored = ExecutionContext.getContext().withUpdateGraph(updateGraph).open()) {
            if (isFlat()) {
                return prepareReturnThis();
            }
            return getResult(new FlattenOperation(this));
        }
    }

    public void setFlat() {
        flat = true;
    }

    @Override
    public boolean isFlat() {
        if (flat) {
            Assert.assertion(rowSet.isFlat(), "rowSet.isFlat()", rowSet, "rowSet");
        }
        return flat;
    }

    @Override
    public void releaseCachedResources() {
        super.releaseCachedResources();
        columns.values().forEach(ColumnSource::releaseCachedResources);
    }

    @Override
    public Table select(Collection<? extends Selectable> columns) {
        final UpdateGraph updateGraph = getUpdateGraph();
        try (final SafeCloseable ignored = ExecutionContext.getContext().withUpdateGraph(updateGraph).open()) {
            return selectInternal(SelectColumn.from(columns.isEmpty() ? definition.getTypedColumnNames() : columns));
        }
    }

    private Table selectInternal(SelectColumn... selectColumns) {
        if (!isRefreshing() && !isFlat() && exceedsMaximumStaticSelectOverhead()) {
            // if we are static, we will pass the select through a flatten call, to ensure that our result is as
            // efficient in terms of memory as possible
            return ((QueryTable) flatten()).selectInternal(selectColumns);
        }
        return selectOrUpdate(Flavor.Select, selectColumns);
    }

    private boolean exceedsMaximumStaticSelectOverhead() {
        return SparseConstants.sparseStructureExceedsOverhead(this.getRowSet(), MAXIMUM_STATIC_SELECT_MEMORY_OVERHEAD);
    }

    @Override
    public Table update(final Collection<? extends Selectable> newColumns) {
        final UpdateGraph updateGraph = getUpdateGraph();
        try (final SafeCloseable ignored = ExecutionContext.getContext().withUpdateGraph(updateGraph).open()) {
            return selectOrUpdate(Flavor.Update, SelectColumn.from(newColumns));
        }
    }

    /**
     * This does a certain amount of validation and can be used to get confidence that the formulas are valid. If it is
     * not valid, you will get an exception. Positive test (should pass validation): "X = 12", "Y = X + 1") Negative
     * test (should fail validation): "X = 12", "Y = Z + 1")
     * <p>
     * DO NOT USE -- this API is in flux and may change or disappear in the future.
     */
    public SelectValidationResult validateSelect(final SelectColumn... selectColumns) {
        final SelectColumn[] clones = SelectColumn.copyFrom(selectColumns);
        SelectAndViewAnalyzerWrapper analyzerWrapper = SelectAndViewAnalyzer.create(
                this, SelectAndViewAnalyzer.Mode.SELECT_STATIC, columns, rowSet, getModifiedColumnSetForUpdates(), true,
                false, clones);
        return new SelectValidationResult(analyzerWrapper.getAnalyzer(), clones);
    }

    private Table selectOrUpdate(Flavor flavor, final SelectColumn... selectColumns) {
        final String humanReadablePrefix = flavor.toString();
        final String updateDescription = humanReadablePrefix + '(' + selectColumnString(selectColumns) + ')';
        return memoizeResult(MemoizedOperationKey.selectUpdateViewOrUpdateView(selectColumns, flavor),
                () -> QueryPerformanceRecorder.withNugget(updateDescription, sizeForInstrumentation(), () -> {
                    checkInitiateOperation();
                    final SelectAndViewAnalyzer.Mode mode;
                    if (isRefreshing()) {
                        if (!isFlat() && ((flavor == Flavor.Update && USE_REDIRECTED_COLUMNS_FOR_UPDATE)
                                || (flavor == Flavor.Select && USE_REDIRECTED_COLUMNS_FOR_SELECT))) {
                            mode = SelectAndViewAnalyzer.Mode.SELECT_REDIRECTED_REFRESHING;
                        } else {
                            mode = SelectAndViewAnalyzer.Mode.SELECT_REFRESHING;
                        }
                    } else {
                        if (flavor == Flavor.Update && exceedsMaximumStaticSelectOverhead()) {
                            mode = SelectAndViewAnalyzer.Mode.SELECT_REDIRECTED_STATIC;
                        } else {
                            mode = SelectAndViewAnalyzer.Mode.SELECT_STATIC;
                        }
                    }
                    final boolean publishTheseSources = flavor == Flavor.Update;
                    final SelectAndViewAnalyzerWrapper analyzerWrapper = SelectAndViewAnalyzer.create(
                            this, mode, columns, rowSet, getModifiedColumnSetForUpdates(), publishTheseSources, true,
                            selectColumns);

                    final SelectAndViewAnalyzer analyzer = analyzerWrapper.getAnalyzer();
                    final SelectColumn[] processedColumns = analyzerWrapper.getProcessedColumns()
                            .toArray(SelectColumn[]::new);

                    // Init all the rows by cooking up a fake Update
                    final TableUpdate fakeUpdate = new TableUpdateImpl(
                            analyzer.alreadyFlattenedSources() ? RowSetFactory.flat(rowSet.size()) : rowSet.copy(),
                            RowSetFactory.empty(), RowSetFactory.empty(),
                            RowSetShiftData.EMPTY, ModifiedColumnSet.ALL);

                    final CompletableFuture<Void> waitForResult = new CompletableFuture<>();
                    final JobScheduler jobScheduler;
                    if ((QueryTable.FORCE_PARALLEL_SELECT_AND_UPDATE || QueryTable.ENABLE_PARALLEL_SELECT_AND_UPDATE)
                            && OperationInitializationThreadPool.canParallelize()
                            && analyzer.allowCrossColumnParallelization()) {
                        jobScheduler = new OperationInitializationPoolJobScheduler();
                    } else {
                        jobScheduler = ImmediateJobScheduler.INSTANCE;
                    }

                    final QueryTable resultTable;
                    final LivenessScope liveResultCapture = isRefreshing() ? new LivenessScope() : null;
                    try (final SafeCloseable ignored1 = liveResultCapture != null ? liveResultCapture::release : null) {
                        try (final RowSet emptyRowSet = RowSetFactory.empty();
                                final SelectAndViewAnalyzer.UpdateHelper updateHelper =
                                        new SelectAndViewAnalyzer.UpdateHelper(emptyRowSet, fakeUpdate)) {

                            try {
                                analyzer.applyUpdate(fakeUpdate, emptyRowSet, updateHelper, jobScheduler,
                                        liveResultCapture, analyzer.futureCompletionHandler(waitForResult));
                            } catch (Exception e) {
                                waitForResult.completeExceptionally(e);
                            }

                            try {
                                waitForResult.get();
                            } catch (InterruptedException e) {
                                throw new CancellationException("interrupted while computing select or update");
                            } catch (ExecutionException e) {
                                if (e.getCause() instanceof RuntimeException) {
                                    throw (RuntimeException) e.getCause();
                                } else {
                                    throw new UncheckedDeephavenException("Failure computing select or update",
                                            e.getCause());
                                }
                            } finally {
                                final BasePerformanceEntry baseEntry = jobScheduler.getAccumulatedPerformance();
                                if (baseEntry != null) {
                                    final QueryPerformanceNugget outerNugget =
                                            QueryPerformanceRecorder.getInstance().getOuterNugget();
                                    if (outerNugget != null) {
                                        outerNugget.addBaseEntry(baseEntry);
                                    }
                                }
                            }
                        }

                        final TrackingRowSet resultRowSet =
                                analyzer.flattenedResult() ? RowSetFactory.flat(rowSet.size()).toTracking() : rowSet;
                        resultTable = new QueryTable(resultRowSet, analyzerWrapper.getPublishedColumnResources());
                        if (liveResultCapture != null) {
                            analyzer.startTrackingPrev();
                            final Map<String, String[]> effects = analyzerWrapper.calcEffects();
                            final SelectOrUpdateListener soul = new SelectOrUpdateListener(updateDescription, this,
                                    resultTable, effects, analyzer);
                            liveResultCapture.transferTo(soul);
                            addUpdateListener(soul);
                            ConstituentDependency.install(resultTable, soul);
                        } else {
                            if (resultTable.getRowSet().isFlat()) {
                                resultTable.setFlat();
                            }
                            if (resultTable.getRowSet() == rowSet) {
                                propagateDataIndexes(processedColumns, resultTable);
                            }
                            for (final ColumnSource<?> columnSource : analyzer.getNewColumnSources().values()) {
                                if (columnSource instanceof PossiblyImmutableColumnSource) {
                                    ((PossiblyImmutableColumnSource) columnSource).setImmutable();
                                }
                            }
                        }
                    }
                    propagateFlatness(resultTable);
                    copySortableColumns(resultTable, processedColumns);
                    if (publishTheseSources) {
                        maybeCopyColumnDescriptions(resultTable, processedColumns);
                    } else {
                        maybeCopyColumnDescriptions(resultTable);
                    }
                    SelectAndViewAnalyzerWrapper.UpdateFlavor updateFlavor = flavor == Flavor.Update
                            ? SelectAndViewAnalyzerWrapper.UpdateFlavor.Update
                            : SelectAndViewAnalyzerWrapper.UpdateFlavor.Select;
                    return analyzerWrapper.applyShiftsAndRemainingColumns(this, resultTable, updateFlavor);
                }));
    }

    /**
     * Data indexes on select source columns may be valid in the result table. Add new mappings so the data indexes are
     * retrievable from the result table column sources.
     *
     */
    private void propagateDataIndexes(SelectColumn[] selectColumns, QueryTable resultTable) {
        // Get a list of all the data indexes in the source table.
        final DataIndexer dataIndexer = DataIndexer.of(rowSet);
        final List<DataIndex> dataIndexes = dataIndexer.dataIndexes();
        if (dataIndexes.isEmpty()) {
            return;
        }

        final Set<String> usedOutputColumns = new HashSet<>();
        final Map<ColumnSource<?>, ColumnSource<?>> oldToNewMap = new HashMap<>();
        for (SelectColumn selectColumn : selectColumns) {
            if (selectColumn instanceof SwitchColumn) {
                selectColumn = ((SwitchColumn) selectColumn).getRealColumn();
            }

            SourceColumn sourceColumn = null;
            if (selectColumn instanceof SourceColumn) {
                sourceColumn = (SourceColumn) selectColumn;
            }
            if (sourceColumn != null && !usedOutputColumns.contains(sourceColumn.getSourceName())) {
                final ColumnSource<?> originalColumnSource = ReinterpretUtils.maybeConvertToPrimitive(
                        getColumnSource(sourceColumn.getSourceName()));
                final ColumnSource<?> selectedColumnSource = ReinterpretUtils.maybeConvertToPrimitive(
                        resultTable.getColumnSource(sourceColumn.getName()));

                if (originalColumnSource != selectedColumnSource) {
                    // Map original source to the new source.
                    oldToNewMap.put(originalColumnSource, selectedColumnSource);
                }
            }
            usedOutputColumns.add(selectColumn.getName());
        }

        if (oldToNewMap.isEmpty()) {
            return;
        }

        // Add new DataIndex entries to the DataIndexer with the remapped column sources.
        for (final DataIndex dataIndex : dataIndexes) {
            if (Collections.disjoint(dataIndex.keyColumnMap().keySet(), oldToNewMap.keySet())) {
                // The index contains no remapped original sources, no work needed.
                continue;
            }

            // Create a new DataIndex using the new column sources as keys.
            final DataIndex remappedIndex = dataIndex.applyColumnRemap(oldToNewMap);

            // Add the new index to the DataIndexer.
            dataIndexer.addIndex(remappedIndex);
        }
    }

    @Override
    public Table view(final Collection<? extends Selectable> viewColumns) {
        final UpdateGraph updateGraph = getUpdateGraph();
        try (final SafeCloseable ignored = ExecutionContext.getContext().withUpdateGraph(updateGraph).open()) {
            if (viewColumns == null || viewColumns.isEmpty()) {
                return prepareReturnThis();
            }
            return viewOrUpdateView(Flavor.View, SelectColumn.from(viewColumns));
        }
    }

    @Override
    public Table updateView(final Collection<? extends Selectable> viewColumns) {
        final UpdateGraph updateGraph = getUpdateGraph();
        try (final SafeCloseable ignored = ExecutionContext.getContext().withUpdateGraph(updateGraph).open()) {
            return viewOrUpdateView(Flavor.UpdateView, SelectColumn.from(viewColumns));
        }
    }

    private Table viewOrUpdateView(Flavor flavor, final SelectColumn... viewColumns) {
        if (viewColumns == null || viewColumns.length == 0) {
            return prepareReturnThis();
        }

        final String humanReadablePrefix = flavor.toString();

        // Assuming that the description is human-readable, we make it once here and use it twice.
        final String updateDescription = humanReadablePrefix + '(' + selectColumnString(viewColumns) + ')';

        return memoizeResult(MemoizedOperationKey.selectUpdateViewOrUpdateView(viewColumns, flavor),
                () -> QueryPerformanceRecorder.withNugget(
                        updateDescription, sizeForInstrumentation(), () -> {
                            final Mutable<Table> result = new MutableObject<>();

                            final OperationSnapshotControl sc =
                                    createSnapshotControlIfRefreshing(OperationSnapshotControl::new);
                            initializeWithSnapshot(humanReadablePrefix, sc, (usePrev, beforeClockValue) -> {
                                final boolean publishTheseSources = flavor == Flavor.UpdateView;
                                final SelectAndViewAnalyzerWrapper analyzerWrapper = SelectAndViewAnalyzer.create(
                                        this, SelectAndViewAnalyzer.Mode.VIEW_EAGER, columns, rowSet,
                                        getModifiedColumnSetForUpdates(), publishTheseSources, true, viewColumns);
                                final SelectColumn[] processedViewColumns = analyzerWrapper.getProcessedColumns()
                                        .toArray(SelectColumn[]::new);
                                QueryTable queryTable = new QueryTable(
                                        rowSet, analyzerWrapper.getPublishedColumnResources());
                                if (sc != null) {
                                    final Map<String, String[]> effects = analyzerWrapper.calcEffects();
                                    final TableUpdateListener listener =
                                            new ViewOrUpdateViewListener(updateDescription, this, queryTable, effects);
                                    sc.setListenerAndResult(listener, queryTable);
                                }

                                propagateFlatness(queryTable);

                                copyAttributes(queryTable,
                                        flavor == Flavor.UpdateView ? CopyAttributeOperation.UpdateView
                                                : CopyAttributeOperation.View);
                                copySortableColumns(queryTable, processedViewColumns);
                                if (publishTheseSources) {
                                    maybeCopyColumnDescriptions(queryTable, processedViewColumns);
                                } else {
                                    maybeCopyColumnDescriptions(queryTable);
                                }
                                final SelectAndViewAnalyzerWrapper.UpdateFlavor updateFlavor =
                                        flavor == Flavor.UpdateView
                                                ? SelectAndViewAnalyzerWrapper.UpdateFlavor.UpdateView
                                                : SelectAndViewAnalyzerWrapper.UpdateFlavor.View;
                                queryTable = analyzerWrapper.applyShiftsAndRemainingColumns(
                                        this, queryTable, updateFlavor);

                                result.setValue(queryTable);

                                return true;
                            });

                            return result.getValue();
                        }));
    }

    /**
     * A Shift-Aware listener for {Update,}View. It uses the LayeredColumnReferences class to calculate how columns
     * affect other columns, then creates a column set transformer which will be used by onUpdate to transform updates.
     */
    private static class ViewOrUpdateViewListener extends ListenerImpl {
        private final QueryTable dependent;
        private final ModifiedColumnSet.Transformer transformer;

        /**
         * @param description Description of this listener
         * @param parent The parent table
         * @param dependent The dependent table
         * @param effects A map from a column name to the column names that it affects
         */
        ViewOrUpdateViewListener(String description, QueryTable parent, QueryTable dependent,
                Map<String, String[]> effects) {
            super(description, parent, dependent);
            this.dependent = dependent;

            // Now calculate the other dependencies and invert
            final String[] parentNames = new String[effects.size()];
            final ModifiedColumnSet[] mcss = new ModifiedColumnSet[effects.size()];
            int nextIndex = 0;
            for (Map.Entry<String, String[]> entry : effects.entrySet()) {
                parentNames[nextIndex] = entry.getKey();
                mcss[nextIndex] = dependent.newModifiedColumnSet(entry.getValue());
                ++nextIndex;
            }
            transformer = parent.newModifiedColumnSetTransformer(parentNames, mcss);
        }

        @Override
        public void onUpdate(final TableUpdate upstream) {
            final TableUpdateImpl downstream = TableUpdateImpl.copy(upstream);
            downstream.modifiedColumnSet = dependent.getModifiedColumnSetForUpdates();
            transformer.clearAndTransform(upstream.modifiedColumnSet(), downstream.modifiedColumnSet);
            dependent.notifyListeners(downstream);
        }
    }

    @Override
    public Table lazyUpdate(final Collection<? extends Selectable> newColumns) {
        final UpdateGraph updateGraph = getUpdateGraph();
        try (final SafeCloseable ignored = ExecutionContext.getContext().withUpdateGraph(updateGraph).open()) {
            final SelectColumn[] selectColumns = SelectColumn.from(newColumns);
            return QueryPerformanceRecorder.withNugget("lazyUpdate(" + selectColumnString(selectColumns) + ")",
                    sizeForInstrumentation(), () -> {
                        checkInitiateOperation();

                        final SelectAndViewAnalyzerWrapper analyzerWrapper = SelectAndViewAnalyzer.create(
                                this, SelectAndViewAnalyzer.Mode.VIEW_LAZY, columns, rowSet,
                                getModifiedColumnSetForUpdates(),
                                true, false, selectColumns);
                        final SelectColumn[] processedColumns = analyzerWrapper.getProcessedColumns()
                                .toArray(SelectColumn[]::new);
                        final QueryTable result = new QueryTable(
                                rowSet, analyzerWrapper.getPublishedColumnResources());
                        if (isRefreshing()) {
                            addUpdateListener(new ListenerImpl(
                                    "lazyUpdate(" + Arrays.deepToString(processedColumns) + ')', this, result));
                        }
                        propagateFlatness(result);
                        copyAttributes(result, CopyAttributeOperation.UpdateView);
                        copySortableColumns(result, processedColumns);
                        maybeCopyColumnDescriptions(result, processedColumns);

                        return analyzerWrapper.applyShiftsAndRemainingColumns(
                                this, result, SelectAndViewAnalyzerWrapper.UpdateFlavor.LazyUpdate);
                    });
        }
    }

    @Override
    public Table dropColumns(String... columnNames) {
        final UpdateGraph updateGraph = getUpdateGraph();
        try (final SafeCloseable ignored = ExecutionContext.getContext().withUpdateGraph(updateGraph).open()) {
            if (columnNames == null || columnNames.length == 0) {
                return prepareReturnThis();
            }
            return memoizeResult(MemoizedOperationKey.dropColumns(columnNames), () -> QueryPerformanceRecorder
                    .withNugget("dropColumns(" + Arrays.toString(columnNames) + ")", sizeForInstrumentation(), () -> {
                        final Mutable<Table> result = new MutableObject<>();

                        final Set<String> existingColumns = new HashSet<>(definition.getColumnNames());
                        final Set<String> columnNamesToDrop = new HashSet<>(Arrays.asList(columnNames));
                        if (!existingColumns.containsAll(columnNamesToDrop)) {
                            columnNamesToDrop.removeAll(existingColumns);
                            throw new RuntimeException("Unknown columns: " + columnNamesToDrop
                                    + ", available columns = " + getColumnSourceMap().keySet());
                        }
                        final Map<String, ColumnSource<?>> newColumns = new LinkedHashMap<>(columns);
                        for (String columnName : columnNames) {
                            newColumns.remove(columnName);
                        }

                        final OperationSnapshotControl snapshotControl =
                                createSnapshotControlIfRefreshing(OperationSnapshotControl::new);

                        initializeWithSnapshot("dropColumns", snapshotControl, (usePrev, beforeClockValue) -> {
                            final QueryTable resultTable = new QueryTable(rowSet, newColumns);
                            propagateFlatness(resultTable);

                            copyAttributes(resultTable, CopyAttributeOperation.DropColumns);
                            copySortableColumns(resultTable,
                                    resultTable.getDefinition().getColumnNameMap()::containsKey);
                            maybeCopyColumnDescriptions(resultTable);

                            if (snapshotControl != null) {
                                final ModifiedColumnSet.Transformer mcsTransformer =
                                        newModifiedColumnSetTransformer(resultTable,
                                                resultTable.getColumnSourceMap().keySet()
                                                        .toArray(CollectionUtil.ZERO_LENGTH_STRING_ARRAY));
                                final ListenerImpl listener = new ListenerImpl(
                                        "dropColumns(" + Arrays.deepToString(columnNames) + ')', this, resultTable) {
                                    @Override
                                    public void onUpdate(final TableUpdate upstream) {
                                        final TableUpdateImpl downstream = TableUpdateImpl.copy(upstream);
                                        final ModifiedColumnSet resultModifiedColumnSet =
                                                resultTable.getModifiedColumnSetForUpdates();
                                        mcsTransformer.clearAndTransform(upstream.modifiedColumnSet(),
                                                resultModifiedColumnSet);
                                        if (upstream.modified().isEmpty() || resultModifiedColumnSet.empty()) {
                                            downstream.modifiedColumnSet = ModifiedColumnSet.EMPTY;
                                            if (downstream.modified().isNonempty()) {
                                                downstream.modified().close();
                                                downstream.modified = RowSetFactory.empty();
                                            }
                                        } else {
                                            downstream.modifiedColumnSet = resultModifiedColumnSet;
                                        }
                                        resultTable.notifyListeners(downstream);
                                    }
                                };
                                snapshotControl.setListenerAndResult(listener, resultTable);
                            }

                            result.setValue(resultTable);

                            return true;
                        });

                        return result.getValue();
                    }));
        }
    }

    @Override
    public Table renameColumns(Collection<io.deephaven.api.Pair> pairs) {
        final UpdateGraph updateGraph = getUpdateGraph();
        try (final SafeCloseable ignored = ExecutionContext.getContext().withUpdateGraph(updateGraph).open()) {
            return renameColumnsImpl(MatchPair.fromPairs(pairs));
        }
    }

    private Table renameColumnsImpl(MatchPair... pairs) {
        return QueryPerformanceRecorder.withNugget("renameColumns(" + matchString(pairs) + ")",
                sizeForInstrumentation(), () -> {
                    if (pairs == null || pairs.length == 0) {
                        return prepareReturnThis();
                    }

                    checkInitiateOperation();

                    final Map<String, String> pairLookup = new HashMap<>();
                    for (final MatchPair pair : pairs) {
                        if (pair.leftColumn == null || pair.leftColumn.equals("")) {
                            throw new IllegalArgumentException(
                                    "Bad left column in rename pair \"" + pair + "\"");
                        }
                        if (null == columns.get(pair.rightColumn)) {
                            throw new IllegalArgumentException("Column \"" + pair.rightColumn + "\" not found");
                        }
                        pairLookup.put(pair.rightColumn, pair.leftColumn);
                    }

                    int mcsPairIdx = 0;
                    final MatchPair[] modifiedColumnSetPairs = new MatchPair[columns.size()];

                    final Map<String, ColumnSource<?>> newColumns = new LinkedHashMap<>();
                    for (final Map.Entry<String, ? extends ColumnSource<?>> entry : columns.entrySet()) {
                        final String oldName = entry.getKey();
                        final ColumnSource<?> columnSource = entry.getValue();
                        String newName = pairLookup.get(oldName);
                        if (newName == null) {
                            newName = oldName;
                        }
                        modifiedColumnSetPairs[mcsPairIdx++] = new MatchPair(newName, oldName);
                        newColumns.put(newName, columnSource);
                    }

                    final QueryTable queryTable = new QueryTable(rowSet, newColumns);
                    if (isRefreshing()) {
                        final ModifiedColumnSet.Transformer mcsTransformer =
                                newModifiedColumnSetTransformer(queryTable, modifiedColumnSetPairs);
                        addUpdateListener(new ListenerImpl("renameColumns(" + Arrays.deepToString(pairs) + ')',
                                this, queryTable) {
                            @Override
                            public void onUpdate(final TableUpdate upstream) {
                                final TableUpdateImpl downstream = TableUpdateImpl.copy(upstream);
                                downstream.modifiedColumnSet = queryTable.getModifiedColumnSetForUpdates();
                                if (upstream.modified().isNonempty()) {
                                    mcsTransformer.clearAndTransform(upstream.modifiedColumnSet(),
                                            downstream.modifiedColumnSet);
                                } else {
                                    downstream.modifiedColumnSet.clear();
                                }
                                queryTable.notifyListeners(downstream);
                            }
                        });
                    }
                    propagateFlatness(queryTable);

                    copyAttributes(queryTable, CopyAttributeOperation.RenameColumns);
                    copySortableColumns(queryTable, pairs);
                    maybeCopyColumnDescriptions(queryTable, pairs);

                    return queryTable;
                });
    }

    @Override
    public Table asOfJoin(
            Table rightTable,
            Collection<? extends JoinMatch> exactMatches,
            AsOfJoinMatch asOfMatch,
            Collection<? extends JoinAddition> columnsToAdd) {
        final MatchPair[] matches = Stream.concat(
                exactMatches.stream().map(MatchPair::of),
                Stream.of(new MatchPair(asOfMatch.leftColumn().name(), asOfMatch.rightColumn().name())))
                .toArray(MatchPair[]::new);
        final MatchPair[] additions = MatchPair.fromAddition(columnsToAdd);
        final AsOfJoinRule joinRule = asOfMatch.joinRule();
        switch (joinRule) {
            case GREATER_THAN_EQUAL:
            case GREATER_THAN:
                return ajImpl(rightTable, matches, additions, joinRule);
            case LESS_THAN_EQUAL:
            case LESS_THAN:
                return rajImpl(rightTable, matches, additions, joinRule);
            default:
                throw new IllegalStateException("Unexpected join rule " + joinRule);
        }
    }

    private Table ajImpl(final Table rightTable, final MatchPair[] columnsToMatch, final MatchPair[] columnsToAdd,
            AsOfJoinRule joinRule) {
        final UpdateGraph updateGraph = getUpdateGraph(rightTable);
        try (final SafeCloseable ignored = ExecutionContext.getContext().withUpdateGraph(updateGraph).open()) {
            if (rightTable == null) {
                throw new IllegalArgumentException("aj() requires a non-null right hand side table.");
            }
            final Table rightTableCoalesced = rightTable.coalesce();
            return QueryPerformanceRecorder.withNugget(
                    "aj(" + "rightTable, " + matchString(columnsToMatch) + ", " + joinRule + ", "
                            + matchString(columnsToAdd) + ")",
                    () -> ajInternal(rightTableCoalesced, columnsToMatch, columnsToAdd, SortingOrder.Ascending,
                            joinRule));
        }
    }

    private Table rajImpl(final Table rightTable, final MatchPair[] columnsToMatch, final MatchPair[] columnsToAdd,
            AsOfJoinRule joinRule) {
        final UpdateGraph updateGraph = getUpdateGraph(rightTable);
        try (final SafeCloseable ignored = ExecutionContext.getContext().withUpdateGraph(updateGraph).open()) {
            if (rightTable == null) {
                throw new IllegalArgumentException("raj() requires a non-null right hand side table.");
            }
            final Table rightTableCoalesced = rightTable.coalesce();
            return QueryPerformanceRecorder.withNugget(
                    "raj(" + "rightTable, " + matchString(columnsToMatch) + ", " + joinRule + ", "
                            + matchString(columnsToAdd) + ")",
                    () -> ajInternal(rightTableCoalesced.reverse(), columnsToMatch, columnsToAdd,
                            SortingOrder.Descending,
                            joinRule));
        }
    }

    private Table ajInternal(Table rightTable, MatchPair[] columnsToMatch, MatchPair[] columnsToAdd,
            final SortingOrder order, AsOfJoinRule joinRule) {
        if (rightTable == null) {
            throw new IllegalArgumentException("aj() requires a non-null right hand side table.");
        }

        columnsToAdd = createColumnsToAddIfMissing(rightTable, columnsToMatch, columnsToAdd);
        final List<MatchPair> revisedAdded = new ArrayList<>();
        final Set<String> addedColumns = new HashSet<>();
        for (MatchPair matchPair : columnsToMatch) {
            if (!columns.containsKey(matchPair.rightColumn)) {
                addedColumns.add(matchPair.rightColumn);
                revisedAdded.add(new MatchPair(matchPair.rightColumn, matchPair.rightColumn));
            }
        }
        for (MatchPair matchPair : columnsToAdd) {
            if (!addedColumns.contains(matchPair.rightColumn)) {
                revisedAdded.add(matchPair);
            } else if (!matchPair.leftColumn.equals(matchPair.rightColumn)) {
                for (int ii = 0; ii < revisedAdded.size(); ii++) {
                    final MatchPair pair = revisedAdded.get(ii);
                    if (pair.rightColumn.equals(matchPair.rightColumn)) {
                        revisedAdded.set(ii, matchPair);
                    }
                }
            }
        }
        columnsToAdd = revisedAdded.toArray(MatchPair.ZERO_LENGTH_MATCH_PAIR_ARRAY);

        final boolean disallowExactMatch;
        switch (joinRule) {
            case GREATER_THAN:
                if (order != SortingOrder.Ascending) {
                    throw new IllegalArgumentException("Invalid as of match rule for raj: " + joinRule);
                }
                disallowExactMatch = true;
                break;
            case GREATER_THAN_EQUAL:
                if (order != SortingOrder.Ascending) {
                    throw new IllegalArgumentException("Invalid as of match rule for raj: " + joinRule);
                }
                disallowExactMatch = false;
                break;
            case LESS_THAN:
                if (order != SortingOrder.Descending) {
                    throw new IllegalArgumentException("Invalid as of match rule for aj: " + joinRule);
                }
                disallowExactMatch = true;
                break;
            case LESS_THAN_EQUAL:
                if (order != SortingOrder.Descending) {
                    throw new IllegalArgumentException("Invalid as of match rule for aj: " + joinRule);
                }
                disallowExactMatch = false;
                break;
            default:
                throw new UnsupportedOperationException();
        }

        return AsOfJoinHelper.asOfJoin(this, (QueryTable) rightTable, columnsToMatch, columnsToAdd, order,
                disallowExactMatch);
    }

    @Override
    public Table naturalJoin(
            Table rightTable,
            Collection<? extends JoinMatch> columnsToMatch,
            Collection<? extends JoinAddition> columnsToAdd) {
        return naturalJoinImpl(
                rightTable,
                MatchPair.fromMatches(columnsToMatch),
                MatchPair.fromAddition(columnsToAdd));
    }

    private Table naturalJoinImpl(final Table rightTable, final MatchPair[] columnsToMatch, MatchPair[] columnsToAdd) {
        final UpdateGraph updateGraph = getUpdateGraph(rightTable);
        try (final SafeCloseable ignored = ExecutionContext.getContext().withUpdateGraph(updateGraph).open()) {
            return QueryPerformanceRecorder.withNugget(
                    "naturalJoin(" + matchString(columnsToMatch) + ", " + matchString(columnsToAdd) + ")",
                    () -> naturalJoinInternal(rightTable, columnsToMatch, columnsToAdd, false));
        }
    }

    private Table naturalJoinInternal(final Table rightTable, final MatchPair[] columnsToMatch,
            MatchPair[] columnsToAdd, boolean exactMatch) {
        columnsToAdd = createColumnsToAddIfMissing(rightTable, columnsToMatch, columnsToAdd);

        final QueryTable rightTableCoalesced = (QueryTable) rightTable.coalesce();

        return NaturalJoinHelper.naturalJoin(this, rightTableCoalesced, columnsToMatch, columnsToAdd, exactMatch);
    }

    private MatchPair[] createColumnsToAddIfMissing(Table rightTable, MatchPair[] columnsToMatch,
            MatchPair[] columnsToAdd) {
        if (columnsToAdd.length == 0) {
            final Set<String> matchColumns = Arrays.stream(columnsToMatch).map(matchPair -> matchPair.leftColumn)
                    .collect(Collectors.toCollection(HashSet::new));
            final List<String> columnNames = rightTable.getDefinition().getColumnNames();
            return columnNames.stream().filter((name) -> !matchColumns.contains(name))
                    .map(name -> new MatchPair(name, name)).toArray(MatchPair[]::new);
        }
        return columnsToAdd;
    }

    private static String selectColumnString(final SelectColumn[] selectColumns) {
        final StringBuilder result = new StringBuilder();
        result.append('[');
        final Iterable<String> scs =
                Arrays.stream(selectColumns).map(SelectColumn::getName).filter(name -> name.length() > 0)::iterator;
        IterableUtils.appendCommaSeparatedList(result, scs);
        result.append("]");
        return result.toString();
    }

    static <T extends ColumnSource<?>> void startTrackingPrev(Collection<T> values) {
        values.forEach(ColumnSource::startTrackingPrevValues);
    }

    @Override
    public Table join(
            @NotNull final Table rightTable,
            @NotNull final Collection<? extends JoinMatch> columnsToMatch,
            @NotNull final Collection<? extends JoinAddition> columnsToAdd,
            int numRightBitsToReserve) {
        return joinImpl(
                rightTable,
                MatchPair.fromMatches(columnsToMatch),
                MatchPair.fromAddition(columnsToAdd),
                numRightBitsToReserve);
    }

    private Table joinImpl(final Table rightTable, MatchPair[] columnsToMatch, MatchPair[] columnsToAdd,
            int numRightBitsToReserve) {
        final UpdateGraph updateGraph = getUpdateGraph(rightTable);
        try (final SafeCloseable ignored = ExecutionContext.getContext().withUpdateGraph(updateGraph).open()) {
            return memoizeResult(
                    MemoizedOperationKey.crossJoin(rightTable, columnsToMatch, columnsToAdd,
                            numRightBitsToReserve),
                    () -> joinNoMemo(rightTable, columnsToMatch, columnsToAdd, numRightBitsToReserve));
        }
    }

    private Table joinNoMemo(
            final Table rightTableCandidate,
            final MatchPair[] columnsToMatch,
            final MatchPair[] columnsToAdd,
            int numRightBitsToReserve) {
        final MatchPair[] realColumnsToAdd =
                createColumnsToAddIfMissing(rightTableCandidate, columnsToMatch, columnsToAdd);

        if (USE_CHUNKED_CROSS_JOIN) {
            final QueryTable coalescedRightTable = (QueryTable) rightTableCandidate.coalesce();
            return QueryPerformanceRecorder.withNugget(
                    "join(" + matchString(columnsToMatch) + ", " + matchString(realColumnsToAdd) + ", "
                            + numRightBitsToReserve + ")",
                    () -> CrossJoinHelper.join(this, coalescedRightTable, columnsToMatch, realColumnsToAdd,
                            numRightBitsToReserve));
        }

        final Set<String> columnsToMatchSet =
                Arrays.stream(columnsToMatch).map(MatchPair::rightColumn)
                        .collect(Collectors.toCollection(HashSet::new));

        final Map<String, Selectable> columnsToAddSelectColumns = new LinkedHashMap<>();
        final List<String> columnsToUngroupBy = new ArrayList<>();
        final String[] rightColumnsToMatch = new String[columnsToMatch.length];
        for (int i = 0; i < rightColumnsToMatch.length; i++) {
            rightColumnsToMatch[i] = columnsToMatch[i].rightColumn;
            columnsToAddSelectColumns.put(columnsToMatch[i].rightColumn, ColumnName.of(columnsToMatch[i].rightColumn));
        }
        final ArrayList<MatchPair> columnsToAddAfterRename = new ArrayList<>(realColumnsToAdd.length);
        for (MatchPair matchPair : realColumnsToAdd) {
            columnsToAddAfterRename.add(new MatchPair(matchPair.leftColumn, matchPair.leftColumn));
            if (!columnsToMatchSet.contains(matchPair.leftColumn)) {
                columnsToUngroupBy.add(matchPair.leftColumn);
            }
            columnsToAddSelectColumns.put(matchPair.leftColumn,
                    Selectable.of(ColumnName.of(matchPair.leftColumn), ColumnName.of(matchPair.rightColumn)));
        }

        return QueryPerformanceRecorder
                .withNugget("join(" + matchString(columnsToMatch) + ", " + matchString(realColumnsToAdd) + ")", () -> {
                    boolean sentinelAdded = false;
                    final Table rightTable;
                    if (columnsToUngroupBy.isEmpty()) {
                        rightTable = rightTableCandidate.updateView("__sentinel__=null");
                        columnsToUngroupBy.add("__sentinel__");
                        columnsToAddSelectColumns.put("__sentinel__", ColumnName.of("__sentinel__"));
                        columnsToAddAfterRename.add(new MatchPair("__sentinel__", "__sentinel__"));
                        sentinelAdded = true;
                    } else {
                        rightTable = rightTableCandidate;
                    }

                    final Table rightGrouped = rightTable.groupBy(rightColumnsToMatch)
                            .view(columnsToAddSelectColumns.values());
                    final Table naturalJoinResult = naturalJoinImpl(rightGrouped, columnsToMatch,
                            columnsToAddAfterRename.toArray(MatchPair.ZERO_LENGTH_MATCH_PAIR_ARRAY));
                    final QueryTable ungroupedResult = (QueryTable) naturalJoinResult
                            .ungroup(columnsToUngroupBy.toArray(CollectionUtil.ZERO_LENGTH_STRING_ARRAY));

                    maybeCopyColumnDescriptions(ungroupedResult, rightTable, columnsToMatch, realColumnsToAdd);

                    return sentinelAdded ? ungroupedResult.dropColumns("__sentinel__") : ungroupedResult;
                });
    }

    @Override
    public Table rangeJoin(
            @NotNull final Table rightTable,
            @NotNull final Collection<? extends JoinMatch> exactMatches,
            @NotNull final RangeJoinMatch rangeMatch,
            @NotNull final Collection<? extends Aggregation> aggregations) {
        return getResult(new RangeJoinOperation(this, rightTable, exactMatches, rangeMatch, aggregations));
    }

    /**
     * The triggerColumns are the column sources for the snapshot-triggering table. The baseColumns are the column
     * sources for the table being snapshotted. The triggerRowSet refers to snapshots that we want to take. Typically
     * this rowSet is expected to have size 1, but in some cases it could be larger. The baseRowSet refers to the rowSet
     * of the current table. Therefore we want to take triggerRowSet.size() snapshots, each of which being
     * baseRowSet.size() in size.
     *
     * @param triggerColumns Columns making up the triggering data
     * @param triggerRowSet The currently triggering rows
     * @param baseColumns Columns making up the data being snapshotted
     * @param baseRowSet The data to snapshot
     * @param dest The ColumnSources in which to store the data. The keys are drawn from triggerColumns.keys() and
     *        baseColumns.keys()
     * @param destOffset The offset in the 'dest' ColumnSources at which to write data
     * @return The new dest ColumnSource size, calculated as
     *         {@code destOffset + triggerRowSet.size() * baseRowSet.size()}
     */
    private static long snapshotHistoryInternal(
            @NotNull Map<String, ? extends ColumnSource<?>> triggerColumns, @NotNull RowSet triggerRowSet,
            @NotNull Map<String, ChunkSource.WithPrev<? extends Values>> baseColumns, @NotNull RowSet baseRowSet,
            @NotNull Map<String, ? extends WritableColumnSource<?>> dest, long destOffset) {
        assert triggerColumns.size() + baseColumns.size() == dest.size();
        if (triggerRowSet.isEmpty() || baseRowSet.isEmpty()) {
            // Nothing to do.
            return destOffset;
        }

        final long newCapacity = destOffset + triggerRowSet.size() * baseRowSet.size();
        // Ensure all the capacities
        for (WritableColumnSource<?> ws : dest.values()) {
            ws.ensureCapacity(newCapacity);
        }

        final int baseSize = baseRowSet.intSize();
        long[] destOffsetHolder = new long[] {destOffset};
        // For each key on the snapshotting side
        triggerRowSet.forAllRowKeys(snapshotKey -> {
            final long doff = destOffsetHolder[0];
            destOffsetHolder[0] += baseSize;
            try (final RowSet destRowSet = RowSetFactory.fromRange(doff, doff + baseSize - 1)) {
                SnapshotUtils.copyStampColumns(triggerColumns, snapshotKey, dest, destRowSet);
                SnapshotUtils.copyDataColumns(baseColumns, baseRowSet, dest, destRowSet, false);
            }
        });
        return newCapacity;
    }

    private Table snapshotHistory(final String nuggetName, final Table baseTable,
            Collection<? extends JoinAddition> stampColumns) {
        return QueryPerformanceRecorder.withNugget(nuggetName, baseTable.sizeForInstrumentation(),
                () -> maybeViewForSnapshot(stampColumns).snapshotHistoryInternal(baseTable));
    }

    private Table snapshotHistoryInternal(final Table baseTable) {
        checkInitiateBinaryOperation(this, baseTable);

        // resultColumns initially contains the trigger columns, then we insert the base columns into it
        final Map<String, WritableColumnSource<?>> resultColumns = SnapshotUtils
                .createColumnSourceMap(this.getColumnSourceMap(), ArrayBackedColumnSource::getMemoryColumnSource);
        final Map<String, WritableColumnSource<?>> baseColumns = SnapshotUtils.createColumnSourceMap(
                baseTable.getColumnSourceMap(), ArrayBackedColumnSource::getMemoryColumnSource);
        resultColumns.putAll(baseColumns);

        // BTW, we don't track prev because these items are never modified or removed.
        final Table triggerTable = this; // For readability.
        final Map<String, ? extends ColumnSource<?>> triggerStampColumns =
                SnapshotUtils.generateTriggerStampColumns(triggerTable);
        final Map<String, ChunkSource.WithPrev<? extends Values>> snapshotDataColumns =
                SnapshotUtils.generateSnapshotDataColumns(baseTable);
        final long initialSize = snapshotHistoryInternal(triggerStampColumns, triggerTable.getRowSet(),
                snapshotDataColumns, baseTable.getRowSet(), resultColumns, 0);
        final TrackingWritableRowSet resultRowSet = RowSetFactory.flat(initialSize).toTracking();
        final QueryTable result = new QueryTable(resultRowSet, resultColumns);
        if (isRefreshing()) {
            addUpdateListener(
                    new ShiftObliviousListenerImpl("snapshotHistory" + resultColumns.keySet(), this, result) {
                        private long lastKey = rowSet.lastRowKey();

                        @Override
                        public void onUpdate(final RowSet added, final RowSet removed, final RowSet modified) {
                            Assert.assertion(removed.size() == 0, "removed.size() == 0", removed, "removed");
                            Assert.assertion(modified.size() == 0, "modified.size() == 0", modified, "modified");
                            if (added.size() == 0 || baseTable.size() == 0) {
                                return;
                            }
                            Assert.assertion(added.firstRowKey() > lastKey, "added.firstRowKey() > lastRowKey", lastKey,
                                    "lastRowKey", added, "added");
                            final long oldSize = resultRowSet.size();
                            final long newSize = snapshotHistoryInternal(triggerStampColumns, added,
                                    snapshotDataColumns, baseTable.getRowSet(), resultColumns, oldSize);
                            final RowSet addedSnapshots = RowSetFactory.fromRange(oldSize, newSize - 1);
                            resultRowSet.insert(addedSnapshots);
                            lastKey = rowSet.lastRowKey();
                            result.notifyListeners(addedSnapshots, RowSetFactory.empty(), RowSetFactory.empty());
                        }

                        @Override
                        public boolean canExecute(final long step) {
                            return baseTable.satisfied(step) && super.canExecute(step);
                        }
                    });
        }
        result.setFlat();
        return result;
    }

    public Table silent() {
        return new QueryTable(getRowSet(), getColumnSourceMap());
    }

    private Table snapshot(String nuggetName, Table baseTable, boolean doInitialSnapshot,
            Collection<? extends JoinAddition> stampColumns) {
        return QueryPerformanceRecorder.withNugget(nuggetName, baseTable.sizeForInstrumentation(), () -> {
            QueryTable viewTable = maybeViewForSnapshot(stampColumns);
            // Due to the above logic, we need to pull the actual set of column names back from the viewTable.
            // Whatever viewTable came back from the above, we do the snapshot
            return viewTable.snapshotInternal(baseTable, doInitialSnapshot,
                    viewTable.getDefinition().getColumnNamesArray());
        });
    }

    private Table snapshotInternal(Table baseTable, boolean doInitialSnapshot, String... stampColumns) {
        // TODO: we would like to make this operation UGP safe, instead of requiring the lock here; there are two tables
        // but we do only need to listen to one of them; however we are dependent on two of them
        checkInitiateOperation();

        // There are no LazySnapshotTableProviders in the system currently, but they may be used for multicast
        // distribution systems and similar integrations.

        // If this table provides a lazy snapshot version, we should use that instead for the snapshot, this allows us
        // to run the table only immediately before the snapshot occurs. Because we know that we are uninterested
        // in things like previous values, it can save a significant amount of CPU to only run the table when
        // needed.
        final boolean lazySnapshot = baseTable instanceof LazySnapshotTableProvider;
        if (lazySnapshot) {
            baseTable = ((LazySnapshotTableProvider) baseTable).getLazySnapshotTable();
        } else if (baseTable instanceof UncoalescedTable) {
            // something that needs coalescing I guess
            baseTable = baseTable.coalesce();
        }

        if (isRefreshing()) {
            checkInitiateOperation(baseTable);
        }

        // Establish the "base" columns using the same names and types as the table being snapshotted
        final Map<String, WritableColumnSource<?>> baseColumns =
                SnapshotUtils.createColumnSourceMap(baseTable.getColumnSourceMap(),
                        ArrayBackedColumnSource::getMemoryColumnSource);

        // Now make the "trigger" columns (namely, the "snapshot key" columns). Because this flavor of "snapshot" only
        // keeps a single snapshot, each snapshot key column will have the same value in every row. So for efficiency we
        // use a SingleValueColumnSource for these columns.
        final Map<String, SingleValueColumnSource<?>> triggerColumns = new LinkedHashMap<>();
        for (String stampColumn : stampColumns) {
            final Class<?> stampColumnType = getColumnSource(stampColumn).getType();
            triggerColumns.put(stampColumn, SingleValueColumnSource.getSingleValueColumnSource(stampColumnType));
        }

        // make our result table
        final Map<String, ColumnSource<?>> allColumns = new LinkedHashMap<>(baseColumns);
        allColumns.putAll(triggerColumns);
        if (allColumns.size() != triggerColumns.size() + baseColumns.size()) {
            throwColumnConflictMessage(triggerColumns.keySet(), baseColumns.keySet());
        }

        final QueryTable result =
                new QueryTable(RowSetFactory.empty().toTracking(), allColumns);
        final SnapshotInternalListener listener = new SnapshotInternalListener(this, lazySnapshot, baseTable,
                result, triggerColumns, baseColumns, result.getRowSet().writableCast());

        if (doInitialSnapshot) {
            if (!isRefreshing() && baseTable.isRefreshing() && !lazySnapshot) {
                // if we are making a static copy of the table, we must ensure that it does not change out from under us
                ConstructSnapshot.callDataSnapshotFunction("snapshotInternal",
                        ConstructSnapshot.makeSnapshotControl(false, baseTable.isRefreshing(),
                                (NotificationStepSource) baseTable),
                        (usePrev, beforeClockUnused) -> {
                            listener.doSnapshot(false, usePrev);
                            result.getRowSet().writableCast().initializePreviousValue();
                            return true;
                        });

            } else {
                listener.doSnapshot(false, false);
            }
        }

        if (isRefreshing()) {
            startTrackingPrev(allColumns.values());
            addUpdateListener(listener);
        }

        result.setFlat();

        return result;
    }

    private Table snapshotIncremental(String nuggetName, Table baseTable, boolean doInitialSnapshot,
            Collection<? extends JoinAddition> stampColumns) {
        return QueryPerformanceRecorder.withNugget(nuggetName, baseTable.sizeForInstrumentation(), () -> {
            QueryTable viewTable = maybeViewForSnapshot(stampColumns);
            // Due to the above logic, we need to pull the actual set of column names back from the viewTable.
            // Whatever viewTable came back from the above, we do the snapshot
            return viewTable.snapshotIncrementalInternal(baseTable, doInitialSnapshot,
                    viewTable.getDefinition().getColumnNamesArray());
        });
    }

    private Table snapshotIncrementalInternal(final Table base, final boolean doInitialSnapshot,
            final String... stampColumns) {
        checkInitiateBinaryOperation(this, base);

        final QueryTable baseTable = (QueryTable) (base instanceof UncoalescedTable ? base.coalesce() : base);

        // Use the given columns (if specified); otherwise an empty array means all of my columns
        final String[] useStampColumns = stampColumns.length == 0
                ? getColumnSourceMap().keySet().toArray(CollectionUtil.ZERO_LENGTH_STRING_ARRAY)
                : stampColumns;

        final Map<String, ColumnSource<?>> triggerColumns = new LinkedHashMap<>();
        for (String stampColumn : useStampColumns) {
            triggerColumns.put(stampColumn,
                    SnapshotUtils.maybeTransformToDirectVectorColumnSource(getColumnSource(stampColumn)));
        }

        final Map<String, WritableColumnSource<?>> resultTriggerColumns = new LinkedHashMap<>();
        for (Map.Entry<String, ColumnSource<?>> entry : triggerColumns.entrySet()) {
            final String name = entry.getKey();
            final ColumnSource<?> cs = entry.getValue();
            final Class<?> type = cs.getType();
            final WritableColumnSource<?> stampDest = Vector.class.isAssignableFrom(type)
                    ? SparseArrayColumnSource.getSparseMemoryColumnSource(type, cs.getComponentType())
                    : SparseArrayColumnSource.getSparseMemoryColumnSource(type);

            resultTriggerColumns.put(name, stampDest);
        }

        final Map<String, WritableColumnSource<?>> resultBaseColumns = SnapshotUtils.createColumnSourceMap(
                baseTable.getColumnSourceMap(), SparseArrayColumnSource::getSparseMemoryColumnSource);
        final Map<String, WritableColumnSource<?>> resultColumns = new LinkedHashMap<>(resultBaseColumns);
        resultColumns.putAll(resultTriggerColumns);
        if (resultColumns.size() != resultTriggerColumns.size() + resultBaseColumns.size()) {
            throwColumnConflictMessage(resultTriggerColumns.keySet(), resultBaseColumns.keySet());
        }

        final QueryTable resultTable = new QueryTable(RowSetFactory.empty().toTracking(), resultColumns);

        if (isRefreshing() && baseTable.isRefreshing()) {

            // What's happening here: the trigger table gets "listener" (some complicated logic that has access
            // to the coalescer) whereas the base table (above) gets the one-liner above (but which also
            // has access to the same coalescer). So when the base table sees updates they are simply fed
            // to the coalescer.
            // The coalescer's job is just to remember what rows have changed. When the *trigger* table gets
            // updates, then the SnapshotIncrementalListener gets called, which does all the snapshotting
            // work.

            final ListenerRecorder baseListenerRecorder =
                    new ListenerRecorder("snapshotIncremental (baseTable)", baseTable, resultTable);
            baseTable.addUpdateListener(baseListenerRecorder);

            final ListenerRecorder triggerListenerRecorder =
                    new ListenerRecorder("snapshotIncremental (triggerTable)", this, resultTable);
            addUpdateListener(triggerListenerRecorder);

            final SnapshotIncrementalListener listener =
                    new SnapshotIncrementalListener(this, resultTable, resultColumns,
                            baseListenerRecorder, triggerListenerRecorder, baseTable, triggerColumns);

            baseListenerRecorder.setMergedListener(listener);
            triggerListenerRecorder.setMergedListener(listener);
            resultTable.addParentReference(listener);

            if (doInitialSnapshot) {
                listener.doFirstSnapshot(true);
            }

            startTrackingPrev(resultColumns.values());
            resultTable.getRowSet().writableCast().initializePreviousValue();
        } else if (doInitialSnapshot) {
            SnapshotIncrementalListener.copyRowsToResult(baseTable.getRowSet(), this,
                    SnapshotUtils.generateSnapshotDataColumns(baseTable),
                    triggerColumns, resultColumns);
            resultTable.getRowSet().writableCast().insert(baseTable.getRowSet());
            resultTable.getRowSet().writableCast().initializePreviousValue();
        } else if (isRefreshing()) {
            // we are not doing an initial snapshot, but are refreshing so need to take a snapshot of our (static)
            // base table on the very first tick of the triggerTable
            addUpdateListener(
                    new ListenerImpl("snapshotIncremental (triggerTable)", this, resultTable) {
                        @Override
                        public void onUpdate(TableUpdate upstream) {
                            SnapshotIncrementalListener.copyRowsToResult(baseTable.getRowSet(),
                                    QueryTable.this, SnapshotUtils.generateSnapshotDataColumns(baseTable),
                                    triggerColumns, resultColumns);
                            resultTable.getRowSet().writableCast().insert(baseTable.getRowSet());
                            resultTable.notifyListeners(resultTable.getRowSet().copy(),
                                    RowSetFactory.empty(),
                                    RowSetFactory.empty());
                            removeUpdateListener(this);
                        }
                    });
        }

        return resultTable;
    }

    @Override
    public Table snapshot() {
        // TODO(deephaven-core#3271): Make snapshot() concurrent
        final UpdateGraph updateGraph = getUpdateGraph();
        try (final SafeCloseable ignored = ExecutionContext.getContext().withUpdateGraph(updateGraph).open()) {
            return QueryPerformanceRecorder.withNugget("snapshot()", sizeForInstrumentation(),
                    () -> ((QueryTable) TableTools.emptyTable(1)).snapshotInternal(this, true));
        }
    }

    @Override
    public Table snapshotWhen(Table trigger, SnapshotWhenOptions options) {
        final UpdateGraph updateGraph = getUpdateGraph(trigger);
        try (final SafeCloseable ignored = ExecutionContext.getContext().withUpdateGraph(updateGraph).open()) {
            final boolean initial = options.has(Flag.INITIAL);
            final boolean incremental = options.has(Flag.INCREMENTAL);
            final boolean history = options.has(Flag.HISTORY);
            final String description = options.description();
            if (history) {
                if (initial || incremental) {
                    // noinspection ThrowableNotThrown
                    Assert.statementNeverExecuted(
                            "SnapshotWhenOptions should disallow history with initial or incremental");
                    return null;
                }
                return ((QueryTable) trigger).snapshotHistory(description, this, options.stampColumns());
            }
            if (incremental) {
                return ((QueryTable) trigger).snapshotIncremental(description, this, initial, options.stampColumns());
            }
            return ((QueryTable) trigger).snapshot(description, this, initial, options.stampColumns());
        }
    }

    private QueryTable maybeViewForSnapshot(Collection<? extends JoinAddition> stampColumns) {
        // When stampColumns is empty, we'll just use this table (instead of invoking view w/ empty list)
        return stampColumns.isEmpty() ? this
                : (QueryTable) viewOrUpdateView(Flavor.View, SourceColumn.from(stampColumns));
    }

    private static void throwColumnConflictMessage(Set<String> left, Set<String> right) {
        Iterable<String> conflicts = left.stream().filter(right::contains)::iterator;
        throw new RuntimeException("Column name conflicts: " + IterableUtils.makeCommaSeparatedList(conflicts));
    }

    @Override
    public Table sort(Collection<SortColumn> columnsToSortBy) {
        final UpdateGraph updateGraph = getUpdateGraph();
        try (final SafeCloseable ignored = ExecutionContext.getContext().withUpdateGraph(updateGraph).open()) {
            final SortPair[] sortPairs = SortPair.from(columnsToSortBy);
            if (sortPairs.length == 0) {
                return prepareReturnThis();
            } else if (sortPairs.length == 1) {
                final String columnName = sortPairs[0].getColumn();
                final SortingOrder order = sortPairs[0].getOrder();
                if (SortedColumnsAttribute.isSortedBy(this, columnName, order)) {
                    return prepareReturnThis();
                }
            }

            return getResult(new SortOperation(this, sortPairs));
        }
    }

    /**
     * This is the smallest "base" that is used by the ungroup function. Each row from the input table is allocated
     * 2^minimumUngroupBase rows in the output table at startup. If rows are added to the table, this base may need to
     * grow. If a single row in the input has more than 2^base rows, then the base must change for all of the rows.
     */
    private static int minimumUngroupBase = 10;

    /**
     * For unit testing, it can be useful to reduce the minimum ungroup base.
     *
     * @param minimumUngroupBase the minimum ungroup base for newly created ungrouped tables.
     * @return The old value of minimumUngroupBase
     */
    static int setMinimumUngroupBase(int minimumUngroupBase) {
        final int oldValue = QueryTable.minimumUngroupBase;
        QueryTable.minimumUngroupBase = minimumUngroupBase;
        return oldValue;
    }

    /**
     * The reverse operation returns a new table that is the same as the original table, but the first row is last, and
     * the last row is first. This is an internal API to be used by .raj(), but is accessible for unit tests.
     *
     * @return the reversed table
     */
    @Override
    public Table reverse() {
        final UpdateGraph updateGraph = getUpdateGraph();
        try (final SafeCloseable ignored = ExecutionContext.getContext().withUpdateGraph(updateGraph).open()) {
            return getResult(new ReverseOperation(this));
        }
    }


    @Override
    public Table ungroup(boolean nullFill, Collection<? extends ColumnName> columnsToUngroup) {
        final UpdateGraph updateGraph = getUpdateGraph();
        try (final SafeCloseable ignored = ExecutionContext.getContext().withUpdateGraph(updateGraph).open()) {
            final String[] columnsToUngroupBy;
            if (columnsToUngroup.isEmpty()) {
                columnsToUngroupBy = getDefinition()
                        .getColumnStream()
                        .filter(c -> c.getDataType().isArray() || QueryLanguageParser.isTypedVector(c.getDataType()))
                        .map(ColumnDefinition::getName)
                        .toArray(String[]::new);
            } else {
                columnsToUngroupBy = columnsToUngroup.stream().map(ColumnName::name).toArray(String[]::new);
            }
            return QueryPerformanceRecorder.withNugget("ungroup(" + Arrays.toString(columnsToUngroupBy) + ")",
                    sizeForInstrumentation(), () -> {
                        if (columnsToUngroupBy.length == 0) {
                            return prepareReturnThis();
                        }

                        checkInitiateOperation();

                        final Map<String, ColumnSource<?>> arrayColumns = new HashMap<>();
                        final Map<String, ColumnSource<?>> vectorColumns = new HashMap<>();
                        for (String name : columnsToUngroupBy) {
                            ColumnSource<?> column = getColumnSource(name);
                            if (column.getType().isArray()) {
                                arrayColumns.put(name, column);
                            } else if (Vector.class.isAssignableFrom(column.getType())) {
                                vectorColumns.put(name, column);
                            } else {
                                throw new RuntimeException("Column " + name + " is not an array");
                            }
                        }
                        final long[] sizes = new long[intSize("ungroup")];
                        long maxSize = computeMaxSize(rowSet, arrayColumns, vectorColumns, null, sizes, nullFill);
                        final int initialBase = Math.max(64 - Long.numberOfLeadingZeros(maxSize), minimumUngroupBase);

                        final CrossJoinShiftState shiftState = new CrossJoinShiftState(initialBase, true);

                        final Map<String, ColumnSource<?>> resultMap = new LinkedHashMap<>();
                        for (Map.Entry<String, ColumnSource<?>> es : getColumnSourceMap().entrySet()) {
                            final ColumnSource<?> column = es.getValue();
                            final String name = es.getKey();
                            final ColumnSource<?> result;
                            if (vectorColumns.containsKey(name) || arrayColumns.containsKey(name)) {
                                final UngroupedColumnSource<?> ungroupedSource =
                                        UngroupedColumnSource.getColumnSource(column);
                                ungroupedSource.initializeBase(initialBase);
                                result = ungroupedSource;
                            } else {
                                result = BitShiftingColumnSource.maybeWrap(shiftState, column);
                            }
                            resultMap.put(name, result);
                        }
                        final QueryTable result = new QueryTable(
                                getUngroupIndex(sizes, RowSetFactory.builderRandom(), initialBase, rowSet)
                                        .build().toTracking(),
                                resultMap);
                        if (isRefreshing()) {
                            startTrackingPrev(resultMap.values());

                            addUpdateListener(new ShiftObliviousListenerImpl(
                                    "ungroup(" + Arrays.deepToString(columnsToUngroupBy) + ')',
                                    this, result) {

                                @Override
                                public void onUpdate(final RowSet added, final RowSet removed, final RowSet modified) {
                                    intSize("ungroup");

                                    int newBase = shiftState.getNumShiftBits();
                                    RowSetBuilderRandom ungroupAdded = RowSetFactory.builderRandom();
                                    RowSetBuilderRandom ungroupModified = RowSetFactory.builderRandom();
                                    RowSetBuilderRandom ungroupRemoved = RowSetFactory.builderRandom();
                                    newBase = evaluateIndex(added, ungroupAdded, newBase);
                                    newBase = evaluateModified(modified, ungroupModified, ungroupAdded, ungroupRemoved,
                                            newBase);
                                    if (newBase > shiftState.getNumShiftBits()) {
                                        rebase(newBase + 1);
                                    } else {
                                        evaluateRemovedIndex(removed, ungroupRemoved);
                                        final RowSet removedRowSet = ungroupRemoved.build();
                                        final RowSet addedRowSet = ungroupAdded.build();
                                        result.getRowSet().writableCast().update(addedRowSet, removedRowSet);
                                        final RowSet modifiedRowSet = ungroupModified.build();

                                        if (!modifiedRowSet.subsetOf(result.getRowSet())) {
                                            final RowSet missingModifications =
                                                    modifiedRowSet.minus(result.getRowSet());
                                            log.error().append("Result TrackingWritableRowSet: ")
                                                    .append(result.getRowSet().toString())
                                                    .endl();
                                            log.error().append("Missing modifications: ")
                                                    .append(missingModifications.toString()).endl();
                                            log.error().append("Added: ").append(addedRowSet.toString()).endl();
                                            log.error().append("Modified: ").append(modifiedRowSet.toString()).endl();
                                            log.error().append("Removed: ").append(removedRowSet.toString()).endl();

                                            for (Map.Entry<String, ColumnSource<?>> es : arrayColumns.entrySet()) {
                                                ColumnSource<?> arrayColumn = es.getValue();
                                                String name = es.getKey();

                                                RowSet.Iterator iterator = rowSet.iterator();
                                                for (int i = 0; i < rowSet.size(); i++) {
                                                    final long next = iterator.nextLong();
                                                    int size = (arrayColumn.get(next) == null ? 0
                                                            : Array.getLength(arrayColumn.get(next)));
                                                    int prevSize = (arrayColumn.getPrev(next) == null ? 0
                                                            : Array.getLength(arrayColumn.getPrev(next)));
                                                    log.error().append(name).append("[").append(i).append("] ")
                                                            .append(size)
                                                            .append(" -> ").append(prevSize).endl();
                                                }
                                            }

                                            for (Map.Entry<String, ColumnSource<?>> es : vectorColumns.entrySet()) {
                                                ColumnSource<?> arrayColumn = es.getValue();
                                                String name = es.getKey();
                                                RowSet.Iterator iterator = rowSet.iterator();

                                                for (int i = 0; i < rowSet.size(); i++) {
                                                    final long next = iterator.nextLong();
                                                    long size = (arrayColumn.get(next) == null ? 0
                                                            : ((Vector<?>) arrayColumn.get(next)).size());
                                                    long prevSize = (arrayColumn.getPrev(next) == null ? 0
                                                            : ((Vector<?>) arrayColumn.getPrev(next)).size());
                                                    log.error().append(name).append("[").append(i).append("] ")
                                                            .append(size)
                                                            .append(" -> ").append(prevSize).endl();
                                                }
                                            }

                                            Assert.assertion(false, "modifiedRowSet.subsetOf(result.build())",
                                                    modifiedRowSet, "modifiedRowSet", result.getRowSet(),
                                                    "result.build()",
                                                    shiftState.getNumShiftBits(), "shiftState.getNumShiftBits()",
                                                    newBase,
                                                    "newBase");
                                        }

                                        for (ColumnSource<?> source : resultMap.values()) {
                                            if (source instanceof UngroupedColumnSource) {
                                                ((UngroupedColumnSource<?>) source).setBase(newBase);
                                            }
                                        }

                                        result.notifyListeners(addedRowSet, removedRowSet, modifiedRowSet);
                                    }
                                }

                                private void rebase(final int newBase) {
                                    final WritableRowSet newRowSet = getUngroupIndex(
                                            computeSize(getRowSet(), arrayColumns, vectorColumns, nullFill),
                                            RowSetFactory.builderRandom(), newBase, getRowSet())
                                            .build();
                                    final TrackingWritableRowSet rowSet = result.getRowSet().writableCast();
                                    final RowSet added = newRowSet.minus(rowSet);
                                    final RowSet removed = rowSet.minus(newRowSet);
                                    final WritableRowSet modified = newRowSet;
                                    modified.retain(rowSet);
                                    rowSet.update(added, removed);
                                    for (ColumnSource<?> source : resultMap.values()) {
                                        if (source instanceof UngroupedColumnSource) {
                                            ((UngroupedColumnSource<?>) source).setBase(newBase);
                                        }
                                    }
                                    shiftState.setNumShiftBitsAndUpdatePrev(newBase);
                                    result.notifyListeners(added, removed, modified);
                                }

                                private int evaluateIndex(final RowSet rowSet, final RowSetBuilderRandom ungroupBuilder,
                                        final int newBase) {
                                    if (rowSet.size() > 0) {
                                        final long[] modifiedSizes = new long[rowSet.intSize("ungroup")];
                                        final long maxSize = computeMaxSize(rowSet, arrayColumns, vectorColumns, null,
                                                modifiedSizes, nullFill);
                                        final int minBase = 64 - Long.numberOfLeadingZeros(maxSize);
                                        getUngroupIndex(modifiedSizes, ungroupBuilder, shiftState.getNumShiftBits(),
                                                rowSet);
                                        return Math.max(newBase, minBase);
                                    }
                                    return newBase;
                                }

                                private void evaluateRemovedIndex(final RowSet rowSet,
                                        final RowSetBuilderRandom ungroupBuilder) {
                                    if (rowSet.size() > 0) {
                                        final long[] modifiedSizes = new long[rowSet.intSize("ungroup")];
                                        computePrevSize(rowSet, arrayColumns, vectorColumns, modifiedSizes, nullFill);
                                        getUngroupIndex(modifiedSizes, ungroupBuilder, shiftState.getNumShiftBits(),
                                                rowSet);
                                    }
                                }

                                private int evaluateModified(final RowSet rowSet,
                                        final RowSetBuilderRandom modifyBuilder,
                                        final RowSetBuilderRandom addedBuilded,
                                        final RowSetBuilderRandom removedBuilder,
                                        final int newBase) {
                                    if (rowSet.size() > 0) {
                                        final long maxSize = computeModifiedIndicesAndMaxSize(rowSet, arrayColumns,
                                                vectorColumns, null, modifyBuilder, addedBuilded, removedBuilder,
                                                shiftState.getNumShiftBits(), nullFill);
                                        final int minBase = 64 - Long.numberOfLeadingZeros(maxSize);
                                        return Math.max(newBase, minBase);
                                    }
                                    return newBase;
                                }
                            });
                        }
                        return result;
                    });
        }
    }

    private long computeModifiedIndicesAndMaxSize(RowSet rowSet, Map<String, ColumnSource<?>> arrayColumns,
            Map<String, ColumnSource<?>> vectorColumns, String referenceColumn, RowSetBuilderRandom modifyBuilder,
            RowSetBuilderRandom addedBuilded, RowSetBuilderRandom removedBuilder, long base, boolean nullFill) {
        if (nullFill) {
            return computeModifiedIndicesAndMaxSizeNullFill(rowSet, arrayColumns, vectorColumns, referenceColumn,
                    modifyBuilder, addedBuilded, removedBuilder, base);
        }
        return computeModifiedIndicesAndMaxSizeNormal(rowSet, arrayColumns, vectorColumns, referenceColumn,
                modifyBuilder, addedBuilded, removedBuilder, base);
    }

    private long computeModifiedIndicesAndMaxSizeNullFill(RowSet rowSet, Map<String, ColumnSource<?>> arrayColumns,
            Map<String, ColumnSource<?>> vectorColumns, String referenceColumn, RowSetBuilderRandom modifyBuilder,
            RowSetBuilderRandom addedBuilded, RowSetBuilderRandom removedBuilder, long base) {
        long maxSize = 0;
        final RowSet.Iterator iterator = rowSet.iterator();
        for (int i = 0; i < rowSet.size(); i++) {
            long maxCur = 0;
            long maxPrev = 0;
            final long next = iterator.nextLong();
            for (Map.Entry<String, ColumnSource<?>> es : arrayColumns.entrySet()) {
                final ColumnSource<?> arrayColumn = es.getValue();
                Object array = arrayColumn.get(next);
                final int size = (array == null ? 0 : Array.getLength(array));
                maxCur = Math.max(maxCur, size);
                Object prevArray = arrayColumn.getPrev(next);
                final int prevSize = (prevArray == null ? 0 : Array.getLength(prevArray));
                maxPrev = Math.max(maxPrev, prevSize);
            }
            for (Map.Entry<String, ColumnSource<?>> es : vectorColumns.entrySet()) {
                final ColumnSource<?> arrayColumn = es.getValue();
                Vector<?> array = (Vector<?>) arrayColumn.get(next);
                final long size = (array == null ? 0 : array.size());
                maxCur = Math.max(maxCur, size);
                Vector<?> prevArray = (Vector<?>) arrayColumn.getPrev(next);
                final long prevSize = (prevArray == null ? 0 : prevArray.size());
                maxPrev = Math.max(maxPrev, prevSize);
            }
            maxSize = maxAndIndexUpdateForRow(modifyBuilder, addedBuilded, removedBuilder, maxSize, maxCur, next,
                    maxPrev, base);
        }
        return maxSize;
    }

    private long computeModifiedIndicesAndMaxSizeNormal(RowSet rowSet, Map<String, ColumnSource<?>> arrayColumns,
            Map<String, ColumnSource<?>> vectorColumns, String referenceColumn, RowSetBuilderRandom modifyBuilder,
            RowSetBuilderRandom addedBuilded, RowSetBuilderRandom removedBuilder, long base) {
        long maxSize = 0;
        boolean sizeIsInitialized = false;
        long[] sizes = new long[rowSet.intSize("ungroup")];
        for (Map.Entry<String, ColumnSource<?>> es : arrayColumns.entrySet()) {
            ColumnSource<?> arrayColumn = es.getValue();
            String name = es.getKey();
            if (!sizeIsInitialized) {
                sizeIsInitialized = true;
                referenceColumn = name;
                RowSet.Iterator iterator = rowSet.iterator();
                for (int i = 0; i < rowSet.size(); i++) {
                    final long next = iterator.nextLong();
                    Object array = arrayColumn.get(next);
                    sizes[i] = (array == null ? 0 : Array.getLength(array));
                    Object prevArray = arrayColumn.getPrev(next);
                    int prevSize = (prevArray == null ? 0 : Array.getLength(prevArray));
                    maxSize = maxAndIndexUpdateForRow(modifyBuilder, addedBuilded, removedBuilder, maxSize, sizes[i],
                            next, prevSize, base);
                }
            } else {
                RowSet.Iterator iterator = rowSet.iterator();
                for (int i = 0; i < rowSet.size(); i++) {
                    long k = iterator.nextLong();
                    Assert.assertion(sizes[i] == Array.getLength(arrayColumn.get(k)),
                            "sizes[i] == Array.getLength(arrayColumn.get(k))",
                            referenceColumn, "referenceColumn", name, "name", k, "row");
                }

            }
        }
        for (Map.Entry<String, ColumnSource<?>> es : vectorColumns.entrySet()) {
            ColumnSource<?> arrayColumn = es.getValue();
            String name = es.getKey();
            if (!sizeIsInitialized) {
                sizeIsInitialized = true;
                referenceColumn = name;
                RowSet.Iterator iterator = rowSet.iterator();
                for (int i = 0; i < rowSet.size(); i++) {
                    final long next = iterator.nextLong();
                    Vector<?> array = (Vector<?>) arrayColumn.get(next);
                    sizes[i] = (array == null ? 0 : array.size());
                    Vector<?> prevArray = (Vector<?>) arrayColumn.getPrev(next);
                    long prevSize = (prevArray == null ? 0 : prevArray.size());
                    maxSize = maxAndIndexUpdateForRow(modifyBuilder, addedBuilded, removedBuilder, maxSize, sizes[i],
                            next, prevSize, base);
                }
            } else {
                RowSet.Iterator iterator = rowSet.iterator();
                for (int i = 0; i < rowSet.size(); i++) {
                    final long next = iterator.nextLong();
                    Assert.assertion(sizes[i] == 0 && arrayColumn.get(next) == null ||
                            sizes[i] == ((Vector<?>) arrayColumn.get(next)).size(),
                            "sizes[i] == ((Vector)arrayColumn.get(i)).size()",
                            referenceColumn, "referenceColumn", name, "arrayColumn.getName()", i, "row");
                }
            }
        }
        return maxSize;
    }

    private long maxAndIndexUpdateForRow(RowSetBuilderRandom modifyBuilder, RowSetBuilderRandom addedBuilded,
            RowSetBuilderRandom removedBuilder, long maxSize, long size, long rowKey, long prevSize, long base) {
        rowKey = rowKey << base;
        Require.requirement(rowKey >= 0 && (size == 0 || (rowKey + size - 1 >= 0)),
                "rowKey >= 0 && (size == 0 || (rowKey + size - 1 >= 0))");
        if (size == prevSize) {
            if (size > 0) {
                modifyBuilder.addRange(rowKey, rowKey + size - 1);
            }
        } else if (size < prevSize) {
            if (size > 0) {
                modifyBuilder.addRange(rowKey, rowKey + size - 1);
            }
            removedBuilder.addRange(rowKey + size, rowKey + prevSize - 1);
        } else {
            if (prevSize > 0) {
                modifyBuilder.addRange(rowKey, rowKey + prevSize - 1);
            }
            addedBuilded.addRange(rowKey + prevSize, rowKey + size - 1);
        }
        maxSize = Math.max(maxSize, size);
        return maxSize;
    }

    @SuppressWarnings("SameParameterValue")
    private static long computeMaxSize(RowSet rowSet, Map<String, ColumnSource<?>> arrayColumns,
            Map<String, ColumnSource<?>> vectorColumns, String referenceColumn, long[] sizes, boolean nullFill) {
        if (nullFill) {
            return computeMaxSizeNullFill(rowSet, arrayColumns, vectorColumns, sizes);
        }

        return computeMaxSizeNormal(rowSet, arrayColumns, vectorColumns, referenceColumn, sizes);
    }

    private static long computeMaxSizeNullFill(RowSet rowSet, Map<String, ColumnSource<?>> arrayColumns,
            Map<String, ColumnSource<?>> vectorColumns, long[] sizes) {
        long maxSize = 0;
        final RowSet.Iterator iterator = rowSet.iterator();
        for (int i = 0; i < rowSet.size(); i++) {
            long localMax = 0;
            final long nextIndex = iterator.nextLong();
            for (Map.Entry<String, ColumnSource<?>> es : arrayColumns.entrySet()) {
                final ColumnSource<?> arrayColumn = es.getValue();
                final Object array = arrayColumn.get(nextIndex);
                final long size = (array == null ? 0 : Array.getLength(array));
                maxSize = Math.max(maxSize, size);
                localMax = Math.max(localMax, size);

            }
            for (Map.Entry<String, ColumnSource<?>> es : vectorColumns.entrySet()) {
                final ColumnSource<?> arrayColumn = es.getValue();
                final boolean isUngroupable = arrayColumn instanceof UngroupableColumnSource
                        && ((UngroupableColumnSource) arrayColumn).isUngroupable();
                final long size;
                if (isUngroupable) {
                    size = ((UngroupableColumnSource) arrayColumn).getUngroupedSize(nextIndex);
                } else {
                    final Vector<?> vector = (Vector<?>) arrayColumn.get(nextIndex);
                    size = vector != null ? vector.size() : 0;
                }
                maxSize = Math.max(maxSize, size);
                localMax = Math.max(localMax, size);
            }
            sizes[i] = localMax;
        }
        return maxSize;
    }


    private static long computeMaxSizeNormal(RowSet rowSet, Map<String, ColumnSource<?>> arrayColumns,
            Map<String, ColumnSource<?>> vectorColumns, String referenceColumn, long[] sizes) {
        long maxSize = 0;
        boolean sizeIsInitialized = false;
        for (Map.Entry<String, ColumnSource<?>> es : arrayColumns.entrySet()) {
            ColumnSource<?> arrayColumn = es.getValue();
            String name = es.getKey();
            if (!sizeIsInitialized) {
                sizeIsInitialized = true;
                referenceColumn = name;
                RowSet.Iterator iterator = rowSet.iterator();
                for (int i = 0; i < rowSet.size(); i++) {
                    Object array = arrayColumn.get(iterator.nextLong());
                    sizes[i] = (array == null ? 0 : Array.getLength(array));
                    maxSize = Math.max(maxSize, sizes[i]);
                }
            } else {
                RowSet.Iterator iterator = rowSet.iterator();
                for (int i = 0; i < rowSet.size(); i++) {
                    Assert.assertion(sizes[i] == Array.getLength(arrayColumn.get(iterator.nextLong())),
                            "sizes[i] == Array.getLength(arrayColumn.get(i))",
                            referenceColumn, "referenceColumn", name, "name", i, "row");
                }

            }
        }
        for (Map.Entry<String, ColumnSource<?>> es : vectorColumns.entrySet()) {
            final ColumnSource<?> arrayColumn = es.getValue();
            final String name = es.getKey();
            final boolean isUngroupable = arrayColumn instanceof UngroupableColumnSource
                    && ((UngroupableColumnSource) arrayColumn).isUngroupable();

            if (!sizeIsInitialized) {
                sizeIsInitialized = true;
                referenceColumn = name;
                RowSet.Iterator iterator = rowSet.iterator();
                for (int ii = 0; ii < rowSet.size(); ii++) {
                    if (isUngroupable) {
                        sizes[ii] = ((UngroupableColumnSource) arrayColumn).getUngroupedSize(iterator.nextLong());
                    } else {
                        final Vector<?> vector = (Vector<?>) arrayColumn.get(iterator.nextLong());
                        sizes[ii] = vector != null ? vector.size() : 0;
                    }
                    maxSize = Math.max(maxSize, sizes[ii]);
                }
            } else {
                RowSet.Iterator iterator = rowSet.iterator();
                for (int i = 0; i < rowSet.size(); i++) {
                    final long expectedSize;
                    if (isUngroupable) {
                        expectedSize = ((UngroupableColumnSource) arrayColumn).getUngroupedSize(iterator.nextLong());
                    } else {
                        final Vector<?> vector = (Vector<?>) arrayColumn.get(iterator.nextLong());
                        expectedSize = vector != null ? vector.size() : 0;
                    }
                    Assert.assertion(sizes[i] == expectedSize, "sizes[i] == ((Vector)arrayColumn.get(i)).size()",
                            referenceColumn, "referenceColumn", name, "arrayColumn.getName()", i, "row");
                }
            }
        }
        return maxSize;
    }

    private static void computePrevSize(RowSet rowSet, Map<String, ColumnSource<?>> arrayColumns,
            Map<String, ColumnSource<?>> vectorColumns, long[] sizes, boolean nullFill) {
        if (nullFill) {
            computePrevSizeNullFill(rowSet, arrayColumns, vectorColumns, sizes);
        } else {
            computePrevSizeNormal(rowSet, arrayColumns, vectorColumns, sizes);
        }
    }

    private static void computePrevSizeNullFill(RowSet rowSet, Map<String, ColumnSource<?>> arrayColumns,
            Map<String, ColumnSource<?>> vectorColumns, long[] sizes) {
        final RowSet.Iterator iterator = rowSet.iterator();
        for (int i = 0; i < rowSet.size(); i++) {
            long localMax = 0;
            final long nextIndex = iterator.nextLong();
            for (Map.Entry<String, ColumnSource<?>> es : arrayColumns.entrySet()) {
                final ColumnSource<?> arrayColumn = es.getValue();
                final Object array = arrayColumn.getPrev(nextIndex);
                final long size = (array == null ? 0 : Array.getLength(array));
                localMax = Math.max(localMax, size);

            }
            for (Map.Entry<String, ColumnSource<?>> es : vectorColumns.entrySet()) {
                final ColumnSource<?> arrayColumn = es.getValue();
                final boolean isUngroupable = arrayColumn instanceof UngroupableColumnSource
                        && ((UngroupableColumnSource) arrayColumn).isUngroupable();
                final long size;
                if (isUngroupable) {
                    size = ((UngroupableColumnSource) arrayColumn).getUngroupedPrevSize(nextIndex);
                } else {
                    final Vector<?> vector = (Vector<?>) arrayColumn.getPrev(nextIndex);
                    size = vector != null ? vector.size() : 0;
                }
                localMax = Math.max(localMax, size);
            }
            sizes[i] = localMax;
        }
    }

    private static void computePrevSizeNormal(RowSet rowSet, Map<String, ColumnSource<?>> arrayColumns,
            Map<String, ColumnSource<?>> vectorColumns, long[] sizes) {
        for (ColumnSource<?> arrayColumn : arrayColumns.values()) {
            RowSet.Iterator iterator = rowSet.iterator();
            for (int i = 0; i < rowSet.size(); i++) {
                Object array = arrayColumn.getPrev(iterator.nextLong());
                sizes[i] = (array == null ? 0 : Array.getLength(array));
            }
            return; // TODO: WTF??
        }
        for (ColumnSource<?> arrayColumn : vectorColumns.values()) {
            final boolean isUngroupable = arrayColumn instanceof UngroupableColumnSource
                    && ((UngroupableColumnSource) arrayColumn).isUngroupable();

            RowSet.Iterator iterator = rowSet.iterator();
            for (int i = 0; i < rowSet.size(); i++) {
                if (isUngroupable) {
                    sizes[i] = ((UngroupableColumnSource) arrayColumn).getUngroupedPrevSize(iterator.nextLong());
                } else {
                    Vector<?> array = (Vector<?>) arrayColumn.getPrev(iterator.nextLong());
                    sizes[i] = array == null ? 0 : array.size();
                }
            }
            return; // TODO: WTF??
        }
    }

    private static long[] computeSize(RowSet rowSet, Map<String, ColumnSource<?>> arrayColumns,
            Map<String, ColumnSource<?>> vectorColumns, boolean nullFill) {
        if (nullFill) {
            return computeSizeNullFill(rowSet, arrayColumns, vectorColumns);
        }

        return computeSizeNormal(rowSet, arrayColumns, vectorColumns);
    }

    private static long[] computeSizeNullFill(RowSet rowSet, Map<String, ColumnSource<?>> arrayColumns,
            Map<String, ColumnSource<?>> vectorColumns) {
        final long[] sizes = new long[rowSet.intSize("ungroup")];
        final RowSet.Iterator iterator = rowSet.iterator();
        for (int i = 0; i < rowSet.size(); i++) {
            long localMax = 0;
            final long nextIndex = iterator.nextLong();
            for (Map.Entry<String, ColumnSource<?>> es : arrayColumns.entrySet()) {
                final ColumnSource<?> arrayColumn = es.getValue();
                final Object array = arrayColumn.get(nextIndex);
                final long size = (array == null ? 0 : Array.getLength(array));
                localMax = Math.max(localMax, size);

            }
            for (Map.Entry<String, ColumnSource<?>> es : vectorColumns.entrySet()) {
                final ColumnSource<?> arrayColumn = es.getValue();
                final boolean isUngroupable = arrayColumn instanceof UngroupableColumnSource
                        && ((UngroupableColumnSource) arrayColumn).isUngroupable();
                final long size;
                if (isUngroupable) {
                    size = ((UngroupableColumnSource) arrayColumn).getUngroupedSize(nextIndex);
                } else {
                    final Vector<?> vector = (Vector<?>) arrayColumn.get(nextIndex);
                    size = vector != null ? vector.size() : 0;
                }
                localMax = Math.max(localMax, size);
            }
            sizes[i] = localMax;
        }
        return sizes;
    }

    private static long[] computeSizeNormal(RowSet rowSet, Map<String, ColumnSource<?>> arrayColumns,
            Map<String, ColumnSource<?>> vectorColumns) {
        final long[] sizes = new long[rowSet.intSize("ungroup")];
        for (ColumnSource<?> arrayColumn : arrayColumns.values()) {
            RowSet.Iterator iterator = rowSet.iterator();
            for (int i = 0; i < rowSet.size(); i++) {
                Object array = arrayColumn.get(iterator.nextLong());
                sizes[i] = (array == null ? 0 : Array.getLength(array));
            }
            return sizes; // TODO: WTF??
        }
        for (ColumnSource<?> arrayColumn : vectorColumns.values()) {
            final boolean isUngroupable = arrayColumn instanceof UngroupableColumnSource
                    && ((UngroupableColumnSource) arrayColumn).isUngroupable();

            RowSet.Iterator iterator = rowSet.iterator();
            for (int i = 0; i < rowSet.size(); i++) {
                if (isUngroupable) {
                    sizes[i] = ((UngroupableColumnSource) arrayColumn).getUngroupedSize(iterator.nextLong());
                } else {
                    Vector<?> array = (Vector<?>) arrayColumn.get(iterator.nextLong());
                    sizes[i] = array == null ? 0 : array.size();
                }
            }
            return sizes; // TODO: WTF??
        }
        return null;
    }

    private RowSetBuilderRandom getUngroupIndex(
            final long[] sizes, final RowSetBuilderRandom indexBuilder, final long base, final RowSet rowSet) {
        Assert.assertion(base >= 0 && base <= 63, "base >= 0 && base <= 63", base, "base");
        long mask = ((1L << base) - 1) << (64 - base);
        long lastKey = rowSet.lastRowKey();
        if ((lastKey > 0) && ((lastKey & mask) != 0)) {
            throw new IllegalStateException(
                    "Key overflow detected, perhaps you should flatten your table before calling ungroup.  "
                            + ",lastRowKey=" + lastKey + ", base=" + base);
        }

        int pos = 0;
        for (RowSet.Iterator iterator = rowSet.iterator(); iterator.hasNext();) {
            long next = iterator.nextLong();
            long nextShift = next << base;
            if (sizes[pos] != 0) {
                Assert.assertion(nextShift >= 0, "nextShift >= 0", nextShift, "nextShift", base, "base", next, "next");
                indexBuilder.addRange(nextShift, nextShift + sizes[pos++] - 1);
            } else {
                pos++;
            }
        }
        return indexBuilder;
    }

    @Override
    public Table selectDistinct(Collection<? extends Selectable> columns) {
        final UpdateGraph updateGraph = getUpdateGraph();
        try (final SafeCloseable ignored = ExecutionContext.getContext().withUpdateGraph(updateGraph).open()) {
            return QueryPerformanceRecorder.withNugget("selectDistinct(" + columns + ")",
                    sizeForInstrumentation(),
                    () -> {
                        final Collection<ColumnName> columnNames = ColumnName.cast(columns).orElse(null);
                        if (columnNames == null) {
                            return view(columns).selectDistinct();
                        }
                        final MemoizedOperationKey aggKey =
                                MemoizedOperationKey.aggBy(Collections.emptyList(), false, null, columnNames);
                        return memoizeResult(aggKey, () -> {
                            final QueryTable result =
                                    aggNoMemo(AggregationProcessor.forSelectDistinct(), false, null, columnNames);
                            if (isAddOnly()) {
                                result.setAttribute(Table.ADD_ONLY_TABLE_ATTRIBUTE, true);
                            }
                            if (isAppendOnly()) {
                                result.setAttribute(Table.APPEND_ONLY_TABLE_ATTRIBUTE, true);
                            }
                            return result;
                        });
                    });
        }
    }

    /**
     * <p>
     * If this table is flat, then set the result table flat.
     * </p>
     *
     * <p>
     * This function is for use when the result table shares a RowSet; such that if this table is flat, the result table
     * must also be flat.
     * </p>
     *
     * @param result the table derived from this table
     */
    public void propagateFlatness(QueryTable result) {
        if (isFlat()) {
            result.setFlat();
        }
    }

    /**
     * Get a {@link Table} that contains a sub-set of the rows from {@code this}. The result will share the same
     * {@link #getColumnSources() column sources} and {@link #getDefinition() definition} as this table.
     *
     * The result will not update on its own, the caller must also establish an appropriate listener to update
     * {@code rowSet} and propagate {@link TableUpdate updates}.
     *
     * No {@link QueryPerformanceNugget nugget} is opened for this table, to prevent operations that call this
     * repeatedly from having an inordinate performance penalty. If callers require a nugget, they must create one in
     * the enclosing operation.
     *
     * @param rowSet The result's {@link #getRowSet() row set}
     * @return A new table sharing this table's column sources with the specified row set
     */
    @Override
    public QueryTable getSubTable(@NotNull final TrackingRowSet rowSet) {
        final UpdateGraph updateGraph = getUpdateGraph();
        try (final SafeCloseable ignored = ExecutionContext.getContext().withUpdateGraph(updateGraph).open()) {
            return getSubTable(rowSet, null, null, CollectionUtil.ZERO_LENGTH_OBJECT_ARRAY);
        }
    }

    /**
     * Get a {@link Table} that contains a sub-set of the rows from {@code this}. The result will share the same
     * {@link #getColumnSources() column sources} and {@link #getDefinition() definition} as this table.
     *
     * The result will not update on its own, the caller must also establish an appropriate listener to update
     * {@code rowSet} and propagate {@link TableUpdate updates}.
     *
     * This method is intended to be used for composing alternative engine operations, in particular
     * {@link #partitionBy(boolean, String...)}.
     *
     * No {@link QueryPerformanceNugget nugget} is opened for this table, to prevent operations that call this
     * repeatedly from having an inordinate performance penalty. If callers require a nugget, they must create one in
     * the enclosing operation.
     *
     * @param rowSet The result's {@link #getRowSet() row set}
     * @param resultModifiedColumnSet The result's {@link #getModifiedColumnSetForUpdates() modified column set}, or
     *        {@code null} for default initialization
     * @param attributes The result's {@link #getAttributes() attributes}, or {@code null} for default initialization
     * @param parents Parent references for the result table
     * @return A new table sharing this table's column sources with the specified row set
     */
    public QueryTable getSubTable(
            @NotNull final TrackingRowSet rowSet,
            @Nullable final ModifiedColumnSet resultModifiedColumnSet,
            @Nullable final Map<String, Object> attributes,
            @NotNull final Object... parents) {
        final UpdateGraph updateGraph = getUpdateGraph();
        try (final SafeCloseable ignored = ExecutionContext.getContext().withUpdateGraph(updateGraph).open()) {
            // There is no checkInitiateOperation check here, because partitionBy calls it internally and the RowSet
            // results are not updated internally, but rather externally.
            final QueryTable result = new QueryTable(definition, rowSet, columns, resultModifiedColumnSet, attributes);
            for (final Object parent : parents) {
                result.addParentReference(parent);
            }
            result.setLastNotificationStep(getLastNotificationStep());
            return result;
        }
    }

    /**
     * Copies this table, but with a new set of attributes.
     *
     * @return an identical table; but with a new set of attributes
     */
    @Override
    public QueryTable copy() {
        final UpdateGraph updateGraph = getUpdateGraph();
        try (final SafeCloseable ignored = ExecutionContext.getContext().withUpdateGraph(updateGraph).open()) {
            return copy(StandardOptions.COPY_ALL);
        }
    }

    public QueryTable copy(Predicate<String> shouldCopy) {
        final UpdateGraph updateGraph = getUpdateGraph();
        try (final SafeCloseable ignored = ExecutionContext.getContext().withUpdateGraph(updateGraph).open()) {
            return copy(definition, shouldCopy);
        }
    }

    private enum StandardOptions implements Predicate<String> {
        COPY_ALL {
            @Override
            public boolean test(String attributeName) {
                return true;
            }
        },
        COPY_NONE {
            @Override
            public boolean test(String attributeName) {
                return false;
            }
        }
    }

    public QueryTable copy(TableDefinition definition, Predicate<String> shouldCopy) {
        final UpdateGraph updateGraph = getUpdateGraph();
        try (final SafeCloseable ignored = ExecutionContext.getContext().withUpdateGraph(updateGraph).open()) {
            return QueryPerformanceRecorder.withNugget("copy()", sizeForInstrumentation(), () -> {
                final Mutable<QueryTable> result = new MutableObject<>();

                final OperationSnapshotControl snapshotControl =
                        createSnapshotControlIfRefreshing(OperationSnapshotControl::new);
                initializeWithSnapshot("copy", snapshotControl, (usePrev, beforeClockValue) -> {
                    final QueryTable resultTable = new CopiedTable(definition, this);
                    propagateFlatness(resultTable);
                    if (shouldCopy != StandardOptions.COPY_NONE) {
                        copyAttributes(resultTable, shouldCopy);
                    }
                    if (snapshotControl != null) {
                        final ListenerImpl listener = new ListenerImpl("copy()", this, resultTable);
                        snapshotControl.setListenerAndResult(listener, resultTable);
                    }

                    result.setValue(resultTable);

                    return true;
                });

                return result.getValue();
            });
        }
    }

    @VisibleForTesting
    static class CopiedTable extends QueryTable {
        private final QueryTable parent;

        private CopiedTable(TableDefinition definition, QueryTable parent) {
            super(definition, parent.rowSet, parent.columns, null, null);
            this.parent = parent;
        }

        @TestUseOnly
        boolean checkParent(Table expectedParent) {
            return expectedParent == this.parent;
        }

        @Override
        public <R> R memoizeResult(MemoizedOperationKey memoKey, Supplier<R> operation) {
            if (memoKey == null || !memoizeResults) {
                return operation.get();
            }

            final boolean attributesCompatible = memoKey.attributesCompatible(parent.getAttributes(), getAttributes());
            final Supplier<R> computeCachedOperation = attributesCompatible ? () -> {
                final R parentResult = parent.memoizeResult(memoKey, operation);
                if (parentResult instanceof QueryTable) {
                    final QueryTable myResult = ((QueryTable) parentResult).copy(StandardOptions.COPY_NONE);
                    copyAttributes((QueryTable) parentResult, myResult, memoKey.getParentCopyType());
                    copyAttributes(myResult, memoKey.copyType());
                    // noinspection unchecked
                    return (R) myResult;
                }
                return operation.get();
            } : operation;

            return super.memoizeResult(memoKey, computeCachedOperation);
        }
    }

    @Override
    public Table updateBy(@NotNull final UpdateByControl control,
            @NotNull final Collection<? extends UpdateByOperation> ops,
            @NotNull final Collection<? extends ColumnName> byColumns) {
        final UpdateGraph updateGraph = getUpdateGraph();
        try (final SafeCloseable ignored = ExecutionContext.getContext().withUpdateGraph(updateGraph).open()) {
            return QueryPerformanceRecorder.withNugget("updateBy()", sizeForInstrumentation(),
                    () -> UpdateBy.updateBy(this, ops, byColumns, control));
        }
    }

    /**
     * For unit tests, provide a method to turn memoization on or off.
     *
     * @param memoizeResults should results be memoized?
     * @return the prior value
     */
    @VisibleForTesting
    public static boolean setMemoizeResults(boolean memoizeResults) {
        final boolean old = QueryTable.memoizeResults;
        QueryTable.memoizeResults = memoizeResults;
        return old;
    }

    /**
     * For unit testing, to simplify debugging.
     */
    @SuppressWarnings("unused")
    void clearMemoizedResults() {
        cachedOperations.clear();
    }

    /**
     * Saves a weak reference to the result of the given operation.
     *
     * @param memoKey a complete description of the operation, if null no memoization is performed
     * @param operation a supplier for the result
     * @return either the cached or newly generated result
     */
    public <R> R memoizeResult(MemoizedOperationKey memoKey, Supplier<R> operation) {
        if (memoKey == null || !memoizeResults) {
            return operation.get();
        }

        final MemoizedResult<R> cachedResult = getMemoizedResult(memoKey, ensureCachedOperations());
        return cachedResult.getOrCompute(operation);
    }

    private Map<MemoizedOperationKey, MemoizedResult<?>> ensureCachedOperations() {
        // noinspection unchecked
        return FieldUtils.ensureField(this, CACHED_OPERATIONS_UPDATER, EMPTY_CACHED_OPERATIONS, ConcurrentHashMap::new);
    }

    @NotNull
    private static <R> MemoizedResult<R> getMemoizedResult(MemoizedOperationKey memoKey,
            Map<MemoizedOperationKey, MemoizedResult<?>> cachedOperations) {
        // noinspection unchecked
        return (MemoizedResult<R>) cachedOperations.computeIfAbsent(memoKey, k -> new MemoizedResult<>());
    }

    private static class MemoizedResult<R> {
        private volatile WeakReference<R> reference;

        R getOrCompute(Supplier<R> operation) {
            final R cachedResult = getIfValid();
            if (cachedResult != null) {
                return maybeMarkSystemic(cachedResult);
            }

            synchronized (this) {
                final R cachedResultLocked = getIfValid();
                if (cachedResultLocked != null) {
                    return maybeMarkSystemic(cachedResultLocked);
                }

                final R result;
                result = operation.get();

                reference = new WeakReference<>(result);

                return result;
            }
        }

        private R maybeMarkSystemic(R cachedResult) {
            if (cachedResult instanceof SystemicObject && SystemicObjectTracker.isSystemicThread()) {
                // noinspection unchecked
                return (R) ((SystemicObject) cachedResult).markSystemic();
            }
            return cachedResult;
        }

        R getIfValid() {
            if (reference != null) {
                final R cachedResult = reference.get();
                if (!isFailed(cachedResult) && Liveness.verifyCachedObjectForReuse(cachedResult)) {
                    return cachedResult;
                }
            }
            return null;
        }

        private boolean isFailed(R cachedResult) {
            if (cachedResult instanceof Table) {
                return ((Table) cachedResult).isFailed();
            }
            if (cachedResult instanceof PartitionedTable) {
                return ((PartitionedTable) cachedResult).table().isFailed();
            }
            return false;
        }
    }

    public <T extends DynamicNode & NotificationStepReceiver> T getResult(final Operation<T> operation) {
        if (operation instanceof MemoizableOperation) {
            return memoizeResult(((MemoizableOperation<T>) operation).getMemoizedOperationKey(),
                    () -> getResultNoMemo(operation));
        }
        return getResultNoMemo(operation);
    }

    private <T extends DynamicNode & NotificationStepReceiver> T getResultNoMemo(final Operation<T> operation) {
        return QueryPerformanceRecorder.withNugget(operation.getDescription(), sizeForInstrumentation(), () -> {
            final Mutable<T> resultTable = new MutableObject<>();

            final OperationSnapshotControl snapshotControl;
            if (isRefreshing() && operation.snapshotNeeded()) {
                snapshotControl = operation.newSnapshotControl(this);
            } else {
                snapshotControl = null;
            }

            initializeWithSnapshot(operation.getLogPrefix(), snapshotControl, (usePrev, beforeClockValue) -> {
                final Operation.Result<T> result = operation.initialize(usePrev, beforeClockValue);
                if (result == null) {
                    return false;
                }

                resultTable.setValue(result.resultNode);
                if (snapshotControl != null) {
                    snapshotControl.setListenerAndResult(Require.neqNull(result.resultListener, "resultListener"),
                            result.resultNode);
                }

                return true;
            });

            return resultTable.getValue();
        });
    }

    private void checkInitiateOperation() {
        checkInitiateOperation(this);
    }

    public static void checkInitiateOperation(@NotNull final Table table) {
        if (table.isRefreshing()) {
            table.getUpdateGraph().checkInitiateSerialTableOperation();
        }
    }

    public static void checkInitiateBinaryOperation(@NotNull final Table first, @NotNull final Table second) {
        if (first.isRefreshing() || second.isRefreshing()) {
            first.getUpdateGraph(second).checkInitiateSerialTableOperation();
        }
    }

    private <R> R applyInternal(@NotNull final Function<Table, R> function) {
        final QueryPerformanceNugget nugget =
                QueryPerformanceRecorder.getInstance().getNugget("apply(" + function + ")");
        try {
            return function.apply(this);
        } finally {
            nugget.done();
        }
    }

    @Override
    public <R> R apply(@NotNull final Function<Table, R> function) {
        if (function instanceof MemoizedOperationKey.Provider) {
            return memoizeResult(((MemoizedOperationKey.Provider) function).getMemoKey(),
                    () -> applyInternal(function));
        }

        return applyInternal(function);
    }

    public Table wouldMatch(WouldMatchPair... matchers) {
        final UpdateGraph updateGraph = getUpdateGraph();
        try (final SafeCloseable ignored = ExecutionContext.getContext().withUpdateGraph(updateGraph).open()) {
            return getResult(new WouldMatchOperation(this, matchers));
        }
    }

    public static SafeCloseable disableParallelWhereForThread() {
        final Boolean oldValue = disableParallelWhereForThread.get();
        disableParallelWhereForThread.set(true);
        return () -> disableParallelWhereForThread.set(oldValue);
    }

    static Boolean isParallelWhereDisabledForThread() {
        return disableParallelWhereForThread.get();
    }
}<|MERGE_RESOLUTION|>--- conflicted
+++ resolved
@@ -763,10 +763,7 @@
      * @param tableColumns the table columns
      * @return the aggregation, if non-empty
      */
-<<<<<<< HEAD
-=======
     @VisibleForTesting
->>>>>>> e937e40c
     static Optional<Aggregation> singleAggregation(
             AggSpec spec, Collection<? extends ColumnName> groupByColumns,
             Collection<? extends ColumnName> tableColumns) {
@@ -986,11 +983,6 @@
 
     public static class FilteredTable extends QueryTable implements WhereFilter.RecomputeListener {
         private final QueryTable source;
-<<<<<<< HEAD
-        @ReferentialIntegrity
-        private final WhereFilter[] filters;
-=======
->>>>>>> e937e40c
         private boolean refilterMatchedRequested = false;
         private boolean refilterUnmatchedRequested = false;
         private MergedListener whereListener;
@@ -998,15 +990,6 @@
         public FilteredTable(final TrackingRowSet currentMapping, final QueryTable source) {
             super(source.getDefinition(), currentMapping, source.columns, null, null);
             this.source = source;
-<<<<<<< HEAD
-            this.filters = filters;
-            for (final WhereFilter f : filters) {
-                if (f instanceof LivenessReferent && f.isRefreshing()) {
-                    manage((LivenessReferent) f);
-                }
-            }
-=======
->>>>>>> e937e40c
         }
 
         @Override
