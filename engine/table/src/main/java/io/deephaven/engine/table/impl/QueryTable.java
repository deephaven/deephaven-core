--- conflicted
+++ resolved
@@ -230,14 +230,6 @@
             Configuration.getInstance().getBooleanWithDefault("QueryTable.useDataIndexForJoins", true);
 
     /**
-     * Before using a data index for a where filter, ensure that the index table size is at most this fraction of the
-     * size of the rows remaining to be filtered. If the fraction is greater than this threshold, then the engine will
-     * ignore the index table and filter the rows directly.
-     */
-    public static double DATA_INDEX_FOR_WHERE_THRESHOLD =
-            Configuration.getInstance().getDoubleWithDefault("QueryTable.dataIndexForWhereThreshold", 0.25);
-
-    /**
      * For a static select(), we would prefer to flatten the table to avoid using memory unnecessarily (because the data
      * may be spread out across many blocks depending on the input RowSet). However, the select() can become slower
      * because it must look things up in a row redirection.
@@ -1376,14 +1368,8 @@
                     }
 
                     boolean hasConstArrayOffsetFilter = false;
-<<<<<<< HEAD
                     for (final WhereFilter filter : extractedFilters) {
-                        final Set<ShiftedColumnDefinition> shifted = ExtractShiftedColumnDefinitions.of(filter);
-                        if (shifted != null && !shifted.isEmpty()) {
-=======
-                    for (final WhereFilter filter : filters) {
                         if (ExtractShiftedColumnDefinitions.hasAny(filter)) {
->>>>>>> 70163554
                             hasConstArrayOffsetFilter = true;
                             break;
                         }
