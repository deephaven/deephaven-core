--- conflicted
+++ resolved
@@ -874,7 +874,6 @@
     @Override
     public long estimatePushdownFilterCost(
             final WhereFilter filter,
-            final Map<String, String> renameMap,
             final RowSet selection,
             final RowSet fullSet,
             final boolean usePrev,
@@ -890,7 +889,7 @@
             return overlappingRegionsSample
                     .parallelStream()
                     .mapToLong(overlappingRegion -> overlappingRegion.tle.location.estimatePushdownFilterCost(
-                            filter, renameMap, overlappingRegion.rowSet, fullSet, usePrev, context))
+                            filter, overlappingRegion.rowSet, fullSet, usePrev, context))
                     .min()
                     .orElse(Long.MAX_VALUE);
         }
@@ -948,13 +947,8 @@
                                 }
                             }
                         };
-<<<<<<< HEAD
-                        entry.location.pushdownFilter(filter, locationInput, fullSet, usePrev, context, costCeiling,
+                        location.pushdownFilter(filter, overlappingRowSet, fullSet, usePrev, context, costCeiling,
                                 jobScheduler, resultConsumer, onError);
-=======
-                        location.pushdownFilter(filter, renameMap, overlappingRowSet, fullSet, usePrev,
-                                context, costCeiling, jobScheduler, resultConsumer, onError);
->>>>>>> b670b34b
                     }
                     locationResume.run();
                 }, () -> onComplete.accept(PushdownResult.of(matchBuilder.build(),
