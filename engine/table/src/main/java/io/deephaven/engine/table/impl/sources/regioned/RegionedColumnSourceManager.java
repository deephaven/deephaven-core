/**
 * Copyright (c) 2016-2022 Deephaven Data Labs and Patent Pending
 */
package io.deephaven.engine.table.impl.sources.regioned;

import io.deephaven.base.verify.Assert;
<<<<<<< HEAD
import io.deephaven.engine.rowset.*;
import io.deephaven.engine.table.*;
import io.deephaven.engine.table.impl.ColumnSourceManager;
import io.deephaven.engine.table.impl.ColumnToCodecMappings;
import io.deephaven.engine.table.impl.QueryTable;
import io.deephaven.engine.table.impl.TableUpdateImpl;
import io.deephaven.engine.table.impl.dataindex.DataIndexBuilder;
import io.deephaven.engine.table.impl.locations.*;
import io.deephaven.engine.table.impl.locations.impl.TableLocationUpdateSubscriptionBuffer;
import io.deephaven.engine.table.impl.sources.ArrayBackedColumnSource;
import io.deephaven.engine.table.impl.sources.LongArraySource;
import io.deephaven.engine.table.impl.sources.ObjectArraySource;
=======
import io.deephaven.engine.rowset.RowSet;
import io.deephaven.engine.rowset.RowSetBuilderSequential;
import io.deephaven.engine.rowset.RowSetFactory;
import io.deephaven.engine.rowset.WritableRowSet;
import io.deephaven.engine.table.ColumnDefinition;
import io.deephaven.engine.table.impl.ColumnSourceManager;
import io.deephaven.engine.table.impl.ColumnToCodecMappings;
import io.deephaven.engine.table.impl.locations.*;
import io.deephaven.engine.table.impl.locations.impl.TableLocationUpdateSubscriptionBuffer;
import io.deephaven.engine.table.impl.sources.DeferredGroupingColumnSource;
>>>>>>> e937e40c
import io.deephaven.hash.KeyedObjectHashMap;
import io.deephaven.hash.KeyedObjectKey;
import io.deephaven.internal.log.LoggerFactory;
import io.deephaven.io.logger.Logger;
import org.jetbrains.annotations.NotNull;

import java.util.*;
import java.util.stream.Collectors;
import java.util.stream.Stream;

/**
 * Manage column sources made up of regions in their own row key address space.
 */
public class RegionedColumnSourceManager implements ColumnSourceManager {

    private static final Logger log = LoggerFactory.getLogger(RegionedColumnSourceManager.class);

    /**
     * Whether this column source manager is serving a refreshing dynamic table.
     */
    private final boolean isRefreshing;

    /**
     * The column definitions that define our column sources.
     */
    private final List<ColumnDefinition<?>> columnDefinitions;

    /**
     * The column sources that make up this table.
     */
    private final Map<String, RegionedColumnSource<?>> columnSources = new LinkedHashMap<>();

    /**
     * An unmodifiable view of columnSources.
     */
    private final Map<String, ? extends ColumnSource<?>> sharedColumnSources =
            Collections.unmodifiableMap(columnSources);

    /**
     * State for table locations that have been added, but have never been found to exist with non-zero size.
     */
    private final KeyedObjectHashMap<ImmutableTableLocationKey, EmptyTableLocationEntry> emptyTableLocations =
            new KeyedObjectHashMap<>(EMPTY_TABLE_LOCATION_ENTRY_KEY);

    /**
     * State for table locations that provide the regions backing our column sources.
     */
    private final KeyedObjectHashMap<ImmutableTableLocationKey, IncludedTableLocationEntry> includedTableLocations =
            new KeyedObjectHashMap<>(INCLUDED_TABLE_LOCATION_ENTRY_KEY);

    /**
     * Table locations that provide the regions backing our column sources, in insertion order.
     */
    private final List<IncludedTableLocationEntry> orderedIncludedTableLocations = new ArrayList<>();

    /**
     * Table locations stored in a table.
     */
    private final QueryTable orderedLocationsTable;
    private final ObjectArraySource<TableLocation> locationSource;
    private final LongArraySource offsetSource;
    private final ObjectArraySource<RowSet> rowSetSource;
    private final String LOCATION_COLUMN_NAME = "Location";
    private final String OFFSET_COLUMN_NAME = "Offset";
    private final String ROWSET_COLUMN_NAME = "RowSet";
    private final ModifiedColumnSet locationModifiedColumnSet;
    private final ModifiedColumnSet rowSetModifiedColumnSet;

    /**
     * Whether grouping is enabled.
     */
    @SuppressWarnings("FieldAccessedSynchronizedAndUnsynchronized")
    private boolean isGroupingEnabled = true; // We always start out with grouping enabled.

    /**
     * Construct a column manager with the specified component factory and definitions.
     *
     * @param isRefreshing Whether the table using this column source manager is refreshing
     * @param componentFactory The component factory
     * @param columnDefinitions The column definitions
     */
    RegionedColumnSourceManager(final boolean isRefreshing,
            @NotNull final RegionedTableComponentFactory componentFactory,
            @NotNull final ColumnToCodecMappings codecMappings,
            @NotNull final List<ColumnDefinition<?>> columnDefinitions) {
        this.isRefreshing = isRefreshing;
        this.columnDefinitions = columnDefinitions;
        for (final ColumnDefinition<?> columnDefinition : columnDefinitions) {
            final RegionedColumnSource<?> columnSource = componentFactory.createRegionedColumnSource(columnDefinition,
                    codecMappings);
            columnSource.setColumnSourceManager(this);
            columnSources.put(
                    columnDefinition.getName(),
                    columnSource);
        }

        // Create the table that will hold the location data
        locationSource = (ObjectArraySource<TableLocation>) ArrayBackedColumnSource.getMemoryColumnSource(0,
                TableLocation.class);
        offsetSource = (LongArraySource) ArrayBackedColumnSource.getMemoryColumnSource(0, long.class);
        rowSetSource = (ObjectArraySource<RowSet>) ArrayBackedColumnSource.getMemoryColumnSource(0, RowSet.class);
        final Map<String, ColumnSource<?>> columnLocationMap = new LinkedHashMap<>();
        columnLocationMap.put(LOCATION_COLUMN_NAME, locationSource);
        columnLocationMap.put(OFFSET_COLUMN_NAME, offsetSource);
        columnLocationMap.put(ROWSET_COLUMN_NAME, rowSetSource);

        orderedLocationsTable = new QueryTable(RowSetFactory.empty().toTracking(), columnLocationMap);
        if (isRefreshing) {
            orderedLocationsTable.setRefreshing(true);
            locationSource.startTrackingPrevValues();
            rowSetSource.startTrackingPrevValues();
            locationModifiedColumnSet = orderedLocationsTable.newModifiedColumnSet(LOCATION_COLUMN_NAME);
            rowSetModifiedColumnSet = orderedLocationsTable.newModifiedColumnSet(ROWSET_COLUMN_NAME);
        } else {
            locationModifiedColumnSet = null;
            rowSetModifiedColumnSet = null;
        }
    }

    @Override
    public synchronized void addLocation(@NotNull final TableLocation tableLocation) {
        final IncludedTableLocationEntry includedLocation = includedTableLocations.get(tableLocation.getKey());
        final EmptyTableLocationEntry emptyLocation = emptyTableLocations.get(tableLocation.getKey());

        if (includedLocation == null && emptyLocation == null) {
            if (log.isDebugEnabled()) {
                log.debug().append("LOCATION_ADDED:").append(tableLocation.toString()).endl();
            }
            emptyTableLocations.add(new EmptyTableLocationEntry(tableLocation));
        } else {
            // Duplicate location - not allowed
            final TableLocation duplicateLocation =
                    includedLocation != null ? includedLocation.location : emptyLocation.location;
            if (tableLocation != duplicateLocation) {
                // If it ever transpires that we need to compare the locations and not just detect a second add, then
                // we need to add plumbing to include access to the location provider
                throw new TableDataException(
                        "Data Routing Configuration error: TableDataService elements overlap at locations " +
                                tableLocation.toStringDetailed() + " and " + duplicateLocation.toStringDetailed());
            } else {
                // This is unexpected - we got the identical table location object twice
                // If we ever get this, some thought needs to go into why.
                throw new TableDataException("Unexpected: TableDataService returned the same location twice: " +
                        tableLocation.toStringDetailed());
            }
        }
    }

    @Override
    public boolean removeLocationKey(@NotNull final ImmutableTableLocationKey locationKey) {
        final IncludedTableLocationEntry includedLocation = includedTableLocations.remove(locationKey);
        final EmptyTableLocationEntry emptyLocation = emptyTableLocations.remove(locationKey);

        if (emptyLocation != null) {
            if (log.isDebugEnabled()) {
                log.debug().append("EMPTY_LOCATION_REMOVED:").append(locationKey.toString()).endl();
            }
        } else if (includedLocation != null) {
            includedLocation.invalidate();
            return true;
        }

        return false;
    }

    @Override
    public synchronized WritableRowSet refresh() {
        final RowSetBuilderSequential addedRowSetBuilder = RowSetFactory.builderSequential();
<<<<<<< HEAD

        final WritableRowSet added = RowSetFactory.empty();
        final WritableRowSet modified = RowSetFactory.empty();
        final TableUpdate update = new TableUpdateImpl(
                added, RowSetFactory.empty(), modified, RowSetShiftData.EMPTY,
                orderedLocationsTable.getModifiedColumnSetForUpdates());

        // Ordering matters, since we're using a sequential builder.
        for (final IncludedTableLocationEntry entry : orderedIncludedTableLocations) {
            if (entry.pollUpdates(addedRowSetBuilder)) {
                // Changes were detected, update the row set in the table and mark the row/column as modified.
                rowSetSource.set(entry.regionIndex, entry.location.getRowSet());
                modified.insert(entry.regionIndex);
            }
            if (modified.isNonempty()) {
                update.modifiedColumnSet().setAll(rowSetModifiedColumnSet);
            }
=======
        // Ordering matters, since we're using a sequential builder.
        for (final IncludedTableLocationEntry entry : orderedIncludedTableLocations) {
            entry.pollUpdates(addedRowSetBuilder);
>>>>>>> e937e40c
        }

        Collection<EmptyTableLocationEntry> entriesToInclude = null;
        for (final Iterator<EmptyTableLocationEntry> iterator = emptyTableLocations.iterator(); iterator.hasNext();) {
            final EmptyTableLocationEntry nonexistentEntry = iterator.next();
            nonexistentEntry.refresh();
            final RowSet locationRowSet = nonexistentEntry.location.getRowSet();
            if (locationRowSet != null) {
                if (locationRowSet.isEmpty()) {
                    locationRowSet.close();
                } else {
                    nonexistentEntry.initialRowSet = locationRowSet;
                    (entriesToInclude == null ? entriesToInclude = new TreeSet<>() : entriesToInclude)
                            .add(nonexistentEntry);
                    iterator.remove();
                }
            }
        }
        if (entriesToInclude != null) {
            for (final EmptyTableLocationEntry entryToInclude : entriesToInclude) {
                final IncludedTableLocationEntry entry = new IncludedTableLocationEntry(entryToInclude);
                includedTableLocations.add(entry);
                orderedIncludedTableLocations.add(entry);
                entry.processInitial(addedRowSetBuilder, entryToInclude.initialRowSet);

                // We have a new location, add the row set to the table and mark the row as added.
                locationSource.ensureCapacity(entry.regionIndex);
                locationSource.set(entry.regionIndex, entry.location);

                offsetSource.ensureCapacity(entry.regionIndex);
                offsetSource.set(entry.regionIndex, RegionedColumnSource.getFirstRowKey(entry.regionIndex));

                rowSetSource.ensureCapacity(entry.regionIndex);
                rowSetSource.set(entry.regionIndex, entryToInclude.initialRowSet);

                added.insert(entry.regionIndex);
            }
        }
        if (!isRefreshing) {
            emptyTableLocations.clear();
        } else {
            // Send the downstream updates to any listeners of the table.
            if (!update.empty()) {
                orderedLocationsTable.notifyListeners(update);
            }
        }
        return addedRowSetBuilder.build();
    }

    @Override
    public final synchronized Collection<TableLocation> allLocations() {
        return Stream.concat(
                orderedIncludedTableLocations.stream().map(e -> e.location),
                emptyTableLocations.values().stream().sorted().map(e -> e.location))
                .collect(Collectors.toCollection(ArrayList::new));
    }

    @Override
    public final synchronized Collection<TableLocation> includedLocations() {
        return orderedIncludedTableLocations.stream().map(e -> e.location)
                .collect(Collectors.toCollection(ArrayList::new));
    }

    @Override
    public Table locationTable() {
        return orderedLocationsTable;
    }

    @Override
    public String locationColumnName() {
        return LOCATION_COLUMN_NAME;
    }

    @Override
    public String offsetColumnName() {
        return OFFSET_COLUMN_NAME;
    }

    @Override
    public String rowSetColumnName() {
        return ROWSET_COLUMN_NAME;
    }

    @Override
    public final synchronized boolean isEmpty() {
        return includedTableLocations.isEmpty();
    }

    @Override
    public final Map<String, ? extends ColumnSource<?>> getColumnSources() {
        return sharedColumnSources;
    }

    /**
     * State keeper for a table location and its subscription buffer if it hasn't been found to have a non-null,
     * non-zero size yet.
     */
    private class EmptyTableLocationEntry implements Comparable<EmptyTableLocationEntry> {

        private final TableLocation location;
        private final TableLocationUpdateSubscriptionBuffer subscriptionBuffer;

        private RowSet initialRowSet;

        private EmptyTableLocationEntry(@NotNull final TableLocation location) {
            this.location = location;
            if (isRefreshing) {
                subscriptionBuffer = new TableLocationUpdateSubscriptionBuffer(location);
            } else {
                subscriptionBuffer = null;
            }
        }

        private void refresh() {
            if (subscriptionBuffer != null) {
                subscriptionBuffer.processPending();
            } else {
                // NB: This should be hit only once per entry - subscription buffers handle all "isRefreshing"
                // (i.e. "live") tables, regardless of whether the underlying locations support subscriptions.
                location.refresh();
            }
        }

        @Override
        public int compareTo(@NotNull final EmptyTableLocationEntry other) {
            if (this == other) {
                return 0;
            }
            return location.getKey().compareTo(other.location.getKey());
        }
    }

    private static final KeyedObjectKey<ImmutableTableLocationKey, EmptyTableLocationEntry> EMPTY_TABLE_LOCATION_ENTRY_KEY =
            new KeyedObjectKey.Basic<>() {

                @Override
                public ImmutableTableLocationKey getKey(
                        @NotNull final EmptyTableLocationEntry emptyTableLocationEntry) {
                    return emptyTableLocationEntry.location.getKey();
                }
            };

    /**
     * State-keeper for a table location and its column locations, once it's been found to have a positive size.
     */
    private class IncludedTableLocationEntry implements Comparable<IncludedTableLocationEntry> {

        private final TableLocation location;
        private final TableLocationUpdateSubscriptionBuffer subscriptionBuffer;

        private final int regionIndex = includedTableLocations.size();
        private final List<ColumnLocationState> columnLocationStates = new ArrayList<>();

        /**
         * RowSet in the region's space, not the table's space.
         */
        private RowSet rowSetAtLastUpdate;

        private IncludedTableLocationEntry(final EmptyTableLocationEntry nonexistentEntry) {
            this.location = nonexistentEntry.location;
            this.subscriptionBuffer = nonexistentEntry.subscriptionBuffer;
        }

        private void processInitial(final RowSetBuilderSequential addedRowSetBuilder, final RowSet initialRowSet) {
            Assert.neqNull(initialRowSet, "initialRowSet");
            Assert.eqTrue(initialRowSet.isNonempty(), "initialRowSet.isNonempty()");
            Assert.eqNull(rowSetAtLastUpdate, "rowSetAtLastUpdate");
            if (initialRowSet.lastRowKey() > RegionedColumnSource.ROW_KEY_TO_SUB_REGION_ROW_INDEX_MASK) {
                throw new TableDataException(String.format(
                        "Location %s has initial last key %#016X, larger than maximum supported key %#016X",
                        location, initialRowSet.lastRowKey(),
                        RegionedColumnSource.ROW_KEY_TO_SUB_REGION_ROW_INDEX_MASK));
            }

            final long regionFirstKey = RegionedColumnSource.getFirstRowKey(regionIndex);
            initialRowSet.forAllRowKeyRanges((subRegionFirstKey, subRegionLastKey) -> addedRowSetBuilder
                    .appendRange(regionFirstKey + subRegionFirstKey, regionFirstKey + subRegionLastKey));
            RowSet addRowSetInTable = null;
            try {
                for (final ColumnDefinition columnDefinition : columnDefinitions) {
                    // noinspection unchecked
                    final ColumnLocationState state = new ColumnLocationState(
                            columnDefinition,
                            columnSources.get(columnDefinition.getName()),
                            location.getColumnLocation(columnDefinition.getName()));
                    columnLocationStates.add(state);
                    state.regionAllocated(regionIndex);
                }
            } finally {
                if (addRowSetInTable != null) {
                    addRowSetInTable.close();
                }
            }
            rowSetAtLastUpdate = initialRowSet;
        }

        /** Returns {@code true} if there were changes to the row set for this location. */
        private boolean pollUpdates(final RowSetBuilderSequential addedRowSetBuilder) {
            Assert.neqNull(subscriptionBuffer, "subscriptionBuffer"); // Effectively, this is asserting "isRefreshing".
            try {
                if (!subscriptionBuffer.processPending()) {
<<<<<<< HEAD
                    return false;
=======
                    return;
>>>>>>> e937e40c
                }
            } catch (Exception ex) {
                invalidate();
                throw ex;
            }

            final RowSet updateRowSet = location.getRowSet();
            try {
                if (updateRowSet == null) {
                    // This should be impossible - the subscription buffer transforms a transition to null into a
                    // pending exception
                    invalidate();
                    throw new TableDataException(
                            "Location " + location + " is no longer available, data has been removed");
                }

                if (!rowSetAtLastUpdate.subsetOf(updateRowSet)) { // Bad change
                    invalidate();
                    // noinspection ThrowableNotThrown
                    Assert.statementNeverExecuted(
                            "Row keys removed at location " + location + ": "
                                    + rowSetAtLastUpdate.minus(updateRowSet));
                }

                if (rowSetAtLastUpdate.size() == updateRowSet.size()) {
                    // Nothing to do
                    return false;
                }
                if (updateRowSet.lastRowKey() > RegionedColumnSource.ROW_KEY_TO_SUB_REGION_ROW_INDEX_MASK) {
                    throw new TableDataException(String.format(
                            "Location %s has updated last key %#016X, larger than maximum supported key %#016X",
                            location, updateRowSet.lastRowKey(),
                            RegionedColumnSource.ROW_KEY_TO_SUB_REGION_ROW_INDEX_MASK));
                }

                if (log.isDebugEnabled()) {
                    log.debug().append("LOCATION_SIZE_CHANGE:").append(location.toString())
                            .append(",FROM:").append(rowSetAtLastUpdate.size())
                            .append(",TO:").append(updateRowSet.size()).endl();
                }
                try (final RowSet addedRowSet = updateRowSet.minus(rowSetAtLastUpdate)) {
                    final long regionFirstKey = RegionedColumnSource.getFirstRowKey(regionIndex);
                    addedRowSet.forAllRowKeyRanges((subRegionFirstKey, subRegionLastKey) -> addedRowSetBuilder
                            .appendRange(regionFirstKey + subRegionFirstKey, regionFirstKey + subRegionLastKey));
<<<<<<< HEAD
=======
                    RowSet addRowSetInTable = null;
                    try {
                        for (final ColumnLocationState state : columnLocationStates) {
                            if (state.needToUpdateGrouping()) {
                                state.updateGrouping(
                                        addRowSetInTable == null
                                                ? addRowSetInTable = updateRowSet.shift(regionFirstKey)
                                                : addRowSetInTable);
                            }
                        }
                    } finally {
                        if (addRowSetInTable != null) {
                            addRowSetInTable.close();
                        }
                    }
>>>>>>> e937e40c
                }
            } finally {
                rowSetAtLastUpdate.close();
                rowSetAtLastUpdate = updateRowSet;
                // There was a change to the row set.
                return true;
            }
        }

        private void invalidate() {
            columnLocationStates.forEach(cls -> cls.source.invalidateRegion(regionIndex));
        }

        @Override
        public int compareTo(@NotNull final IncludedTableLocationEntry other) {
            // This Comparable implementation is currently unused, as we maintain ordering in
            // orderedIncludedTableLocations by insertion
            if (this == other) {
                return 0;
            }
            return Integer.compare(regionIndex, other.regionIndex);
        }
    }

    private static final KeyedObjectKey<ImmutableTableLocationKey, IncludedTableLocationEntry> INCLUDED_TABLE_LOCATION_ENTRY_KEY =
            new KeyedObjectKey.Basic<>() {

                @Override
                public ImmutableTableLocationKey getKey(
                        @NotNull final IncludedTableLocationEntry includedTableLocationEntry) {
                    return includedTableLocationEntry.location.getKey();
                }
            };

    /**
     * Batches up a definition, source, and location for ease of use. Implements grouping maintenance.
     */
    private class ColumnLocationState<T> {

        protected final ColumnDefinition<T> definition;
        protected final RegionedColumnSource<T> source;
        protected final ColumnLocation location;

        private ColumnLocationState(ColumnDefinition<T> definition,
                RegionedColumnSource<T> source,
                ColumnLocation location) {
            this.definition = definition;
            this.source = source;
            this.location = location;
        }

        private void regionAllocated(final int regionIndex) {
            Assert.eq(regionIndex, "regionIndex", source.addRegion(definition, location),
                    "source.addRegion((definition, location)");
        }
    }
}<|MERGE_RESOLUTION|>--- conflicted
+++ resolved
@@ -4,7 +4,6 @@
 package io.deephaven.engine.table.impl.sources.regioned;
 
 import io.deephaven.base.verify.Assert;
-<<<<<<< HEAD
 import io.deephaven.engine.rowset.*;
 import io.deephaven.engine.table.*;
 import io.deephaven.engine.table.impl.ColumnSourceManager;
@@ -17,18 +16,6 @@
 import io.deephaven.engine.table.impl.sources.ArrayBackedColumnSource;
 import io.deephaven.engine.table.impl.sources.LongArraySource;
 import io.deephaven.engine.table.impl.sources.ObjectArraySource;
-=======
-import io.deephaven.engine.rowset.RowSet;
-import io.deephaven.engine.rowset.RowSetBuilderSequential;
-import io.deephaven.engine.rowset.RowSetFactory;
-import io.deephaven.engine.rowset.WritableRowSet;
-import io.deephaven.engine.table.ColumnDefinition;
-import io.deephaven.engine.table.impl.ColumnSourceManager;
-import io.deephaven.engine.table.impl.ColumnToCodecMappings;
-import io.deephaven.engine.table.impl.locations.*;
-import io.deephaven.engine.table.impl.locations.impl.TableLocationUpdateSubscriptionBuffer;
-import io.deephaven.engine.table.impl.sources.DeferredGroupingColumnSource;
->>>>>>> e937e40c
 import io.deephaven.hash.KeyedObjectHashMap;
 import io.deephaven.hash.KeyedObjectKey;
 import io.deephaven.internal.log.LoggerFactory;
@@ -197,7 +184,6 @@
     @Override
     public synchronized WritableRowSet refresh() {
         final RowSetBuilderSequential addedRowSetBuilder = RowSetFactory.builderSequential();
-<<<<<<< HEAD
 
         final WritableRowSet added = RowSetFactory.empty();
         final WritableRowSet modified = RowSetFactory.empty();
@@ -215,11 +201,6 @@
             if (modified.isNonempty()) {
                 update.modifiedColumnSet().setAll(rowSetModifiedColumnSet);
             }
-=======
-        // Ordering matters, since we're using a sequential builder.
-        for (final IncludedTableLocationEntry entry : orderedIncludedTableLocations) {
-            entry.pollUpdates(addedRowSetBuilder);
->>>>>>> e937e40c
         }
 
         Collection<EmptyTableLocationEntry> entriesToInclude = null;
@@ -421,11 +402,16 @@
             Assert.neqNull(subscriptionBuffer, "subscriptionBuffer"); // Effectively, this is asserting "isRefreshing".
             try {
                 if (!subscriptionBuffer.processPending()) {
-<<<<<<< HEAD
                     return false;
-=======
-                    return;
->>>>>>> e937e40c
+                }
+            } catch (Exception ex) {
+                invalidate();
+                throw ex;
+            }
+
+            try {
+                if (!subscriptionBuffer.processPending()) {
+                    return false;
                 }
             } catch (Exception ex) {
                 invalidate();
@@ -470,24 +456,6 @@
                     final long regionFirstKey = RegionedColumnSource.getFirstRowKey(regionIndex);
                     addedRowSet.forAllRowKeyRanges((subRegionFirstKey, subRegionLastKey) -> addedRowSetBuilder
                             .appendRange(regionFirstKey + subRegionFirstKey, regionFirstKey + subRegionLastKey));
-<<<<<<< HEAD
-=======
-                    RowSet addRowSetInTable = null;
-                    try {
-                        for (final ColumnLocationState state : columnLocationStates) {
-                            if (state.needToUpdateGrouping()) {
-                                state.updateGrouping(
-                                        addRowSetInTable == null
-                                                ? addRowSetInTable = updateRowSet.shift(regionFirstKey)
-                                                : addRowSetInTable);
-                            }
-                        }
-                    } finally {
-                        if (addRowSetInTable != null) {
-                            addRowSetInTable.close();
-                        }
-                    }
->>>>>>> e937e40c
                 }
             } finally {
                 rowSetAtLastUpdate.close();
