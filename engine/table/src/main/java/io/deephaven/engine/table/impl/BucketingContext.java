--- conflicted
+++ resolved
@@ -26,8 +26,8 @@
 
 class BucketingContext implements SafeCloseable {
     final int keyColumnCount;
-    final boolean useLeftIndex;
-    final boolean useRightIndex;
+    final boolean useLeftGrouping;
+    final boolean useRightGrouping;
     final String listenerDescription;
 
     final ColumnSource<?>[] leftSources;
@@ -57,19 +57,11 @@
         originalLeftSources = Arrays.copyOf(leftSources, leftSources.length);
 
         keyColumnCount = leftSources.length;
-<<<<<<< HEAD
-        useLeftIndex = control.useDataIndex(leftTable, leftSources);
-        // note that the naturalJoin operation ignores this field, because there is never any point to reading or
-        // processing grouping information when we have a single row on the right side. Cross join just doesn't support
-        // grouping at all (yuck).
-        useRightIndex = control.useDataIndex(rightTable, rightSources);
-=======
         useLeftGrouping = JoinControl.useGrouping(leftTable, leftSources);
         // note that the naturalJoin operation ignores this field, because there is never any point to reading or
         // processing grouping information when we have a single row on the right side. Cross join just doesn't support
         // grouping at all (yuck).
         useRightGrouping = JoinControl.useGrouping(rightTable, rightSources);
->>>>>>> e937e40c
 
         for (int ii = 0; ii < keyColumnCount; ++ii) {
             final Class<?> leftType = TypeUtils.getUnboxedTypeIfBoxed(leftSources[ii].getType());
@@ -97,7 +89,7 @@
                             JoinControl.CHUNK_SIZE, -BooleanUtils.NULL_BOOLEAN_AS_BYTE);
                 }
             } else if (leftType == String.class) {
-                if (control.considerSymbolTables(leftTable, rightTable, useLeftIndex, useRightIndex,
+                if (control.considerSymbolTables(leftTable, rightTable, useLeftGrouping, useRightGrouping,
                         leftSources[ii], rightSources[ii])) {
                     final SymbolTableSource<?> leftSymbolTableSource = (SymbolTableSource<?>) leftSources[ii];
                     final SymbolTableSource<?> rightSymbolTableSource = (SymbolTableSource<?>) rightSources[ii];
