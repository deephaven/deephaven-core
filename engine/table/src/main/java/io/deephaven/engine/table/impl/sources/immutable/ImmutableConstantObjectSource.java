//
// Copyright (c) 2016-2024 Deephaven Data Labs and Patent Pending
//
// ****** AUTO-GENERATED CLASS - DO NOT EDIT MANUALLY
// ****** Edit ImmutableConstantCharSource and run "./gradlew replicateSourcesAndChunks" to regenerate
//
// @formatter:off
package io.deephaven.engine.table.impl.sources.immutable;

import io.deephaven.chunk.LongChunk;
import io.deephaven.chunk.WritableObjectChunk;
import io.deephaven.chunk.WritableChunk;
import io.deephaven.chunk.attributes.Values;
import io.deephaven.engine.rowset.RowSequence;
import io.deephaven.engine.rowset.chunkattributes.RowKeys;
import io.deephaven.engine.table.impl.AbstractColumnSource;
import io.deephaven.engine.table.impl.ImmutableColumnSourceGetDefaults;
import io.deephaven.engine.table.impl.sources.*;
<<<<<<< HEAD
import io.deephaven.engine.table.impl.util.ShiftCallback;
=======
>>>>>>> e872f061
import org.jetbrains.annotations.NotNull;

import static io.deephaven.engine.rowset.RowSequence.NULL_ROW_KEY;

// region boxing imports
// endregion boxing imports

/**
 * Constant-value immutable {@link io.deephaven.engine.table.ColumnSource} of {@code Object}.
 */
public class ImmutableConstantObjectSource<T>
        extends AbstractColumnSource<T>
<<<<<<< HEAD
        implements ImmutableColumnSourceGetDefaults.ForObject<T>, ShiftCallback, InMemoryColumnSource,
=======
        implements ImmutableColumnSourceGetDefaults.ForObject<T>, InMemoryColumnSource,
>>>>>>> e872f061
        RowKeyAgnosticChunkSource<Values> /* MIXIN_IMPLS */ {

    private final T value;

    // region constructor
    public ImmutableConstantObjectSource(@NotNull final Class<T> type, final Class<?> componentType, final T value) {
        super(type, componentType);
        this.value = value;
    }
    // endregion constructor

    @Override
    public final T get(final long rowKey) {
        if (rowKey == NULL_ROW_KEY) {
            return null;
        }
        return value;
    }

    @Override
    public final void fillChunk(
            @NotNull final FillContext context,
            @NotNull final WritableChunk<? super Values> destination,
            @NotNull final RowSequence rowSequence) {
        final int size = rowSequence.intSize();
        destination.setSize(size);
        destination.asWritableObjectChunk().fillWithValue(0, size, value);
    }

    @Override
    public final void fillPrevChunk(
            @NotNull final FillContext context,
            @NotNull final WritableChunk<? super Values> destination,
            @NotNull final RowSequence rowSequence) {
        fillChunk(context, destination, rowSequence);
    }

    @Override
    public void fillChunkUnordered(
            @NotNull FillContext context,
            @NotNull WritableChunk<? super Values> dest,
            @NotNull LongChunk<? extends RowKeys> keys) {
        final WritableObjectChunk<T, ? super Values> destChunk = dest.asWritableObjectChunk();
        for (int ii = 0; ii < keys.size(); ++ii) {
            destChunk.set(ii, keys.get(ii) == RowSequence.NULL_ROW_KEY ? null : value);
        }
        destChunk.setSize(keys.size());
    }

    @Override
    public void fillPrevChunkUnordered(
            @NotNull FillContext context,
            @NotNull WritableChunk<? super Values> dest,
            @NotNull LongChunk<? extends RowKeys> keys) {
        fillChunkUnordered(context, dest, keys);
    }

    @Override
    public boolean providesFillUnordered() {
        return true;
    }

    // region reinterpretation
    // endregion reinterpretation
}<|MERGE_RESOLUTION|>--- conflicted
+++ resolved
@@ -16,10 +16,6 @@
 import io.deephaven.engine.table.impl.AbstractColumnSource;
 import io.deephaven.engine.table.impl.ImmutableColumnSourceGetDefaults;
 import io.deephaven.engine.table.impl.sources.*;
-<<<<<<< HEAD
-import io.deephaven.engine.table.impl.util.ShiftCallback;
-=======
->>>>>>> e872f061
 import org.jetbrains.annotations.NotNull;
 
 import static io.deephaven.engine.rowset.RowSequence.NULL_ROW_KEY;
@@ -32,11 +28,7 @@
  */
 public class ImmutableConstantObjectSource<T>
         extends AbstractColumnSource<T>
-<<<<<<< HEAD
-        implements ImmutableColumnSourceGetDefaults.ForObject<T>, ShiftCallback, InMemoryColumnSource,
-=======
         implements ImmutableColumnSourceGetDefaults.ForObject<T>, InMemoryColumnSource,
->>>>>>> e872f061
         RowKeyAgnosticChunkSource<Values> /* MIXIN_IMPLS */ {
 
     private final T value;
