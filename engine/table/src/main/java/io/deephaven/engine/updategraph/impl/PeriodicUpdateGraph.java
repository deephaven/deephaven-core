/**
 * Copyright (c) 2016-2022 Deephaven Data Labs and Patent Pending
 */
package io.deephaven.engine.updategraph.impl;

import io.deephaven.UncheckedDeephavenException;
import io.deephaven.base.SleepUtil;
import io.deephaven.base.log.LogOutput;
import io.deephaven.base.verify.Assert;
import io.deephaven.chunk.util.pools.MultiChunkPool;
import io.deephaven.configuration.Configuration;
import io.deephaven.engine.context.ExecutionContext;
import io.deephaven.engine.liveness.LivenessScope;
import io.deephaven.engine.liveness.LivenessScopeStack;
import io.deephaven.engine.updategraph.*;
import io.deephaven.engine.util.systemicmarking.SystemicObjectTracker;
import io.deephaven.hash.KeyedObjectHashMap;
import io.deephaven.hash.KeyedObjectKey;
import io.deephaven.internal.log.LoggerFactory;
import io.deephaven.io.log.LogEntry;
import io.deephaven.io.logger.Logger;
import io.deephaven.io.sched.Scheduler;
import io.deephaven.io.sched.TimedJob;
import io.deephaven.net.CommBase;
import io.deephaven.util.SafeCloseable;
import io.deephaven.util.annotations.TestUseOnly;
import io.deephaven.util.datastructures.linked.IntrusiveDoublyLinkedNode;
import io.deephaven.util.datastructures.linked.IntrusiveDoublyLinkedQueue;
import io.deephaven.util.function.ThrowingRunnable;
import io.deephaven.util.thread.NamingThreadFactory;
import io.deephaven.util.thread.ThreadInitializationFactory;
import org.jetbrains.annotations.NotNull;

import java.util.*;
import java.util.concurrent.*;
import java.util.concurrent.atomic.AtomicBoolean;
import java.util.concurrent.atomic.AtomicInteger;
import java.util.function.BooleanSupplier;
import java.util.function.LongConsumer;

/**
 * <p>
 * This class uses a thread (or pool of threads) to periodically update a set of monitored update sources at a specified
 * target cycle interval. The target cycle interval can be {@link #setTargetCycleDurationMillis(long) configured} to
 * reduce or increase the run rate of the monitored sources.
 * <p>
 * This class can be configured via the following {@link Configuration} property
 * <ul>
 * <li>{@value DEFAULT_TARGET_CYCLE_DURATION_MILLIS_PROP}(optional) - The default target cycle time in ms (1000 if not
 * defined)</li>
 * </ul>
 */
public class PeriodicUpdateGraph extends BaseUpdateGraph {

    public static final int NUM_THREADS_DEFAULT_UPDATE_GRAPH =
            Configuration.getInstance().getIntegerWithDefault("PeriodicUpdateGraph.updateThreads", -1);

    public static Builder newBuilder(final String name) {
        return new Builder(name);
    }


    private static final Logger log = LoggerFactory.getLogger(PeriodicUpdateGraph.class);

    /**
     * A flag indicating that an accelerated cycle has been requested.
     */
    private final AtomicBoolean refreshRequested = new AtomicBoolean();

    private final Thread refreshThread;

    /**
     * If this is set to a positive value, then we will call the {@link #watchDogTimeoutProcedure} if any single run
     * loop takes longer than this value. The intention is to use this for strategies, or other queries, where a
     * PeriodicUpdateGraph loop that is "stuck" is the equivalent of an error. Set the value with
     * {@link #setWatchDogMillis(int)}.
     */
    private int watchDogMillis = 0;
    /**
     * If a timeout time has been {@link #setWatchDogMillis(int) set}, this procedure will be called if any single run
     * loop takes longer than the value specified. Set the value with
     * {@link #setWatchDogTimeoutProcedure(LongConsumer)}.
     */
    private LongConsumer watchDogTimeoutProcedure = null;

    public static final String ALLOW_UNIT_TEST_MODE_PROP = "PeriodicUpdateGraph.allowUnitTestMode";
    private final boolean allowUnitTestMode;
    private int notificationAdditionDelay = 0;
    private Random notificationRandomizer = new Random(0);
    private boolean unitTestMode = false;
    private ExecutorService unitTestRefreshThreadPool;

    public static final String DEFAULT_TARGET_CYCLE_DURATION_MILLIS_PROP =
            "PeriodicUpdateGraph.targetCycleDurationMillis";
    private final long defaultTargetCycleDurationMillis;
    private volatile long targetCycleDurationMillis;

    /**
     * Accumulated delays due to intracycle yields for the current cycle (or previous, if idle).
     */
    private long currentCycleYieldTotalNanos = 0L;
    /**
     * Accumulated delays due to intracycle sleeps for the current cycle (or previous, if idle).
     */
    private long currentCycleSleepTotalNanos = 0L;


    /**
     * The number of threads in our executor service for dispatching notifications. If 1, then we don't actually use the
     * executor service; but instead dispatch all the notifications on the PeriodicUpdateGraph run thread.
     */
    private final int updateThreads;

    private final long minimumInterCycleSleep =
            Configuration.getInstance().getIntegerWithDefault("PeriodicUpdateGraph.minimumInterCycleSleep", 0);
    private final boolean interCycleYield =
            Configuration.getInstance().getBooleanWithDefault("PeriodicUpdateGraph.interCycleYield", false);

    public PeriodicUpdateGraph(
            final String name,
            final boolean allowUnitTestMode,
            final long targetCycleDurationMillis,
            final long minimumCycleDurationToLogNanos,
            final int numUpdateThreads) {
        super(name, allowUnitTestMode, log, minimumCycleDurationToLogNanos);
        this.allowUnitTestMode = allowUnitTestMode;
        this.defaultTargetCycleDurationMillis = targetCycleDurationMillis;
        this.targetCycleDurationMillis = targetCycleDurationMillis;

        if (numUpdateThreads <= 0) {
            this.updateThreads = Runtime.getRuntime().availableProcessors();
        } else {
            this.updateThreads = numUpdateThreads;
        }

        refreshThread = new Thread(ThreadInitializationFactory.wrapRunnable(() -> {
            configureRefreshThread();
            while (running) {
                Assert.eqFalse(this.allowUnitTestMode, "allowUnitTestMode");
                refreshTablesAndFlushNotifications();
            }
        }), "PeriodicUpdateGraph." + name + ".refreshThread");
        refreshThread.setDaemon(true);
    }

    @Override
    public LogOutput append(@NotNull final LogOutput logOutput) {
        return logOutput.append("PeriodicUpdateGraph-").append(getName());
    }

    @NotNull
    private NotificationProcessor makeNotificationProcessor() {
        if (updateThreads > 1) {
            final ThreadFactory threadFactory = new NotificationProcessorThreadFactory(
                    new ThreadGroup("PeriodicUpdateGraph-updateExecutors"), "updateExecutor");
            return new ConcurrentNotificationProcessor(threadFactory, updateThreads);
        } else {
            return new QueueNotificationProcessor();
        }
    }

    @TestUseOnly
    private NotificationProcessor makeRandomizedNotificationProcessor(final Random random, final int nThreads,
            final int notificationStartDelay) {
        final ThreadFactory threadFactory = new NotificationProcessorThreadFactory(
                new ThreadGroup("PeriodicUpdateGraph-randomizedUpdatedExecutors"), "randomizedUpdateExecutor");
        return new ConcurrentNotificationProcessor(threadFactory, nThreads) {

            private Notification addRandomDelay(@NotNull final Notification notification) {
                if (notificationStartDelay <= 0) {
                    return notification;
                }
                return new NotificationAdapter(notification) {
                    @Override
                    public void run() {
                        final int millis = random.nextInt(notificationStartDelay);
                        logDependencies().append(Thread.currentThread().getName()).append(": Sleeping for  ")
                                .append(millis).append("ms").endl();
                        SleepUtil.sleep(millis);
                        super.run();
                    }
                };
            }

            @Override
            public void submit(@NotNull Notification notification) {
                if (notification instanceof UpdateSourceRefreshNotification) {
                    super.submit(notification);
                } else if (notification instanceof ErrorNotification) {
                    // NB: The previous implementation of this concept was more rigorous about ensuring that errors
                    // would be next, but this is likely good enough.
                    submitAt(notification, 0);
                } else {
                    submitAt(addRandomDelay(notification), random.nextInt(outstandingNotificationsCount() + 1));
                }
            }

            @Override
            public void submitAll(@NotNull IntrusiveDoublyLinkedQueue<Notification> notifications) {
                notifications.forEach(this::submit);
            }
        };
    }

    /**
     * Retrieve the number of update threads.
     *
     * <p>
     * The PeriodicUpdateGraph has a configurable number of update processing threads. The number of threads is exposed
     * in your method to enable you to partition a query based on the number of threads.
     * </p>
     *
     * @return the number of update threads configured.
     */
    @Override
    public int parallelismFactor() {
        if (notificationProcessor == null) {
            return updateThreads;
        } else if (notificationProcessor instanceof ConcurrentNotificationProcessor) {
            return ((ConcurrentNotificationProcessor) notificationProcessor).threadCount();
        } else {
            return 1;
        }
    }

    /**
     * Set the target duration of an update cycle, including the updating phase and the idle phase. This is also the
     * target interval between the start of one cycle and the start of the next.
     * <p>
     * Can be reset to default via {@link #resetTargetCycleDuration()}.
     *
     * @implNote Any target cycle duration {@code < 0} will be clamped to 0.
     *
     * @param targetCycleDurationMillis The target duration for update cycles in milliseconds
     */
    public void setTargetCycleDurationMillis(final long targetCycleDurationMillis) {
        this.targetCycleDurationMillis = Math.max(targetCycleDurationMillis, 0);
    }

    /**
     * Get the target duration of an update cycle, including the updating phase and the idle phase. This is also the
     * target interval between the start of one cycle and the start of the next.
     *
     * @return The {@link #setTargetCycleDurationMillis(long) current} target cycle duration
     */
    public long getTargetCycleDurationMillis() {
        return targetCycleDurationMillis;
    }

    /**
     * Resets the run cycle time to the default target configured via the {@link Builder} setting.
     *
     * @implNote If the {@link Builder#targetCycleDurationMillis(long)} property is not set, this value defaults to
     *           {@link Builder#DEFAULT_TARGET_CYCLE_DURATION_MILLIS_PROP} which defaults to 1000ms.
     */
    @SuppressWarnings("unused")
    public void resetTargetCycleDuration() {
        targetCycleDurationMillis = defaultTargetCycleDurationMillis;
    }

    /**
     * <p>
     * Enable unit test mode.
     * </p>
     *
     * <p>
     * In this mode calls to {@link #addSource(Runnable)} will only mark tables as
     * {@link DynamicNode#setRefreshing(boolean) refreshing}. Additionally {@link #start()} may not be called.
     * </p>
     */
    public void enableUnitTestMode() {
        if (unitTestMode) {
            return;
        }
        if (!allowUnitTestMode) {
            throw new IllegalStateException("PeriodicUpdateGraph.allowUnitTestMode=false");
        }
        if (refreshThread.isAlive()) {
            throw new IllegalStateException("PeriodicUpdateGraph.refreshThread is executing!");
        }
        resetLock();
        unitTestMode = true;
        unitTestRefreshThreadPool = makeUnitTestRefreshExecutor();
        updatePerformanceTracker.enableUnitTestMode();
    }

    /**
     * @return whether unit test mode is allowed
     */
    public boolean isUnitTestModeAllowed() {
        return allowUnitTestMode;
    }

    /**
     * Enable the loop watchdog with the specified timeout. A value of 0 disables the watchdog.
     *
     * @implNote Any timeout less than 0 will be clamped to 0.
     *
     * @param watchDogMillis The time in milliseconds to set the watchdog, or 0 to disable.
     */
    public void setWatchDogMillis(int watchDogMillis) {
        this.watchDogMillis = Math.max(watchDogMillis, 0);
    }

    /**
     * Get the current watchdog {@link #setWatchDogMillis(int) timeout} value.
     *
     * @return The current timeout for the watchdog, 0 for disabled
     */
    public int getWatchDogMillis() {
        return watchDogMillis;
    }

    /**
     * Set the procedure to be called when the watchdog {@link #setWatchDogMillis(int) times out}.
     *
     * @param procedure The procedure to call
     */
    public void setWatchDogTimeoutProcedure(LongConsumer procedure) {
        this.watchDogTimeoutProcedure = procedure;
    }

    private class WatchdogJob extends TimedJob {
        @Override
        public void timedOut() {
            if (watchDogTimeoutProcedure != null) {
                watchDogTimeoutProcedure.accept(watchDogMillis);
            }
        }
    }

    /**
     * Install a real NotificationProcessor and start the primary refresh thread.
     *
     * @implNote Must not be in {@link #enableUnitTestMode() unit test} mode.
     */
    public void start() {
        Assert.eqTrue(running, "running");
        Assert.eqFalse(unitTestMode, "unitTestMode");
        Assert.eqFalse(allowUnitTestMode, "allowUnitTestMode");
        synchronized (refreshThread) {
            if (notificationProcessor instanceof PoisonedNotificationProcessor) {
                notificationProcessor = makeNotificationProcessor();
            }
            if (!refreshThread.isAlive()) {
                log.info().append("PeriodicUpdateGraph starting with ").append(updateThreads)
                        .append(" notification processing threads").endl();
                updatePerformanceTracker.start();
                refreshThread.start();
            }
        }
    }

    /**
     * Begins the process to stop all processing threads and forces ReferenceCounted sources to a reference count of
     * zero.
     */
    public void stop() {
        running = false;
        notificationProcessor.shutdown();
        // ensure that any outstanding cycle has completed
        exclusiveLock().doLocked(() -> {
        });
    }

    /**
     * {@inheritDoc}
     *
     * @implNote This will do nothing in {@link #enableUnitTestMode() unit test} mode other than mark the table as
     *           refreshing.
     */
    @Override
    public void addSource(@NotNull Runnable updateSource) {
        if (allowUnitTestMode) {
            // if we are in unit test mode we never want to start the UpdateGraph
            if (updateSource instanceof DynamicNode) {
                ((DynamicNode) updateSource).setRefreshing(true);
            }
            return;
        }
        super.addSource(updateSource);
        start();
    }

    /**
     * Enqueue a notification to be flushed according to its priority. Non-terminal notifications should only be
     * enqueued during the updating phase of a cycle. That is, they should be enqueued from an update source or
     * subsequent notification delivery.
     *
     * @param notification The notification to enqueue
     * @see NotificationQueue.Notification#isTerminal()
     * @see LogicalClock.State
     */
    @Override
    public void addNotification(@NotNull final Notification notification) {
        if (notificationAdditionDelay > 0) {
            SleepUtil.sleep(notificationRandomizer.nextInt(notificationAdditionDelay));
        }
        super.addNotification(notification);
    }

    @Override
    public boolean maybeAddNotification(@NotNull final Notification notification, final long deliveryStep) {
        if (notificationAdditionDelay > 0) {
            SleepUtil.sleep(notificationRandomizer.nextInt(notificationAdditionDelay));
        }
        return super.maybeAddNotification(notification, deliveryStep);
    }

    /**
     * Request that the next update cycle begin as soon as practicable. This "hurry-up" cycle happens through normal
     * means using the refresh thread and its workers.
     */
    @Override
    public void requestRefresh() {
        if (!running) {
            throw new IllegalStateException("Cannot request refresh when UpdateGraph is no longer running.");
        }
        refreshRequested.set(true);
        synchronized (refreshRequested) {
            refreshRequested.notify();
        }
    }

    /**
     * Clear all monitored tables and enqueued notifications to support {@link #enableUnitTestMode() unit-tests}.
     *
     * @param after Whether this is *after* a unit test completed. If true, held locks should result in an exception and
     *        the LivenessScopeStack will be cleared.
     */
    @TestUseOnly
    public void resetForUnitTests(final boolean after) {
        resetForUnitTests(after, false, 0, 0, 0, 0);
    }

    /**
     * Clear all monitored tables and enqueued notifications to support {@link #enableUnitTestMode() unit-tests}.
     *
     * @param after Whether this is *after* a unit test completed. If true, held locks should result in an exception and
     *        the LivenessScopeStack will be cleared.
     * @param randomizedNotifications Whether the notification processor should randomize the order of delivery
     * @param seed Seed for randomized notification delivery order and delays
     * @param maxRandomizedThreadCount Maximum number of threads handling randomized notification delivery
     * @param notificationStartDelay Maximum randomized notification start delay
     * @param notificationAdditionDelay Maximum randomized notification addition delay
     */
    @TestUseOnly
    public void resetForUnitTests(boolean after,
            final boolean randomizedNotifications, final int seed, final int maxRandomizedThreadCount,
            final int notificationStartDelay, final int notificationAdditionDelay) {
        final List<String> errors = new ArrayList<>();
        this.notificationRandomizer = new Random(seed);
        this.notificationAdditionDelay = notificationAdditionDelay;
        Assert.assertion(unitTestMode, "unitTestMode");

        resetForUnitTests(after, errors);

        if (randomizedNotifications) {
            notificationProcessor = makeRandomizedNotificationProcessor(notificationRandomizer,
                    maxRandomizedThreadCount, notificationStartDelay);
        } else {
            notificationProcessor = makeNotificationProcessor();
        }

        if (refreshThread.isAlive()) {
            errors.add("UpdateGraph refreshThread isAlive");
        }

        try {
            unitTestRefreshThreadPool.submit(() -> ensureUnlocked("unit test run pool thread", errors)).get();
        } catch (InterruptedException | ExecutionException e) {
            errors.add("Failed to ensure UpdateGraph unlocked from unit test run thread pool: " + e);
        }
        unitTestRefreshThreadPool.shutdownNow();
        try {
            if (!unitTestRefreshThreadPool.awaitTermination(1, TimeUnit.SECONDS)) {
                errors.add("Failed to cleanup jobs in unit test run thread pool");
            }
        } catch (InterruptedException e) {
            errors.add("Interrupted while trying to cleanup jobs in unit test run thread pool");
        }
        unitTestRefreshThreadPool = makeUnitTestRefreshExecutor();

        if (!errors.isEmpty()) {
            final String message =
                    "UpdateGraph reset for unit tests reported errors:\n\t" + String.join("\n\t", errors);
            System.err.println(message);
            if (after) {
                throw new IllegalStateException(message);
            }
        }

        resetLock();
    }

    /**
     * Begin the next {@link LogicalClockImpl#startUpdateCycle() update cycle} while in {@link #enableUnitTestMode()
     * unit-test} mode. Note that this happens on a simulated UpdateGraph run thread, rather than this thread. This
     * overload is the same as {@code startCycleForUnitTests(true)}.
     */
    @TestUseOnly
    public void startCycleForUnitTests() {
        startCycleForUnitTests(true);
    }

    /**
     * Begin the next {@link LogicalClockImpl#startUpdateCycle() update cycle} while in {@link #enableUnitTestMode()
     * unit-test} mode. Note that this happens on a simulated UpdateGraph run thread, rather than this thread.
     *
     * @param sourcesSatisfied Whether sources should be marked as satisfied by this invocation; if {@code false}, the
     *        caller must control source satisfaction using {@link #markSourcesRefreshedForUnitTests()}.
     */
    @TestUseOnly
    public void startCycleForUnitTests(final boolean sourcesSatisfied) {
        Assert.assertion(unitTestMode, "unitTestMode");
        try {
            unitTestRefreshThreadPool.submit(() -> startCycleForUnitTestsInternal(sourcesSatisfied)).get();
        } catch (InterruptedException | ExecutionException e) {
            throw new UncheckedDeephavenException(e);
        }
    }

    @TestUseOnly
    private void startCycleForUnitTestsInternal(final boolean sourcesSatisfied) {
        // noinspection AutoBoxing
        isUpdateThread.set(true);
        exclusiveLock().lock();

        Assert.eqNull(refreshScope, "refreshScope");
        refreshScope = new LivenessScope();
        LivenessScopeStack.push(refreshScope);

        logicalClock.startUpdateCycle();
        if (sourcesSatisfied) {
            markSourcesRefreshedForUnitTests();
        }
    }

    /**
     * Record that sources have been satisfied within a unit test cycle.
     */
    @TestUseOnly
    public void markSourcesRefreshedForUnitTests() {
        Assert.assertion(unitTestMode, "unitTestMode");
        updateSourcesLastSatisfiedStep(true);
    }

    /**
     * Do the second half of the update cycle, including flushing notifications, and completing the
     * {@link LogicalClockImpl#completeUpdateCycle() LogicalClock} update cycle. Note that this happens on a simulated
     * UpdateGraph run thread, rather than this thread.
     */
    @TestUseOnly
    public void completeCycleForUnitTests() {
        completeCycleForUnitTests(false);
    }

    /**
     * Do the second half of the update cycle, including flushing notifications, and completing the
     * {@link LogicalClockImpl#completeUpdateCycle() LogicalClock} update cycle. Note that this happens on a simulated
     * UpdateGraph run thread, rather than this thread.
     *
     * @param errorCaughtAndInFinallyBlock Whether an error was caught, and we are in a {@code finally} block
     */
    private void completeCycleForUnitTests(boolean errorCaughtAndInFinallyBlock) {
        Assert.assertion(unitTestMode, "unitTestMode");
<<<<<<< HEAD
        final long currentStep = logicalClock.currentStep();
        boolean satisfied = satisfied(currentStep);
        Assert.assertion(satisfied, "satisfied()", currentStep, "currentStep");
=======
        if (!errorCaughtAndInFinallyBlock) {
            Assert.eq(sourcesLastSatisfiedStep, "sourcesLastSatisfiedStep", logicalClock.currentStep(),
                    "logicalClock.currentStep()");
        }
>>>>>>> 3d8f9e21
        try {
            unitTestRefreshThreadPool.submit(this::completeCycleForUnitTestsInternal).get();
        } catch (InterruptedException | ExecutionException e) {
            if (!errorCaughtAndInFinallyBlock) {
                throw new UncheckedDeephavenException(e);
            }
        }
    }

    @TestUseOnly
    private void completeCycleForUnitTestsInternal() {
        try (final SafeCloseable ignored = () -> {
            if (refreshScope != null) {
                LivenessScopeStack.pop(refreshScope);
                refreshScope.release();
                refreshScope = null;
            }

            exclusiveLock().unlock();
            isUpdateThread.remove();
        }) {
            flushNotificationsAndCompleteCycle(false);
        }
    }

    /**
     * Execute the given runnable wrapped with {@link #startCycleForUnitTests()} and
     * {@link #completeCycleForUnitTests()}. Note that the runnable is run on the current thread. This is equivalent to
     * {@code runWithinUnitTestCycle(runnable, true)}.
     *
     * @param runnable The runnable to execute
     */
    @TestUseOnly
    public <T extends Exception> void runWithinUnitTestCycle(@NotNull final ThrowingRunnable<T> runnable) throws T {
        runWithinUnitTestCycle(runnable, true);
    }

    /**
     * Execute the given runnable wrapped with {@link #startCycleForUnitTests()} and
     * {@link #completeCycleForUnitTests()}. Note that the runnable is run on the current thread.
     *
     * @param runnable The runnable to execute
     * @param sourcesSatisfied Whether sources should be marked as satisfied by this invocation; if {@code false}, the
     *        caller must control source satisfaction using {@link #markSourcesRefreshedForUnitTests()}.
     */
    @TestUseOnly
    public <T extends Exception> void runWithinUnitTestCycle(
            @NotNull final ThrowingRunnable<T> runnable,
            final boolean sourcesSatisfied)
            throws T {
        startCycleForUnitTests(sourcesSatisfied);
        boolean errorCaught = false;
        try {
            runnable.run();
        } catch (final Throwable err) {
            errorCaught = true;
            throw err;
        } finally {
            completeCycleForUnitTests(errorCaught);
        }
    }

    /**
     * Refresh an update source on a simulated UpdateGraph run thread, rather than this thread.
     *
     * @param updateSource The update source to run
     */
    @TestUseOnly
    public void refreshUpdateSourceForUnitTests(@NotNull final Runnable updateSource) {
        Assert.assertion(unitTestMode, "unitTestMode");
        try {
            unitTestRefreshThreadPool.submit(updateSource).get();
        } catch (InterruptedException | ExecutionException e) {
            throw new UncheckedDeephavenException(e);
        }
    }

    /**
     * Flush a single notification from the UpdateGraph queue. Note that this happens on a simulated UpdateGraph run
     * thread, rather than this thread.
     *
     * @return whether a notification was found in the queue
     */
    @TestUseOnly
    public boolean flushOneNotificationForUnitTests() {
        return flushOneNotificationForUnitTests(false);
    }

    /**
     * Flush a single notification from the UpdateGraph queue. Note that this happens on a simulated UpdateGraph run
     * thread, rather than this thread.
     *
     * @param expectOnlyUnsatisfiedNotifications Whether we expect there to be only unsatisfied notifications pending
     * @return whether a notification was found in the queue
     */
    @TestUseOnly
    public boolean flushOneNotificationForUnitTests(final boolean expectOnlyUnsatisfiedNotifications) {
        Assert.assertion(unitTestMode, "unitTestMode");

        final NotificationProcessor existingNotificationProcessor = notificationProcessor;
        try {
            this.notificationProcessor = new ControlledNotificationProcessor();
            // noinspection AutoUnboxing,AutoBoxing
            return unitTestRefreshThreadPool.submit(
                    () -> flushOneNotificationForUnitTestsInternal(expectOnlyUnsatisfiedNotifications)).get();
        } catch (InterruptedException | ExecutionException e) {
            throw new UncheckedDeephavenException(e);
        } finally {
            this.notificationProcessor = existingNotificationProcessor;
        }
    }

    @TestUseOnly
    private boolean flushOneNotificationForUnitTestsInternal(final boolean expectOnlyUnsatisfiedNotifications) {
        final IntrusiveDoublyLinkedQueue<Notification> pendingToEvaluate =
                new IntrusiveDoublyLinkedQueue<>(IntrusiveDoublyLinkedNode.Adapter.<Notification>getInstance());
        notificationProcessor.beforeNotificationsDrained();
        synchronized (pendingNormalNotifications) {
            pendingToEvaluate.transferAfterTailFrom(pendingNormalNotifications);
        }
        final boolean somethingWasPending = !pendingToEvaluate.isEmpty();
        Notification satisfied = null;
        for (final Iterator<Notification> it = pendingToEvaluate.iterator(); it.hasNext();) {
            final Notification notification = it.next();

            Assert.eqFalse(notification.isTerminal(), "notification.isTerminal()");
            Assert.eqFalse(notification.mustExecuteWithUpdateGraphLock(),
                    "notification.mustExecuteWithUpdateGraphLock()");

            if (notification.canExecute(logicalClock.currentStep())) {
                satisfied = notification;
                it.remove();
                break;
            }
        }
        synchronized (pendingNormalNotifications) {
            pendingNormalNotifications.transferBeforeHeadFrom(pendingToEvaluate);
        }
        if (satisfied != null) {
            notificationProcessor.submit(satisfied);
            if (expectOnlyUnsatisfiedNotifications) {
                // noinspection ThrowableNotThrown
                Assert.statementNeverExecuted(
                        "Flushed a notification in unit test mode, but expected only unsatisfied pending notifications");
            }
        } else if (somethingWasPending && !expectOnlyUnsatisfiedNotifications) {
            // noinspection ThrowableNotThrown
            Assert.statementNeverExecuted(
                    "Did not flush any notifications in unit test mode, yet there were outstanding notifications");
        }
        return satisfied != null;
    }

    /**
     * Flush all the normal notifications from the UpdateGraph queue. Note that the flushing happens on a simulated
     * UpdateGraph run thread, rather than this thread.
     */
    @TestUseOnly
    public void flushAllNormalNotificationsForUnitTests() {
        flushAllNormalNotificationsForUnitTests(() -> true, 0).run();
    }

    /**
     * Flush all the normal notifications from the UpdateGraph queue, continuing until {@code done} returns
     * {@code true}. Note that the flushing happens on a simulated UpdateGraph run thread, rather than this thread.
     *
     * @param done Function to determine when we can stop waiting for new notifications
     * @return A Runnable that may be used to wait for the concurrent flush job to complete
     */
    @TestUseOnly
    public Runnable flushAllNormalNotificationsForUnitTests(@NotNull final BooleanSupplier done,
            final long timeoutMillis) {
        Assert.assertion(unitTestMode, "unitTestMode");
        Assert.geqZero(timeoutMillis, "timeoutMillis");

        final NotificationProcessor existingNotificationProcessor = notificationProcessor;
        final ControlledNotificationProcessor controlledNotificationProcessor = new ControlledNotificationProcessor();
        notificationProcessor = controlledNotificationProcessor;
        final Future<?> flushJobFuture = unitTestRefreshThreadPool.submit(() -> {
            final long deadlineNanoTime = System.nanoTime() + TimeUnit.MILLISECONDS.toNanos(timeoutMillis);
            boolean flushed;
            while ((flushed = flushOneNotificationForUnitTestsInternal(false)) || !done.getAsBoolean()) {
                if (!flushed) {
                    final long remainingNanos = deadlineNanoTime - System.nanoTime();
                    if (!controlledNotificationProcessor.blockUntilNotificationAdded(remainingNanos)) {
                        // noinspection ThrowableNotThrown
                        Assert.statementNeverExecuted(
                                "Unit test failure due to timeout after " + timeoutMillis + " ms");
                    }
                }
            }
        });
        return () -> {
            try {
                flushJobFuture.get();
            } catch (InterruptedException | ExecutionException e) {
                throw new UncheckedDeephavenException(e);
            } finally {
                notificationProcessor = existingNotificationProcessor;
            }
        };
    }

    /**
     * If the run thread is waiting in flushNormalNotificationsAndCompleteCycle() or
     * {@link #flushAllNormalNotificationsForUnitTests(BooleanSupplier, long)}, wake it up.
     */
    @TestUseOnly
    public void wakeRefreshThreadForUnitTests() {
        // Pretend we may have added a notification
        notificationProcessor.onNotificationAdded();
    }


    private class ConcurrentNotificationProcessor implements NotificationProcessor {

        private final IntrusiveDoublyLinkedQueue<Notification> satisfiedNotifications =
                new IntrusiveDoublyLinkedQueue<>(IntrusiveDoublyLinkedNode.Adapter.<Notification>getInstance());
        private final Thread[] updateThreads;

        private final AtomicInteger outstandingNotifications = new AtomicInteger(0);
        private final Semaphore pendingNormalNotificationsCheckNeeded = new Semaphore(0, false);

        private volatile boolean running = true;
        private volatile boolean isHealthy = true;

        public ConcurrentNotificationProcessor(@NotNull final ThreadFactory threadFactory,
                final int updateThreadCount) {
            updateThreads = new Thread[updateThreadCount];
            for (int ti = 0; ti < updateThreadCount; ++ti) {
                updateThreads[ti] = threadFactory.newThread(this::processSatisfiedNotifications);
                updateThreads[ti].start();
            }
        }

        private void processSatisfiedNotifications() {
            log.info().append(Thread.currentThread().getName())
                    .append(": starting to poll for satisfied notifications");
            Notification satisfiedNotification = null;
            try {
                while (running) {
                    synchronized (satisfiedNotifications) {
                        while (running && (satisfiedNotification = satisfiedNotifications.poll()) == null) {
                            try {
                                satisfiedNotifications.wait();
                            } catch (InterruptedException ignored) {
                            }
                        }
                    }
                    if (satisfiedNotification == null) {
                        break;
                    }

                    runNotification(satisfiedNotification);
                    satisfiedNotification = null;
                    outstandingNotifications.decrementAndGet();
                    pendingNormalNotificationsCheckNeeded.release();
                }
            } finally {
                if (satisfiedNotification != null) {
                    // if we were thrown out of the loop; decrement / release after setting the unhealthy flag
                    isHealthy = false;
                    outstandingNotifications.decrementAndGet();
                    pendingNormalNotificationsCheckNeeded.release();
                }
                log.info().append(Thread.currentThread().getName()).append(": terminating");
            }
        }

        @Override
        public void submit(@NotNull final Notification notification) {
            outstandingNotifications.incrementAndGet();
            synchronized (satisfiedNotifications) {
                satisfiedNotifications.offer(notification);
                satisfiedNotifications.notify();
            }
        }

        @Override
        public void submitAll(@NotNull IntrusiveDoublyLinkedQueue<Notification> notifications) {
            outstandingNotifications.addAndGet(notifications.size());
            synchronized (satisfiedNotifications) {
                satisfiedNotifications.transferAfterTailFrom(notifications);
                satisfiedNotifications.notifyAll();
            }
        }

        @TestUseOnly
        protected void submitAt(@NotNull final Notification notification, final int offset) {
            outstandingNotifications.incrementAndGet();
            synchronized (satisfiedNotifications) {
                // We clamp the size here because there's a race between the random offset selection and other threads
                // draining the queue of satisfied notifications.
                satisfiedNotifications.insert(notification, Math.min(offset, satisfiedNotifications.size()));
                satisfiedNotifications.notify();
            }
        }

        @Override
        public int outstandingNotificationsCount() {
            return outstandingNotifications.get();
        }

        @Override
        public void doWork() {
            try {
                pendingNormalNotificationsCheckNeeded.acquire();
                // if a processing thread exits unexpectedly, propagate an error to the outer refresh thread
                Assert.eqTrue(isHealthy, "isHealthy");
            } catch (InterruptedException ignored) {
            }
        }

        @Override
        public void doAllWork() {
            while (outstandingNotificationsCount() > 0) {
                doWork();
            }
            // A successful and a failed notification may race the release of pendingNormalNotificationsCheckNeeded,
            // causing this thread to miss a false isHealthy. Since isHealthy is set prior to decrementing
            // outstandingNotificationsCount, we're guaranteed to read the correct value after exiting the while loop.
            Assert.eqTrue(isHealthy, "isHealthy");
        }

        @Override
        public void shutdown() {
            running = false;
            synchronized (satisfiedNotifications) {
                satisfiedNotifications.clear();
                satisfiedNotifications.notifyAll();
            }
            for (final Thread updateThread : updateThreads) {
                try {
                    updateThread.join();
                } catch (InterruptedException ignored) {
                }
            }
        }

        @Override
        public void onNotificationAdded() {
            pendingNormalNotificationsCheckNeeded.release();
        }

        @Override
        public void beforeNotificationsDrained() {
            pendingNormalNotificationsCheckNeeded.drainPermits();
        }

        int threadCount() {
            return updateThreads.length;
        }
    }

    @Override
    protected LogEntry logCycleExtra(LogEntry entry) {
        entry.append("ms, yieldTime=");
        entry = appendAsMillisFromNanos(entry, currentCycleYieldTotalNanos);
        entry = entry.append("ms, sleepTime=");
        entry = appendAsMillisFromNanos(entry, currentCycleSleepTotalNanos);
        return entry;
    }


    @TestUseOnly
    private class ControlledNotificationProcessor implements NotificationProcessor {

        private final Semaphore pendingNormalNotificationsCheckNeeded = new Semaphore(0, false);

        @Override
        public void submit(@NotNull final Notification notification) {
            runNotification(notification);
        }

        @Override
        public void submitAll(@NotNull final IntrusiveDoublyLinkedQueue<Notification> notifications) {
            Notification notification;
            while ((notification = notifications.poll()) != null) {
                runNotification(notification);
            }
        }

        @Override
        public int outstandingNotificationsCount() {
            return 0;
        }

        @Override
        public void doWork() {
            // noinspection ThrowableNotThrown
            Assert.statementNeverExecuted();
        }

        @Override
        public void doAllWork() {
            // noinspection ThrowableNotThrown
            Assert.statementNeverExecuted();
        }

        @Override
        public void shutdown() {
            // noinspection ThrowableNotThrown
            Assert.statementNeverExecuted();
        }

        @Override
        public void onNotificationAdded() {
            pendingNormalNotificationsCheckNeeded.release();
        }

        @Override
        public void beforeNotificationsDrained() {
            pendingNormalNotificationsCheckNeeded.drainPermits();
        }

        private boolean blockUntilNotificationAdded(final long nanosToWait) {
            try {
                return pendingNormalNotificationsCheckNeeded.tryAcquire(nanosToWait, TimeUnit.NANOSECONDS);
            } catch (InterruptedException e) {
                // noinspection ThrowableNotThrown
                Assert.statementNeverExecuted();
                return false;
            }
        }
    }


    /**
     * Iterate over all monitored tables and run them.
     *
     * <p>
     * This method also ensures that the loop runs no faster than {@link #getTargetCycleDurationMillis() minimum cycle
     * time}.
     * </p>
     */
    @Override
    void refreshTablesAndFlushNotifications() {
        final Scheduler sched = CommBase.getScheduler();
        PeriodicUpdateGraph.WatchdogJob watchdogJob = null;

        final long startTime = sched.currentTimeMillis();

        currentCycleYieldTotalNanos = currentCycleSleepTotalNanos = 0L;

        if ((watchDogMillis > 0) && (watchDogTimeoutProcedure != null)) {
            watchdogJob = new PeriodicUpdateGraph.WatchdogJob();
            sched.installJob(watchdogJob, startTime + watchDogMillis);
        }

        super.refreshTablesAndFlushNotifications();

        if (watchdogJob != null) {
            sched.cancelJob(watchdogJob);
        }

        if (interCycleYield) {
            Thread.yield();
        }

        waitForNextCycle(startTime, sched);
    }

    /**
     * <p>
     * Ensure that at least {@link #getTargetCycleDurationMillis() minCycleTime} has passed before returning.
     * </p>
     *
     * <p>
     * If the delay is interrupted by a {@link UpdateSourceRegistrar#requestRefresh() request} to run a single table
     * this task will drain the queue of single run requests, then continue to wait for a complete period if necessary.
     * </p>
     *
     * <p>
     * If the delay is interrupted for any other {@link InterruptedException reason}, it will be logged and continue to
     * wait the remaining period.
     * </p>
     *
     * @param startTime The start time of the last run cycle
     * @param timeSource The source of time that startTime was based on
     */
    private void waitForNextCycle(final long startTime, final Scheduler timeSource) {
        final long now = timeSource.currentTimeMillis();
        long expectedEndTime = startTime + targetCycleDurationMillis;
        if (minimumInterCycleSleep > 0) {
            expectedEndTime = Math.max(expectedEndTime, now + minimumInterCycleSleep);
        }
        checkUpdatePerformanceFlush(now, expectedEndTime);
        waitForEndTime(expectedEndTime, timeSource);
    }

    /**
     * <p>
     * Ensure the current time is past {@code expectedEndTime} before returning, or return early if an immediate refresh
     * is requested.
     * <p>
     * If the delay is interrupted for any other {@link InterruptedException reason}, it will be logged and continue to
     * wait the remaining period.
     *
     * @param expectedEndTime The time which we should sleep until
     * @param timeSource The source of time that startTime was based on
     */
    private void waitForEndTime(final long expectedEndTime, final Scheduler timeSource) {
        long remainingMillis;
        while ((remainingMillis = expectedEndTime - timeSource.currentTimeMillis()) > 0) {
            if (refreshRequested.get()) {
                return;
            }
            synchronized (refreshRequested) {
                if (refreshRequested.get()) {
                    return;
                }
                try {
                    refreshRequested.wait(remainingMillis);
                } catch (final InterruptedException logAndIgnore) {
                    log.warn().append("Interrupted while waiting on refreshRequested. Ignoring: ").append(logAndIgnore)
                            .endl();
                }
            }
        }
    }

    @Override
    void refreshAllTables() {
        refreshRequested.set(false);
        super.refreshAllTables();
    }

    private class NotificationProcessorThreadFactory extends NamingThreadFactory {
        private NotificationProcessorThreadFactory(@NotNull final ThreadGroup threadGroup, @NotNull final String name) {
            super(threadGroup, PeriodicUpdateGraph.class, name, true);
        }

        @Override
        public Thread newThread(@NotNull final Runnable r) {
            return super.newThread(ThreadInitializationFactory.wrapRunnable(() -> {
                configureRefreshThread();
                r.run();
            }));
        }
    }

    private ExecutorService makeUnitTestRefreshExecutor() {
        return Executors.newFixedThreadPool(1, new UnitTestThreadFactory());
    }

    @TestUseOnly
    private class UnitTestThreadFactory extends NamingThreadFactory {

        private UnitTestThreadFactory() {
            super(PeriodicUpdateGraph.class, "unitTestRefresh");
        }

        @Override
        public Thread newThread(@NotNull final Runnable r) {
            return super.newThread(() -> {
                configureUnitTestRefreshThread();
                r.run();
            });
        }
    }

    /**
     * Configure the primary UpdateGraph thread or one of the auxiliary notification processing threads.
     */
    private void configureRefreshThread() {
        SystemicObjectTracker.markThreadSystemic();
        MultiChunkPool.enableDedicatedPoolForThisThread();
        isUpdateThread.set(true);
        // Install this UpdateGraph via ExecutionContext for refresh threads
        // noinspection resource
        ExecutionContext.newBuilder().setUpdateGraph(this).build().open();
    }

    /**
     * Configure threads to be used for unit test processing.
     */
    private void configureUnitTestRefreshThread() {
        final Thread currentThread = Thread.currentThread();
        final Thread.UncaughtExceptionHandler existing = currentThread.getUncaughtExceptionHandler();
        currentThread.setUncaughtExceptionHandler((final Thread errorThread, final Throwable throwable) -> {
            ensureUnlocked("unit test run pool thread exception handler", null);
            existing.uncaughtException(errorThread, throwable);
        });
        isUpdateThread.set(true);
        // Install this UpdateGraph via ExecutionContext for refresh threads
        // noinspection resource
        ExecutionContext.newBuilder().setUpdateGraph(this).build().open();
    }

    public static PeriodicUpdateGraph getInstance(final String name) {
        return BaseUpdateGraph.getInstance(name).cast();
    }

    public static final class Builder {
        private final boolean allowUnitTestMode =
                Configuration.getInstance().getBooleanWithDefault(ALLOW_UNIT_TEST_MODE_PROP, false);
        private long targetCycleDurationMillis =
                Configuration.getInstance().getIntegerWithDefault(DEFAULT_TARGET_CYCLE_DURATION_MILLIS_PROP, 1000);
        private long minimumCycleDurationToLogNanos = DEFAULT_MINIMUM_CYCLE_DURATION_TO_LOG_NANOSECONDS;

        private String name;
        private int numUpdateThreads = -1;

        public Builder(String name) {
            this.name = name;
        }

        /**
         * Set the target duration of an update cycle, including the updating phase and the idle phase. This is also the
         * target interval between the start of one cycle and the start of the next.
         *
         * @implNote Any target cycle duration {@code < 0} will be clamped to 0.
         *
         * @param targetCycleDurationMillis The target duration for update cycles in milliseconds
         * @return this builder
         */
        public Builder targetCycleDurationMillis(long targetCycleDurationMillis) {
            this.targetCycleDurationMillis = targetCycleDurationMillis;
            return this;
        }

        /**
         * Set the minimum duration of an update cycle that should be logged at the INFO level.
         *
         * @param minimumCycleDurationToLogNanos threshold to log a slow cycle
         * @return this builder
         */
        public Builder minimumCycleDurationToLogNanos(long minimumCycleDurationToLogNanos) {
            this.minimumCycleDurationToLogNanos = minimumCycleDurationToLogNanos;
            return this;
        }

        /**
         * Sets the number of threads to use in the update graph processor. Values &lt; 0 indicate to use one thread per
         * available processor.
         *
         * @param numUpdateThreads number of threads to use in update processing
         * @return this builder
         */
        public Builder numUpdateThreads(int numUpdateThreads) {
            this.numUpdateThreads = numUpdateThreads;
            return this;
        }

        /**
         * Constructs and returns a PeriodicUpdateGraph. It is an error to do so an instance already exists with the
         * name provided to this builder.
         *
         * @return the new PeriodicUpdateGraph
         * @throws IllegalStateException if a UpdateGraph with the provided name already exists
         */
        public PeriodicUpdateGraph build() {
            final PeriodicUpdateGraph newUpdateGraph = construct(name);
            BaseUpdateGraph.insertInstance(newUpdateGraph);
            return newUpdateGraph;
        }

        /**
         * Returns an existing PeriodicUpdateGraph with the name provided to this Builder, if one exists, else returns a
         * new PeriodicUpdateGraph.
         *
         * @return the PeriodicUpdateGraph
         * @throws ClassCastException if the existing graph is not a PeriodicUpdateGraph
         */
        public PeriodicUpdateGraph existingOrBuild() {
            return BaseUpdateGraph.existingOrBuild(name, this::construct).cast();
        }

        private PeriodicUpdateGraph construct(String name) {
            // we are passing the object through, so it should be identical
            Assert.eq(name, "name", this.name, "this.name");
            return new PeriodicUpdateGraph(
                    name,
                    allowUnitTestMode,
                    targetCycleDurationMillis,
                    minimumCycleDurationToLogNanos,
                    numUpdateThreads);
        }
    }
}<|MERGE_RESOLUTION|>--- conflicted
+++ resolved
@@ -564,16 +564,11 @@
      */
     private void completeCycleForUnitTests(boolean errorCaughtAndInFinallyBlock) {
         Assert.assertion(unitTestMode, "unitTestMode");
-<<<<<<< HEAD
-        final long currentStep = logicalClock.currentStep();
-        boolean satisfied = satisfied(currentStep);
-        Assert.assertion(satisfied, "satisfied()", currentStep, "currentStep");
-=======
         if (!errorCaughtAndInFinallyBlock) {
-            Assert.eq(sourcesLastSatisfiedStep, "sourcesLastSatisfiedStep", logicalClock.currentStep(),
-                    "logicalClock.currentStep()");
-        }
->>>>>>> 3d8f9e21
+            final long currentStep = logicalClock.currentStep();
+            final boolean satisfied = satisfied(currentStep);
+            Assert.assertion(satisfied, "satisfied()", currentStep, "currentStep");
+        }
         try {
             unitTestRefreshThreadPool.submit(this::completeCycleForUnitTestsInternal).get();
         } catch (InterruptedException | ExecutionException e) {
