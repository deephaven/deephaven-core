--- conflicted
+++ resolved
@@ -98,113 +98,8 @@
             "PeriodicUpdateGraph.targetCycleDurationMillis";
     private final long defaultTargetCycleDurationMillis;
     private volatile long targetCycleDurationMillis;
-<<<<<<< HEAD
-    private final long minimumCycleDurationToLogNanos;
     private final ThreadInitializationFactory threadInitializationFactory;
 
-    /** when to next flush the performance tracker; initializes to zero to force a flush on start */
-    private long nextUpdatePerformanceTrackerFlushTimeNanos;
-
-    /**
-     * How many cycles we have not logged, but were non-zero.
-     */
-    private long suppressedCycles;
-    private long suppressedCyclesTotalNanos;
-    private long suppressedCyclesTotalSafePointTimeMillis;
-
-    /**
-     * Accumulated UpdateGraph exclusive lock waits for the current cycle (or previous, if idle).
-     */
-    private long currentCycleLockWaitTotalNanos;
-    /**
-     * Accumulated delays due to intracycle yields for the current cycle (or previous, if idle).
-     */
-    private long currentCycleYieldTotalNanos;
-    /**
-     * Accumulated delays due to intracycle sleeps for the current cycle (or previous, if idle).
-     */
-    private long currentCycleSleepTotalNanos;
-
-    public static class AccumulatedCycleStats {
-        /**
-         * Number of cycles run.
-         */
-        public int cycles = 0;
-        /**
-         * Number of cycles run not exceeding their time budget.
-         */
-        public int cyclesOnBudget = 0;
-        /**
-         * Accumulated safepoints over all cycles.
-         */
-        public int safePoints = 0;
-        /**
-         * Accumulated safepoint time over all cycles.
-         */
-        public long safePointPauseTimeMillis = 0L;
-
-        public int[] cycleTimesMicros = new int[32];
-        public static final int MAX_DOUBLING_LEN = 1024;
-
-        synchronized void accumulate(
-                final long targetCycleDurationMillis,
-                final long cycleTimeNanos,
-                final long safePoints,
-                final long safePointPauseTimeMillis) {
-            final boolean onBudget = targetCycleDurationMillis * 1000 * 1000 >= cycleTimeNanos;
-            if (onBudget) {
-                ++cyclesOnBudget;
-            }
-            this.safePoints += safePoints;
-            this.safePointPauseTimeMillis += safePointPauseTimeMillis;
-            if (cycles >= cycleTimesMicros.length) {
-                final int newLen;
-                if (cycleTimesMicros.length < MAX_DOUBLING_LEN) {
-                    newLen = cycleTimesMicros.length * 2;
-                } else {
-                    newLen = cycleTimesMicros.length + MAX_DOUBLING_LEN;
-                }
-                cycleTimesMicros = Arrays.copyOf(cycleTimesMicros, newLen);
-            }
-            cycleTimesMicros[cycles] = (int) ((cycleTimeNanos + 500) / 1_000);
-            ++cycles;
-        }
-
-        public synchronized void take(final AccumulatedCycleStats out) {
-            out.cycles = cycles;
-            out.cyclesOnBudget = cyclesOnBudget;
-            out.safePoints = safePoints;
-            out.safePointPauseTimeMillis = safePointPauseTimeMillis;
-            if (out.cycleTimesMicros.length < cycleTimesMicros.length) {
-                out.cycleTimesMicros = new int[cycleTimesMicros.length];
-            }
-            System.arraycopy(cycleTimesMicros, 0, out.cycleTimesMicros, 0, cycles);
-            cycles = 0;
-            cyclesOnBudget = 0;
-            safePoints = 0;
-            safePointPauseTimeMillis = 0;
-        }
-    }
-
-    public final AccumulatedCycleStats accumulatedCycleStats = new AccumulatedCycleStats();
-
-    /**
-     * Abstracts away the processing of non-terminal notifications.
-     */
-    private NotificationProcessor notificationProcessor;
-
-    /**
-     * Facilitate GC Introspection during refresh cycles.
-     */
-    private final JvmIntrospectionContext jvmIntrospectionContext;
-
-    /**
-     * The {@link LivenessScope} that should be on top of the {@link LivenessScopeStack} for all run and notification
-     * processing. Only non-null while some thread is in {@link #doRefresh(Runnable)}.
-     */
-    private volatile LivenessScope refreshScope;
-=======
->>>>>>> 374188ae
 
     /**
      * The number of threads in our executor service for dispatching notifications. If 1, then we don't actually use the
@@ -222,23 +117,13 @@
             final boolean allowUnitTestMode,
             final long targetCycleDurationMillis,
             final long minimumCycleDurationToLogNanos,
-<<<<<<< HEAD
             final int numUpdateThreads,
             final ThreadInitializationFactory threadInitializationFactory) {
-        this.name = name;
-        this.allowUnitTestMode = allowUnitTestMode;
-        this.defaultTargetCycleDurationMillis = targetCycleDurationMillis;
-        this.targetCycleDurationMillis = targetCycleDurationMillis;
-        this.minimumCycleDurationToLogNanos = minimumCycleDurationToLogNanos;
-        this.threadInitializationFactory = threadInitializationFactory;
-        this.lock = UpdateGraphLock.create(this, this.allowUnitTestMode);
-=======
-            final int numUpdateThreads) {
         super(name, allowUnitTestMode, log, minimumCycleDurationToLogNanos);
         this.allowUnitTestMode = allowUnitTestMode;
         this.defaultTargetCycleDurationMillis = targetCycleDurationMillis;
         this.targetCycleDurationMillis = targetCycleDurationMillis;
->>>>>>> 374188ae
+            this.threadInitializationFactory = threadInitializationFactory;
 
         if (numUpdateThreads <= 0) {
             this.updateThreads = Runtime.getRuntime().availableProcessors();
@@ -246,17 +131,9 @@
             this.updateThreads = numUpdateThreads;
         }
 
-<<<<<<< HEAD
-        notificationProcessor = PoisonedNotificationProcessor.INSTANCE;
-        jvmIntrospectionContext = new JvmIntrospectionContext();
-
         OperationInitializer captured = ExecutionContext.getContext().getInitializer();
         refreshThread = new Thread(threadInitializationFactory.createInitializer(() -> {
             configureRefreshThread(captured);
-=======
-        refreshThread = new Thread(ThreadInitializationFactory.wrapRunnable(() -> {
-            configureRefreshThread();
->>>>>>> 374188ae
             while (running) {
                 Assert.eqFalse(this.allowUnitTestMode, "allowUnitTestMode");
                 refreshTablesAndFlushNotifications();
