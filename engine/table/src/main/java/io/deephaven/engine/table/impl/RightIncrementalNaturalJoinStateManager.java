--- conflicted
+++ resolved
@@ -14,33 +14,25 @@
 
 public abstract class RightIncrementalNaturalJoinStateManager extends StaticNaturalJoinStateManager
         implements IncrementalNaturalJoinStateManager {
+
     protected RightIncrementalNaturalJoinStateManager(ColumnSource<?>[] keySourcesForErrorMessages) {
         super(keySourcesForErrorMessages);
     }
 
-<<<<<<< HEAD
-    public abstract void buildFromLeftSide(final Table leftTable, ColumnSource<?>[] leftSources, final InitialBuildContext initialBuildContext);
-    public abstract void convertLeftDataIndex(int groupingSize, InitialBuildContext initialBuildContext, ColumnSource<RowSet> rowSetSource);
-    public abstract void addRightSide(RowSequence rightIndex, ColumnSource<?> [] rightSources);
-
-    public abstract WritableRowRedirection buildRowRedirectionFromHashSlot(QueryTable leftTable, boolean exactMatch, InitialBuildContext initialBuildContext, JoinControl.RedirectionType redirectionType);
-    public abstract WritableRowRedirection buildRowRedirectionFromHashSlotIndexed(QueryTable leftTable, ColumnSource<RowSet> rowSetSource, int groupingSize, boolean exactMatch, InitialBuildContext initialBuildContext, JoinControl.RedirectionType redirectionType);
-=======
     public abstract void buildFromLeftSide(final Table leftTable, ColumnSource<?>[] leftSources,
             final InitialBuildContext initialBuildContext);
 
-    public abstract void convertLeftGroups(int groupingSize, InitialBuildContext initialBuildContext,
-            ObjectArraySource<WritableRowSet> rowSetSource);
+    public abstract void convertLeftDataIndex(int groupingSize, InitialBuildContext initialBuildContext,
+            ColumnSource<RowSet> rowSetSource);
 
     public abstract void addRightSide(RowSequence rightIndex, ColumnSource<?>[] rightSources);
 
     public abstract WritableRowRedirection buildRowRedirectionFromHashSlot(QueryTable leftTable, boolean exactMatch,
             InitialBuildContext initialBuildContext, JoinControl.RedirectionType redirectionType);
 
-    public abstract WritableRowRedirection buildRowRedirectionFromHashSlotGrouped(QueryTable leftTable,
-            ObjectArraySource<WritableRowSet> rowSetSource, int groupingSize, boolean exactMatch,
+    public abstract WritableRowRedirection buildRowRedirectionFromHashSlotIndexed(QueryTable leftTable,
+            ColumnSource<RowSet> rowSetSource, int groupingSize, boolean exactMatch,
             InitialBuildContext initialBuildContext, JoinControl.RedirectionType redirectionType);
->>>>>>> 45121bf4
 
     // modification probes
     public abstract void applyRightShift(Context pc, ColumnSource<?>[] rightSources, RowSet shiftedRowSet,
