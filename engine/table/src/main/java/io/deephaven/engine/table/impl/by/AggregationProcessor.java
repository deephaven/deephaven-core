//
// Copyright (c) 2016-2024 Deephaven Data Labs and Patent Pending
//
package io.deephaven.engine.table.impl.by;

import io.deephaven.api.ColumnName;
import io.deephaven.api.Pair;
import io.deephaven.api.SortColumn;
import io.deephaven.api.agg.*;
import io.deephaven.api.agg.spec.AggSpec;
import io.deephaven.api.agg.spec.AggSpecAbsSum;
import io.deephaven.api.agg.spec.AggSpecApproximatePercentile;
import io.deephaven.api.agg.spec.AggSpecAvg;
import io.deephaven.api.agg.spec.AggSpecCountDistinct;
import io.deephaven.api.agg.spec.AggSpecDistinct;
import io.deephaven.api.agg.spec.AggSpecFirst;
import io.deephaven.api.agg.spec.AggSpecFormula;
import io.deephaven.api.agg.spec.AggSpecFreeze;
import io.deephaven.api.agg.spec.AggSpecGroup;
import io.deephaven.api.agg.spec.AggSpecLast;
import io.deephaven.api.agg.spec.AggSpecMax;
import io.deephaven.api.agg.spec.AggSpecMedian;
import io.deephaven.api.agg.spec.AggSpecMin;
import io.deephaven.api.agg.spec.AggSpecPercentile;
import io.deephaven.api.agg.spec.AggSpecSortedFirst;
import io.deephaven.api.agg.spec.AggSpecSortedLast;
import io.deephaven.api.agg.spec.AggSpecStd;
import io.deephaven.api.agg.spec.AggSpecSum;
import io.deephaven.api.agg.spec.AggSpecTDigest;
import io.deephaven.api.agg.spec.AggSpecUnique;
import io.deephaven.api.agg.spec.AggSpecVar;
import io.deephaven.api.agg.spec.AggSpecWAvg;
import io.deephaven.api.agg.spec.AggSpecWSum;
import io.deephaven.api.object.UnionObject;
import io.deephaven.base.verify.Assert;
import io.deephaven.chunk.ChunkType;
import io.deephaven.chunk.attributes.Values;
import io.deephaven.engine.table.ChunkSource;
import io.deephaven.engine.table.ColumnDefinition;
import io.deephaven.engine.table.ColumnSource;
import io.deephaven.engine.table.impl.*;
import io.deephaven.engine.table.Table;
import io.deephaven.engine.table.impl.by.rollup.NullColumns;
import io.deephaven.engine.table.impl.by.rollup.RollupAggregation;
import io.deephaven.engine.table.impl.by.rollup.RollupAggregationOutputs;
import io.deephaven.engine.table.impl.by.ssmcountdistinct.count.ByteChunkedCountDistinctOperator;
import io.deephaven.engine.table.impl.by.ssmcountdistinct.count.ByteRollupCountDistinctOperator;
import io.deephaven.engine.table.impl.by.ssmcountdistinct.count.CharChunkedCountDistinctOperator;
import io.deephaven.engine.table.impl.by.ssmcountdistinct.count.CharRollupCountDistinctOperator;
import io.deephaven.engine.table.impl.by.ssmcountdistinct.count.DoubleChunkedCountDistinctOperator;
import io.deephaven.engine.table.impl.by.ssmcountdistinct.count.DoubleRollupCountDistinctOperator;
import io.deephaven.engine.table.impl.by.ssmcountdistinct.count.FloatChunkedCountDistinctOperator;
import io.deephaven.engine.table.impl.by.ssmcountdistinct.count.FloatRollupCountDistinctOperator;
import io.deephaven.engine.table.impl.by.ssmcountdistinct.count.IntChunkedCountDistinctOperator;
import io.deephaven.engine.table.impl.by.ssmcountdistinct.count.IntRollupCountDistinctOperator;
import io.deephaven.engine.table.impl.by.ssmcountdistinct.count.LongChunkedCountDistinctOperator;
import io.deephaven.engine.table.impl.by.ssmcountdistinct.count.LongRollupCountDistinctOperator;
import io.deephaven.engine.table.impl.by.ssmcountdistinct.count.ObjectChunkedCountDistinctOperator;
import io.deephaven.engine.table.impl.by.ssmcountdistinct.count.ObjectRollupCountDistinctOperator;
import io.deephaven.engine.table.impl.by.ssmcountdistinct.count.ShortChunkedCountDistinctOperator;
import io.deephaven.engine.table.impl.by.ssmcountdistinct.count.ShortRollupCountDistinctOperator;
import io.deephaven.engine.table.impl.by.ssmcountdistinct.distinct.ByteChunkedDistinctOperator;
import io.deephaven.engine.table.impl.by.ssmcountdistinct.distinct.ByteRollupDistinctOperator;
import io.deephaven.engine.table.impl.by.ssmcountdistinct.distinct.CharChunkedDistinctOperator;
import io.deephaven.engine.table.impl.by.ssmcountdistinct.distinct.CharRollupDistinctOperator;
import io.deephaven.engine.table.impl.by.ssmcountdistinct.distinct.DoubleChunkedDistinctOperator;
import io.deephaven.engine.table.impl.by.ssmcountdistinct.distinct.DoubleRollupDistinctOperator;
import io.deephaven.engine.table.impl.by.ssmcountdistinct.distinct.FloatChunkedDistinctOperator;
import io.deephaven.engine.table.impl.by.ssmcountdistinct.distinct.FloatRollupDistinctOperator;
import io.deephaven.engine.table.impl.by.ssmcountdistinct.distinct.IntChunkedDistinctOperator;
import io.deephaven.engine.table.impl.by.ssmcountdistinct.distinct.IntRollupDistinctOperator;
import io.deephaven.engine.table.impl.by.ssmcountdistinct.distinct.LongChunkedDistinctOperator;
import io.deephaven.engine.table.impl.by.ssmcountdistinct.distinct.LongRollupDistinctOperator;
import io.deephaven.engine.table.impl.by.ssmcountdistinct.distinct.ObjectChunkedDistinctOperator;
import io.deephaven.engine.table.impl.by.ssmcountdistinct.distinct.ObjectRollupDistinctOperator;
import io.deephaven.engine.table.impl.by.ssmcountdistinct.distinct.ShortChunkedDistinctOperator;
import io.deephaven.engine.table.impl.by.ssmcountdistinct.distinct.ShortRollupDistinctOperator;
import io.deephaven.engine.table.impl.by.ssmcountdistinct.unique.ByteChunkedUniqueOperator;
import io.deephaven.engine.table.impl.by.ssmcountdistinct.unique.ByteRollupUniqueOperator;
import io.deephaven.engine.table.impl.by.ssmcountdistinct.unique.CharChunkedUniqueOperator;
import io.deephaven.engine.table.impl.by.ssmcountdistinct.unique.CharRollupUniqueOperator;
import io.deephaven.engine.table.impl.by.ssmcountdistinct.unique.DoubleChunkedUniqueOperator;
import io.deephaven.engine.table.impl.by.ssmcountdistinct.unique.DoubleRollupUniqueOperator;
import io.deephaven.engine.table.impl.by.ssmcountdistinct.unique.FloatChunkedUniqueOperator;
import io.deephaven.engine.table.impl.by.ssmcountdistinct.unique.FloatRollupUniqueOperator;
import io.deephaven.engine.table.impl.by.ssmcountdistinct.unique.IntChunkedUniqueOperator;
import io.deephaven.engine.table.impl.by.ssmcountdistinct.unique.IntRollupUniqueOperator;
import io.deephaven.engine.table.impl.by.ssmcountdistinct.unique.LongChunkedUniqueOperator;
import io.deephaven.engine.table.impl.by.ssmcountdistinct.unique.LongRollupUniqueOperator;
import io.deephaven.engine.table.impl.by.ssmcountdistinct.unique.ObjectChunkedUniqueOperator;
import io.deephaven.engine.table.impl.by.ssmcountdistinct.unique.ObjectRollupUniqueOperator;
import io.deephaven.engine.table.impl.by.ssmcountdistinct.unique.ShortChunkedUniqueOperator;
import io.deephaven.engine.table.impl.by.ssmcountdistinct.unique.ShortRollupUniqueOperator;
import io.deephaven.engine.table.impl.by.ssmminmax.SsmChunkedMinMaxOperator;
import io.deephaven.engine.table.impl.by.ssmpercentile.SsmChunkedPercentileOperator;
import io.deephaven.engine.table.impl.sources.ReinterpretUtils;
import io.deephaven.engine.table.impl.ssms.SegmentedSortedMultiSet;
import io.deephaven.engine.table.impl.util.freezeby.FreezeByCountOperator;
import io.deephaven.engine.table.impl.util.freezeby.FreezeByOperator;
import io.deephaven.time.DateTimeUtils;
import io.deephaven.util.annotations.FinalDefault;
import io.deephaven.util.type.ArrayTypeUtils;
import org.apache.commons.lang3.mutable.MutableBoolean;
import org.jetbrains.annotations.NotNull;
import org.jetbrains.annotations.Nullable;

import java.math.BigDecimal;
import java.math.BigInteger;
import java.time.Instant;
import java.util.ArrayList;
import java.util.Arrays;
import java.util.Collection;
import java.util.Collections;
import java.util.List;
import java.util.Map;
import java.util.function.BiFunction;
import java.util.function.Function;
import java.util.function.Supplier;
import java.util.stream.Collectors;
import java.util.stream.Stream;

import static io.deephaven.engine.table.ChunkSource.WithPrev.ZERO_LENGTH_CHUNK_SOURCE_WITH_PREV_ARRAY;
import static io.deephaven.engine.table.Table.AGGREGATION_ROW_LOOKUP_ATTRIBUTE;
import static io.deephaven.engine.table.impl.by.IterativeChunkedAggregationOperator.ZERO_LENGTH_ITERATIVE_CHUNKED_AGGREGATION_OPERATOR_ARRAY;
import static io.deephaven.engine.table.impl.by.RollupConstants.*;
import static io.deephaven.util.QueryConstants.*;
import static io.deephaven.util.type.TypeUtils.getBoxedType;
import static io.deephaven.util.type.NumericTypeUtils.isNumeric;

/**
 * Conversion tool to generate an {@link AggregationContextFactory} for a collection of {@link Aggregation
 * aggregations}.
 */
public class AggregationProcessor implements AggregationContextFactory {

    private enum Type {
        // @formatter:off
        NORMAL(false),
        ROLLUP_BASE(true),
        ROLLUP_REAGGREGATED(true),
        TREE_SOURCE_ROW_LOOKUP(false),
        SELECT_DISTINCT(false),
        EXPOSE_GROUP_ROW_SETS(false);
        // @formatter:on

        private final boolean isRollup;

        Type(boolean isRollup) {
            this.isRollup = isRollup;
        }
    }

    private final Collection<? extends Aggregation> aggregations;
    private final Type type;

    /**
     * Convert a collection of {@link Aggregation aggregations} to an {@link AggregationContextFactory}.
     *
     * @param aggregations The {@link Aggregation aggregations}. Must not be further mutated by the caller. Will not be
     *        mutated by {@link AggregationProcessor}.
     * @return The {@link AggregationContextFactory}
     */
    public static AggregationContextFactory forAggregation(
            @NotNull final Collection<? extends Aggregation> aggregations) {
        return new AggregationProcessor(aggregations, Type.NORMAL);
    }

    /**
     * Convert a collection of {@link Aggregation aggregations} to an {@link AggregationContextFactory} for use in
     * computing the base level of a rollup.
     *
     * @param aggregations The {@link Aggregation aggregations}. Must not be further mutated by the caller. Will not be
     *        mutated by {@link AggregationProcessor}.
     * @param includeConstituents Whether constituents should be included via a partition aggregation
     * @return The {@link AggregationContextFactory}
     */
    public static AggregationContextFactory forRollupBase(
            @NotNull final Collection<? extends Aggregation> aggregations,
            final boolean includeConstituents,
            @NotNull final ColumnName rollupColumn) {
        if (aggregations.stream().anyMatch(agg -> agg instanceof Partition)) {
            rollupUnsupported("Partition");
        }
        final Collection<Aggregation> baseAggregations = new ArrayList<>(aggregations.size() + 1);
        baseAggregations.addAll(aggregations);
        baseAggregations.add(includeConstituents
                ? Partition.of(rollupColumn)
                : RollupAggregation.nullColumns(rollupColumn.name(), Table.class));
        return new AggregationProcessor(baseAggregations, Type.ROLLUP_BASE);
    }

    /**
     * Convert a collection of {@link Aggregation aggregations} to an {@link AggregationContextFactory} for use in
     * computing a reaggregated level of a rollup.
     *
     * @param aggregations The {@link Aggregation aggregations}. Must not be further mutated by the caller. Will not be
     *        mutated by {@link AggregationProcessor}.
     * @param nullColumns Map of group-by column names and data types to aggregate with a null-column aggregation
     * @return The {@link AggregationContextFactory}
     */
    public static AggregationContextFactory forRollupReaggregated(
            @NotNull final Collection<? extends Aggregation> aggregations,
            @NotNull final Map<String, Class<?>> nullColumns,
            @NotNull final ColumnName rollupColumn) {
        if (aggregations.stream().anyMatch(agg -> agg instanceof Partition)) {
            rollupUnsupported("Partition");
        }
        final Collection<Aggregation> reaggregations = new ArrayList<>(aggregations.size() + 2);
        reaggregations.add(RollupAggregation.nullColumns(nullColumns));
        reaggregations.addAll(aggregations);
        reaggregations.add(Partition.of(rollupColumn));
        return new AggregationProcessor(reaggregations, Type.ROLLUP_REAGGREGATED);
    }

    /**
     * Create a trivial {@link AggregationContextFactory} to implement source-row lookup functionality for
     * {@link Table#tree(String, String) tree}.
     *
     * @return The {@link AggregationContextFactory}
     */
    public static AggregationContextFactory forTreeSourceRowLookup() {
        return new AggregationProcessor(Collections.emptyList(), Type.TREE_SOURCE_ROW_LOOKUP);
    }

    /**
     * Create a trivial {@link AggregationContextFactory} to implement {@link Table#selectDistinct select distinct}.
     *
     * @return The {@link AggregationContextFactory}
     */
    public static AggregationContextFactory forSelectDistinct() {
        return new AggregationProcessor(Collections.emptyList(), Type.SELECT_DISTINCT);
    }

    public static final ColumnName EXPOSED_GROUP_ROW_SETS = ColumnName.of("__EXPOSED_GROUP_ROW_SETS__");

    /**
     * Create a trivial {@link AggregationContextFactory} to {@link Aggregation#AggGroup(String...) group} the input
     * table and expose the group {@link io.deephaven.engine.rowset.RowSet row sets} as {@link #EXPOSED_GROUP_ROW_SETS}.
     *
     * @return The {@link AggregationContextFactory}
     */
    public static AggregationContextFactory forExposeGroupRowSets() {
        return new AggregationProcessor(Collections.emptyList(), Type.EXPOSE_GROUP_ROW_SETS);
    }

    private AggregationProcessor(
            @NotNull final Collection<? extends Aggregation> aggregations,
            @NotNull final Type type) {
        this.aggregations = aggregations;
        this.type = type;
        final String duplicationErrorMessage = (type.isRollup
                ? RollupAggregationOutputs.of(aggregations)
                : AggregationOutputs.of(aggregations))
                .collect(Collectors.groupingBy(ColumnName::name, Collectors.counting())).entrySet()
                .stream()
                .filter(kv -> kv.getValue() > 1)
                .map(kv -> kv.getKey() + " used " + kv.getValue() + " times")
                .collect(Collectors.joining(", "));
        if (!duplicationErrorMessage.isBlank()) {
            throw new IllegalArgumentException("Duplicate output columns found: " + duplicationErrorMessage);
        }
    }

    @Override
    public String toString() {
        return type.name() + ':' + aggregations;
    }

    // -----------------------------------------------------------------------------------------------------------------
    // AggregationContextFactory
    // -----------------------------------------------------------------------------------------------------------------

    @Override
    public AggregationContext makeAggregationContext(
            @NotNull final Table table,
            final boolean requireStateChangeRecorder,
            @NotNull final String... groupByColumnNames) {
        switch (type) {
            case NORMAL:
                return new NormalConverter(table, requireStateChangeRecorder, groupByColumnNames).build();
            case ROLLUP_BASE:
                return new RollupBaseConverter(table, requireStateChangeRecorder, groupByColumnNames).build();
            case ROLLUP_REAGGREGATED:
                return new RollupReaggregatedConverter(table, requireStateChangeRecorder, groupByColumnNames).build();
            case TREE_SOURCE_ROW_LOOKUP:
                return makeSourceRowLookupAggregationContext();
            case SELECT_DISTINCT:
                return makeEmptyAggregationContext(requireStateChangeRecorder);
            case EXPOSE_GROUP_ROW_SETS:
                return makeExposedGroupRowSetAggregationContext(table, requireStateChangeRecorder);
            default:
                throw new UnsupportedOperationException("Unsupported type " + type);
        }
    }

    // -----------------------------------------------------------------------------------------------------------------
    // Converter Framework
    // -----------------------------------------------------------------------------------------------------------------

    private static final PartitionByChunkedOperator.AttributeCopier PARTITION_ATTRIBUTE_COPIER =
            (pt, st) -> pt.copyAttributes(st, BaseTable.CopyAttributeOperation.PartitionBy);

    /**
     * Base class for conversion from a collection of {@link Aggregation aggregations} to an {@link AggregationContext}
     * for {@code aggregations}. Accumulates state by visiting each aggregation.
     */
    private abstract class Converter implements Aggregation.Visitor, AggSpec.Visitor {
        final QueryTable table;
        private final boolean requireStateChangeRecorder;
        final String[] groupByColumnNames;

        final boolean isAddOnly;
        final boolean isBlink;

        final List<IterativeChunkedAggregationOperator> operators = new ArrayList<>();
        final List<String[]> inputColumnNames = new ArrayList<>();
        final List<ChunkSource.WithPrev<Values>> inputSources = new ArrayList<>();
        final List<AggregationContextTransformer> transformers = new ArrayList<>();

        List<Pair> resultPairs = List.of();
        int freezeByCountIndex = -1;
        int trackedFirstOrLastIndex = -1;
        boolean partitionFound;

        private Converter(
                @NotNull final Table table,
                final boolean requireStateChangeRecorder,
                @NotNull final String... groupByColumnNames) {
            this.table = (QueryTable) table.coalesce();
            this.requireStateChangeRecorder = requireStateChangeRecorder;
            this.groupByColumnNames = groupByColumnNames;
            isAddOnly = this.table.isAddOnly();
            isBlink = this.table.isBlink();
        }

        AggregationContext build() {
            walkAllAggregations();
            transformers.add(new RowLookupAttributeSetter());
            return makeAggregationContext();
        }

        final void walkAllAggregations() {
            for (final Aggregation aggregation : aggregations) {
                aggregation.walk(this);
            }
        }

        @NotNull
        final AggregationContext makeAggregationContext() {
            if (requireStateChangeRecorder && operators.stream().noneMatch(op -> op instanceof StateChangeRecorder)) {
                addNoInputOperator(new CountAggregationOperator(null));
            }
            // noinspection unchecked
            return new AggregationContext(
                    operators.toArray(IterativeChunkedAggregationOperator[]::new),
                    inputColumnNames.toArray(String[][]::new),
                    inputSources.toArray(ChunkSource.WithPrev[]::new),
                    transformers.toArray(AggregationContextTransformer[]::new));
        }

        final void unsupportedForBlinkTables(@NotNull final String operationName) {
            if (!isBlink) {
                return;
            }
            throw new UnsupportedOperationException(String.format(
                    "Blink tables do not support Agg%s; use BlinkTableTools.blinkToAppendOnly to accumulate full history",
                    operationName));
        }

        final void multiplePartitionsUnsupported() {
            if (!partitionFound) {
                partitionFound = true;
                return;
            }
            throw new UnsupportedOperationException("Only one AggPartition is permitted per aggregation");
        }

        // -------------------------------------------------------------------------------------------------------------
        // Partial Aggregation.Visitor (for cases common to all types)
        // -------------------------------------------------------------------------------------------------------------

        @Override
        public final void visit(@NotNull final Aggregations aggregations) {
            aggregations.aggregations().forEach(a -> a.walk(this));
        }

        @Override
        public final void visit(@NotNull final ColumnAggregation columnAgg) {
            resultPairs = List.of(columnAgg.pair());
            columnAgg.spec().walk(this);
            resultPairs = List.of();
        }

        @Override
        public final void visit(@NotNull final ColumnAggregations columnAggs) {
            resultPairs = columnAggs.pairs();
            columnAggs.spec().walk(this);
            resultPairs = List.of();
        }

        // -------------------------------------------------------------------------------------------------------------
        // Partial AggSpec.Visitor (for cases common to all types)
        // -------------------------------------------------------------------------------------------------------------

        // THIS SPACE INTENTIONALLY LEFT BLANK

        // -------------------------------------------------------------------------------------------------------------
        // Helpers for visitors
        // -------------------------------------------------------------------------------------------------------------

        void addNoInputOperator(@NotNull final IterativeChunkedAggregationOperator operator) {
            addOperator(operator, null, ArrayTypeUtils.EMPTY_STRING_ARRAY);
        }

        @SafeVarargs
        final void addOperator(@NotNull final IterativeChunkedAggregationOperator operator,
                @Nullable final ChunkSource.WithPrev<Values> inputSource,
                @NotNull final Stream<String>... inputColumnNames) {
            addOperator(operator, inputSource,
                    Arrays.stream(inputColumnNames).flatMap(Function.identity()).toArray(String[]::new));
        }

        final void addOperator(@NotNull final IterativeChunkedAggregationOperator operator,
                @Nullable final ChunkSource.WithPrev<Values> inputSource,
                @NotNull final String... inputColumnNames) {
            operators.add(operator);
            this.inputColumnNames.add(inputColumnNames);
            inputSources.add(inputSource);
        }

        final void addBasicOperators(
                BiFunction<Class<?>, String, IterativeChunkedAggregationOperator> operatorFactory) {
            for (final Pair pair : resultPairs) {
                final String inputName = pair.input().name();
                final String resultName = pair.output().name();
                final ColumnSource<?> rawInputSource = table.getColumnSource(inputName);
                final Class<?> type = rawInputSource.getType();
                final ColumnSource<?> inputSource = maybeReinterpretInstantAsLong(rawInputSource);

                addOperator(operatorFactory.apply(type, resultName), inputSource, inputName);
            }
        }

        final void addApproximatePercentileOperators(final double percentile, final double compression) {
            for (final Pair pair : resultPairs) {
                final String inputName = pair.input().name();
                final String resultName = pair.output().name();

                addApproximatePercentileOperator(percentile, compression, inputName, resultName);
            }
        }

        final void addApproximatePercentileOperator(final double percentile, final double compression,
                @NotNull final String inputName, @NotNull final String resultName) {
            final ColumnSource<?> inputSource = table.getColumnSource(inputName);
            final Class<?> type = inputSource.getType();

            final int size = inputSources.size();
            for (int ii = 0; ii < size; ii++) {
                final IterativeChunkedAggregationOperator operator;
                if (inputSources.get(ii) == inputSource &&
                        (operator = operators.get(ii)) instanceof TDigestPercentileOperator) {
                    final TDigestPercentileOperator tDigestOperator = (TDigestPercentileOperator) operator;
                    if (tDigestOperator.compression() == compression) {
                        addOperator(tDigestOperator.makeSecondaryOperator(percentile, resultName), null,
                                inputName);
                        return;
                    }
                }
            }
            addOperator(new TDigestPercentileOperator(type, compression, percentile, resultName), inputSource,
                    inputName);
        }

        final void addFreezeOperators() {
            final FreezeByCountOperator countOperator;
            if (freezeByCountIndex >= 0) {
                countOperator = (FreezeByCountOperator) operators.get(freezeByCountIndex);
            } else {
                freezeByCountIndex = operators.size();
                addNoInputOperator(countOperator = new FreezeByCountOperator());
            }
            addBasicOperators((t, n) -> new FreezeByOperator(t, n, countOperator));
        }

        final void addMinOrMaxOperators(final boolean isMin) {
            for (final Pair pair : resultPairs) {
                final String inputName = pair.input().name();
                final String resultName = pair.output().name();

                addMinOrMaxOperator(isMin, inputName, resultName);
            }
        }

        final void addMinOrMaxOperator(final boolean isMin, @NotNull final String inputName,
                @NotNull final String resultName) {
            final ColumnSource<?> rawInputSource = table.getColumnSource(inputName);
            final Class<?> type = rawInputSource.getType();
            final ColumnSource<?> inputSource = maybeReinterpretInstantAsLong(rawInputSource);

            final int size = inputSources.size();
            for (int ii = 0; ii < size; ii++) {
                if (inputSources.get(ii) != inputSource) {
                    continue;
                }
                final IterativeChunkedAggregationOperator operator = operators.get(ii);
                if (operator instanceof SsmChunkedMinMaxOperator) {
                    final SsmChunkedMinMaxOperator minMaxOperator = (SsmChunkedMinMaxOperator) operator;
                    addOperator(minMaxOperator.makeSecondaryOperator(isMin, resultName), null, inputName);
                    return;
                }
            }
            addOperator(makeMinOrMaxOperator(type, resultName, isMin, isAddOnly || isBlink), inputSource, inputName);
        }

        final void addFirstOrLastOperators(final boolean isFirst, final String exposeRedirectionAs) {
            if (exposeRedirectionAs != null) {
                unsupportedForBlinkTables((isFirst ? "First" : "Last") +
                        " with exposed row redirections (e.g. for rollup(), AggFirstRowKey, or AggLastRowKey)");
            }
            final MatchPair[] resultMatchPairs = MatchPair.fromPairs(resultPairs);
            final IterativeChunkedAggregationOperator operator;
            if (table.isRefreshing()) {
                if (isAddOnly) {
                    operator = new AddOnlyFirstOrLastChunkedOperator(isFirst, resultMatchPairs, table,
                            exposeRedirectionAs);
                } else if (isBlink) {
                    operator = isFirst
                            ? new BlinkFirstChunkedOperator(resultMatchPairs, table)
                            : new BlinkLastChunkedOperator(resultMatchPairs, table);
                } else {
                    if (trackedFirstOrLastIndex >= 0) {
                        operator = ((FirstOrLastChunkedOperator) operators.get(trackedFirstOrLastIndex))
                                .makeSecondaryOperator(isFirst, resultMatchPairs, table, exposeRedirectionAs);
                    } else {
                        trackedFirstOrLastIndex = operators.size();
                        operator = new FirstOrLastChunkedOperator(isFirst, resultMatchPairs, table,
                                exposeRedirectionAs);
                    }
                }
            } else {
                operator = new StaticFirstOrLastChunkedOperator(isFirst, resultMatchPairs, table, exposeRedirectionAs);
            }
            addNoInputOperator(operator);
        }

        final void addSortedFirstOrLastOperator(@NotNull final List<SortColumn> sortColumns, final boolean isFirst) {
            final String[] sortColumnNames = sortColumns.stream().map(sc -> {
                descendingSortedFirstOrLastUnsupported(sc, isFirst);
                return sc.column().name();
            }).toArray(String[]::new);
            final ChunkSource.WithPrev<Values> inputSource;
            if (sortColumnNames.length == 1) {
                inputSource = table.getColumnSource(sortColumnNames[0]);
            } else {
                // Create a tuple source, because our underlying SSA does not handle multiple sort columns
                inputSource = TupleSourceFactory.makeTupleSource(
                        Arrays.stream(sortColumnNames).map(table::getColumnSource).toArray(ColumnSource[]::new));
            }
            addOperator(
                    makeSortedFirstOrLastOperator(inputSource.getChunkType(), isFirst, aggregations.size() > 1,
                            MatchPair.fromPairs(resultPairs), table),
                    inputSource, sortColumnNames);
        }

        final void descendingSortedFirstOrLastUnsupported(@NotNull final SortColumn sortColumn, final boolean isFirst) {
            if (sortColumn.order() == SortColumn.Order.ASCENDING) {
                return;
            }
            throw new UnsupportedOperationException(String.format("%s does not support sort order in %s",
                    isFirst ? "SortedFirst" : "SortedLast", sortColumn));
        }

        final void addWeightedAvgOrSumOperator(
                @NotNull final String weightName,
                final boolean isSum,
                final boolean exposeInternal) {
            final ColumnSource<?> weightSource = table.getColumnSource(weightName);
            final boolean weightSourceIsFloatingPoint;
            if (isInteger(weightSource.getChunkType())) {
                weightSourceIsFloatingPoint = false;
            } else if (isFloatingPoint(weightSource.getChunkType())) {
                weightSourceIsFloatingPoint = true;
            } else {
                throw new UnsupportedOperationException(
                        String.format("Invalid type %s in weight column %s for AggW%s",
                                weightSource.getType(), weightName, isSum ? "Sum" : "Avg"));
            }

            final MutableBoolean anyIntegerResults = new MutableBoolean();
            final MutableBoolean anyFloatingPointResults = new MutableBoolean();
            final List<WeightedOpResult> results = resultPairs.stream().map(pair -> {
                final ColumnSource<?> inputSource = table.getColumnSource(pair.input().name());
                final WeightedOpResultType resultType;
                if (isInteger(inputSource.getChunkType())) {
                    if (!weightSourceIsFloatingPoint && isSum) {
                        anyIntegerResults.setTrue();
                        resultType = WeightedOpResultType.INTEGER;
                    } else {
                        anyFloatingPointResults.setTrue();
                        resultType = WeightedOpResultType.FLOATING_POINT;
                    }
                } else if (isFloatingPoint(inputSource.getChunkType())) {
                    anyFloatingPointResults.setTrue();
                    resultType = WeightedOpResultType.FLOATING_POINT;
                } else {
                    throw new UnsupportedOperationException(
                            String.format("Invalid type %s in column %s for AggW%s weighted by %s",
                                    inputSource.getType(), pair.input().name(), isSum ? "Sum" : "Avg", weightName));
                }
                return new WeightedOpResult(pair, resultType, inputSource);
            }).collect(Collectors.toList());

            final LongWeightRecordingInternalOperator longWeightOperator;
            if (anyIntegerResults.booleanValue()) {
                longWeightOperator = new LongWeightRecordingInternalOperator(weightSource.getChunkType());
                addOperator(longWeightOperator, weightSource, Stream.of(weightName),
                        results.stream().filter(r -> r.type == WeightedOpResultType.INTEGER)
                                .map(r -> r.pair.input().name()));
            } else {
                longWeightOperator = null;
            }

            final DoubleWeightRecordingInternalOperator doubleWeightOperator;
            if (anyFloatingPointResults.booleanValue()) {
                doubleWeightOperator = new DoubleWeightRecordingInternalOperator(weightSource.getChunkType());
                addOperator(doubleWeightOperator, weightSource, Stream.of(weightName),
                        results.stream().filter(r -> r.type == WeightedOpResultType.FLOATING_POINT)
                                .map(r -> r.pair.input().name()));
            } else {
                doubleWeightOperator = null;
            }

            results.forEach(r -> {
                final IterativeChunkedAggregationOperator resultOperator;
                if (isSum) {
                    if (r.type == WeightedOpResultType.INTEGER) {
                        resultOperator = new LongChunkedWeightedSumOperator(
                                r.source.getChunkType(), longWeightOperator, r.pair.output().name());
                    } else {
                        resultOperator = new DoubleChunkedWeightedSumOperator(
                                r.source.getChunkType(), doubleWeightOperator, r.pair.output().name());
                    }
                } else {
                    resultOperator = new ChunkedWeightedAverageOperator(
                            r.source.getChunkType(), doubleWeightOperator, r.pair.output().name(), exposeInternal);
                }
                addOperator(resultOperator, r.source, r.pair.input().name(), weightName);
            });
        }
    }

    // -----------------------------------------------------------------------------------------------------------------
    // Standard Aggregations
    // -----------------------------------------------------------------------------------------------------------------

    /**
     * Implementation class for conversion from a collection of {@link Aggregation aggregations} to an
     * {@link AggregationContext} for standard aggregations. Accumulates state by visiting each aggregation.
     */
    private final class NormalConverter extends Converter {
        private final QueryCompilerRequestProcessor.BatchProcessor compilationProcessor;

        private NormalConverter(
                @NotNull final Table table,
                final boolean requireStateChangeRecorder,
                @NotNull final String... groupByColumnNames) {
            super(table, requireStateChangeRecorder, groupByColumnNames);
            this.compilationProcessor = QueryCompilerRequestProcessor.batch();
        }

        @Override
        AggregationContext build() {
            final AggregationContext resultContext = super.build();
            compilationProcessor.compile();
            return resultContext;
        }

        // -------------------------------------------------------------------------------------------------------------
        // Aggregation.Visitor
        // -------------------------------------------------------------------------------------------------------------

        @Override
        public void visit(@NotNull final Count count) {
            addNoInputOperator(new CountAggregationOperator(count.column().name()));
        }

        @Override
        public void visit(@NotNull final FirstRowKey firstRowKey) {
            addFirstOrLastOperators(true, firstRowKey.column().name());
        }

        @Override
        public void visit(@NotNull final LastRowKey lastRowKey) {
            addFirstOrLastOperators(false, lastRowKey.column().name());
        }

        @Override
        public void visit(@NotNull final Partition partition) {
            multiplePartitionsUnsupported();
            unsupportedForBlinkTables("Partition");
            addNoInputOperator(new PartitionByChunkedOperator(
                    table,
                    partition.includeGroupByColumns() ? table : (QueryTable) table.dropColumns(groupByColumnNames),
                    partition.column().name(),
                    PARTITION_ATTRIBUTE_COPIER,
                    groupByColumnNames));
        }

        // -------------------------------------------------------------------------------------------------------------
        // AggSpec.Visitor
        // -------------------------------------------------------------------------------------------------------------

        @Override
        public void visit(@NotNull final AggSpecAbsSum absSum) {
            addBasicOperators((t, n) -> makeSumOperator(t, n, true));
        }

        @Override
        public void visit(@NotNull final AggSpecApproximatePercentile approxPct) {
            addApproximatePercentileOperators(approxPct.percentile(),
                    approxPct.compression().orElse(TDigestPercentileOperator.COMPRESSION_DEFAULT));
        }

        @Override
        public void visit(@NotNull final AggSpecAvg avg) {
            addBasicOperators((t, n) -> makeAvgOperator(t, n, false));
        }

        @Override
        public void visit(@NotNull final AggSpecCountDistinct countDistinct) {
            addBasicOperators((t, n) -> makeCountDistinctOperator(t, n, countDistinct.countNulls(), false, false));
        }

        @Override
        public void visit(@NotNull final AggSpecDistinct distinct) {
            addBasicOperators((t, n) -> makeDistinctOperator(t, n, distinct.includeNulls(), false, false));
        }

        @Override
        public void visit(@NotNull final AggSpecFirst first) {
            addFirstOrLastOperators(true, null);
        }

        @Override
        public void visit(@NotNull final AggSpecFormula formula) {
            unsupportedForBlinkTables("Formula");
            final GroupByChunkedOperator groupByChunkedOperator = new GroupByChunkedOperator(table, false, null,
                    resultPairs.stream().map(pair -> MatchPair.of((Pair) pair.input())).toArray(MatchPair[]::new));
            final FormulaChunkedOperator formulaChunkedOperator = new FormulaChunkedOperator(groupByChunkedOperator,
                    true, formula.formula(), formula.paramToken(), compilationProcessor,
                    MatchPair.fromPairs(resultPairs));
            addNoInputOperator(formulaChunkedOperator);
        }

        @Override
        public void visit(AggSpecFreeze freeze) {
            addFreezeOperators();
        }

        @Override
        public void visit(@NotNull final AggSpecGroup group) {
            unsupportedForBlinkTables("Group");
            addNoInputOperator(new GroupByChunkedOperator(table, true, null, MatchPair.fromPairs(resultPairs)));
        }

        @Override
        public void visit(@NotNull final AggSpecLast last) {
            addFirstOrLastOperators(false, null);
        }

        @Override
        public void visit(@NotNull final AggSpecMax max) {
            addMinOrMaxOperators(false);
        }

        @Override
        public void visit(@NotNull final AggSpecMedian median) {
            addBasicOperators((t, n) -> new SsmChunkedPercentileOperator(t, 0.50d, median.averageEvenlyDivided(), n));
        }

        @Override
        public void visit(@NotNull final AggSpecMin min) {
            addMinOrMaxOperators(true);
        }

        @Override
        public void visit(@NotNull final AggSpecPercentile pct) {
            addBasicOperators(
                    (t, n) -> new SsmChunkedPercentileOperator(t, pct.percentile(), pct.averageEvenlyDivided(), n));
        }

        @Override
        public void visit(@NotNull final AggSpecSortedFirst sortedFirst) {
            addSortedFirstOrLastOperator(sortedFirst.columns(), true);
        }

        @Override
        public void visit(@NotNull final AggSpecSortedLast sortedLast) {
            addSortedFirstOrLastOperator(sortedLast.columns(), false);
        }

        @Override
        public void visit(@NotNull final AggSpecStd std) {
            addBasicOperators((t, n) -> makeVarOrStdOperator(t, n, true, false));
        }

        @Override
        public void visit(@NotNull final AggSpecSum sum) {
            addBasicOperators((t, n) -> makeSumOperator(t, n, false));
        }

        public void visit(@NotNull final AggSpecTDigest tDigest) {
            addBasicOperators((t, n) -> new TDigestPercentileOperator(t,
                    tDigest.compression().orElse(TDigestPercentileOperator.COMPRESSION_DEFAULT), n,
                    ArrayTypeUtils.EMPTY_DOUBLE_ARRAY, ArrayTypeUtils.EMPTY_STRING_ARRAY));
        }

        @Override
        public void visit(@NotNull final AggSpecUnique unique) {
            addBasicOperators((t, n) -> makeUniqueOperator(t, n, unique.includeNulls(), null,
                    unique.nonUniqueSentinel().orElse(null), false, false));
        }

        @Override
        public void visit(@NotNull final AggSpecWAvg wAvg) {
            addWeightedAvgOrSumOperator(wAvg.weight().name(), false, false);
        }

        @Override
        public void visit(@NotNull final AggSpecWSum wSum) {
            addWeightedAvgOrSumOperator(wSum.weight().name(), true, false);
        }

        @Override
        public void visit(@NotNull final AggSpecVar var) {
            addBasicOperators((t, n) -> makeVarOrStdOperator(t, n, false, false));
        }
    }

    // -----------------------------------------------------------------------------------------------------------------
    // Rollup Unsupported Operations
    // -----------------------------------------------------------------------------------------------------------------

    private interface UnsupportedRollupAggregations extends RollupAggregation.Visitor, AggSpec.Visitor {

        // -------------------------------------------------------------------------------------------------------------
        // RollupAggregation.Visitor for unsupported aggregations
        // -------------------------------------------------------------------------------------------------------------

        @Override
        @FinalDefault
        default void visit(@NotNull final FirstRowKey firstRowKey) {
            rollupUnsupported("FirstRowKey");
        }

        @Override
        @FinalDefault
        default void visit(@NotNull final LastRowKey lastRowKey) {
            rollupUnsupported("LastRowKey");
        }

        // -------------------------------------------------------------------------------------------------------------
        // AggSpec.Visitor for unsupported column aggregation specs
        // -------------------------------------------------------------------------------------------------------------

        @Override
        @FinalDefault
        default void visit(@NotNull final AggSpecApproximatePercentile approxPct) {
            rollupUnsupported("ApproximatePercentile");
        }

        @Override
        default void visit(AggSpecFreeze freeze) {
            rollupUnsupported("Freeze");
        }

        @Override
        @FinalDefault
        default void visit(@NotNull final AggSpecGroup group) {
            rollupUnsupported("Group");
        }

        @Override
        @FinalDefault
        default void visit(@NotNull final AggSpecFormula formula) {
            rollupUnsupported("Formula");
        }

        @Override
        @FinalDefault
        default void visit(@NotNull final AggSpecMedian median) {
            rollupUnsupported("Median");
        }

        @Override
        @FinalDefault
        default void visit(@NotNull final AggSpecPercentile pct) {
            rollupUnsupported("Percentile");
        }

        @Override
        @FinalDefault
        default void visit(@NotNull final AggSpecTDigest tDigest) {
            rollupUnsupported("TDigest");
        }
    }

    private static void rollupUnsupported(@NotNull final String operationName) {
        throw new UnsupportedOperationException(String.format("Agg%s is not supported for rollup()", operationName));
    }

    private static void rollupUnsupported(@NotNull final String operationName, final int ticket) {
        throw new UnsupportedOperationException(String.format(
                "Agg%s is not supported for rollup(), see https://github.com/deephaven/deephaven-core/issues/%d",
                operationName, ticket));
    }

    // -----------------------------------------------------------------------------------------------------------------
    // Rollup Base-level Aggregations
    // -----------------------------------------------------------------------------------------------------------------

    /**
     * Implementation class for conversion from a collection of {@link Aggregation aggregations} to an
     * {@link AggregationContext} for rollup base aggregations.
     */
    private final class RollupBaseConverter extends Converter
            implements RollupAggregation.Visitor, UnsupportedRollupAggregations {

        private int nextColumnIdentifier = 0;

        private RollupBaseConverter(
                @NotNull final Table table,
                final boolean requireStateChangeRecorder,
                @NotNull final String... groupByColumnNames) {
            super(table, requireStateChangeRecorder, groupByColumnNames);
        }

        // -------------------------------------------------------------------------------------------------------------
        // RollupAggregation.Visitor
        // -------------------------------------------------------------------------------------------------------------

        @Override
        public void visit(@NotNull final Count count) {
            addNoInputOperator(new CountAggregationOperator(count.column().name()));
        }

        @Override
        public void visit(@NotNull final NullColumns nullColumns) {
            transformers.add(new NullColumnAggregationTransformer(nullColumns.resultColumns()));
        }

        @Override
        public void visit(@NotNull final Partition partition) {
            multiplePartitionsUnsupported();
            unsupportedForBlinkTables("Partition for rollup with constituents included");
            if (!partition.includeGroupByColumns()) {
                throw new UnsupportedOperationException("Rollups never drop group-by columns when partitioning");
            }
            final PartitionByChunkedOperator partitionOperator = new PartitionByChunkedOperator(table,
                    table, partition.column().name(), PARTITION_ATTRIBUTE_COPIER, groupByColumnNames);

            addNoInputOperator(partitionOperator);
        }

        // -------------------------------------------------------------------------------------------------------------
        // AggSpec.Visitor
        // -------------------------------------------------------------------------------------------------------------

        @Override
        public void visit(@NotNull final AggSpecAbsSum absSum) {
            addBasicOperators((t, n) -> makeSumOperator(t, n, true));
        }

        @Override
        public void visit(@NotNull final AggSpecAvg avg) {
            addBasicOperators((t, n) -> makeAvgOperator(t, n, true));
        }

        @Override
        public void visit(@NotNull final AggSpecCountDistinct countDistinct) {
            addBasicOperators((t, n) -> makeCountDistinctOperator(t, n, countDistinct.countNulls(), true, false));
        }

        @Override
        public void visit(@NotNull final AggSpecDistinct distinct) {
            addBasicOperators((t, n) -> makeDistinctOperator(t, n, distinct.includeNulls(), true, false));
        }

        @Override
        public void visit(@NotNull final AggSpecFirst first) {
            addFirstOrLastOperators(true, makeRedirectionName(nextColumnIdentifier++));
        }

        @Override
        public void visit(@NotNull final AggSpecLast last) {
            addFirstOrLastOperators(false, makeRedirectionName(nextColumnIdentifier++));
        }

        @Override
        public void visit(@NotNull final AggSpecMax max) {
            addMinOrMaxOperators(false);
        }

        @Override
        public void visit(@NotNull final AggSpecMin min) {
            addMinOrMaxOperators(true);
        }

        @Override
        public void visit(@NotNull final AggSpecSortedFirst sortedFirst) {
            addSortedFirstOrLastOperator(sortedFirst.columns(), true);
        }

        @Override
        public void visit(@NotNull final AggSpecSortedLast sortedLast) {
            addSortedFirstOrLastOperator(sortedLast.columns(), false);
        }

        @Override
        public void visit(@NotNull final AggSpecStd std) {
            addBasicOperators((t, n) -> makeVarOrStdOperator(t, n, true, true));
        }

        @Override
        public void visit(@NotNull final AggSpecSum sum) {
            addBasicOperators((t, n) -> makeSumOperator(t, n, false));
        }

        @Override
        public void visit(@NotNull final AggSpecUnique unique) {
            addBasicOperators((t, n) -> makeUniqueOperator(t, n, unique.includeNulls(), null,
                    unique.nonUniqueSentinel().orElse(null), true, false));
        }

        @Override
        public void visit(@NotNull final AggSpecWSum wSum) {
            // Weighted sum does not need to expose internal columns to re-aggregate.
            addWeightedAvgOrSumOperator(wSum.weight().name(), true, false);
        }

        @Override
        public void visit(@NotNull final AggSpecWAvg wAvg) {
            // Weighted average needs access internal columns to re-aggregate.
            addWeightedAvgOrSumOperator(wAvg.weight().name(), false, true);
        }

        @Override
        public void visit(@NotNull final AggSpecVar var) {
            addBasicOperators((t, n) -> makeVarOrStdOperator(t, n, false, true));
        }
    }

    // -----------------------------------------------------------------------------------------------------------------
    // Rollup Reaggregated Aggregations
    // -----------------------------------------------------------------------------------------------------------------

    @FunctionalInterface
    private interface SsmBackOperatorFactory {
        IterativeChunkedAggregationOperator apply(
                @NotNull ColumnSource<SegmentedSortedMultiSet<?>> ssmSource,
                @NotNull ColumnSource<?> priorResultSource,
                @NotNull String resultName);
    }

    /**
     * Implementation class for conversion from a collection of {@link Aggregation aggregations} to an
     * {@link AggregationContext} for rollup reaggregated (not base level) aggregations.
     */
    private final class RollupReaggregatedConverter extends Converter
            implements RollupAggregation.Visitor, UnsupportedRollupAggregations {

        private int nextColumnIdentifier = 0;

        private RollupReaggregatedConverter(
                @NotNull final Table table,
                final boolean requireStateChangeRecorder,
                @NotNull final String... groupByColumnNames) {
            super(table, requireStateChangeRecorder, groupByColumnNames);
        }

        // -------------------------------------------------------------------------------------------------------------
        // RollupAggregation.Visitor
        // -------------------------------------------------------------------------------------------------------------

        @Override
        public void visit(@NotNull final Count count) {
            final String resultName = count.column().name();
            final ColumnSource<?> resultSource = table.getColumnSource(resultName);
            addOperator(makeSumOperator(resultSource.getType(), resultName, false), resultSource, resultName);
        }

        @Override
        public void visit(@NotNull final NullColumns nullColumns) {
            transformers.add(new NullColumnAggregationTransformer(nullColumns.resultColumns()));
        }

        @Override
        public void visit(@NotNull final Partition partition) {
            multiplePartitionsUnsupported();
            if (!partition.includeGroupByColumns()) {
                throw new UnsupportedOperationException("Rollups never drop group-by columns when partitioning");
            }

            final List<String> columnsToDrop = table.getDefinition().getColumnStream().map(ColumnDefinition::getName)
                    .filter(cn -> cn.endsWith(ROLLUP_COLUMN_SUFFIX)).collect(Collectors.toList());
            final QueryTable adjustedTable = columnsToDrop.isEmpty()
                    ? table
                    : (QueryTable) table.dropColumns(columnsToDrop);
            final PartitionByChunkedOperator partitionOperator = new PartitionByChunkedOperator(
                    table, adjustedTable, partition.column().name(), PARTITION_ATTRIBUTE_COPIER, groupByColumnNames);

            addNoInputOperator(partitionOperator);
        }

        // -------------------------------------------------------------------------------------------------------------
        // AggSpec.Visitor
        // -------------------------------------------------------------------------------------------------------------

        @Override
        public void visit(@NotNull final AggSpecAbsSum absSum) {
            reaggregateAsSum();
        }

        @Override
        public void visit(@NotNull final AggSpecAvg avg) {
            reaggregateAvgOperator();
        }

        @Override
        public void visit(@NotNull final AggSpecCountDistinct countDistinct) {
            reaggregateSsmBackedOperator((ssmSrc, priorResultSrc, n) -> makeCountDistinctOperator(
                    ssmSrc.getComponentType(), n, countDistinct.countNulls(), true, true));
        }

        @Override
        public void visit(@NotNull final AggSpecDistinct distinct) {
            reaggregateSsmBackedOperator((ssmSrc, priorResultSrc, n) -> makeDistinctOperator(
                    priorResultSrc.getComponentType(), n, distinct.includeNulls(), true, true));
        }

        @Override
        public void visit(@NotNull final AggSpecFirst first) {
            reaggregateFirstOrLastOperator(true);
        }

        @Override
        public void visit(@NotNull final AggSpecLast last) {
            reaggregateFirstOrLastOperator(false);
        }

        @Override
        public void visit(@NotNull final AggSpecMax max) {
            reaggregateMinOrMaxOperators(false);
        }

        @Override
        public void visit(@NotNull final AggSpecMin min) {
            reaggregateMinOrMaxOperators(true);
        }

        @Override
        public void visit(@NotNull final AggSpecSortedFirst sortedFirst) {
            reaggregateSortedFirstOrLastOperator(sortedFirst.columns(), true);
        }

        @Override
        public void visit(@NotNull final AggSpecSortedLast sortedLast) {
            reaggregateSortedFirstOrLastOperator(sortedLast.columns(), false);
        }

        @Override
        public void visit(@NotNull final AggSpecStd std) {
            reaggregateStdOrVarOperators(true);
        }

        @Override
        public void visit(@NotNull final AggSpecSum sum) {
            reaggregateAsSum();
        }

        @Override
        public void visit(@NotNull final AggSpecUnique unique) {
            reaggregateSsmBackedOperator((ssmSrc, priorResultSrc, n) -> makeUniqueOperator(priorResultSrc.getType(), n,
                    unique.includeNulls(), null, unique.nonUniqueSentinel().orElse(null), true, true));
        }

        @Override
        public void visit(@NotNull final AggSpecWSum wSum) {
            reaggregateAsSum();
        }

        @Override
        public void visit(@NotNull final AggSpecWAvg wAvg) {
            reaggregateWAvgOperator();
        }


        @Override
        public void visit(@NotNull final AggSpecVar var) {
            reaggregateStdOrVarOperators(false);
        }

        private void reaggregateAsSum() {
            for (final Pair pair : resultPairs) {
                final String resultName = pair.output().name();
                final ColumnSource<?> resultSource = table.getColumnSource(resultName);

                addOperator(makeSumOperator(resultSource.getType(), resultName, false), resultSource, resultName);
            }
        }

        private void reaggregateSsmBackedOperator(@NotNull final SsmBackOperatorFactory operatorFactory) {
            for (final Pair pair : resultPairs) {
                final String resultName = pair.output().name();
                final String ssmName = resultName + ROLLUP_DISTINCT_SSM_COLUMN_ID + ROLLUP_COLUMN_SUFFIX;
                final ColumnSource<SegmentedSortedMultiSet<?>> ssmSource = table.getColumnSource(ssmName);
                final ColumnSource<?> priorResultSource = table.getColumnSource(resultName);
                final IterativeChunkedAggregationOperator operator = operatorFactory.apply(
                        ssmSource, priorResultSource, resultName);

                addOperator(operator, ssmSource, ssmName);
            }
        }

        private void reaggregateFirstOrLastOperator(final boolean isFirst) {
            final ColumnName redirectionColumnName = ColumnName.of(makeRedirectionName(nextColumnIdentifier++));
            resultPairs = Stream.concat(
                    resultPairs.stream().map(Pair::output),
                    Stream.of(redirectionColumnName))
                    .collect(Collectors.toList());
            addSortedFirstOrLastOperator(List.of(SortColumn.asc(redirectionColumnName)), isFirst);
        }

        private void reaggregateSortedFirstOrLastOperator(
                @NotNull final List<SortColumn> sortColumns, final boolean isFirst) {
            resultPairs = resultPairs.stream().map(Pair::output).collect(Collectors.toList());
            addSortedFirstOrLastOperator(sortColumns, isFirst);
        }

        private void reaggregateMinOrMaxOperators(final boolean isMin) {
            for (final Pair pair : resultPairs) {
                final String resultName = pair.output().name();
                addMinOrMaxOperator(isMin, resultName, resultName);
            }
        }

        private void reaggregateAvgOperator() {
            for (final Pair pair : resultPairs) {
                final String resultName = pair.output().name();

                final String runningSumName = resultName + ROLLUP_RUNNING_SUM_COLUMN_ID + ROLLUP_COLUMN_SUFFIX;
                final Class<?> runningSumType = table.getColumnSource(runningSumName).getType();

                final String nonNullCountName = resultName + ROLLUP_NONNULL_COUNT_COLUMN_ID + ROLLUP_COLUMN_SUFFIX;
                final LongChunkedSumOperator nonNullCountOp = addAndGetLongSumOperator(nonNullCountName);

                final String nanCountName = resultName + ROLLUP_NAN_COUNT_COLUMN_ID + ROLLUP_COLUMN_SUFFIX;

                if (table.hasColumns(nanCountName)) {
                    final DoubleChunkedSumOperator runningSumOp = addAndGetDoubleSumOperator(runningSumName);

                    final LongChunkedSumOperator nanCountOp = addAndGetLongSumOperator(nanCountName);

                    final String piCountName = resultName + ROLLUP_PI_COUNT_COLUMN_ID + ROLLUP_COLUMN_SUFFIX;
                    final LongChunkedSumOperator piCountOp = addAndGetLongSumOperator(piCountName);

                    final String niCountName = resultName + ROLLUP_NI_COUNT_COLUMN_ID + ROLLUP_COLUMN_SUFFIX;
                    final LongChunkedSumOperator niCountOp = addAndGetLongSumOperator(niCountName);

                    final Class<?> resultType = table.getColumnSource(resultName).getType();
                    if (resultType == float.class) {
                        addOperator(new FloatChunkedReAvgOperator(resultName,
                                runningSumOp, nonNullCountOp, nanCountOp, piCountOp, niCountOp),
                                null, nonNullCountName, runningSumName, nanCountName, piCountName, niCountName);
                    } else { // resultType == double.class
                        addOperator(new DoubleChunkedReAvgOperator(resultName,
                                runningSumOp, nonNullCountOp, nanCountOp, piCountOp, niCountOp),
                                null, nonNullCountName, runningSumName, nanCountName, piCountName, niCountName);
                    }
                } else if (BigInteger.class.isAssignableFrom(runningSumType)) {
                    final BigIntegerChunkedSumOperator runningSumOp = addAndGetBigIntegerSumOperator(runningSumName);
                    addOperator(new BigIntegerChunkedReAvgOperator(resultName, runningSumOp, nonNullCountOp),
                            null, nonNullCountName, runningSumName);
                } else if (BigDecimal.class.isAssignableFrom(runningSumType)) {
                    final BigDecimalChunkedSumOperator runningSumOp = addAndGetBigDecimalSumOperator(runningSumName);
                    addOperator(new BigDecimalChunkedReAvgOperator(resultName, runningSumOp, nonNullCountOp),
                            null, nonNullCountName, runningSumName);
                } else {
                    final LongChunkedSumOperator runningSumOp = addAndGetLongSumOperator(runningSumName);
                    addOperator(new IntegralChunkedReAvgOperator(resultName, runningSumOp, nonNullCountOp),
                            null, nonNullCountName, runningSumName);
                }
            }
        }

        private void reaggregateWAvgOperator() {
            for (final Pair pair : resultPairs) {
                final String resultName = pair.output().name();

                // Make a recording operator for the sum of weights column
                final String sumOfWeightsName = resultName + ROLLUP_SUM_WEIGHTS_COLUMN_ID + ROLLUP_COLUMN_SUFFIX;
                final ColumnSource<?> sumOfWeightsSource = table.getColumnSource(sumOfWeightsName);

                final DoubleWeightRecordingInternalOperator doubleWeightOperator =
                        new DoubleWeightRecordingInternalOperator(sumOfWeightsSource.getChunkType());
                addOperator(doubleWeightOperator, sumOfWeightsSource, resultName, sumOfWeightsName);

                final ColumnSource<?> weightedAveragesSource = table.getColumnSource(resultName);

                // The sum of weights column is directly usable as the weights for the WAvg re-aggregation.
                final IterativeChunkedAggregationOperator resultOperator = new ChunkedWeightedAverageOperator(
                        weightedAveragesSource.getChunkType(), doubleWeightOperator, resultName, true);

                addOperator(resultOperator, weightedAveragesSource, resultName, sumOfWeightsName);
            }
        }

        private void reaggregateStdOrVarOperators(final boolean isStd) {
            for (final Pair pair : resultPairs) {
                final String resultName = pair.output().name();

                final String runningSumName = resultName + ROLLUP_RUNNING_SUM_COLUMN_ID + ROLLUP_COLUMN_SUFFIX;
                final Class<?> runningSumType = table.getColumnSource(runningSumName).getType();

                final String runningSum2Name = resultName + ROLLUP_RUNNING_SUM2_COLUMN_ID + ROLLUP_COLUMN_SUFFIX;

                final String nonNullCountName = resultName + ROLLUP_NONNULL_COUNT_COLUMN_ID + ROLLUP_COLUMN_SUFFIX;
                final LongChunkedSumOperator nonNullCountOp = addAndGetLongSumOperator(nonNullCountName);

                final String nanCountName = resultName + ROLLUP_NAN_COUNT_COLUMN_ID + ROLLUP_COLUMN_SUFFIX;

                if (table.hasColumns(nanCountName)) {
                    final DoubleChunkedSumOperator runningSumOp = addAndGetDoubleSumOperator(runningSumName);
                    final DoubleChunkedSumOperator runningSum2Op = addAndGetDoubleSumOperator(runningSum2Name);

                    final LongChunkedSumOperator nanCountOp = addAndGetLongSumOperator(nanCountName);

                    final String piCountName = resultName + ROLLUP_PI_COUNT_COLUMN_ID + ROLLUP_COLUMN_SUFFIX;
                    final LongChunkedSumOperator piCountOp = addAndGetLongSumOperator(piCountName);

                    final String niCountName = resultName + ROLLUP_NI_COUNT_COLUMN_ID + ROLLUP_COLUMN_SUFFIX;
                    final LongChunkedSumOperator niCountOp = addAndGetLongSumOperator(niCountName);

                    addOperator(new FloatChunkedReVarOperator(resultName, isStd, runningSumOp, runningSum2Op,
                            nonNullCountOp, nanCountOp, piCountOp, niCountOp), null,
                            nonNullCountName, runningSumName, runningSum2Name, nanCountName, piCountName, niCountName);
                } else if (BigInteger.class.isAssignableFrom(runningSumType)) {
                    final BigIntegerChunkedSumOperator runningSumOp = addAndGetBigIntegerSumOperator(runningSumName);
                    final BigIntegerChunkedSumOperator runningSum2Op = addAndGetBigIntegerSumOperator(runningSum2Name);
                    addOperator(new BigIntegerChunkedReVarOperator(resultName, isStd,
                            runningSumOp, runningSum2Op, nonNullCountOp),
                            null, nonNullCountName, runningSumName, runningSum2Name);
                } else if (BigDecimal.class.isAssignableFrom(runningSumType)) {
                    final BigDecimalChunkedSumOperator runningSumOp = addAndGetBigDecimalSumOperator(runningSumName);
                    final BigDecimalChunkedSumOperator runningSum2Op = addAndGetBigDecimalSumOperator(runningSum2Name);
                    addOperator(new BigDecimalChunkedReVarOperator(resultName, isStd,
                            runningSumOp, runningSum2Op, nonNullCountOp),
                            null, nonNullCountName, runningSumName, runningSum2Name);
                } else {
                    final DoubleChunkedSumOperator runningSumOp = addAndGetDoubleSumOperator(runningSumName);
                    final DoubleChunkedSumOperator runningSum2Op = addAndGetDoubleSumOperator(runningSum2Name);
                    addOperator(new IntegralChunkedReVarOperator(resultName, isStd,
                            runningSumOp, runningSum2Op, nonNullCountOp),
                            null, nonNullCountName, runningSumName, runningSum2Name);
                }
            }
        }

        private BigDecimalChunkedSumOperator addAndGetBigDecimalSumOperator(@NotNull final String inputColumnName) {
            return getAndAddBasicOperator(n -> new BigDecimalChunkedSumOperator(false, n), inputColumnName);
        }

        private BigIntegerChunkedSumOperator addAndGetBigIntegerSumOperator(@NotNull final String inputColumnName) {
            return getAndAddBasicOperator(n -> new BigIntegerChunkedSumOperator(false, n), inputColumnName);
        }

        private DoubleChunkedSumOperator addAndGetDoubleSumOperator(@NotNull final String inputColumnName) {
            return getAndAddBasicOperator(n -> new DoubleChunkedSumOperator(false, n), inputColumnName);
        }

        private LongChunkedSumOperator addAndGetLongSumOperator(@NotNull final String inputColumnName) {
            return getAndAddBasicOperator(n -> new LongChunkedSumOperator(false, n), inputColumnName);
        }

        private <OP_TYPE extends IterativeChunkedAggregationOperator> OP_TYPE getAndAddBasicOperator(
                @NotNull final Function<String, OP_TYPE> opFactory, @NotNull final String inputColumnName) {
            OP_TYPE operator = opFactory.apply(inputColumnName);
            addOperator(operator, table.getColumnSource(inputColumnName), inputColumnName);
            return operator;
        }
    }

    // -----------------------------------------------------------------------------------------------------------------
    // Basic Helpers
    // -----------------------------------------------------------------------------------------------------------------

    private static AggregationContext makeSourceRowLookupAggregationContext() {
        // NB: UniqueRowKeyChunkedOperator is a StateChangeRecorder
        Assert.assertion(StateChangeRecorder.class.isAssignableFrom(UniqueRowKeyChunkedOperator.class),
                "StateChangeRecorder.class.isAssignableFrom(UniqueRowKeyChunkedOperator.class)");
        // noinspection unchecked
        return new AggregationContext(
                new IterativeChunkedAggregationOperator[] {
                        new UniqueRowKeyChunkedOperator(TreeConstants.SOURCE_ROW_LOOKUP_ROW_KEY_COLUMN.name())},
                new String[][] {ArrayTypeUtils.EMPTY_STRING_ARRAY},
                new ChunkSource.WithPrev[] {null},
                new AggregationContextTransformer[] {new RowLookupAttributeSetter()});
    }

    private static AggregationContext makeEmptyAggregationContext(final boolean requireStateChangeRecorder) {
        if (requireStateChangeRecorder) {
            // noinspection unchecked
            return new AggregationContext(
                    new IterativeChunkedAggregationOperator[] {new CountAggregationOperator(null)},
                    new String[][] {ArrayTypeUtils.EMPTY_STRING_ARRAY},
                    new ChunkSource.WithPrev[] {null});
        }
        // noinspection unchecked
        return new AggregationContext(
                ZERO_LENGTH_ITERATIVE_CHUNKED_AGGREGATION_OPERATOR_ARRAY,
                ArrayTypeUtils.EMPTY_STRING_ARRAY_ARRAY,
                ZERO_LENGTH_CHUNK_SOURCE_WITH_PREV_ARRAY);
    }

    private static AggregationContext makeExposedGroupRowSetAggregationContext(
            @NotNull final Table inputTable,
            final boolean requireStateChangeRecorder) {
        final QueryTable inputQueryTable = (QueryTable) inputTable.coalesce();
        if (requireStateChangeRecorder) {
            // noinspection unchecked
            return new AggregationContext(
                    new IterativeChunkedAggregationOperator[] {
                            new GroupByChunkedOperator(inputQueryTable, true, EXPOSED_GROUP_ROW_SETS.name()),
                            new CountAggregationOperator(null)
                    },
                    new String[][] {ArrayTypeUtils.EMPTY_STRING_ARRAY, ArrayTypeUtils.EMPTY_STRING_ARRAY},
                    new ChunkSource.WithPrev[] {null, null},
                    new AggregationContextTransformer[] {new RowLookupAttributeSetter()});
        }
        // noinspection unchecked
        return new AggregationContext(
                new IterativeChunkedAggregationOperator[] {
                        new GroupByChunkedOperator(inputQueryTable, true, EXPOSED_GROUP_ROW_SETS.name())
                },
                new String[][] {ArrayTypeUtils.EMPTY_STRING_ARRAY},
                new ChunkSource.WithPrev[] {null},
                new AggregationContextTransformer[] {new RowLookupAttributeSetter()});
    }

    private static ColumnSource<?> maybeReinterpretInstantAsLong(@NotNull final ColumnSource<?> inputSource) {
        // noinspection unchecked
        return inputSource.getType() == Instant.class
                ? ReinterpretUtils.instantToLongSource((ColumnSource<Instant>) inputSource)
                : inputSource;
    }

    private static boolean isFloatingPoint(@NotNull final ChunkType chunkType) {
        return chunkType == ChunkType.Float
                || chunkType == ChunkType.Double;
    }

    private static boolean isInteger(@NotNull final ChunkType chunkType) {
        return chunkType == ChunkType.Char
                || chunkType == ChunkType.Byte
                || chunkType == ChunkType.Short
                || chunkType == ChunkType.Int
                || chunkType == ChunkType.Long;
    }

    private enum WeightedOpResultType {
        INTEGER, FLOATING_POINT
    }

    private static class WeightedOpResult {

        private final Pair pair;
        private final WeightedOpResultType type;
        private final ColumnSource<?> source;

        private WeightedOpResult(@NotNull final Pair pair, @NotNull final WeightedOpResultType type,
                @NotNull final ColumnSource<?> source) {
            this.pair = pair;
            this.type = type;
            this.source = source;
        }
    }

    // -----------------------------------------------------------------------------------------------------------------
    // Operator Construction Helpers (e.g. to multiplex on input/output data type)
    // -----------------------------------------------------------------------------------------------------------------

    private static IterativeChunkedAggregationOperator makeSumOperator(
            @NotNull final Class<?> type,
            @NotNull final String name,
            final boolean isAbsolute) {
        if (type == Boolean.class || type == boolean.class) {
            return new BooleanChunkedSumOperator(name);
        } else if (type == Byte.class || type == byte.class) {
            return new ByteChunkedSumOperator(isAbsolute, name);
        } else if (type == Character.class || type == char.class) {
            return new CharChunkedSumOperator(isAbsolute, name);
        } else if (type == Double.class || type == double.class) {
            return new DoubleChunkedSumOperator(isAbsolute, name);
        } else if (type == Float.class || type == float.class) {
            return new FloatChunkedSumOperator(isAbsolute, name);
        } else if (type == Integer.class || type == int.class) {
            return new IntChunkedSumOperator(isAbsolute, name);
        } else if (type == Long.class || type == long.class) {
            return new LongChunkedSumOperator(isAbsolute, name);
        } else if (type == Short.class || type == short.class) {
            return new ShortChunkedSumOperator(isAbsolute, name);
        } else if (type == BigInteger.class) {
            return new BigIntegerChunkedSumOperator(isAbsolute, name);
        } else if (type == BigDecimal.class) {
            return new BigDecimalChunkedSumOperator(isAbsolute, name);
        }
        throw new UnsupportedOperationException("Unsupported type " + type);
    }

    private static IterativeChunkedAggregationOperator makeMinOrMaxOperator(
            @NotNull final Class<?> type,
            @NotNull final String name,
            final boolean isMin,
            final boolean isBlinkOrAddOnly) {
        if (!isBlinkOrAddOnly) {
            return new SsmChunkedMinMaxOperator(type, isMin, name);
        }
        if (type == Byte.class || type == byte.class) {
            return new ByteChunkedAddOnlyMinMaxOperator(isMin, name);
        } else if (type == Character.class || type == char.class) {
            return new CharChunkedAddOnlyMinMaxOperator(isMin, name);
        } else if (type == Double.class || type == double.class) {
            return new DoubleChunkedAddOnlyMinMaxOperator(isMin, name);
        } else if (type == Float.class || type == float.class) {
            return new FloatChunkedAddOnlyMinMaxOperator(isMin, name);
        } else if (type == Integer.class || type == int.class) {
            return new IntChunkedAddOnlyMinMaxOperator(isMin, name);
        } else if (type == Long.class || type == long.class || type == Instant.class) {
            return new LongChunkedAddOnlyMinMaxOperator(type, isMin, name);
        } else if (type == Short.class || type == short.class) {
            return new ShortChunkedAddOnlyMinMaxOperator(isMin, name);
        } else if (type == Boolean.class || type == boolean.class) {
            return new BooleanChunkedAddOnlyMinMaxOperator(isMin, name);
        } else {
            return new ObjectChunkedAddOnlyMinMaxOperator(type, isMin, name);
        }
    }

    private static IterativeChunkedAggregationOperator makeCountDistinctOperator(
            @NotNull final Class<?> type,
            @NotNull final String name,
            final boolean countNulls,
            final boolean exposeInternal,
            final boolean reaggregated) {
        if (type == Byte.class || type == byte.class) {
            return reaggregated
                    ? new ByteRollupCountDistinctOperator(name, countNulls)
                    : new ByteChunkedCountDistinctOperator(name, countNulls, exposeInternal);
        } else if (type == Character.class || type == char.class) {
            return reaggregated
                    ? new CharRollupCountDistinctOperator(name, countNulls)
                    : new CharChunkedCountDistinctOperator(name, countNulls, exposeInternal);
        } else if (type == Double.class || type == double.class) {
            return reaggregated
                    ? new DoubleRollupCountDistinctOperator(name, countNulls)
                    : new DoubleChunkedCountDistinctOperator(name, countNulls, exposeInternal);
        } else if (type == Float.class || type == float.class) {
            return reaggregated
                    ? new FloatRollupCountDistinctOperator(name, countNulls)
                    : new FloatChunkedCountDistinctOperator(name, countNulls, exposeInternal);
        } else if (type == Integer.class || type == int.class) {
            return reaggregated
                    ? new IntRollupCountDistinctOperator(name, countNulls)
                    : new IntChunkedCountDistinctOperator(name, countNulls, exposeInternal);
        } else if (type == Long.class || type == long.class || type == Instant.class) {
            return reaggregated
                    ? new LongRollupCountDistinctOperator(name, countNulls)
                    : new LongChunkedCountDistinctOperator(name, countNulls, exposeInternal);
        } else if (type == Short.class || type == short.class) {
            return reaggregated
                    ? new ShortRollupCountDistinctOperator(name, countNulls)
                    : new ShortChunkedCountDistinctOperator(name, countNulls, exposeInternal);
        } else {
            return reaggregated
                    ? new ObjectRollupCountDistinctOperator(type, name, countNulls)
                    : new ObjectChunkedCountDistinctOperator(type, name, countNulls, exposeInternal);
        }
    }

    private static IterativeChunkedAggregationOperator makeDistinctOperator(
            @NotNull final Class<?> type,
            @NotNull final String name,
            final boolean includeNulls,
            final boolean exposeInternal,
            final boolean reaggregated) {
        if (type == Byte.class || type == byte.class) {
            return reaggregated
                    ? new ByteRollupDistinctOperator(name, includeNulls)
                    : new ByteChunkedDistinctOperator(name, includeNulls, exposeInternal);
        } else if (type == Character.class || type == char.class) {
            return reaggregated
                    ? new CharRollupDistinctOperator(name, includeNulls)
                    : new CharChunkedDistinctOperator(name, includeNulls, exposeInternal);
        } else if (type == Double.class || type == double.class) {
            return reaggregated
                    ? new DoubleRollupDistinctOperator(name, includeNulls)
                    : new DoubleChunkedDistinctOperator(name, includeNulls, exposeInternal);
        } else if (type == Float.class || type == float.class) {
            return reaggregated
                    ? new FloatRollupDistinctOperator(name, includeNulls)
                    : new FloatChunkedDistinctOperator(name, includeNulls, exposeInternal);
        } else if (type == Integer.class || type == int.class) {
            return reaggregated
                    ? new IntRollupDistinctOperator(name, includeNulls)
                    : new IntChunkedDistinctOperator(name, includeNulls, exposeInternal);
        } else if (type == Long.class || type == long.class || type == Instant.class) {
            return reaggregated
                    ? new LongRollupDistinctOperator(type, name, includeNulls)
                    : new LongChunkedDistinctOperator(type, name, includeNulls, exposeInternal);
        } else if (type == Short.class || type == short.class) {
            return reaggregated
                    ? new ShortRollupDistinctOperator(name, includeNulls)
                    : new ShortChunkedDistinctOperator(name, includeNulls, exposeInternal);
        } else {
            return reaggregated
                    ? new ObjectRollupDistinctOperator(type, name, includeNulls)
                    : new ObjectChunkedDistinctOperator(type, name, includeNulls, exposeInternal);
        }
    }

    private static IterativeChunkedAggregationOperator makeUniqueOperator(
            @NotNull final Class<?> type,
            @NotNull final String resultName,
            final boolean includeNulls,
            @SuppressWarnings("SameParameterValue") final UnionObject onlyNullsSentinel,
            final UnionObject nonUniqueSentinel,
            final boolean exposeInternal,
            final boolean reaggregated) {
        checkType(resultName, "Only Nulls Sentinel", type, onlyNullsSentinel);
        checkType(resultName, "Non Unique Sentinel", type, nonUniqueSentinel);
        if (type == Byte.class || type == byte.class) {
            final byte onsAsType = UnionObjectUtils.byteValue(onlyNullsSentinel);
            final byte nusAsType = UnionObjectUtils.byteValue(nonUniqueSentinel);
            return reaggregated
                    ? new ByteRollupUniqueOperator(resultName, includeNulls, onsAsType, nusAsType)
                    : new ByteChunkedUniqueOperator(resultName, includeNulls, exposeInternal, onsAsType, nusAsType);
        } else if (type == Character.class || type == char.class) {
            final char onsAsType = UnionObjectUtils.charValue(onlyNullsSentinel);
            final char nusAsType = UnionObjectUtils.charValue(nonUniqueSentinel);
            return reaggregated
                    ? new CharRollupUniqueOperator(resultName, includeNulls, onsAsType, nusAsType)
                    : new CharChunkedUniqueOperator(resultName, includeNulls, exposeInternal, onsAsType, nusAsType);
        } else if (type == Double.class || type == double.class) {
            final double onsAsType = UnionObjectUtils.doubleValue(onlyNullsSentinel);
            final double nusAsType = UnionObjectUtils.doubleValue(nonUniqueSentinel);
            return reaggregated
                    ? new DoubleRollupUniqueOperator(resultName, includeNulls, onsAsType, nusAsType)
                    : new DoubleChunkedUniqueOperator(resultName, includeNulls, exposeInternal, onsAsType, nusAsType);
        } else if (type == Float.class || type == float.class) {
            final float onsAsType = UnionObjectUtils.floatValue(onlyNullsSentinel);
            final float nusAsType = UnionObjectUtils.floatValue(nonUniqueSentinel);
            return reaggregated
                    ? new FloatRollupUniqueOperator(resultName, includeNulls, onsAsType, nusAsType)
                    : new FloatChunkedUniqueOperator(resultName, includeNulls, exposeInternal, onsAsType, nusAsType);
        } else if (type == Integer.class || type == int.class) {
            final int onsAsType = UnionObjectUtils.intValue(onlyNullsSentinel);
            final int nusAsType = UnionObjectUtils.intValue(nonUniqueSentinel);
            return reaggregated
                    ? new IntRollupUniqueOperator(resultName, includeNulls, onsAsType, nusAsType)
                    : new IntChunkedUniqueOperator(resultName, includeNulls, exposeInternal, onsAsType, nusAsType);
        } else if (type == Long.class || type == long.class || type == Instant.class) {
            final long onsAsType;
            final long nusAsType;
            if (type == Instant.class) {
                onsAsType = instantNanosValue(onlyNullsSentinel);
                nusAsType = instantNanosValue(nonUniqueSentinel);
            } else {
                onsAsType = UnionObjectUtils.longValue(onlyNullsSentinel);
                nusAsType = UnionObjectUtils.longValue(nonUniqueSentinel);
            }
            return reaggregated
                    ? new LongRollupUniqueOperator(type, resultName, includeNulls, onsAsType, nusAsType)
                    : new LongChunkedUniqueOperator(type, resultName, includeNulls, exposeInternal, onsAsType,
                            nusAsType);
        } else if (type == Short.class || type == short.class) {
            final short onsAsType = UnionObjectUtils.shortValue(onlyNullsSentinel);
            final short nusAsType = UnionObjectUtils.shortValue(nonUniqueSentinel);
            return reaggregated
                    ? new ShortRollupUniqueOperator(resultName, includeNulls, onsAsType, nusAsType)
                    : new ShortChunkedUniqueOperator(resultName, includeNulls, exposeInternal, onsAsType, nusAsType);
        }
        final Object onsAsType = maybeConvertType(type, onlyNullsSentinel);
        final Object nusAsType = maybeConvertType(type, nonUniqueSentinel);
        return reaggregated
                ? new ObjectRollupUniqueOperator(type, resultName, includeNulls, onsAsType, nusAsType)
                : new ObjectChunkedUniqueOperator(type, resultName, includeNulls, exposeInternal, onsAsType, nusAsType);
    }

    private static long instantNanosValue(UnionObject obj) {
        return obj == null ? NULL_LONG : DateTimeUtils.epochNanos(obj.expect(Instant.class));
    }

    private static void checkType(@NotNull final String name, @NotNull final String valueIntent,
            @NotNull Class<?> expected, final UnionObject obj) {
        final Object value = obj == null ? null : obj.unwrap();
        expected = getBoxedType(expected);
        if (value != null && !expected.isAssignableFrom(value.getClass())) {
            if (isNumeric(expected) && isNumeric(value.getClass())) {
                if (isNumericallyCompatible((Number) value, expected)) {
                    return;
                }
                throw new IllegalArgumentException(
                        String.format("For result column %s the %s %s is out of range for %s",
                                name, valueIntent, value, expected.getName()));
            }
            throw new IllegalArgumentException(
                    String.format("For result column %s the %s must be of type %s but is %s",
                            name, valueIntent, expected.getName(), value.getClass().getName()));
        }
    }

    private static Object maybeConvertType(@NotNull Class<?> expected, final UnionObject obj) {
        // We expect that checkType was already called and didn't throw...
        if (obj == null) {
            return null;
        }
        final Object value = obj.unwrap();
        if (expected.isAssignableFrom(value.getClass())) {
            return value;
        }
        if (expected == BigInteger.class) {
            return NumericConverter.lookup(value.getClass()).toBigInteger((Number) value);
        }
        return NumericConverter.lookup(value.getClass()).toBigDecimal((Number) value);
    }

    private interface NumericConverter {
        BigInteger toBigInteger(@Nullable final Number value);

        BigDecimal toBigDecimal(@Nullable final Number value);

        private static NumericConverter lookup(@NotNull final Class<?> numberClass) {
            final IntegralType integralType = IntegralType.lookup(numberClass);
            if (integralType != null) {
                return integralType;
            }
            return FloatingPointType.lookup(numberClass);
        }
    }

    private enum IntegralType implements NumericConverter {
        // @formatter:off
        BYTE      (n -> BigInteger.valueOf(n.byteValue()),  MIN_BYTE,  MAX_BYTE ),
        SHORT     (n -> BigInteger.valueOf(n.shortValue()), MIN_SHORT, MAX_SHORT),
        INTEGER   (n -> BigInteger.valueOf(n.intValue()),   MIN_INT,   MAX_INT  ),
        LONG      (n -> BigInteger.valueOf(n.longValue()),  MIN_LONG,  MAX_LONG ),
        BIGINTEGER(n -> (BigInteger) n,                     null,      null     );
        // @formatter:on

        private final Function<Number, BigInteger> toBigInteger;
        private final BigInteger lowerBound;
        private final BigInteger upperBound;

        IntegralType(@NotNull final Function<Number, BigInteger> toBigInteger,
                @Nullable final Number lowerBound,
                @Nullable final Number upperBound) {
            this.toBigInteger = toBigInteger;
            this.lowerBound = toBigInteger(lowerBound);
            this.upperBound = toBigInteger(upperBound);
        }

        @Override
        public BigInteger toBigInteger(@Nullable final Number value) {
            return value == null ? null : toBigInteger.apply(value);
        }

        @Override
        public BigDecimal toBigDecimal(@Nullable final Number value) {
            return value == null ? null : new BigDecimal(toBigInteger.apply(value));
        }

        private boolean inRange(@Nullable final BigInteger value) {
            if (value == null) {
                return true;
            }
            return (lowerBound == null || lowerBound.compareTo(value) <= 0) &&
                    (upperBound == null || upperBound.compareTo(value) >= 0);
        }

        private static IntegralType lookup(@NotNull final Class<?> numberClass) {
            try {
                return valueOf(numberClass.getSimpleName().toUpperCase());
            } catch (IllegalArgumentException e) {
                return null;
            }
        }
    }

    private enum FloatingPointType implements NumericConverter {
        // @formatter:off
        FLOAT(     n -> BigDecimal.valueOf(n.floatValue()),   MIN_FINITE_FLOAT,  MAX_FINITE_FLOAT ),
        DOUBLE(    n -> BigDecimal.valueOf(n.doubleValue()), MIN_FINITE_DOUBLE, MAX_FINITE_DOUBLE),
        BIGDECIMAL(n -> (BigDecimal) n,                      null,              null             );
        // @formatter:on

        private final Function<Number, BigDecimal> toBigDecimal;
        private final BigDecimal lowerBound;
        private final BigDecimal upperBound;

        FloatingPointType(@NotNull final Function<Number, BigDecimal> toBigDecimal,
                @Nullable final Number lowerBound,
                @Nullable final Number upperBound) {
            this.toBigDecimal = toBigDecimal;
            this.lowerBound = toBigDecimal(lowerBound);
            this.upperBound = toBigDecimal(upperBound);
        }

        @Override
        public BigInteger toBigInteger(@Nullable final Number value) {
            return value == null ? null : toBigDecimal.apply(value).toBigIntegerExact();
        }

        @Override
        public BigDecimal toBigDecimal(@Nullable final Number value) {
            return value == null ? null : toBigDecimal.apply(value);
        }

        private boolean inRange(@Nullable final BigDecimal value) {
            if (value == null) {
                return true;
            }
            return (lowerBound == null || lowerBound.compareTo(value) <= 0) &&
                    (upperBound == null || upperBound.compareTo(value) >= 0);
        }

        private static FloatingPointType lookup(@NotNull final Class<?> numberClass) {
            try {
                return valueOf(numberClass.getSimpleName().toUpperCase());
            } catch (IllegalArgumentException e) {
                return null;
            }
        }
    }

    private static boolean isNumericallyCompatible(@NotNull final Number value,
            @NotNull final Class<?> expected) {
        final NumericConverter valueConverter = NumericConverter.lookup(value.getClass());
        if (valueConverter == null) {
            // value is not a recognized type
            return false;
        }

        final IntegralType expectedIntegralType = IntegralType.lookup(expected);
        if (expectedIntegralType != null) {
            // expected is a recognized integral type, just check range as a big int
            try {
                return expectedIntegralType.inRange(valueConverter.toBigInteger(value));
            } catch (ArithmeticException e) {
                // value is a floating point number with a fractional part
                return false;
            }
        }

        final FloatingPointType expectedFloatingPointType = FloatingPointType.lookup(expected);
        if (expectedFloatingPointType == null) {
            // expected is not a recognized type
            return false;
        }

        // check range as a big decimal
        if (expectedFloatingPointType.inRange(valueConverter.toBigDecimal(value))) {
            return true;
        }

        // value might be out of range, or might not be finite...
        if (expectedFloatingPointType == FloatingPointType.BIGDECIMAL ||
                (valueConverter != FloatingPointType.FLOAT && valueConverter != FloatingPointType.DOUBLE)) {
            // no way to represent NaN or infinity, so value is just out of range
            return false;
        }

        // if we're not finite, we can cast to a float or double successfully
        return !Double.isFinite(value.doubleValue());
    }

    private static IterativeChunkedAggregationOperator makeAvgOperator(
            @NotNull final Class<?> type,
            @NotNull final String name,
            final boolean exposeInternal) {
        if (type == Byte.class || type == byte.class) {
            return new ByteChunkedAvgOperator(name, exposeInternal);
        } else if (type == Character.class || type == char.class) {
            return new CharChunkedAvgOperator(name, exposeInternal);
        } else if (type == Double.class || type == double.class) {
            return new DoubleChunkedAvgOperator(name, exposeInternal);
        } else if (type == Float.class || type == float.class) {
            return new FloatChunkedAvgOperator(name, exposeInternal);
        } else if (type == Integer.class || type == int.class) {
            return new IntChunkedAvgOperator(name, exposeInternal);
        } else if (type == Long.class || type == long.class) {
            return new LongChunkedAvgOperator(name, exposeInternal);
        } else if (type == Short.class || type == short.class) {
            return new ShortChunkedAvgOperator(name, exposeInternal);
        } else if (type == BigInteger.class) {
            return new BigIntegerChunkedAvgOperator(name, exposeInternal);
        } else if (type == BigDecimal.class) {
            return new BigDecimalChunkedAvgOperator(name, exposeInternal);
        }
        throw new UnsupportedOperationException("Unsupported type " + type);
    }

    private static IterativeChunkedAggregationOperator makeVarOrStdOperator(
            @NotNull final Class<?> type,
            @NotNull final String name,
            final boolean isStd,
            final boolean exposeInternal) {
        if (type == Byte.class || type == byte.class) {
            return new ByteChunkedVarOperator(isStd, name, exposeInternal);
        } else if (type == Character.class || type == char.class) {
            return new CharChunkedVarOperator(isStd, name, exposeInternal);
        } else if (type == Double.class || type == double.class) {
            return new DoubleChunkedVarOperator(isStd, name, exposeInternal);
        } else if (type == Float.class || type == float.class) {
            return new FloatChunkedVarOperator(isStd, name, exposeInternal);
        } else if (type == Integer.class || type == int.class) {
            return new IntChunkedVarOperator(isStd, name, exposeInternal);
        } else if (type == Long.class || type == long.class) {
            return new LongChunkedVarOperator(isStd, name, exposeInternal);
        } else if (type == Short.class || type == short.class) {
            return new ShortChunkedVarOperator(isStd, name, exposeInternal);
        } else if (type == BigInteger.class) {
            return new BigIntegerChunkedVarOperator(isStd, name, exposeInternal);
        } else if (type == BigDecimal.class) {
            return new BigDecimalChunkedVarOperator(isStd, name, exposeInternal);
        }
        throw new UnsupportedOperationException("Unsupported type " + type);
    }

    static IterativeChunkedAggregationOperator makeSortedFirstOrLastOperator(
            @NotNull final ChunkType chunkType,
            final boolean isFirst,
            final boolean multipleAggs,
            @NotNull final MatchPair[] resultPairs,
            @NotNull final QueryTable sourceTable) {
        if (sourceTable.isAddOnly()) {
            // @formatter:off
            switch (chunkType) {
                case Boolean: throw new UnsupportedOperationException("Columns never use boolean chunks");
                case    Char: return new CharAddOnlySortedFirstOrLastChunkedOperator(  isFirst, resultPairs, sourceTable, null);
                case    Byte: return new ByteAddOnlySortedFirstOrLastChunkedOperator(  isFirst, resultPairs, sourceTable, null);
                case   Short: return new ShortAddOnlySortedFirstOrLastChunkedOperator( isFirst, resultPairs, sourceTable, null);
                case     Int: return new IntAddOnlySortedFirstOrLastChunkedOperator(   isFirst, resultPairs, sourceTable, null);
                case    Long: return new LongAddOnlySortedFirstOrLastChunkedOperator(  isFirst, resultPairs, sourceTable, null);
                case   Float: return new FloatAddOnlySortedFirstOrLastChunkedOperator( isFirst, resultPairs, sourceTable, null);
                case  Double: return new DoubleAddOnlySortedFirstOrLastChunkedOperator(isFirst, resultPairs, sourceTable, null);
                case  Object: return new ObjectAddOnlySortedFirstOrLastChunkedOperator(isFirst, resultPairs, sourceTable, null);
            }
            // @formatter:on
        }
        if (sourceTable.isBlink()) {
            // @formatter:off
            switch (chunkType) {
                case Boolean: throw new UnsupportedOperationException("Columns never use boolean chunks");
                case    Char: return new CharBlinkSortedFirstOrLastChunkedOperator(  isFirst, multipleAggs, resultPairs, sourceTable);
                case    Byte: return new ByteBlinkSortedFirstOrLastChunkedOperator(  isFirst, multipleAggs, resultPairs, sourceTable);
                case   Short: return new ShortBlinkSortedFirstOrLastChunkedOperator( isFirst, multipleAggs, resultPairs, sourceTable);
                case     Int: return new IntBlinkSortedFirstOrLastChunkedOperator(   isFirst, multipleAggs, resultPairs, sourceTable);
                case    Long: return new LongBlinkSortedFirstOrLastChunkedOperator(  isFirst, multipleAggs, resultPairs, sourceTable);
                case   Float: return new FloatBlinkSortedFirstOrLastChunkedOperator( isFirst, multipleAggs, resultPairs, sourceTable);
                case  Double: return new DoubleBlinkSortedFirstOrLastChunkedOperator(isFirst, multipleAggs, resultPairs, sourceTable);
                case  Object: return new ObjectBlinkSortedFirstOrLastChunkedOperator(isFirst, multipleAggs, resultPairs, sourceTable);
            }
            // @formatter:on
        }
        return new SortedFirstOrLastChunkedOperator(chunkType, isFirst, resultPairs, sourceTable);
    }

    // -----------------------------------------------------------------------------------------------------------------
    // Rollup and Tree Structure Helpers
    // -----------------------------------------------------------------------------------------------------------------

    private static String makeRedirectionName(final int columnIdentifier) {
        return ROW_REDIRECTION_PREFIX + columnIdentifier + ROLLUP_COLUMN_SUFFIX;
    }

    private static class RowLookupAttributeSetter implements AggregationContextTransformer {

        private AggregationRowLookup rowLookup;

        private RowLookupAttributeSetter() {}

        @Override
        public QueryTable transformResult(@NotNull final QueryTable table) {
            table.setAttribute(AGGREGATION_ROW_LOOKUP_ATTRIBUTE, rowLookup);
            return table;
        }

        @Override
        public void supplyRowLookup(@NotNull final Supplier<AggregationRowLookup> rowLookupFactory) {
            this.rowLookup = rowLookupFactory.get();
        }
    }

    public static AggregationRowLookup getRowLookup(@NotNull final Table aggregationResult) {
        final Object value = aggregationResult.getAttribute(AGGREGATION_ROW_LOOKUP_ATTRIBUTE);
        Assert.neqNull(value, "aggregation result row lookup");
<<<<<<< HEAD
        Assert.assertion(value instanceof AggregationRowLookup, "aggregation result row lookup");
=======
>>>>>>> 6d19851e
        return (AggregationRowLookup) value;
    }
}<|MERGE_RESOLUTION|>--- conflicted
+++ resolved
@@ -2005,10 +2005,6 @@
     public static AggregationRowLookup getRowLookup(@NotNull final Table aggregationResult) {
         final Object value = aggregationResult.getAttribute(AGGREGATION_ROW_LOOKUP_ATTRIBUTE);
         Assert.neqNull(value, "aggregation result row lookup");
-<<<<<<< HEAD
-        Assert.assertion(value instanceof AggregationRowLookup, "aggregation result row lookup");
-=======
->>>>>>> 6d19851e
         return (AggregationRowLookup) value;
     }
 }