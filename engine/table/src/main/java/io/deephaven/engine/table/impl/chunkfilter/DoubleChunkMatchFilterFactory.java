--- conflicted
+++ resolved
@@ -57,14 +57,6 @@
         }
 
         @Override
-<<<<<<< HEAD
-        public void filter(DoubleChunk<? extends Values> values, LongChunk<OrderedRowKeys> keys,
-                WritableLongChunk<OrderedRowKeys> results) {
-            final int count = keys.size();
-            results.setSize(0);
-            for (int ii = 0; ii < count; ++ii) {
-                if (values.get(ii) == value) {
-=======
         public boolean matches(double value) {
             return value == this.value;
         }
@@ -83,7 +75,6 @@
             results.setSize(0);
             for (int ii = 0; ii < values.size(); ++ii) {
                 if (matches(doubleChunk.get(ii))) {
->>>>>>> 7f209370
                     results.add(keys.get(ii));
                 }
             }
@@ -98,14 +89,6 @@
         }
 
         @Override
-<<<<<<< HEAD
-        public void filter(DoubleChunk<? extends Values> values, LongChunk<OrderedRowKeys> keys,
-                WritableLongChunk<OrderedRowKeys> results) {
-            final int count = keys.size();
-            results.setSize(0);
-            for (int ii = 0; ii < count; ++ii) {
-                if (values.get(ii) != value) {
-=======
         public boolean matches(double value) {
             return value != this.value;
         }
@@ -119,7 +102,6 @@
             results.setSize(0);
             for (int ii = 0; ii < values.size(); ++ii) {
                 if (matches(doubleChunk.get(ii))) {
->>>>>>> 7f209370
                     results.add(keys.get(ii));
                 }
             }
@@ -136,15 +118,6 @@
         }
 
         @Override
-<<<<<<< HEAD
-        public void filter(DoubleChunk<? extends Values> values, LongChunk<OrderedRowKeys> keys,
-                WritableLongChunk<OrderedRowKeys> results) {
-            final int count = keys.size();
-            results.setSize(0);
-            for (int ii = 0; ii < count; ++ii) {
-                final double checkValue = values.get(ii);
-                if (checkValue == value1 || checkValue == value2) {
-=======
         public boolean matches(double value) {
             return value == value1 || value == value2;
         }
@@ -158,7 +131,6 @@
             results.setSize(0);
             for (int ii = 0; ii < values.size(); ++ii) {
                 if (matches(doubleChunk.get(ii))) {
->>>>>>> 7f209370
                     results.add(keys.get(ii));
                 }
             }
@@ -175,15 +147,6 @@
         }
 
         @Override
-<<<<<<< HEAD
-        public void filter(DoubleChunk<? extends Values> values, LongChunk<OrderedRowKeys> keys,
-                WritableLongChunk<OrderedRowKeys> results) {
-            final int count = keys.size();
-            results.setSize(0);
-            for (int ii = 0; ii < count; ++ii) {
-                final double checkValue = values.get(ii);
-                if (!(checkValue == value1 || checkValue == value2)) {
-=======
         public boolean matches(double value) {
             return value != value1 && value != value2;
         }
@@ -197,7 +160,6 @@
             results.setSize(0);
             for (int ii = 0; ii < values.size(); ++ii) {
                 if (matches(doubleChunk.get(ii))) {
->>>>>>> 7f209370
                     results.add(keys.get(ii));
                 }
             }
@@ -216,15 +178,6 @@
         }
 
         @Override
-<<<<<<< HEAD
-        public void filter(DoubleChunk<? extends Values> values, LongChunk<OrderedRowKeys> keys,
-                WritableLongChunk<OrderedRowKeys> results) {
-            final int count = keys.size();
-            results.setSize(0);
-            for (int ii = 0; ii < count; ++ii) {
-                final double checkValue = values.get(ii);
-                if (checkValue == value1 || checkValue == value2 || checkValue == value3) {
-=======
         public boolean matches(double value) {
             return value == value1 || value == value2 || value == value3;
         }
@@ -238,7 +191,6 @@
             results.setSize(0);
             for (int ii = 0; ii < values.size(); ++ii) {
                 if (matches(doubleChunk.get(ii))) {
->>>>>>> 7f209370
                     results.add(keys.get(ii));
                 }
             }
@@ -257,15 +209,6 @@
         }
 
         @Override
-<<<<<<< HEAD
-        public void filter(DoubleChunk<? extends Values> values, LongChunk<OrderedRowKeys> keys,
-                WritableLongChunk<OrderedRowKeys> results) {
-            final int count = keys.size();
-            results.setSize(0);
-            for (int ii = 0; ii < count; ++ii) {
-                final double checkValue = values.get(ii);
-                if (!(checkValue == value1 || checkValue == value2 || checkValue == value3)) {
-=======
         public boolean matches(double value) {
             return value != value1 && value != value2 && value != value3;
         }
@@ -279,7 +222,6 @@
             results.setSize(0);
             for (int ii = 0; ii < values.size(); ++ii) {
                 if (matches(doubleChunk.get(ii))) {
->>>>>>> 7f209370
                     results.add(keys.get(ii));
                 }
             }
@@ -294,15 +236,6 @@
         }
 
         @Override
-<<<<<<< HEAD
-        public void filter(DoubleChunk<? extends Values> values, LongChunk<OrderedRowKeys> keys,
-                WritableLongChunk<OrderedRowKeys> results) {
-            final int count = keys.size();
-            results.setSize(0);
-            for (int ii = 0; ii < count; ++ii) {
-                final double checkValue = values.get(ii);
-                if (this.values.contains(checkValue)) {
-=======
         public boolean matches(double value) {
             return values.contains(value);
         }
@@ -316,7 +249,6 @@
             results.setSize(0);
             for (int ii = 0; ii < values.size(); ++ii) {
                 if (matches(doubleChunk.get(ii))) {
->>>>>>> 7f209370
                     results.add(keys.get(ii));
                 }
             }
@@ -331,15 +263,6 @@
         }
 
         @Override
-<<<<<<< HEAD
-        public void filter(DoubleChunk<? extends Values> values, LongChunk<OrderedRowKeys> keys,
-                WritableLongChunk<OrderedRowKeys> results) {
-            final int count = keys.size();
-            results.setSize(0);
-            for (int ii = 0; ii < count; ++ii) {
-                final double checkValue = values.get(ii);
-                if (!this.values.contains(checkValue)) {
-=======
         public boolean matches(double value) {
             return !values.contains(value);
         }
@@ -353,7 +276,6 @@
             results.setSize(0);
             for (int ii = 0; ii < values.size(); ++ii) {
                 if (matches(doubleChunk.get(ii))) {
->>>>>>> 7f209370
                     results.add(keys.get(ii));
                 }
             }
