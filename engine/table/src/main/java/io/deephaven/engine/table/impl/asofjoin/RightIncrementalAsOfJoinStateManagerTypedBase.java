--- conflicted
+++ resolved
@@ -669,7 +669,6 @@
 
             final RowSetBuilderSequential sequentialBuilder =
                     (RowSetBuilderSequential) rightRowSetSource.getUnsafe(slot);
-<<<<<<< HEAD
             if (sequentialBuilder == null) {
                 continue;
             }
@@ -679,29 +678,11 @@
                 stateSource.set(slot, (byte) ((entryType & ENTRY_LEFT_MASK) | ENTRY_RIGHT_IS_EMPTY));
                 rs.close();
             } else if (rs.size() == 1) {
-                // Copy the index's row set, since it can be modified or replaced.
+                // Set a copy of the RowSet into the row set source because the original is owned by the index.
                 rightRowSetSource.set(slot, rowSetSource.get(rs.firstRowKey()).copy());
                 stateSource.set(slot, (byte) ((entryType & ENTRY_LEFT_MASK) | ENTRY_RIGHT_IS_ROWSET));
             } else {
                 throw new IllegalStateException("Index-built row set should have exactly one value: " + rs);
-=======
-            if (sequentialBuilder != null) {
-                WritableRowSet rs = sequentialBuilder.build();
-                final byte entryType = stateSource.getUnsafe(slot);
-                if (rs.isEmpty()) {
-                    stateSource.set(slot, (byte) ((entryType & ENTRY_LEFT_MASK) | ENTRY_RIGHT_IS_EMPTY));
-                    rs.close();
-                } else {
-                    final RowSet groupedRowSet = sequentialBuilder.build();
-                    if (groupedRowSet.size() != 1) {
-                        throw new IllegalStateException(
-                                "Grouped rowSet should have exactly one value: " + groupedRowSet);
-                    }
-                    // Set a copy of the RowSet into the row set source because the original is owned by the index.
-                    rightRowSetSource.set(slot, rowSetSource.get(groupedRowSet.firstRowKey()).copy());
-                    stateSource.set(slot, (byte) ((entryType & ENTRY_LEFT_MASK) | ENTRY_RIGHT_IS_ROWSET));
-                }
->>>>>>> a8e48a98
             }
         }
     }
@@ -714,7 +695,6 @@
 
             final RowSetBuilderSequential sequentialBuilder =
                     (RowSetBuilderSequential) leftRowSetSource.getUnsafe(slot);
-<<<<<<< HEAD
             if (sequentialBuilder == null) {
                 continue;
             }
@@ -724,30 +704,11 @@
                 stateSource.set(slot, (byte) ((entryType & ENTRY_RIGHT_MASK) | ENTRY_LEFT_IS_EMPTY));
                 rs.close();
             } else if (rs.size() == 1) {
-                // Copy the index's row set, since it can be modified or replaced.
+                // Set a copy of the RowSet into the row set source because the original is owned by the index.
                 leftRowSetSource.set(slot, rowSetSource.get(rs.firstRowKey()).copy());
                 stateSource.set(slot, (byte) ((entryType & ENTRY_RIGHT_MASK) | ENTRY_LEFT_IS_ROWSET));
             } else {
                 throw new IllegalStateException("Index-built row set should have exactly one value: " + rs);
-=======
-            if (sequentialBuilder != null) {
-                WritableRowSet rs = sequentialBuilder.build();
-                final byte entryType = stateSource.getUnsafe(slot);
-                if (rs.isEmpty()) {
-                    stateSource.set(slot, (byte) ((entryType & ENTRY_RIGHT_MASK) | ENTRY_LEFT_IS_EMPTY));
-                    rs.close();
-
-                } else {
-                    final RowSet groupedRowSet = sequentialBuilder.build();
-                    if (groupedRowSet.size() != 1) {
-                        throw new IllegalStateException(
-                                "Grouped rowSet should have exactly one value: " + groupedRowSet);
-                    }
-                    // Set a copy of the RowSet into the row set source because the original is owned by the index.
-                    leftRowSetSource.set(slot, rowSetSource.get(groupedRowSet.firstRowKey()).copy());
-                    stateSource.set(slot, (byte) ((entryType & ENTRY_RIGHT_MASK) | ENTRY_LEFT_IS_ROWSET));
-                }
->>>>>>> a8e48a98
             }
         }
     }
