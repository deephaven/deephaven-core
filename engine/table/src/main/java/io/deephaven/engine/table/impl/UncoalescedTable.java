--- conflicted
+++ resolved
@@ -379,14 +379,15 @@
 
     @Override
     @ConcurrentMethod
-<<<<<<< HEAD
     public PartitionedTable partitionBy(boolean dropKeys, @NotNull Collection<? extends ColumnName> keyColumnNames) {
         return coalesce().partitionBy(dropKeys, keyColumnNames);
-=======
+    }
+
+    @Override
+    @ConcurrentMethod
     public PartitionedTable partitionedAggBy(Collection<? extends Aggregation> aggregations, boolean preserveEmpty,
             Table initialGroups, String... keyColumnNames) {
         return coalesce().partitionedAggBy(aggregations, preserveEmpty, initialGroups, keyColumnNames);
->>>>>>> d3062419
     }
 
     @Override
