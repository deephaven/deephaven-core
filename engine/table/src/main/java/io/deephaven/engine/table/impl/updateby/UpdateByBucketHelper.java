package io.deephaven.engine.table.impl.updateby;

import io.deephaven.api.updateby.UpdateByControl;
import io.deephaven.base.verify.Assert;
import io.deephaven.chunk.LongChunk;
import io.deephaven.chunk.WritableLongChunk;
import io.deephaven.chunk.attributes.Values;
import io.deephaven.engine.rowset.*;
import io.deephaven.engine.rowset.chunkattributes.OrderedRowKeys;
import io.deephaven.engine.table.*;
import io.deephaven.engine.table.impl.InstrumentedTableUpdateListenerAdapter;
import io.deephaven.engine.table.impl.QueryTable;
import io.deephaven.engine.table.impl.TableUpdateImpl;
import io.deephaven.engine.table.impl.locations.TableDataException;
import io.deephaven.engine.table.impl.sources.ReinterpretUtils;
import io.deephaven.engine.table.impl.ssa.LongSegmentedSortedArray;
import io.deephaven.util.SafeCloseableArray;
import io.deephaven.util.datastructures.linked.IntrusiveDoublyLinkedNode;
import org.apache.commons.lang3.mutable.MutableLong;
import org.jetbrains.annotations.NotNull;
import org.jetbrains.annotations.Nullable;

import java.util.Map;
import java.util.function.BiConsumer;

import static io.deephaven.util.QueryConstants.NULL_LONG;

/**
 * An helper class of {@link UpdateBy} dedicated to zero key computation. This will manage the computation of a single
 * bucket of rows.
 */
class UpdateByBucketHelper extends IntrusiveDoublyLinkedNode.Impl<UpdateByBucketHelper> {
    private static final int SSA_LEAF_SIZE = 4096;
    private final UpdateByWindow[] windows;
    private final QueryTable source;
    private final UpdateByControl control;
    private final BiConsumer<Throwable, TableListener.Entry> failureNotifier;
    final QueryTable result;

    /** An array of {@link UpdateByWindow.UpdateByWindowBucketContext}s for each window */
    final UpdateByWindow.UpdateByWindowBucketContext[] windowContexts;

    /** store timestamp data in an SSA (if needed) */
    private final String timestampColumnName;
    private final LongSegmentedSortedArray timestampSsa;
    private final ColumnSource<?> timestampColumnSource;
    private final ModifiedColumnSet timestampColumnSet;

    /** Indicates this bucket needs to be processed (at least one window and operator are dirty) */
    private boolean isDirty;
    /** This rowset will store row keys where the timestamp is not null (will mirror the SSA contents) */
    private TrackingRowSet timestampValidRowSet;
    /** Track how many rows in this bucket have NULL timestamps */
    private long nullTimestampCount;

    /**
     * Perform updateBy operations on a single bucket of data (either zero-key or already limited through partitioning)
     *
     * @param description describes this bucket helper
     * @param source the source table
     * @param resultSources the result sources
     * @param timestampColumnName the timestamp column used for time-based operations
     * @param control the control object.
     */

    protected UpdateByBucketHelper(
            @NotNull final String description,
            @NotNull final QueryTable source,
            @NotNull final UpdateByWindow[] windows,
            @NotNull final Map<String, ? extends ColumnSource<?>> resultSources,
            @Nullable final String timestampColumnName,
            @NotNull final UpdateByControl control,
            @NotNull final BiConsumer<Throwable, TableListener.Entry> failureNotifier) {
        this.source = source;
        // some columns will have multiple inputs, such as time-based and Weighted computations
        this.windows = windows;
        this.control = control;
        this.failureNotifier = failureNotifier;

        result = new QueryTable(source.getRowSet(), resultSources);

        // do we need a timestamp SSA?
        this.timestampColumnName = timestampColumnName;
        if (timestampColumnName != null) {
            this.timestampSsa = new LongSegmentedSortedArray(SSA_LEAF_SIZE);
            this.timestampColumnSource =
                    ReinterpretUtils.maybeConvertToPrimitive(source.getColumnSource(this.timestampColumnName));
            this.timestampColumnSet = source.newModifiedColumnSet(timestampColumnName);
            this.timestampValidRowSet = source.getRowSet().writableCast();
        } else {
            this.timestampSsa = null;
            this.timestampColumnSource = null;
            this.timestampColumnSet = null;
            this.timestampValidRowSet = null;
        }

        this.windowContexts = new UpdateByWindow.UpdateByWindowBucketContext[windows.length];

        // make a fake update with the initial rows of the table
        final TableUpdateImpl initialUpdate = new TableUpdateImpl(
                source.getRowSet().copy(), // send a copy since this will be closed by release()
                RowSetFactory.empty(),
                RowSetFactory.empty(),
                RowSetShiftData.EMPTY,
                ModifiedColumnSet.EMPTY);

        prepareForUpdate(initialUpdate, true);

        initialUpdate.release();

        if (source.isRefreshing()) {
            final UpdateByBucketHelperListener listener = newListener(description);
            source.addUpdateListener(listener);
            result.addParentReference(listener);
        }
    }

    UpdateByBucketHelperListener newListener(@NotNull final String description) {
        return new UpdateByBucketHelperListener(description, source);
    }

    private void processUpdateForSsa(final TableUpdate upstream, final boolean timestampsModified) {
        if (upstream.empty()) {
            return;
        }

        final int chunkSize = 1 << 12; // 4k

        try (final RowSet addedAndModified = timestampsModified ? upstream.added().union(upstream.modified()) : null;
                final RowSet removedAndModifiedPreShift =
                        timestampsModified ? upstream.removed().union(upstream.getModifiedPreShift()) : null;
                final ChunkSource.GetContext context = timestampColumnSource.makeGetContext(chunkSize);
                final WritableLongChunk<? extends Values> ssaValues = WritableLongChunk.makeWritableChunk(chunkSize);
                final WritableLongChunk<OrderedRowKeys> ssaKeys = WritableLongChunk.makeWritableChunk(chunkSize);
                final WritableLongChunk<OrderedRowKeys> nullTsKeys = WritableLongChunk.makeWritableChunk(chunkSize)) {

            final RowSet restampAdditions = timestampsModified ? addedAndModified : upstream.added();
            final RowSet restampRemovals = timestampsModified ? removedAndModifiedPreShift : upstream.removed();

            // removes
            if (restampRemovals.isNonempty()) {
                try (final RowSequence.Iterator it = restampRemovals.getRowSequenceIterator()) {

                    MutableLong lastTimestamp = new MutableLong(NULL_LONG);
                    while (it.hasMore()) {
                        RowSequence chunkRs = it.getNextRowSequenceWithLength(4096);

                        // get the chunks for values and keys
                        LongChunk<? extends Values> valuesChunk =
                                timestampColumnSource.getPrevChunk(context, chunkRs).asLongChunk();
                        LongChunk<OrderedRowKeys> keysChunk = chunkRs.asRowKeyChunk();

                        // push only non-null values/keys into the Ssa
                        nullTimestampCount -= fillChunkWithNonNull(keysChunk, valuesChunk, ssaKeys, ssaValues,
                                nullTsKeys, lastTimestamp);
                        timestampSsa.remove(ssaValues, ssaKeys);

                        // if we have removed all the nulls, we can reset to mirror the source. Otherwise need to
                        // remove these rows from the non-null set
                        if (timestampValidRowSet != source.getRowSet()) {
                            if (nullTimestampCount == 0) {
                                timestampValidRowSet.close();
                                timestampValidRowSet = source.getRowSet().writableCast();
                            } else {
                                timestampValidRowSet.writableCast().remove(ssaKeys, 0, ssaKeys.size());
                            }
                        }
                    }
                }
            }

            // shifts
            if (upstream.shifted().nonempty()) {
                if (timestampValidRowSet != source.getRowSet()) {
                    upstream.shifted().apply(timestampValidRowSet.writableCast());
                }

                final int size = Math.max(
                        upstream.modified().intSize() + Math.max(upstream.added().intSize(),
                                upstream.removed().intSize()),
                        (int) upstream.shifted().getEffectiveSize());

                try (final RowSet fullPrevRowSet = source.getRowSet().copyPrev();
                        final WritableRowSet previousToShift = fullPrevRowSet.minus(restampRemovals);
                        final ColumnSource.GetContext getContext = timestampColumnSource.makeGetContext(size)) {

                    final RowSetShiftData.Iterator sit = upstream.shifted().applyIterator();
                    while (sit.hasNext()) {
                        sit.next();
                        try (final RowSet subRowSet =
                                previousToShift.subSetByKeyRange(sit.beginRange(), sit.endRange())) {
                            if (subRowSet.isEmpty()) {
                                continue;
                            }

                            final LongChunk<? extends Values> shiftValues =
                                    timestampColumnSource.getPrevChunk(getContext, subRowSet).asLongChunk();
                            if (sit.polarityReversed()) {
                                timestampSsa.applyShiftReverse(shiftValues, subRowSet.asRowKeyChunk(),
                                        sit.shiftDelta());
                            } else {
                                timestampSsa.applyShift(shiftValues, subRowSet.asRowKeyChunk(), sit.shiftDelta());
                            }
                        }
                    }
                }
            }

            // adds
            if (restampAdditions.isNonempty()) {
                try (final RowSequence.Iterator it = restampAdditions.getRowSequenceIterator()) {
                    MutableLong lastTimestamp = new MutableLong(NULL_LONG);
                    while (it.hasMore()) {
                        RowSequence chunkRs = it.getNextRowSequenceWithLength(chunkSize);

                        // get the chunks for values and keys
                        LongChunk<? extends Values> valuesChunk =
                                timestampColumnSource.getChunk(context, chunkRs).asLongChunk();
                        LongChunk<OrderedRowKeys> keysChunk = chunkRs.asRowKeyChunk();

                        // push only non-null values/keys into the Ssa
                        nullTimestampCount += fillChunkWithNonNull(keysChunk, valuesChunk, ssaKeys, ssaValues,
                                nullTsKeys, lastTimestamp);
                        timestampSsa.insert(ssaValues, ssaKeys);

                        if (timestampValidRowSet == source.getRowSet()) {
                            if (nullTimestampCount > 0) {
                                // make a copy and remove the nulls
                                timestampValidRowSet = source.getRowSet().copy().toTracking();
                                timestampValidRowSet.writableCast().remove(nullTsKeys, 0, nullTsKeys.size());
                            }
                        } else {
                            timestampValidRowSet.writableCast().insert(ssaKeys, 0, ssaKeys.size());
                        }
                    }
                }
            }
        }
        Assert.eq(nullTimestampCount, "nullTimestampCount", source.size() - timestampValidRowSet.size());
    }

    /**
     * Helper function to fill a LongChunk while skipping values that are NULL_LONG. Used to populate an SSA from a
     * source containing null values
     *
     * @return the number of NULL values found in the set
     */
    private int fillChunkWithNonNull(LongChunk<OrderedRowKeys> keysChunk, LongChunk<? extends Values> valuesChunk,
            WritableLongChunk<OrderedRowKeys> ssaKeys, WritableLongChunk<? extends Values> ssaValues,
            WritableLongChunk<OrderedRowKeys> nullTimestampKeys, MutableLong lastTimestamp) {
        int nullCount = 0;

        // reset the insertion chunks
        ssaValues.setSize(0);
        ssaKeys.setSize(0);
        nullTimestampKeys.setSize(0);

        // add only non-null timestamps to this Ssa
        for (int i = 0; i < valuesChunk.size(); i++) {
            long ts = valuesChunk.get(i);
            if (ts == NULL_LONG) {
                // track the nulls added during this operation
                nullTimestampKeys.add(keysChunk.get(i));
                nullCount++;
                continue;
            }
            if (ts < lastTimestamp.longValue()) {
                throw (new TableDataException(
                        "updateBy time-based operators require non-descending timestamp values"));
            }

            ssaValues.add(ts);
            ssaKeys.add(keysChunk.get(i));

            // store the current ts for comparison
            lastTimestamp.setValue(ts);
        }
        return nullCount;
    }

    /**
     * Calling this function will prepare this bucket for computation, including making a
     * {@link UpdateByWindow.UpdateByWindowBucketContext} for each window and computing the affected and influencer
     * rowsets for each window
     *
     * @param upstream The incoming update for which to prepare
     * @param initialStep Whether this update is part of the initial creation of the bucket
     */
    public void prepareForUpdate(final TableUpdate upstream, final boolean initialStep) {
<<<<<<< HEAD
        Assert.eqFalse(isDirty, "UpdateByBucketHelper.isDirty");

=======
        Assert.eqFalse(isDirty, "UpdateBy bucket was marked dirty before processing an update");
>>>>>>> 5cf3459a
        final boolean timestampsModified;

        // add all the SSA data
        if (timestampColumnName != null) {
            // test whether any timestamps were modified
            timestampsModified =
                    upstream.modified().isNonempty() && upstream.modifiedColumnSet().containsAny(timestampColumnSet);

            processUpdateForSsa(upstream, timestampsModified);
        } else {
            timestampsModified = false;
        }

        final TrackingRowSet sourceRowSet = source.getRowSet();

        // create context for each window
        for (int winIdx = 0; winIdx < windows.length; winIdx++) {
            windowContexts[winIdx] = windows[winIdx].makeWindowContext(
                    sourceRowSet,
                    timestampColumnSource,
                    timestampSsa,
                    timestampValidRowSet,
                    timestampsModified,
                    control.chunkCapacityOrDefault(),
                    initialStep);

            // compute the affected/influenced operators and rowsets within this window
            windows[winIdx].computeAffectedRowsAndOperators(windowContexts[winIdx], upstream);

            isDirty |= windows[winIdx].isWindowDirty(windowContexts[winIdx]);
        }

        if (!isDirty) {
            // we will never use these contexts, so clean them up now
            finalizeUpdate();
        }
    }

    /**
     * Returns {@code true} if this bucket needs to be processed (at least one operator and window has changes)
     */
    public boolean isDirty() {
        return isDirty;
    }

    /**
     * Store an array of input sources for the following call to {@code processWindow()}. The function allows for the
     * use of cached input sources instead of the original input sources.
     *
     * @param winIdx the index of the window to modify
     * @param inputSources the input sources for the operators
     */
    public void assignInputSources(final int winIdx, final ColumnSource<?>[] inputSources) {
        windows[winIdx].assignInputSources(windowContexts[winIdx], inputSources);
    }

    /**
     * Perform all the operator calculations for this bucket using the input sources assigned by the
     * {@code assignInputSources()} call.
     *
     * @param winIdx the index of the window to modify
     * @param initialStep indicates whether this is part of the creation phase
     */
    public void processWindow(final int winIdx, final boolean initialStep) {
        if (!windows[winIdx].isWindowDirty(windowContexts[winIdx])) {
            return; // no work to do for this bucket window
        }
        windows[winIdx].processRows(windowContexts[winIdx], initialStep);
    }

    /**
     * Close the window contexts and release resources for this bucket
     */
    public void finalizeUpdate() {
        SafeCloseableArray.close(windowContexts);
        isDirty = false;
    }

    /**
     * The Listener that accepts an {@link InstrumentedTableUpdateListenerAdapter#onUpdate(TableUpdate) update} and
     * prepares this bucket for processing. This includes determination of `isDirty` status and the computation of
     * `affected` and `influencer` row sets for this processing cycle.
     */
    private class UpdateByBucketHelperListener extends InstrumentedTableUpdateListenerAdapter {

        private UpdateByBucketHelperListener(@Nullable final String description, @NotNull final QueryTable source) {
            super(description, source, false);
        }

        @Override
        public void onUpdate(TableUpdate upstream) {
            prepareForUpdate(upstream, false);
        }

        @Override
        public void onFailureInternal(@NotNull final Throwable originalException, @Nullable final Entry sourceEntry) {
            failureNotifier.accept(originalException, sourceEntry);
        }
    }
}<|MERGE_RESOLUTION|>--- conflicted
+++ resolved
@@ -32,6 +32,7 @@
 class UpdateByBucketHelper extends IntrusiveDoublyLinkedNode.Impl<UpdateByBucketHelper> {
     private static final int SSA_LEAF_SIZE = 4096;
     private final UpdateByWindow[] windows;
+    private final String description;
     private final QueryTable source;
     private final UpdateByControl control;
     private final BiConsumer<Throwable, TableListener.Entry> failureNotifier;
@@ -71,6 +72,7 @@
             @Nullable final String timestampColumnName,
             @NotNull final UpdateByControl control,
             @NotNull final BiConsumer<Throwable, TableListener.Entry> failureNotifier) {
+        this.description = description;
         this.source = source;
         // some columns will have multiple inputs, such as time-based and Weighted computations
         this.windows = windows;
@@ -287,12 +289,7 @@
      * @param initialStep Whether this update is part of the initial creation of the bucket
      */
     public void prepareForUpdate(final TableUpdate upstream, final boolean initialStep) {
-<<<<<<< HEAD
-        Assert.eqFalse(isDirty, "UpdateByBucketHelper.isDirty");
-
-=======
         Assert.eqFalse(isDirty, "UpdateBy bucket was marked dirty before processing an update");
->>>>>>> 5cf3459a
         final boolean timestampsModified;
 
         // add all the SSA data
