/**
 * Copyright (c) 2016-2022 Deephaven Data Labs and Patent Pending
 */
package io.deephaven.engine.util;

import io.deephaven.base.ClassUtil;
import io.deephaven.base.Pair;
import io.deephaven.base.clock.Clock;
import io.deephaven.base.verify.Require;
import io.deephaven.datastructures.util.CollectionUtil;
import io.deephaven.engine.context.ExecutionContext;
import io.deephaven.engine.rowset.WritableRowSet;
import io.deephaven.engine.rowset.RowSequence;
import io.deephaven.engine.rowset.RowSetFactory;
import io.deephaven.engine.table.*;
import io.deephaven.engine.table.impl.perf.QueryPerformanceRecorder;
import io.deephaven.internal.log.LoggerFactory;
import io.deephaven.time.DateTimeUtils;
<<<<<<< HEAD
import io.deephaven.time.TimeZone;
=======
import io.deephaven.engine.updategraph.UpdateGraphProcessor;
>>>>>>> a4676d84
import io.deephaven.engine.table.impl.QueryTable;
import io.deephaven.engine.table.impl.TimeTable;
import io.deephaven.engine.table.impl.replay.Replayer;
import io.deephaven.engine.table.impl.replay.ReplayerInterface;
import io.deephaven.engine.table.impl.sources.ArrayBackedColumnSource;
import io.deephaven.engine.table.impl.sources.ReinterpretUtils;
import io.deephaven.chunk.attributes.Values;
import io.deephaven.chunk.*;
import io.deephaven.engine.table.impl.util.*;
import io.deephaven.io.logger.Logger;
import io.deephaven.io.util.NullOutputStream;
import io.deephaven.util.annotations.ScriptApi;
import io.deephaven.util.type.ArrayTypeUtils;
import org.jetbrains.annotations.NotNull;

import java.io.*;
import java.nio.charset.StandardCharsets;
import java.security.DigestOutputStream;
import java.security.MessageDigest;
import java.security.NoSuchAlgorithmException;
import java.time.Instant;
import java.time.ZoneId;
import java.util.*;
import java.util.function.BinaryOperator;
import java.util.function.Function;
import java.util.stream.Collector;
import java.util.stream.Collectors;

import static io.deephaven.engine.table.impl.TableDefaults.ZERO_LENGTH_TABLE_ARRAY;

/**
 * Tools for working with tables. This includes methods to examine tables, combine them, convert them to and from CSV
 * files, and create and manipulate columns.
 */
@SuppressWarnings("unused")
public class TableTools {

    private static final Logger staticLog_ = LoggerFactory.getLogger(TableTools.class);

    // Public so it can be used from user scripts
    @SuppressWarnings("WeakerAccess")
    public static final String NULL_STRING = "(null)";

    private static <T> BinaryOperator<T> throwingMerger() {
        return (u, v) -> {
            throw new IllegalStateException(String.format("Duplicate key %s", u));
        };
    }

    private static <T, K, U> Collector<T, ?, Map<K, U>> toLinkedMap(
            Function<? super T, ? extends K> keyMapper,
            Function<? super T, ? extends U> valueMapper) {
        return Collectors.toMap(keyMapper, valueMapper, throwingMerger(), LinkedHashMap::new);
    }

    private static final Collector<ColumnHolder<?>, ?, Map<String, ColumnSource<?>>> COLUMN_HOLDER_LINKEDMAP_COLLECTOR =
            toLinkedMap(ColumnHolder::getName, ColumnHolder::getColumnSource);

    /////////// Utilities To Display Tables /////////////////
    // region Show Utilities

    /**
     * Prints the first few rows of a table to standard output.
     *
     * @param source a Deephaven table object
     * @param columns varargs of column names to display
     */
    public static void show(Table source, String... columns) {
        show(source, 10, DateTimeUtils.timeZone(), System.out, columns);
    }

    /**
     * Prints the first few rows of a table to standard output, and also prints the details of the row keys and row
     * positions that provided the values.
     *
     * @param source a Deephaven table object
     * @param columns varargs of column names to display
     */
    public static void showWithRowSet(Table source, String... columns) {
        showWithRowSet(source, 10, DateTimeUtils.timeZone(), System.out, columns);
    }

    /**
     * Prints the first few rows of a table to standard output, with commas between values.
     *
     * @param source a Deephaven table object
     * @param columns varargs of column names to display
     */
    public static void showCommaDelimited(Table source, String... columns) {
        show(source, 10, DateTimeUtils.timeZone(), ",", System.out, false, columns);
    }

    /**
     * Prints the first few rows of a table to standard output.
     *
     * @param source a Deephaven table object
     * @param timeZone a time zone constant relative to which date time data should be adjusted
     * @param columns varargs of column names to display
     */
    public static void show(Table source, ZoneId timeZone, String... columns) {
        show(source, 10, timeZone, System.out, columns);
    }

    /**
     * Prints the first few rows of a table to standard output.
     *
     * @param source a Deephaven table object
     * @param maxRowCount the number of rows to return
     * @param columns varargs of column names to display
     */
    public static void show(Table source, long maxRowCount, String... columns) {
        show(source, maxRowCount, DateTimeUtils.timeZone(), System.out, columns);
    }

    /**
     * Prints the first few rows of a table to standard output, and also prints the details of the row keys and row
     * positions that provided the values.
     *
     * @param source a Deephaven table object
     * @param maxRowCount the number of rows to return
     * @param columns varargs of column names to display
     */
    public static void showWithRowSet(Table source, long maxRowCount, String... columns) {
        showWithRowSet(source, maxRowCount, DateTimeUtils.timeZone(), System.out, columns);
    }

    /**
     * Prints the first few rows of a table to standard output, with commas between values.
     *
     * @param source a Deephaven table object
     * @param maxRowCount the number of rows to return
     * @param columns varargs of column names to display
     */
    public static void showCommaDelimited(Table source, long maxRowCount, String... columns) {
        show(source, maxRowCount, DateTimeUtils.timeZone(), ",", System.out, false, columns);
    }

    /**
     * Prints the first few rows of a table to standard output.
     *
     * @param source a Deephaven table object
     * @param maxRowCount the number of rows to return
     * @param timeZone a time zone constant relative to which date time data should be adjusted
     * @param columns varargs of column names to display
     */
    public static void show(Table source, long maxRowCount, ZoneId timeZone,
            String... columns) {
        show(source, maxRowCount, timeZone, System.out, columns);
    }

    /**
     * Prints the first few rows of a table to standard output.
     *
     * @param source a Deephaven table object
     * @param maxRowCount the number of rows to return
     * @param timeZone a time zone constant relative to which date time data should be adjusted
     * @param out a PrintStream destination to which to print the data
     * @param columns varargs of column names to display
     */
    public static void show(Table source, long maxRowCount, ZoneId timeZone, PrintStream out,
            String... columns) {
        show(source, maxRowCount, timeZone, "|", out, false, columns);
    }

    /**
     * Prints the first few rows of a table to standard output, and also prints the details of the row keys and row
     * positions that provided the values.
     *
     * @param source a Deephaven table object
     * @param maxRowCount the number of rows to return
     * @param timeZone a time zone constant relative to which date time data should be adjusted
     * @param out a PrintStream destination to which to print the data
     * @param columns varargs of column names to display
     */
    public static void showWithRowSet(Table source, long maxRowCount, ZoneId timeZone,
            PrintStream out,
            String... columns) {
        show(source, maxRowCount, timeZone, "|", out, true, columns);
    }

    /**
     * Prints the first few rows of a table to standard output, and also prints the details of the row keys and row
     * positions that provided the values.
     *
     * @param source a Deephaven table object
     * @param firstRow the firstRow to display
     * @param lastRow the lastRow (exclusive) to display
     * @param out a PrintStream destination to which to print the data
     * @param columns varargs of column names to display
     */
    public static void showWithRowSet(Table source, long firstRow, long lastRow, PrintStream out, String... columns) {
        TableShowTools.showInternal(source, firstRow, lastRow, DateTimeUtils.timeZone(), "|", out,
                true, columns);
    }

    /**
     * Prints the first few rows of a table to standard output.
     *
     * @param source a Deephaven table object
     * @param maxRowCount the number of rows to return
     * @param timeZone a time zone constant relative to which date time data should be adjusted
     * @param delimiter a String value to use between printed values
     * @param out a PrintStream destination to which to print the data
     * @param showRowSet a boolean indicating whether to also print rowSet details
     * @param columns varargs of column names to display
     */
    public static void show(final Table source, final long maxRowCount, final ZoneId timeZone,
            final String delimiter, final PrintStream out, final boolean showRowSet, String... columns) {
        TableShowTools.showInternal(source, 0, maxRowCount, timeZone, delimiter, out, showRowSet, columns);
    }

    /**
     * Prints the first few rows of a table to standard output, and also prints the details of the row keys and row
     * positions that provided the values.
     *
     * @param source a Deephaven table object
     * @param firstRow the firstRow to display
     * @param lastRow the lastRow (exclusive) to display
     * @param columns varargs of column names to display
     */
    public static void showWithRowSet(final Table source, final long firstRow, final long lastRow,
            final String... columns) {
        TableShowTools.showInternal(source, firstRow, lastRow, DateTimeUtils.timeZone(), "|",
                System.out, true, columns);
    }

    /**
     * Returns the first few rows of a table as a pipe-delimited string.
     *
     * @param t a Deephaven table object
     * @param columns varargs of columns to include in the result
     * @return a String
     */
    public static String string(Table t, String... columns) {
        return string(t, 10, DateTimeUtils.timeZone(), columns);
    }

    /**
     * Returns the first few rows of a table as a pipe-delimited string.
     *
     * @param t a Deephaven table object
     * @param size the number of rows to return
     * @param columns varargs of columns to include in the result
     * @return a String
     */
    public static String string(Table t, int size, String... columns) {
        return string(t, size, DateTimeUtils.timeZone(), columns);
    }

    /**
     * Returns the first few rows of a table as a pipe-delimited string.
     *
     * @param t a Deephaven table object
     * @param timeZone a time zone constant relative to which date time data should be adjusted
     * @param columns varargs of columns to include in the result
     * @return a String
     */
    public static String string(Table t, ZoneId timeZone, String... columns) {
        return string(t, 10, timeZone, columns);
    }

    /**
     * Returns the first few rows of a table as a pipe-delimited string.
     *
     * @param table a Deephaven table object
     * @param size the number of rows to return
     * @param timeZone a time zone constant relative to which date time data should be adjusted
     * @param columns varargs of columns to include in the result
     * @return a String
     */
    public static String string(
            @NotNull final Table table,
            final int size,
            final ZoneId timeZone,
            @NotNull final String... columns) {
        try (final ByteArrayOutputStream bytes = new ByteArrayOutputStream();
                final PrintStream printStream = new PrintStream(bytes, false, StandardCharsets.UTF_8)) {
            TableTools.show(table, size, timeZone, printStream, columns);
            printStream.flush();
            return bytes.toString(StandardCharsets.UTF_8);
        } catch (IOException e) {
            throw new UncheckedIOException(e);
        }
    }

    /**
     * Returns a printout of a table formatted as HTML. Limit use to small tables to avoid running out of memory.
     *
     * @param source a Deephaven table object
     * @return a String of the table printout formatted as HTML
     */
    public static String html(Table source) {
        return HtmlTable.html(source);
    }
    // endregion

    // region Diff Utilities

    /**
     * Computes the difference of two tables for use in verification.
     *
     * @param actualResult first Deephaven table object to compare
     * @param expectedResult second Deephaven table object to compare
     * @param maxDiffLines stop comparing after this many differences are found
     * @return String report of the detected differences
     */
    public static String diff(Table actualResult, Table expectedResult, long maxDiffLines) {
        return diff(actualResult, expectedResult, maxDiffLines, EnumSet.noneOf(TableDiff.DiffItems.class));
    }

    /**
     * Computes the difference of two tables for use in verification.
     *
     * @param actualResult first Deephaven table object to compare
     * @param expectedResult second Deephaven table object to compare
     * @param maxDiffLines stop comparing after this many differences are found
     * @param itemsToSkip EnumSet of checks not to perform, such as checking column order, or exact match of double
     *        values
     * @return String report of the detected differences
     */
    public static String diff(Table actualResult, Table expectedResult, long maxDiffLines,
            EnumSet<TableDiff.DiffItems> itemsToSkip) {
        return TableDiff.diffInternal(actualResult, expectedResult, maxDiffLines, itemsToSkip).getFirst();
    }

    /**
     * Computes the difference of two tables for use in verification.
     *
     * @param actualResult first Deephaven table object to compare
     * @param expectedResult second Deephaven table object to compare
     * @param maxDiffLines stop comparing after this many differences are found
     * @param itemsToSkip EnumSet of checks not to perform, such as checking column order, or exact match of double
     *        values
     * @return a pair of String report of the detected differences, and the first different row (0 if there are no
     *         different data values)
     */
    public static Pair<String, Long> diffPair(Table actualResult, Table expectedResult, long maxDiffLines,
            EnumSet<TableDiff.DiffItems> itemsToSkip) {
        return TableDiff.diffInternal(actualResult, expectedResult, maxDiffLines, itemsToSkip);
    }
    // endregion

    public static String nullToNullString(Object obj) {
        return obj == null ? NULL_STRING : obj.toString();
    }

    /////////// Utilities for Creating Columns ///////////

    /**
     * Creates an in-memory column of the specified type for a collection of values.
     *
     * @param clazz the class to use for the new column
     * @param values a collection of values to populate the new column
     * @param <T> the type to use for the new column
     * @return a Deephaven ColumnSource object
     */
    public static <T> ColumnSource<T> colSource(Class<T> clazz, Collection<T> values) {
        WritableColumnSource<T> result = ArrayBackedColumnSource.getMemoryColumnSource(values.size(), clazz);
        int resultIndex = 0;
        for (T value : values) {
            result.set(resultIndex++, value);
        }
        return result;
    }

    /**
     * Creates an in-memory column of the specified type for a collection of values
     *
     * @param values a collection of values to populate the new column
     * @param <T> the type to use for the new column
     * @return a Deephaven ColumnSource object
     */
    @SuppressWarnings("unchecked")
    public static <T> ColumnSource<T> objColSource(T... values) {
        WritableColumnSource<T> result = (WritableColumnSource<T>) ArrayBackedColumnSource
                .getMemoryColumnSource(values.length, values.getClass().getComponentType());
        for (int i = 0; i < values.length; i++) {
            result.set(i, values[i]);
        }
        return result;
    }

    /**
     * Creates an in-memory column of type long for a collection of values.
     *
     * @param values a collection of values to populate the new column
     * @return a Deephaven ColumnSource object
     */
    public static ColumnSource<Long> colSource(long... values) {
        WritableColumnSource<Long> result =
                ArrayBackedColumnSource.getMemoryColumnSource(values.length, long.class);
        for (int i = 0; i < values.length; i++) {
            result.set(i, values[i]);
        }
        return result;
    }

    /**
     * Creates an in-memory column of type int for a collection of values.
     *
     * @param values a collection of values to populate the new column
     * @return a Deephaven ColumnSource object
     */
    public static ColumnSource<Integer> colSource(int... values) {
        WritableColumnSource<Integer> result =
                ArrayBackedColumnSource.getMemoryColumnSource(values.length, int.class);
        for (int i = 0; i < values.length; i++) {
            result.set(i, values[i]);
        }
        return result;
    }

    /**
     * Creates an in-memory column of type short for a collection of values.
     *
     * @param values a collection of values to populate the new column
     * @return a Deephaven ColumnSource object
     */
    public static ColumnSource<Short> colSource(short... values) {
        WritableColumnSource<Short> result =
                ArrayBackedColumnSource.getMemoryColumnSource(values.length, short.class);
        for (int i = 0; i < values.length; i++) {
            result.set(i, values[i]);
        }
        return result;
    }

    /**
     * Creates an in-memory column of type byte for a collection of values.
     *
     * @param values a collection of values to populate the new column
     * @return a Deephaven ColumnSource object
     */
    public static ColumnSource<Byte> colSource(byte... values) {
        WritableColumnSource<Byte> result =
                ArrayBackedColumnSource.getMemoryColumnSource(values.length, byte.class);
        for (int i = 0; i < values.length; i++) {
            result.set(i, values[i]);
        }
        return result;
    }

    /**
     * Creates an in-memory column of type char for a collection of values.
     *
     * @param values a collection of values to populate the new column
     * @return a Deephaven ColumnSource object
     */
    public static ColumnSource<Character> colSource(char... values) {
        WritableColumnSource<Character> result =
                ArrayBackedColumnSource.getMemoryColumnSource(values.length, char.class);
        for (int i = 0; i < values.length; i++) {
            result.set(i, values[i]);
        }
        return result;
    }

    /**
     * Creates an in-memory column of type double for a collection of values.
     *
     * @param values a collection of values to populate the new column
     * @return a Deephaven ColumnSource object
     */
    public static ColumnSource<Double> colSource(double... values) {
        WritableColumnSource<Double> result =
                ArrayBackedColumnSource.getMemoryColumnSource(values.length, double.class);
        for (int i = 0; i < values.length; i++) {
            result.set(i, values[i]);
        }
        return result;
    }

    /**
     * Creates an in-memory column of type float for a collection of values.
     *
     * @param values a collection of values to populate the new column
     * @return a Deephaven ColumnSource object
     */
    public static ColumnSource<Float> colSource(float... values) {
        WritableColumnSource<Float> result =
                ArrayBackedColumnSource.getMemoryColumnSource(values.length, float.class);
        for (int i = 0; i < values.length; i++) {
            result.set(i, values[i]);
        }
        return result;
    }

    /**
     * Returns a ColumnHolder that can be used when creating in-memory tables.
     *
     * @param name name of the column
     * @param data a list of values for the column
     * @param <T> the type of the column
     * @return a Deephaven ColumnHolder object
     */
    public static <T> ColumnHolder<T> col(String name, T... data) {
        if (data.getClass().getComponentType() == Long.class) {
            // noinspection unchecked
            return (ColumnHolder<T>) longCol(name, ArrayTypeUtils.getUnboxedArray((Long[]) data));
        } else if (data.getClass().getComponentType() == Integer.class) {
            // noinspection unchecked
            return (ColumnHolder<T>) intCol(name, ArrayTypeUtils.getUnboxedArray((Integer[]) data));
        } else if (data.getClass().getComponentType() == Short.class) {
            // noinspection unchecked
            return (ColumnHolder<T>) shortCol(name, ArrayTypeUtils.getUnboxedArray((Short[]) data));
        } else if (data.getClass().getComponentType() == Byte.class) {
            // noinspection unchecked
            return (ColumnHolder<T>) byteCol(name, ArrayTypeUtils.getUnboxedArray((Byte[]) data));
        } else if (data.getClass().getComponentType() == Character.class) {
            // noinspection unchecked
            return (ColumnHolder<T>) charCol(name, ArrayTypeUtils.getUnboxedArray((Character[]) data));
        } else if (data.getClass().getComponentType() == Double.class) {
            // noinspection unchecked
            return (ColumnHolder<T>) doubleCol(name, ArrayTypeUtils.getUnboxedArray((Double[]) data));
        } else if (data.getClass().getComponentType() == Float.class) {
            // noinspection unchecked
            return (ColumnHolder<T>) floatCol(name, ArrayTypeUtils.getUnboxedArray((Float[]) data));
        }
        // noinspection unchecked
        return new ColumnHolder<T>(name, (Class<T>) data.getClass().getComponentType(),
                data.getClass().getComponentType().getComponentType(), false, data);
    }

    /**
     * Returns a ColumnHolder of type String that can be used when creating in-memory tables.
     *
     * @param name name of the column
     * @param data a list of values for the column
     * @return a Deephaven ColumnHolder object
     */
    public static ColumnHolder<String> stringCol(String name, String... data) {
        // NB: IntelliJ says that we do not need to cast data, but javac warns about this statement otherwise
        // noinspection RedundantCast
        return new ColumnHolder<>(name, String.class, null, false, (String[]) data);
    }

    /**
     * Returns a ColumnHolder of type Instant that can be used when creating in-memory tables.
     *
     * @param name name of the column
     * @param data a list of values for the column
     * @return a Deephaven ColumnHolder object
     */
    public static ColumnHolder<Instant> instantCol(String name, Instant... data) {
        // NB: IntelliJ says that we do not need to cast data, but javac warns about this statement otherwise
        // noinspection RedundantCast
        return new ColumnHolder<>(name, Instant.class, null, false, (Instant[]) data);
    }

    /**
     * Returns a ColumnHolder of type Boolean that can be used when creating in-memory tables.
     *
     * @param name name of the column
     * @param data a list of values for the column
     * @return a Deephaven ColumnHolder object
     */
    public static ColumnHolder<Boolean> booleanCol(String name, Boolean... data) {
        // NB: IntelliJ says that we do not need to cast data, but javac warns about this statement otherwise
        // noinspection RedundantCast
        return new ColumnHolder<>(name, Boolean.class, null, false, (Boolean[]) data);
    }

    /**
     * Returns a ColumnHolder of type long that can be used when creating in-memory tables.
     *
     * @param name name of the column
     * @param data a list of values for the column
     * @return a Deephaven ColumnHolder object
     */
    public static ColumnHolder<Long> longCol(String name, long... data) {
        return new ColumnHolder<>(name, false, data);
    }

    /**
     * Returns a ColumnHolder of type int that can be used when creating in-memory tables.
     *
     * @param name name of the column
     * @param data a list of values for the column
     * @return a Deephaven ColumnHolder object
     */
    public static ColumnHolder<Integer> intCol(String name, int... data) {
        return new ColumnHolder<>(name, false, data);
    }

    /**
     * Returns a ColumnHolder of type short that can be used when creating in-memory tables.
     *
     * @param name name of the column
     * @param data a list of values for the column
     * @return a Deephaven ColumnHolder object
     */
    public static ColumnHolder<Short> shortCol(String name, short... data) {
        return new ColumnHolder<>(name, false, data);
    }

    /**
     * Returns a ColumnHolder of type byte that can be used when creating in-memory tables.
     *
     * @param name name of the column
     * @param data a list of values for the column
     * @return a Deephaven ColumnHolder object
     */
    public static ColumnHolder<Byte> byteCol(String name, byte... data) {
        return new ColumnHolder<>(name, false, data);
    }

    /**
     * Returns a ColumnHolder of type char that can be used when creating in-memory tables.
     *
     * @param name name of the column
     * @param data a list of values for the column
     * @return a Deephaven ColumnHolder object
     */
    public static ColumnHolder<Character> charCol(String name, char... data) {
        return new ColumnHolder<>(name, false, data);
    }

    /**
     * Returns a ColumnHolder of type double that can be used when creating in-memory tables.
     *
     * @param name name of the column
     * @param data a list of values for the column
     * @return a Deephaven ColumnHolder object
     */
    public static ColumnHolder<Double> doubleCol(String name, double... data) {
        return new ColumnHolder<>(name, false, data);
    }

    /**
     * Returns a ColumnHolder of type float that can be used when creating in-memory tables.
     *
     * @param name name of the column
     * @param data a list of values for the column
     * @return a Deephaven ColumnHolder object
     */
    public static ColumnHolder<Float> floatCol(String name, float... data) {
        return new ColumnHolder<>(name, false, data);
    }

    /////////// Utilities For Creating Tables /////////////////

    /**
     * Returns a new, empty Deephaven Table.
     *
     * @param size the number of rows to allocate space for
     * @return a Deephaven Table with no columns.
     */
    public static Table emptyTable(long size) {
        return new QueryTable(RowSetFactory.flat(size).toTracking(),
                Collections.emptyMap());
    }

    @SuppressWarnings("SameParameterValue")
    private static <MT extends Map<KT, VT>, KT, VT> MT newMapFromLists(Class<MT> mapClass, List<KT> keys,
            List<VT> values) {
        Require.eq(keys.size(), "keys.size()", values.size(), "values.size()");
        MT result;
        try {
            result = mapClass.newInstance();
        } catch (InstantiationException | IllegalAccessException e) {
            throw new RuntimeException(e);
        }
        for (int i = 0; i < keys.size(); ++i) {
            result.put(keys.get(i), values.get(i));
        }
        return result;
    }

    /**
     * Creates a new Table.
     *
     * @param size the number of rows to allocate
     * @param names a List of column names
     * @param columnSources a List of the ColumnSource(s)
     * @return a Deephaven Table
     */
    public static Table newTable(long size, List<String> names, List<ColumnSource<?>> columnSources) {
        // noinspection unchecked
        return new QueryTable(RowSetFactory.flat(size).toTracking(),
                newMapFromLists(LinkedHashMap.class, names, columnSources));
    }

    /**
     * Creates a new Table.
     *
     * @param size the number of rows to allocate
     * @param columns a Map of column names and ColumnSources
     * @return a Deephaven Table
     */
    public static Table newTable(long size, Map<String, ColumnSource<?>> columns) {
        return new QueryTable(RowSetFactory.flat(size).toTracking(), columns);
    }

    /**
     * Creates a new Table.
     *
     * @param definition the TableDefinition (column names and properties) to use for the new table
     * @return an empty Deephaven Table
     */
    public static Table newTable(TableDefinition definition) {
        Map<String, ColumnSource<?>> columns = new LinkedHashMap<>();
        for (ColumnDefinition<?> columnDefinition : definition.getColumns()) {
            columns.put(columnDefinition.getName(), ArrayBackedColumnSource.getMemoryColumnSource(0,
                    columnDefinition.getDataType(), columnDefinition.getComponentType()));
        }
        return new QueryTable(definition, RowSetFactory.empty().toTracking(), columns);
    }

    /**
     * Creates a new Table.
     *
     * @param columnHolders a list of ColumnHolders from which to create the table
     * @return a Deephaven Table
     */
    public static Table newTable(ColumnHolder<?>... columnHolders) {
        checkSizes(columnHolders);
        WritableRowSet rowSet = getRowSet(columnHolders);
        Map<String, ColumnSource<?>> columns = Arrays.stream(columnHolders).collect(COLUMN_HOLDER_LINKEDMAP_COLLECTOR);
        return new QueryTable(rowSet.toTracking(), columns);
    }

    public static Table newTable(TableDefinition definition, ColumnHolder<?>... columnHolders) {
        checkSizes(columnHolders);
        WritableRowSet rowSet = getRowSet(columnHolders);
        Map<String, ColumnSource<?>> columns = Arrays.stream(columnHolders).collect(COLUMN_HOLDER_LINKEDMAP_COLLECTOR);
        return new QueryTable(definition, rowSet.toTracking(), columns);
    }

    private static void checkSizes(ColumnHolder<?>[] columnHolders) {
        final int[] sizes = Arrays.stream(columnHolders).mapToInt(ColumnHolder::size).toArray();
        if (Arrays.stream(sizes).anyMatch(size -> size != sizes[0])) {
            throw new IllegalArgumentException(
                    "All columns must have the same number of rows, but sizes are: " + Arrays.toString(sizes));
        }
    }

    private static WritableRowSet getRowSet(ColumnHolder<?>[] columnHolders) {
        return columnHolders.length == 0 ? RowSetFactory.empty()
                : RowSetFactory.flat(columnHolders[0].size());
    }

    // region Time tables

    /**
     * Creates a table that adds a new row on a regular interval.
     *
     * @param period time interval between new row additions.
     * @return time table
     */
    public static Table timeTable(String period) {
        return timeTable(period, (ReplayerInterface) null);
    }

    /**
     * Creates a table that adds a new row on a regular interval.
     *
     * @param period time interval between new row additions
     * @param replayer data replayer
     * @return time table
     */
    public static Table timeTable(String period, ReplayerInterface replayer) {
        final long periodValue = DateTimeUtils.parseDurationNanos(period);
        return timeTable(periodValue, replayer);
    }

    /**
     * Creates a table that adds a new row on a regular interval.
     *
     * @param startTime start time for adding new rows
     * @param period time interval between new row additions
     * @return time table
     */
    public static Table timeTable(Instant startTime, String period) {
        final long periodValue = DateTimeUtils.parseDurationNanos(period);
        return timeTable(startTime, periodValue);
    }

    /**
     * Creates a table that adds a new row on a regular interval.
     *
     * @param startTime start time for adding new rows
     * @param period time interval between new row additions
     * @param replayer data replayer
     * @return time table
     */
    public static Table timeTable(Instant startTime, String period, ReplayerInterface replayer) {
        final long periodValue = DateTimeUtils.parseDurationNanos(period);
        return timeTable(startTime, periodValue, replayer);
    }

    /**
     * Creates a table that adds a new row on a regular interval.
     *
     * @param startTime start time for adding new rows
     * @param period time interval between new row additions
     * @return time table
     */
    public static Table timeTable(String startTime, String period) {
        return timeTable(DateTimeUtils.parseInstant(startTime), period);
    }

    /**
     * Creates a table that adds a new row on a regular interval.
     *
     * @param startTime start time for adding new rows
     * @param period time interval between new row additions
     * @param replayer data replayer
     * @return time table
     */
    public static Table timeTable(String startTime, String period, ReplayerInterface replayer) {
        return timeTable(DateTimeUtils.parseInstant(startTime), period, replayer);
    }

    /**
     * Creates a table that adds a new row on a regular interval.
     *
     * @param periodNanos time interval between new row additions in nanoseconds.
     * @return time table
     */
    public static Table timeTable(long periodNanos) {
        return timeTable(periodNanos, null);
    }

    /**
     * Creates a table that adds a new row on a regular interval.
     *
     * @param periodNanos time interval between new row additions in nanoseconds.
     * @param replayer data replayer
     * @return time table
     */
    public static Table timeTable(long periodNanos, ReplayerInterface replayer) {
<<<<<<< HEAD
        return new TimeTable(ExecutionContext.getContext().getUpdateGraph(), Replayer.getClock(replayer),
                null, periodNanos, false);
=======
        return new TimeTable(UpdateGraphProcessor.DEFAULT, Replayer.getClock(replayer), null, periodNanos, false);
>>>>>>> a4676d84
    }

    /**
     * Creates a table that adds a new row on a regular interval.
     *
     * @param startTime start time for adding new rows
     * @param periodNanos time interval between new row additions in nanoseconds.
     * @return time table
     */
<<<<<<< HEAD
    public static Table timeTable(DateTime startTime, long periodNanos) {
        return new TimeTable(ExecutionContext.getContext().getUpdateGraph(), DateTimeUtils.currentClock(),
                startTime, periodNanos, false);
=======
    public static Table timeTable(Instant startTime, long periodNanos) {
        return new TimeTable(UpdateGraphProcessor.DEFAULT, DateTimeUtils.currentClock(), startTime, periodNanos, false);
>>>>>>> a4676d84
    }

    /**
     * Creates a table that adds a new row on a regular interval.
     *
     * @param startTime start time for adding new rows
     * @param periodNanos time interval between new row additions in nanoseconds.
     * @param replayer data replayer
     * @return time table
     */
<<<<<<< HEAD
    public static Table timeTable(DateTime startTime, long periodNanos, ReplayerInterface replayer) {
        return new TimeTable(ExecutionContext.getContext().getUpdateGraph(), Replayer.getClock(replayer),
                startTime, periodNanos, false);
=======
    public static Table timeTable(Instant startTime, long periodNanos, ReplayerInterface replayer) {
        return new TimeTable(UpdateGraphProcessor.DEFAULT, Replayer.getClock(replayer), startTime, periodNanos, false);
>>>>>>> a4676d84
    }

    /**
     * Creates a table that adds a new row on a regular interval.
     *
     * @param startTime start time for adding new rows
     * @param periodNanos time interval between new row additions in nanoseconds.
     * @return time table
     */
    public static Table timeTable(String startTime, long periodNanos) {
        return timeTable(DateTimeUtils.parseInstant(startTime), periodNanos);
    }

    /**
     * Creates a table that adds a new row on a regular interval.
     *
     * @param startTime start time for adding new rows
     * @param periodNanos time interval between new row additions in nanoseconds.
     * @param replayer data replayer
     * @return time table
     */
    public static Table timeTable(String startTime, long periodNanos, ReplayerInterface replayer) {
        return timeTable(DateTimeUtils.parseInstant(startTime), periodNanos, replayer);
    }

    /**
     * Creates a table that adds a new row on a regular interval.
     *
     * @param clock the clock
     * @param startTime start time for adding new rows
     * @param periodNanos time interval between new row additions in nanoseconds.
     * @return time table
     */
<<<<<<< HEAD
    public static Table timeTable(Clock clock, DateTime startTime, long periodNanos) {
        return new TimeTable(ExecutionContext.getContext().getUpdateGraph(), clock, startTime, periodNanos, false);
=======
    public static Table timeTable(Clock clock, Instant startTime, long periodNanos) {
        return new TimeTable(UpdateGraphProcessor.DEFAULT, clock, startTime, periodNanos, false);
>>>>>>> a4676d84
    }

    /**
     * Creates a new time table builder.
     *
     * @return a time table builder
     */
    public static TimeTable.Builder timeTableBuilder() {
        return TimeTable.newBuilder();
    }

    // endregion time tables

    /////////// Utilities For Merging Tables /////////////////

    /**
     * Concatenates multiple Deephaven Tables into a single Table.
     *
     * <p>
     * The resultant table will have rows from the same table together, in the order they are specified as inputs.
     * </p>
     *
     * <p>
     * When ticking tables grow, they may run out of the 'pre-allocated' space for newly added rows. When more key-
     * space is needed, tables in higher key-space are shifted to yet higher key-space to make room for new rows. Shifts
     * are handled efficiently, but some downstream operations generate a linear O(n) amount of work per shifted row.
     * When possible, one should favor ordering the constituent tables first by static/non-ticking sources followed by
     * tables that are expected to grow at slower rates, and finally by tables that grow without bound.
     * </p>
     *
     * @param theList a List of Tables to be concatenated
     * @return a Deephaven table object
     */
    public static Table merge(List<Table> theList) {
        return merge(theList.toArray(ZERO_LENGTH_TABLE_ARRAY));
    }

    /**
     * Concatenates multiple Deephaven Tables into a single Table.
     *
     * <p>
     * The resultant table will have rows from the same table together, in the order they are specified as inputs.
     * </p>
     *
     * <p>
     * When ticking tables grow, they may run out of the 'pre-allocated' space for newly added rows. When more key-
     * space is needed, tables in higher key-space are shifted to yet higher key-space to make room for new rows. Shifts
     * are handled efficiently, but some downstream operations generate a linear O(n) amount of work per shifted row.
     * When possible, one should favor ordering the constituent tables first by static/non-ticking sources followed by
     * tables that are expected to grow at slower rates, and finally by tables that grow without bound.
     * </p>
     *
     * @param tables a Collection of Tables to be concatenated
     * @return a Deephaven table object
     */
    public static Table merge(Collection<Table> tables) {
        return merge(tables.toArray(ZERO_LENGTH_TABLE_ARRAY));
    }

    /**
     * Concatenates multiple Deephaven Tables into a single Table.
     *
     * <p>
     * The resultant table will have rows from the same table together, in the order they are specified as inputs.
     * </p>
     *
     * <p>
     * When ticking tables grow, they may run out of the 'pre-allocated' space for newly added rows. When more key-
     * space is needed, tables in higher key-space are shifted to yet higher key-space to make room for new rows. Shifts
     * are handled efficiently, but some downstream operations generate a linear O(n) amount of work per shifted row.
     * When possible, one should favor ordering the constituent tables first by static/non-ticking sources followed by
     * tables that are expected to grow at slower rates, and finally by tables that grow without bound.
     * </p>
     *
     * @param tables a list of Tables to be concatenated
     * @return a Deephaven table object
     */
    public static Table merge(Table... tables) {
        return QueryPerformanceRecorder.withNugget("merge", () -> {
            // TODO (deephaven/deephaven-core/issues/257): When we have a new Table proxy implementation, we should
            // reintroduce remote merge for proxies.
            // If all of the tables are proxies, then we should ship this request over rather than trying to do it
            // locally.
            // Table proxyMerge = io.deephaven.engine.util.TableTools.mergeByProxy(tables);
            // if (proxyMerge != null) {
            // return proxyMerge;
            // }

            final List<Table> tablesToMerge = TableToolsMergeHelper
                    .getTablesToMerge(Arrays.stream(tables), tables.length);
            if (tablesToMerge == null || tablesToMerge.isEmpty()) {
                throw new IllegalArgumentException("No non-null tables provided to merge");
            }
            return PartitionedTableFactory.ofTables(tablesToMerge.toArray(ZERO_LENGTH_TABLE_ARRAY)).merge();
        });
    }

    /**
     * Concatenates multiple sorted Deephaven Tables into a single Table sorted by the specified key column.
     * <p>
     * The input tables must each individually be sorted by keyColumn, otherwise results are undefined.
     *
     * @param tables sorted Tables to be concatenated
     * @param keyColumn the column to use when sorting the concatenated results
     * @return a Deephaven table object
     */
    public static Table mergeSorted(@SuppressWarnings("SameParameterValue") String keyColumn, Table... tables) {
        return mergeSorted(keyColumn, Arrays.asList(tables));
    }

    /**
     * Concatenates multiple sorted Deephaven Tables into a single Table sorted by the specified key column.
     * <p>
     * The input tables must each individually be sorted by keyColumn, otherwise results are undefined.
     *
     * @param tables a Collection of sorted Tables to be concatenated
     * @param keyColumn the column to use when sorting the concatenated results
     * @return a Deephaven table object
     */
    public static Table mergeSorted(String keyColumn, Collection<Table> tables) {
        return MergeSortedHelper.mergeSortedHelper(keyColumn, tables);
    }

    /////////// Other Utilities /////////////////

    /**
     * Produce a new table with all the columns of this table, in the same order, but with {@code double} and
     * {@code float} columns rounded to {@code long}s.
     *
     * @return The new {@code Table}, with all {@code double} and {@code float} columns rounded to {@code long}s.
     */
    @ScriptApi
    public static Table roundDecimalColumns(Table table) {
        final List<ColumnDefinition<?>> columnDefinitions = table.getDefinition().getColumns();
        Set<String> columnsToRound = new HashSet<>(columnDefinitions.size());
        for (ColumnDefinition<?> columnDefinition : columnDefinitions) {
            Class<?> type = columnDefinition.getDataType();
            if (type.equals(double.class) || type.equals(float.class)) {
                columnsToRound.add(columnDefinition.getName());
            }
        }
        return roundDecimalColumns(table, columnsToRound.toArray(CollectionUtil.ZERO_LENGTH_STRING_ARRAY));
    }

    /**
     * Produce a new table with all the columns of this table, in the same order, but with all {@code double} and
     * {@code float} columns rounded to {@code long}s, except for the specified {@code columnsNotToRound}.
     *
     * @param columnsNotToRound The names of the {@code double} and {@code float} columns <i>not</i> to round to
     *        {@code long}s
     * @return The new {@code Table}, with columns modified as explained above
     */
    @ScriptApi
    public static Table roundDecimalColumnsExcept(Table table, String... columnsNotToRound) {
        Set<String> columnsNotToRoundSet = new HashSet<>(columnsNotToRound.length * 2);
        Collections.addAll(columnsNotToRoundSet, columnsNotToRound);

        final List<ColumnDefinition<?>> columnDefinitions = table.getDefinition().getColumns();
        Set<String> columnsToRound = new HashSet<>(columnDefinitions.size());
        for (ColumnDefinition<?> columnDefinition : columnDefinitions) {
            Class<?> type = columnDefinition.getDataType();
            String colName = columnDefinition.getName();
            if ((type.equals(double.class) || type.equals(float.class)) && !columnsNotToRoundSet.contains(colName)) {
                columnsToRound.add(colName);
            }
        }
        return roundDecimalColumns(table, columnsToRound.toArray(CollectionUtil.ZERO_LENGTH_STRING_ARRAY));
    }

    /**
     * Produce a new table with all the columns of this table, in the same order, but with {@code double} and
     * {@code float} columns rounded to {@code long}s.
     *
     * @param columns The names of the {@code double} and {@code float} columns to round.
     * @return The new {@code Table}, with the specified columns rounded to {@code long}s.
     * @throws java.lang.IllegalArgumentException If {@code columns} is null, or if one of the specified {@code columns}
     *         is neither a {@code double} column nor a {@code float} column.
     */
    @ScriptApi
    public static Table roundDecimalColumns(Table table, String... columns) {
        if (columns == null) {
            throw new IllegalArgumentException("columns cannot be null");
        }
        List<String> updateDescriptions = new LinkedList<>();
        for (String colName : columns) {
            Class<?> colType = table.getDefinition().getColumn(colName).getDataType();
            if (!(colType.equals(double.class) || colType.equals(float.class)))
                throw new IllegalArgumentException("Column \"" + colName + "\" is not a decimal column!");
            updateDescriptions.add(colName + "=round(" + colName + ')');
        }
        return table.updateView(updateDescriptions.toArray(CollectionUtil.ZERO_LENGTH_STRING_ARRAY));
    }

    /**
     * <p>
     * Compute the SHA256 hash of the input table.
     * </p>
     * <p>
     * The hash is computed using every value in each row, using toString for unrecognized objects. The hash also
     * includes the input table definition column names and types.
     * </p>
     *
     * @param source The table to fingerprint
     * @return The SHA256 hash of the table data and {@link TableDefinition}
     * @throws IOException If an error occurs during the hashing.
     */
    public static byte[] computeFingerprint(Table source) throws IOException {
        final MessageDigest md;
        try {
            md = MessageDigest.getInstance("SHA-256");
        } catch (NoSuchAlgorithmException e) {
            throw new IllegalStateException(
                    "Runtime does not suport SHA-256 hashing required for resultsTable fingerprints.", e);
        }

        final DataOutputStream osw = new DataOutputStream(new DigestOutputStream(new NullOutputStream(), md));

        for (final ColumnSource<?> col : source.getColumnSourceMap().values()) {
            processColumnForFingerprint(source.getRowSet(), col, osw);
        }

        // Now add in the Table definition
        final TableDefinition def = source.getDefinition();
        for (final ColumnDefinition<?> cd : def.getColumns()) {
            osw.writeChars(cd.getName());
            osw.writeChars(cd.getDataType().getName());
        }

        return md.digest();
    }

    /**
     * <p>
     * Compute the SHA256 hash of the input table and return it in base64 string format.
     * </p>
     *
     * @param source The table to fingerprint
     * @return The SHA256 hash of the table data and {@link TableDefinition}
     * @throws IOException If an error occurs during the hashing.
     */
    public static String base64Fingerprint(Table source) throws IOException {
        return Base64.getEncoder().encodeToString(computeFingerprint(source));
    }

    private static void processColumnForFingerprint(RowSequence ok, ColumnSource<?> col, DataOutputStream outputStream)
            throws IOException {
        if (col.getType() == Instant.class) {
            // noinspection unchecked
            col = ReinterpretUtils.instantToLongSource((ColumnSource<Instant>) col);
        }

        final int chunkSize = 1 << 16;

        final ChunkType chunkType = col.getChunkType();
        switch (chunkType) {
            case Char:
                try (final ColumnSource.GetContext getContext = col.makeGetContext(chunkSize);
                        final RowSequence.Iterator rsIt = ok.getRowSequenceIterator()) {
                    while (rsIt.hasMore()) {
                        final RowSequence chunkOk = rsIt.getNextRowSequenceWithLength(chunkSize);
                        final CharChunk<? extends Values> valuesChunk = col.getChunk(getContext, chunkOk).asCharChunk();
                        for (int ii = 0; ii < valuesChunk.size(); ++ii) {
                            outputStream.writeChar(valuesChunk.get(ii));
                        }
                    }
                }
                break;
            case Byte:
                try (final ColumnSource.GetContext getContext = col.makeGetContext(chunkSize);
                        final RowSequence.Iterator rsIt = ok.getRowSequenceIterator()) {
                    while (rsIt.hasMore()) {
                        final RowSequence chunkOk = rsIt.getNextRowSequenceWithLength(chunkSize);
                        final ByteChunk<? extends Values> valuesChunk = col.getChunk(getContext, chunkOk).asByteChunk();
                        for (int ii = 0; ii < valuesChunk.size(); ++ii) {
                            outputStream.writeByte(valuesChunk.get(ii));
                        }
                    }
                }
                break;
            case Short:
                try (final ColumnSource.GetContext getContext = col.makeGetContext(chunkSize);
                        final RowSequence.Iterator rsIt = ok.getRowSequenceIterator()) {
                    while (rsIt.hasMore()) {
                        final RowSequence chunkOk = rsIt.getNextRowSequenceWithLength(chunkSize);
                        final ShortChunk<? extends Values> valuesChunk =
                                col.getChunk(getContext, chunkOk).asShortChunk();
                        for (int ii = 0; ii < valuesChunk.size(); ++ii) {
                            outputStream.writeShort(valuesChunk.get(ii));
                        }
                    }
                }
                break;
            case Int:
                try (final ColumnSource.GetContext getContext = col.makeGetContext(chunkSize);
                        final RowSequence.Iterator rsIt = ok.getRowSequenceIterator()) {
                    while (rsIt.hasMore()) {
                        final RowSequence chunkOk = rsIt.getNextRowSequenceWithLength(chunkSize);
                        final IntChunk<? extends Values> valuesChunk = col.getChunk(getContext, chunkOk).asIntChunk();
                        for (int ii = 0; ii < valuesChunk.size(); ++ii) {
                            outputStream.writeInt(valuesChunk.get(ii));
                        }
                    }
                }
                break;
            case Long:
                try (final ColumnSource.GetContext getContext = col.makeGetContext(chunkSize);
                        final RowSequence.Iterator rsIt = ok.getRowSequenceIterator()) {
                    while (rsIt.hasMore()) {
                        final RowSequence chunkOk = rsIt.getNextRowSequenceWithLength(chunkSize);
                        final LongChunk<? extends Values> valuesChunk = col.getChunk(getContext, chunkOk).asLongChunk();
                        for (int ii = 0; ii < valuesChunk.size(); ++ii) {
                            outputStream.writeLong(valuesChunk.get(ii));
                        }
                    }
                }
                break;
            case Float:
                try (final ColumnSource.GetContext getContext = col.makeGetContext(chunkSize);
                        final RowSequence.Iterator rsIt = ok.getRowSequenceIterator()) {
                    while (rsIt.hasMore()) {
                        final RowSequence chunkOk = rsIt.getNextRowSequenceWithLength(chunkSize);
                        final FloatChunk<? extends Values> valuesChunk =
                                col.getChunk(getContext, chunkOk).asFloatChunk();
                        for (int ii = 0; ii < valuesChunk.size(); ++ii) {
                            outputStream.writeFloat(valuesChunk.get(ii));
                        }
                    }
                }
                break;
            case Double:
                try (final ColumnSource.GetContext getContext = col.makeGetContext(chunkSize);
                        final RowSequence.Iterator rsIt = ok.getRowSequenceIterator()) {
                    while (rsIt.hasMore()) {
                        final RowSequence chunkOk = rsIt.getNextRowSequenceWithLength(chunkSize);
                        final DoubleChunk<? extends Values> valuesChunk =
                                col.getChunk(getContext, chunkOk).asDoubleChunk();
                        for (int ii = 0; ii < valuesChunk.size(); ++ii) {
                            outputStream.writeDouble(valuesChunk.get(ii));
                        }
                    }
                }
                break;
            case Object:
                try (final ColumnSource.GetContext getContext = col.makeGetContext(chunkSize);
                        final RowSequence.Iterator rsIt = ok.getRowSequenceIterator()) {
                    while (rsIt.hasMore()) {
                        final RowSequence chunkOk = rsIt.getNextRowSequenceWithLength(chunkSize);
                        final ObjectChunk<?, ? extends Values> valuesChunk =
                                col.getChunk(getContext, chunkOk).asObjectChunk();
                        for (int ii = 0; ii < valuesChunk.size(); ++ii) {
                            outputStream.writeChars(Objects.toString(valuesChunk.get(ii).toString()));
                        }
                    }
                }
                break;
            default:
            case Boolean:
                throw new UnsupportedOperationException();
        }
    }

    public static String nullTypeAsString(final Class<?> dataType) {
        if (dataType == int.class) {
            return "NULL_INT";
        }
        if (dataType == long.class) {
            return "NULL_LONG";
        }
        if (dataType == char.class) {
            return "NULL_CHAR";
        }
        if (dataType == double.class) {
            return "NULL_DOUBLE";
        }
        if (dataType == float.class) {
            return "NULL_FLOAT";
        }
        if (dataType == short.class) {
            return "NULL_SHORT";
        }
        if (dataType == byte.class) {
            return "NULL_BYTE";
        }
        return "(" + dataType.getName() + ")" + " null";
    }

    public static Class<?> typeFromName(final String dataTypeStr) {
        final Class<?> dataType;
        try {
            dataType = ClassUtil.lookupClass(dataTypeStr);
        } catch (ClassNotFoundException e) {
            throw new IllegalArgumentException("Type " + dataTypeStr + " not known", e);
        }
        return dataType;
    }
}<|MERGE_RESOLUTION|>--- conflicted
+++ resolved
@@ -16,11 +16,6 @@
 import io.deephaven.engine.table.impl.perf.QueryPerformanceRecorder;
 import io.deephaven.internal.log.LoggerFactory;
 import io.deephaven.time.DateTimeUtils;
-<<<<<<< HEAD
-import io.deephaven.time.TimeZone;
-=======
-import io.deephaven.engine.updategraph.UpdateGraphProcessor;
->>>>>>> a4676d84
 import io.deephaven.engine.table.impl.QueryTable;
 import io.deephaven.engine.table.impl.TimeTable;
 import io.deephaven.engine.table.impl.replay.Replayer;
@@ -852,12 +847,8 @@
      * @return time table
      */
     public static Table timeTable(long periodNanos, ReplayerInterface replayer) {
-<<<<<<< HEAD
         return new TimeTable(ExecutionContext.getContext().getUpdateGraph(), Replayer.getClock(replayer),
                 null, periodNanos, false);
-=======
-        return new TimeTable(UpdateGraphProcessor.DEFAULT, Replayer.getClock(replayer), null, periodNanos, false);
->>>>>>> a4676d84
     }
 
     /**
@@ -867,14 +858,9 @@
      * @param periodNanos time interval between new row additions in nanoseconds.
      * @return time table
      */
-<<<<<<< HEAD
-    public static Table timeTable(DateTime startTime, long periodNanos) {
+    public static Table timeTable(Instant startTime, long periodNanos) {
         return new TimeTable(ExecutionContext.getContext().getUpdateGraph(), DateTimeUtils.currentClock(),
                 startTime, periodNanos, false);
-=======
-    public static Table timeTable(Instant startTime, long periodNanos) {
-        return new TimeTable(UpdateGraphProcessor.DEFAULT, DateTimeUtils.currentClock(), startTime, periodNanos, false);
->>>>>>> a4676d84
     }
 
     /**
@@ -885,14 +871,9 @@
      * @param replayer data replayer
      * @return time table
      */
-<<<<<<< HEAD
-    public static Table timeTable(DateTime startTime, long periodNanos, ReplayerInterface replayer) {
+    public static Table timeTable(Instant startTime, long periodNanos, ReplayerInterface replayer) {
         return new TimeTable(ExecutionContext.getContext().getUpdateGraph(), Replayer.getClock(replayer),
                 startTime, periodNanos, false);
-=======
-    public static Table timeTable(Instant startTime, long periodNanos, ReplayerInterface replayer) {
-        return new TimeTable(UpdateGraphProcessor.DEFAULT, Replayer.getClock(replayer), startTime, periodNanos, false);
->>>>>>> a4676d84
     }
 
     /**
@@ -926,13 +907,8 @@
      * @param periodNanos time interval between new row additions in nanoseconds.
      * @return time table
      */
-<<<<<<< HEAD
-    public static Table timeTable(Clock clock, DateTime startTime, long periodNanos) {
+    public static Table timeTable(Clock clock, Instant startTime, long periodNanos) {
         return new TimeTable(ExecutionContext.getContext().getUpdateGraph(), clock, startTime, periodNanos, false);
-=======
-    public static Table timeTable(Clock clock, Instant startTime, long periodNanos) {
-        return new TimeTable(UpdateGraphProcessor.DEFAULT, clock, startTime, periodNanos, false);
->>>>>>> a4676d84
     }
 
     /**
