package io.deephaven.engine.table.impl.updateby;

import io.deephaven.api.ColumnName;
import io.deephaven.api.updateby.UpdateByControl;
import io.deephaven.base.verify.Assert;
import io.deephaven.engine.rowset.RowSetFactory;
import io.deephaven.engine.rowset.RowSetShiftData;
import io.deephaven.engine.table.*;
import io.deephaven.engine.table.impl.InstrumentedTableUpdateListenerAdapter;
import io.deephaven.engine.table.impl.QueryTable;
import io.deephaven.engine.table.impl.TableUpdateImpl;
import io.deephaven.engine.table.impl.util.WritableRowRedirection;
import org.jetbrains.annotations.NotNull;
import org.jetbrains.annotations.Nullable;

import java.util.*;
import java.util.stream.Collectors;

/**
 * An implementation of {@link UpdateBy} dedicated to bucketed computation.
 */
class BucketedPartitionedUpdateByManager extends UpdateBy {

    /** The output table for this UpdateBy operation */
    private final QueryTable result;

    /** Listener to react to upstream changes to refreshing source tables */
    private final UpdateByListener sourceListener;

    /** ColumnSet transformer from source to downstream */
    private final ModifiedColumnSet.Transformer mcsTransformer;

    /** Pending failure encountered in a bucket update. */
    private volatile Throwable bucketFailureThrowable;

    /** Entry associated with {@link #bucketFailureThrowable}. */
    private TableListener.Entry bucketFailureSourceEntry;

    /** Listener to the partitioned table used for identifying buckets */
    private final TransformFailureListener transformFailureListener;

    /**
     * Perform a bucketed updateBy using {@code byColumns} as the keys
     *
     * @param operators the operations to perform
     * @param windows the unique windows for this UpdateBy
     * @param inputSources the primitive input sources
     * @param source the source table
     * @param preservedColumns columns from the source table that are unchanged in the result table
     * @param resultSources the result sources
     * @param byColumns the columns to use for the bucket keys
     * @param timestampColumnName the column to use for all time-aware operators
     * @param rowRedirection the row redirection for dense output sources
     * @param control the control object.
     */
    protected BucketedPartitionedUpdateByManager(
            @NotNull final UpdateByOperator[] operators,
            @NotNull final UpdateByWindow[] windows,
            @NotNull final ColumnSource<?>[] inputSources,
            @NotNull final QueryTable source,
            @NotNull final String[] preservedColumns,
            @NotNull final Map<String, ? extends ColumnSource<?>> resultSources,
            @NotNull final Collection<? extends ColumnName> byColumns,
            @Nullable final String timestampColumnName,
            @Nullable final WritableRowRedirection rowRedirection,
            @NotNull final UpdateByControl control) {
        super(source, operators, windows, inputSources, timestampColumnName, rowRedirection, control);

        // this table will always have the rowset of the source
        result = new QueryTable(source.getRowSet(), resultSources);

        final String[] byColumnNames = byColumns.stream().map(ColumnName::name).toArray(String[]::new);

        final PartitionedTable pt;
        if (source.isRefreshing()) {
            // this is a refreshing source, we will need a listener
            sourceListener = newUpdateByListener();
            source.addUpdateListener(sourceListener);
            // result will depend on listener
            result.addParentReference(sourceListener);

            // create input and output modified column sets
            for (UpdateByOperator op : operators) {
                op.createInputModifiedColumnSet(source);
                op.createOutputModifiedColumnSet(result);
            }
            pt = source.partitionedAggBy(List.of(), true, null, byColumnNames);

            // make the source->result transformer from only the columns in the source that are present in result
            mcsTransformer = source.newModifiedColumnSetTransformer(result, preservedColumns);
        } else {
            sourceListener = null;
            mcsTransformer = null;
            pt = source.partitionedAggBy(List.of(), true, null, byColumnNames);
        }

        final PartitionedTable transformed = pt.transform(t -> {
            final long firstSourceRowKey = t.getRowSet().firstRowKey();
            final String bucketDescription = BucketedPartitionedUpdateByManager.this + "-bucket-" +
                    Arrays.stream(byColumnNames)
                            .map(bcn -> Objects.toString(t.getColumnSource(bcn).get(firstSourceRowKey)))
                            .collect(Collectors.joining(", ", "[", "]"));
            UpdateByBucketHelper bucket = new UpdateByBucketHelper(
                    bucketDescription,
                    (QueryTable) t,
                    windows,
                    resultSources,
                    timestampColumnName,
                    control,
<<<<<<< HEAD
                    (oe, se) -> deliverUpdateError(oe, se, true));
=======
                    this::onBucketFailure);
>>>>>>> 5cf3459a

            // add this to the bucket list
            synchronized (buckets) {
                buckets.offer(bucket);
            }
            // return the table
            return bucket.result;
        });

        if (source.isRefreshing()) {
            final Table transformedTable = transformed.table();
            transformFailureListener = new TransformFailureListener(transformedTable);
            transformedTable.addUpdateListener(transformFailureListener);
            result.addParentReference(transformFailureListener);
        } else {
            transformFailureListener = null;
        }

        // make a dummy update to generate the initial row keys
        final TableUpdateImpl fakeUpdate = new TableUpdateImpl(
                source.getRowSet().copy(), // send a copy since this will be closed by release()
                RowSetFactory.empty(),
                RowSetFactory.empty(),
                RowSetShiftData.EMPTY,
                ModifiedColumnSet.EMPTY);

        // do the actual computations
        final PhasedUpdateProcessor sm = new PhasedUpdateProcessor(fakeUpdate, true);
        sm.processUpdate();
    }

    @Override
    protected QueryTable result() {
        return result;
    }

    @Override
    protected UpdateByListener sourceListener() {
        return sourceListener;
    }

    @Override
    protected ModifiedColumnSet.Transformer mcsTransformer() {
        return mcsTransformer;
    }

    @Override
    protected boolean upstreamSatisfied(final long step) {
        // For bucketed, need to verify the source and the transformed table listener are satisfied.
        return source.satisfied(step) && transformFailureListener.satisfied(step);
    }

    private void onBucketFailure(
            @NotNull final Throwable originalException,
            @Nullable final TableListener.Entry sourceEntry) {
        if (bucketFailureThrowable != null) {
            return;
        }
        synchronized (this) {
            if (bucketFailureThrowable != null) {
                return;
            }
            bucketFailureSourceEntry = sourceEntry;
            bucketFailureThrowable = originalException;
        }
    }

    @Override
    protected boolean maybeDeliverPendingFailure() {
        final Throwable localBucketFailureThrowable = bucketFailureThrowable;
        if (localBucketFailureThrowable != null) {
            deliverUpdateError(localBucketFailureThrowable, bucketFailureSourceEntry, true);
            return true;
        }
        return false;
    }

    private final class TransformFailureListener extends InstrumentedTableUpdateListenerAdapter {

        private TransformFailureListener(@NotNull final Table transformed) {
            super(BucketedPartitionedUpdateByManager.this + "-TransformFailureListener", transformed, false);
        }

        @Override
        public void onUpdate(@NotNull final TableUpdate upstream) {
            // No-op: We react to bucket creation inside the transform function, no need to do anything here.
            // Validation: We expect only adds, because the partitioned table was created by partitionedAggBy with
            // preserveEmpty==true.
            Assert.assertion(upstream.removed().isEmpty(), "upstream.removed().isEmpty()");
            Assert.assertion(upstream.modified().isEmpty(), "upstream.modified().isEmpty()");
            Assert.assertion(upstream.shifted().empty(), "upstream.shifted().empty()");
        }

        @Override
        public void onFailureInternal(@NotNull final Throwable originalException, @Nullable final Entry sourceEntry) {
            deliverUpdateError(originalException, sourceEntry, true);
        }
    }
}<|MERGE_RESOLUTION|>--- conflicted
+++ resolved
@@ -42,6 +42,7 @@
     /**
      * Perform a bucketed updateBy using {@code byColumns} as the keys
      *
+     * @param description the operation description
      * @param operators the operations to perform
      * @param windows the unique windows for this UpdateBy
      * @param inputSources the primitive input sources
@@ -54,6 +55,7 @@
      * @param control the control object.
      */
     protected BucketedPartitionedUpdateByManager(
+            @NotNull final String description,
             @NotNull final UpdateByOperator[] operators,
             @NotNull final UpdateByWindow[] windows,
             @NotNull final ColumnSource<?>[] inputSources,
@@ -107,11 +109,7 @@
                     resultSources,
                     timestampColumnName,
                     control,
-<<<<<<< HEAD
-                    (oe, se) -> deliverUpdateError(oe, se, true));
-=======
                     this::onBucketFailure);
->>>>>>> 5cf3459a
 
             // add this to the bucket list
             synchronized (buckets) {
@@ -199,7 +197,7 @@
         public void onUpdate(@NotNull final TableUpdate upstream) {
             // No-op: We react to bucket creation inside the transform function, no need to do anything here.
             // Validation: We expect only adds, because the partitioned table was created by partitionedAggBy with
-            // preserveEmpty==true.
+            // preserveEmpty==true
             Assert.assertion(upstream.removed().isEmpty(), "upstream.removed().isEmpty()");
             Assert.assertion(upstream.modified().isEmpty(), "upstream.modified().isEmpty()");
             Assert.assertion(upstream.shifted().empty(), "upstream.shifted().empty()");
