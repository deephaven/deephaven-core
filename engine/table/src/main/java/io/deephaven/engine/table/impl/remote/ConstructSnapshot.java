/**
 * Copyright (c) 2016-2022 Deephaven Data Labs and Patent Pending
 */
package io.deephaven.engine.table.impl.remote;

import io.deephaven.base.formatters.FormatBitSet;
import io.deephaven.base.log.LogOutput;
import io.deephaven.base.log.LogOutputAppendable;
import io.deephaven.base.verify.Assert;
import io.deephaven.configuration.Configuration;
import io.deephaven.datastructures.util.CollectionUtil;
import io.deephaven.engine.context.ExecutionContext;
import io.deephaven.engine.updategraph.*;
import io.deephaven.engine.rowset.*;
import io.deephaven.engine.table.SharedContext;
import io.deephaven.engine.table.impl.sources.ReinterpretUtils;
import io.deephaven.engine.table.impl.util.*;
import io.deephaven.engine.updategraph.NotificationQueue.Dependency;
import io.deephaven.engine.updategraph.impl.PeriodicUpdateGraph;
import io.deephaven.io.log.LogEntry;
import io.deephaven.engine.table.ColumnDefinition;
import io.deephaven.engine.exceptions.CancellationException;
import io.deephaven.engine.table.Table;
import io.deephaven.engine.table.TableDefinition;
import io.deephaven.util.datastructures.LongSizedDataStructure;
import io.deephaven.engine.liveness.LivenessManager;
import io.deephaven.engine.liveness.LivenessScope;
import io.deephaven.engine.liveness.LivenessScopeStack;
import io.deephaven.engine.table.impl.BaseTable;
import io.deephaven.engine.table.impl.NotificationStepSource;
import io.deephaven.engine.table.ColumnSource;
import io.deephaven.chunk.*;
import io.deephaven.util.SafeCloseable;
import io.deephaven.UncheckedDeephavenException;
import io.deephaven.internal.log.LoggerFactory;
import org.jetbrains.annotations.NotNull;
import org.jetbrains.annotations.Nullable;

import java.lang.reflect.Array;
import java.time.Instant;
import java.time.ZonedDateTime;
import java.util.*;
import java.util.stream.Stream;

import io.deephaven.chunk.attributes.Values;

/**
 * A Set of static utilities for computing values from a table while avoiding the use of an update graph lock. This
 * class supports snapshots in both position space and key space.
 */
public class ConstructSnapshot {

    public static class NoSnapshotAllowedException extends UnsupportedOperationException {
        public NoSnapshotAllowedException() {
            super();
        }

        public NoSnapshotAllowedException(String reason) {
            super(reason);
        }
    }

    private static final io.deephaven.io.logger.Logger log = LoggerFactory.getLogger(ConstructSnapshot.class);

    /**
     * The maximum number of allowed attempts to construct a snapshot concurrently with {@link PeriodicUpdateGraph} run
     * processing. After this many attempts, we fall back and wait until we can block refreshes.
     */
    private static final int MAX_CONCURRENT_ATTEMPTS =
            Configuration.getInstance().getIntegerWithDefault("ConstructSnapshot.maxConcurrentAttempts", 2);

    /**
     * The maximum duration of an attempt to construct a snapshot concurrently with {@link PeriodicUpdateGraph} run
     * processing. If an unsuccessful attempt takes longer than this timeout, we will fall back and wait until we can
     * block refreshes.
     */
    private static final int MAX_CONCURRENT_ATTEMPT_DURATION_MILLIS = Configuration.getInstance()
            .getIntegerWithDefault("ConstructSnapshot.maxConcurrentAttemptDurationMillis", 5000);

    // TODO (deephaven-core#188): use ChunkPoolConstants.LARGEST_POOL_CHUNK_CAPACITY when JS API allows multiple batches
    // default enables more than 100MB of 8-byte values in a single record batch
    public static final int SNAPSHOT_CHUNK_SIZE = Configuration.getInstance()
            .getIntegerWithDefault("ConstructSnapshot.snapshotChunkSize", 1 << 24);


    public interface State {

        /**
         * Test that determines whether the currently-active concurrent snapshot attempt has become inconsistent. Always
         * returns {@code false} if there is no snapshot attempt active, or if there is a locked attempt active
         * (necessarily at lower depth than the lowest concurrent attempt).
         *
         * @return Whether the clock or sources have changed in such a way as to make the currently-active concurrent
         *         snapshot attempt inconsistent
         */
        boolean concurrentAttemptInconsistent();

        /**
         * Check that fails if the currently-active concurrent snapshot attempt has become inconsistent. source. This is
         * a no-op if there is no snapshot attempt active, or if there is a locked attempt active (necessarily at lower
         * depth than the lowest concurrent attempt).
         *
         * @throws SnapshotInconsistentException If the currently-active concurrent snapshot attempt has become
         *         inconsistent
         */
        void failIfConcurrentAttemptInconsistent();

        /**
         * Wait for a dependency to become satisfied on the current cycle if we're trying to use current values for the
         * currently-active concurrent snapshot attempt. This is a no-op if there is no snapshot attempt active, or if
         * there is a locked attempt active (necessarily at lower depth than the lowest concurrent attempt).
         *
         * @param dependency The dependency, which may be null in order to avoid redundant checks in calling code
         * @throws SnapshotInconsistentException If we cannot wait for this dependency on the current step because the
         *         step changed
         */
        void maybeWaitForSatisfaction(@Nullable NotificationQueue.Dependency dependency);

        /**
         * Return the currently-active concurrent snapshot attempt's "before" clock value, or zero if there is no
         * concurrent attempt active.
         *
         * @return The concurrent snapshot attempt's "before" clock value, or zero
         */
        long getConcurrentAttemptClockValue();

        /**
         * Append clock info that pertains to the concurrent attempt state to {@code logOutput}.
         *
         * @param logOutput The {@link LogOutput}
         * @return {@code logOutput}
         */
        LogOutput appendConcurrentAttemptClockInfo(@NotNull LogOutput logOutput);
    }

    /**
     * Holder for thread-local state.
     */
    private static class StateImpl implements State {

        /**
         * ThreadLocal to hold an instance per thread.
         */
        private static final ThreadLocal<StateImpl> threadState = ThreadLocal.withInitial(StateImpl::new);

        /**
         * Get this thread's State instance.
         *
         * @return This thread's State instance
         */
        private static StateImpl get() {
            return threadState.get();
        }

        /**
         * Holder for per-snapshot attempt parameters.
         */
        private static class ConcurrentAttemptParameters {

            /**
             * The {@link SnapshotControl} controlling this snapshot attempt.
             */
            private final SnapshotControl control;

            /**
             * The clock value before this snapshot was attempted.
             */
            private final long beforeClockValue;

            /**
             * Whether this snapshot attempt is using previous values.
             */
            private final boolean usingPreviousValues;

            private ConcurrentAttemptParameters(
                    @NotNull final SnapshotControl control,
                    final long beforeClockValue,
                    final boolean usingPreviousValues) {
                this.control = control;
                this.beforeClockValue = beforeClockValue;
                this.usingPreviousValues = usingPreviousValues;
            }
        }

        /**
         * The {@link UpdateGraph} we're interacting with in the current attempt (concurrent or locked). {@code null} if
         * there are no snapshots in progress on this thread.
         */
        private UpdateGraph updateGraph;

        /**
         * {@link ConcurrentAttemptParameters Per-snapshot attempt parameters} for the lowest-depth concurrent snapshot
         * on this thread. {@code null} if there are no concurrent snapshots in progress at any depth on this thread.
         */
        private ConcurrentAttemptParameters activeConcurrentAttempt;

        /**
         * The depth of nested concurrent snapshots. Used to avoid releasing the update graph lock if it's acquired by a
         * nested snapshot. Zero if there are no concurrent snapshots in progress on this thread.
         */
        private int concurrentSnapshotDepth;

        /**
         * The depth of nested locked snapshots. Used to treat nested locked snapshots as non-concurrent for purposes of
         * consistency checks and to avoid releasing the update graph lock if it's acquired by a nested snapshot. Zero
         * if there are no concurrent snapshots in progress on this thread.
         */
        private int lockedSnapshotDepth;

        /**
         * Whether this thread currently has a permit on the shared update graph lock.
         */
        private boolean acquiredLock;

        /**
         * The last {@link LogicalClock} value that this state has observed.
         */
        private long lastObservedClockValue;

        /**
         * Called before starting a concurrent snapshot in order to increase depth and record per-snapshot attempt
         * parameters.
         *
         * @param control The {@link SnapshotControl control} to record
         * @param beforeClockValue The "before" clock value to record
         * @param usingPreviousValues Whether this attempt will use previous values
         * @return An opaque object describing the enclosing attempt, to be supplied to
         *         {@link #endConcurrentSnapshot(Object)}
         */
        private Object startConcurrentSnapshot(
                @NotNull final SnapshotControl control,
                final long beforeClockValue,
                final boolean usingPreviousValues) {
            checkAndRecordUpdateGraph(control.getUpdateGraph());
            Assert.assertion(!locked(updateGraph) && !acquiredLock, "!locked() && !acquiredLock");
            final Object enclosingAttemptState = activeConcurrentAttempt;
            activeConcurrentAttempt = new ConcurrentAttemptParameters(control, beforeClockValue, usingPreviousValues);
            ++concurrentSnapshotDepth;
            lastObservedClockValue = beforeClockValue;
            return enclosingAttemptState;
        }

        /**
         * Called after finishing a concurrent snapshot attempt in order to record the decrease in depth and restore the
         * enclosing attempt's parameters.
         *
         * @param enclosingAttemptParameters The opaque state object returned from
         *        {@link #startConcurrentSnapshot(SnapshotControl, long, boolean)}
         */
        private void endConcurrentSnapshot(final Object enclosingAttemptParameters) {
            --concurrentSnapshotDepth;
            this.activeConcurrentAttempt = (ConcurrentAttemptParameters) enclosingAttemptParameters;
            maybeClearUpdateGraph();
        }

        /**
         * Called before starting a locked snapshot in order to increase depth and acquire the update graph lock if
         * needed.
         *
         * @param control The {@link SnapshotControl control} to record
         */
        private void startLockedSnapshot(@NotNull final SnapshotControl control) {
            checkAndRecordUpdateGraph(control.getUpdateGraph());
            ++lockedSnapshotDepth;
            maybeAcquireLock();
        }

        /**
         * Called after finishing a concurrent snapshot in order to decrease depth and release the update graph lock if
         * needed.
         */
        private void endLockedSnapshot() {
            --lockedSnapshotDepth;
            maybeReleaseLock();
            maybeClearUpdateGraph();
        }

        private void checkAndRecordUpdateGraph(@NotNull final UpdateGraph updateGraph) {
            if (this.updateGraph == null) {
                this.updateGraph = updateGraph;
                return;
            }
            if (this.updateGraph == updateGraph) {
                return;
            }
            throw new UnsupportedOperationException(String.format(
                    "Cannot nest snapshots that use different update graphs: currently using %s, attempting to use %s",
                    this.updateGraph, updateGraph));
        }

        private void maybeClearUpdateGraph() {
            if (concurrentSnapshotDepth == 0 && lockedSnapshotDepth == 0) {
                this.updateGraph = null;
            }
        }

        /**
         * Is the current lowest-depth snapshot attempt concurrent?
         *
         * @return Whether there is a concurrent snapshot attempt active at the lowest depth
         */
        private boolean concurrentAttemptActive() {
            return concurrentSnapshotDepth > 0 && lockedSnapshotDepth == 0;
        }

        @Override
        public boolean concurrentAttemptInconsistent() {
            if (!concurrentAttemptActive()) {
                return false;
            }
            if (!clockConsistent(
                    activeConcurrentAttempt.beforeClockValue,
                    lastObservedClockValue = updateGraph.clock().currentValue(),
                    activeConcurrentAttempt.usingPreviousValues)) {
                return true;
            }
            return !activeConcurrentAttempt.control.snapshotConsistent(
                    lastObservedClockValue,
                    activeConcurrentAttempt.usingPreviousValues);
        }

        @Override
        public void failIfConcurrentAttemptInconsistent() {
            if (concurrentAttemptInconsistent()) {
                throw new SnapshotInconsistentException();
            }
        }

        @Override
        public void maybeWaitForSatisfaction(@Nullable final NotificationQueue.Dependency dependency) {
            if (!concurrentAttemptActive()
                    || dependency == null
                    || activeConcurrentAttempt.usingPreviousValues
                    || LogicalClock.getState(activeConcurrentAttempt.beforeClockValue) == LogicalClock.State.Idle) {
                // No cycle or dependency to wait for.
                return;
            }
            final long beforeStep = LogicalClock.getStep(activeConcurrentAttempt.beforeClockValue);
            // Wait for satisfaction if necessary
            if (dependency.satisfied(beforeStep)
                    || WaitNotification.waitForSatisfaction(beforeStep, dependency)) {
                return;
            }
            lastObservedClockValue = updateGraph.clock().currentValue();
            // Blow up if we've detected a step change
            if (LogicalClock.getStep(lastObservedClockValue) != beforeStep) {
                throw new SnapshotInconsistentException();
            }
        }

        @Override
        public long getConcurrentAttemptClockValue() {
            return concurrentAttemptActive() ? activeConcurrentAttempt.beforeClockValue : 0;
        }

        @Override
        public LogOutput appendConcurrentAttemptClockInfo(@NotNull final LogOutput logOutput) {
            logOutput.append("concurrent snapshot state: ");
            if (concurrentAttemptActive()) {
                logOutput.append("active, beforeClockValue=").append(activeConcurrentAttempt.beforeClockValue)
                        .append(", usingPreviousValues=").append(activeConcurrentAttempt.usingPreviousValues);
            } else {
                logOutput.append("inactive");
            }
            return logOutput.append(", lastObservedClockValue=").append(lastObservedClockValue);
        }

        /**
         * Check whether this thread currently holds a lock on {@code updateGraph}.
         *
         * @param updateGraph The {@link UpdateGraph}
         * @return Whether this thread currently holds a lock on {@code updateGraph}.
         */
        private static boolean locked(@NotNull final UpdateGraph updateGraph) {
            return updateGraph.sharedLock().isHeldByCurrentThread()
                    || updateGraph.exclusiveLock().isHeldByCurrentThread();
        }

        /**
         * Acquire a shared update graph lock if necessary.
         */
        private void maybeAcquireLock() {
            if (locked(updateGraph)) {
                return;
            }
            updateGraph.sharedLock().lock();
            acquiredLock = true;
        }

        /**
         * Release a shared update graph lock if necessary.
         */
        private void maybeReleaseLock() {
            if (acquiredLock && concurrentSnapshotDepth == 0 && lockedSnapshotDepth == 0) {
                updateGraph.sharedLock().unlock();
                acquiredLock = false;
            }
        }
    }

    /**
     * Exception thrown for "fail-fast" purposes when it's been detected that a snapshot will fail.
     */
    public static class SnapshotInconsistentException extends UncheckedDeephavenException {
    }

    /**
     * Test whether the logical clock has remained sufficiently consistent to allow a snapshot function to succeed. Note
     * that this is a necessary but not sufficient test in most cases; this test is invoked (in short-circuit fashion)
     * before invoking @link SnapshotControl#snapshotConsistent(long, boolean)} (long, boolean)}.
     *
     * @param beforeClockValue The clock value from before the snapshot was attempted
     * @param afterClockValue The clock value from after the snapshot was attempted
     * @param usedPrev Whether the snapshot used previous values
     * @return Whether the snapshot succeeded (based on clock changes)
     */
    private static boolean clockConsistent(
            final long beforeClockValue,
            final long afterClockValue,
            final boolean usedPrev) {
        final boolean stepSame = LogicalClock.getStep(beforeClockValue) == LogicalClock.getStep(afterClockValue);
        final boolean stateSame = LogicalClock.getState(beforeClockValue) == LogicalClock.getState(afterClockValue);
        return stepSame && (stateSame || !usedPrev);
    }

    /**
     * Get the currently-active snapshot state.
     *
     * @return the currently-active snapshot state
     */
    public static State state() {
        return StateImpl.get();
    }

    /**
     * Test that determines whether the currently-active concurrent snapshot attempt has become inconsistent. Always
     * returns {@code false} if there is no snapshot attempt active, or if there is a locked attempt active (necessarily
     * at lower depth than the lowest concurrent attempt).
     *
     * <p>
     * Equivalent to {@code state().concurrentAttemptInconsistent()}.
     *
     * @return Whether the clock or sources have changed in such a way as to make the currently-active concurrent
     *         snapshot attempt inconsistent
     * @see State#concurrentAttemptInconsistent()
     */
    public static boolean concurrentAttemptInconsistent() {
        return state().concurrentAttemptInconsistent();
    }

    /**
     * Check that fails if the currently-active concurrent snapshot attempt has become inconsistent. source. This is a
     * no-op if there is no snapshot attempt active, or if there is a locked attempt active (necessarily at lower depth
     * than the lowest concurrent attempt).
     *
     * <p>
     * Equivalent to {@code state().failIfConcurrentAttemptInconsistent()}.
     *
     * @throws SnapshotInconsistentException If the currently-active concurrent snapshot attempt has become inconsistent
     * @see State#failIfConcurrentAttemptInconsistent()
     */
    public static void failIfConcurrentAttemptInconsistent() {
        state().failIfConcurrentAttemptInconsistent();
    }

    /**
     * Wait for a dependency to become satisfied on the current cycle if we're trying to use current values for the
     * currently-active concurrent snapshot attempt. This is a no-op if there is no snapshot attempt active, or if there
     * is a locked attempt active (necessarily at lower depth than the lowest concurrent attempt).
     *
     * <p>
     * Equivalent to {@code state().maybeWaitForSatisfaction(dependency)}.
     *
     * @param dependency The dependency, which may be null in order to avoid redundant checks in calling code
     * @throws SnapshotInconsistentException If we cannot wait for this dependency on the current step because the step
     *         changed
     * @see State#maybeWaitForSatisfaction(Dependency)
     */
    public static void maybeWaitForSatisfaction(@Nullable final NotificationQueue.Dependency dependency) {
        state().maybeWaitForSatisfaction(dependency);
    }

    /**
     * Return the currently-active concurrent snapshot attempt's "before" clock value, or zero if there is no concurrent
     * attempt active.
     *
     * <p>
     * Equivalent to {@code state().getConcurrentAttemptClockValue()}.
     *
     * @return The concurrent snapshot attempt's "before" clock value, or zero
     * @see State#getConcurrentAttemptClockValue()
     */
    public static long getConcurrentAttemptClockValue() {
        return state().getConcurrentAttemptClockValue();
    }

    /**
     * Append clock info that pertains to the concurrent attempt state to {@code logOutput}.
     *
     * <p>
     * Equivalent to {@code state().appendConcurrentAttemptClockInfo(logOutput)}.
     *
     * @param logOutput The {@link LogOutput}
     * @return {@code logOutput}
     * @see State#appendConcurrentAttemptClockInfo(LogOutput)
     */
    @SuppressWarnings("UnusedReturnValue")
    public static LogOutput appendConcurrentAttemptClockInfo(@NotNull final LogOutput logOutput) {
        return state().appendConcurrentAttemptClockInfo(logOutput);
    }

    /**
     * Create a {@link InitialSnapshot snapshot} of the entire table specified. Note that this method is
     * notification-oblivious, i.e. it makes no attempt to ensure that notifications are not missed.
     *
     * @param logIdentityObject An object used to prepend to log rows.
     * @param table the table to snapshot.
     * @return a snapshot of the entire base table.
     */
    public static InitialSnapshot constructInitialSnapshot(
            @NotNull final Object logIdentityObject,
            @NotNull final BaseTable<?> table) {
        return constructInitialSnapshot(logIdentityObject, table, null, null);
    }

    /**
     * Create a {@link InitialSnapshot snapshot} of the specified table using a set of requested columns and keys. Note
     * that this method uses a RowSet that is in key space, and that it is notification-oblivious, i.e. it makes no
     * attempt to ensure that notifications are not missed.
     *
     * @param logIdentityObject An object used to prepend to log rows.
     * @param table the table to snapshot.
     * @param columnsToSerialize A {@link BitSet} of columns to include, null for all
     * @param keysToSnapshot An RowSet of keys within the table to include, null for all
     * @return a snapshot of the entire base table.
     */
    public static InitialSnapshot constructInitialSnapshot(
            @NotNull final Object logIdentityObject,
            @NotNull final BaseTable<?> table,
            @Nullable final BitSet columnsToSerialize,
            @Nullable final RowSet keysToSnapshot) {
        return constructInitialSnapshot(logIdentityObject, table, columnsToSerialize, keysToSnapshot,
                makeSnapshotControl(false, table.isRefreshing(), table));
    }

    static InitialSnapshot constructInitialSnapshot(
            @NotNull final Object logIdentityObject,
            @NotNull final BaseTable<?> table,
            @Nullable final BitSet columnsToSerialize,
            @Nullable final RowSet keysToSnapshot,
            @NotNull final SnapshotControl control) {
        final UpdateGraph updateGraph = table.getUpdateGraph();
        try (final SafeCloseable ignored = ExecutionContext.getContext().withUpdateGraph(updateGraph).open()) {
            final InitialSnapshot snapshot = new InitialSnapshot();

            final SnapshotFunction doSnapshot = (usePrev, beforeClockValue) -> serializeAllTable(
                    usePrev, snapshot, table, logIdentityObject, columnsToSerialize, keysToSnapshot);

            snapshot.step = callDataSnapshotFunction(System.identityHashCode(logIdentityObject), control, doSnapshot);

            return snapshot;
        }
    }

    /**
     * Create a {@link InitialSnapshot snapshot} of the specified table using a set of requested columns and positions.
     * Note that this method uses a RowSet that is in position space, and that it is notification-oblivious, i.e. it
     * makes no attempt to ensure that notifications are not missed.
     *
     * @param logIdentityObject An object used to prepend to log rows.
     * @param table the table to snapshot.
     * @param columnsToSerialize A {@link BitSet} of columns to include, null for all
     * @param positionsToSnapshot An RowSet of positions within the table to include, null for all
     * @return a snapshot of the entire base table.
     */
    public static InitialSnapshot constructInitialSnapshotInPositionSpace(
            @NotNull final Object logIdentityObject,
            @NotNull final BaseTable<?> table,
            @Nullable final BitSet columnsToSerialize,
            @Nullable final RowSet positionsToSnapshot) {
        try (final SafeCloseable ignored = ExecutionContext.getContext().withUpdateGraph(
                table.getUpdateGraph()).open()) {
            return constructInitialSnapshotInPositionSpace(logIdentityObject, table, columnsToSerialize,
                    positionsToSnapshot, makeSnapshotControl(false, table.isRefreshing(), table));
        }
    }

    static InitialSnapshot constructInitialSnapshotInPositionSpace(
            @NotNull final Object logIdentityObject,
            @NotNull final BaseTable<?> table,
            @Nullable final BitSet columnsToSerialize,
            @Nullable final RowSet positionsToSnapshot,
            @NotNull final SnapshotControl control) {
        final InitialSnapshot snapshot = new InitialSnapshot();

        final SnapshotFunction doSnapshot = (usePrev, beforeClockValue) -> {
            final RowSet keysToSnapshot;
            if (positionsToSnapshot == null) {
                keysToSnapshot = null;
            } else if (usePrev) {
                try (final RowSet prevIndex = table.getRowSet().copyPrev()) {
                    keysToSnapshot = prevIndex.subSetForPositions(positionsToSnapshot);
                }
            } else {
                keysToSnapshot = table.getRowSet().subSetForPositions(positionsToSnapshot);
            }
            return serializeAllTable(usePrev, snapshot, table, logIdentityObject, columnsToSerialize, keysToSnapshot);
        };

        try (final SafeCloseable ignored = ExecutionContext.getContext().withUpdateGraph(
                table.getUpdateGraph()).open()) {
            snapshot.step = callDataSnapshotFunction(System.identityHashCode(logIdentityObject), control, doSnapshot);
        }
        return snapshot;
    }

    /**
     * Create a {@link BarrageMessage snapshot} of the specified table including all columns and rows. Note that this
     * method is notification-oblivious, i.e. it makes no attempt to ensure that notifications are not missed.
     *
     * @param logIdentityObject An object used to prepend to log rows.
     * @param table the table to snapshot.
     * @return a snapshot of the entire base table.
     */
    public static BarrageMessage constructBackplaneSnapshot(
            @NotNull final Object logIdentityObject,
            @NotNull final BaseTable<?> table) {
        return constructBackplaneSnapshotInPositionSpace(logIdentityObject, table, null, null, null);
    }

    /**
     * Create a {@link BarrageMessage snapshot} of the specified table using a set of requested columns and positions.
     * Note that this method uses a RowSet that is in position space, and that it is notification-oblivious, i.e. it
     * makes no attempt to ensure that notifications are not missed.
     *
     * @param logIdentityObject An object used to prepend to log rows.
     * @param table the table to snapshot.
     * @param columnsToSerialize A {@link BitSet} of columns to include, null for all
     * @param positionsToSnapshot An RowSet of positions within the table to include, null for all
     * @return a snapshot of the entire base table.
     */
    public static BarrageMessage constructBackplaneSnapshotInPositionSpace(
            @NotNull final Object logIdentityObject,
            @NotNull final BaseTable<?> table,
            @Nullable final BitSet columnsToSerialize,
            @Nullable final RowSequence positionsToSnapshot,
            @Nullable final RowSequence reversePositionsToSnapshot) {
        return constructBackplaneSnapshotInPositionSpace(logIdentityObject, table, columnsToSerialize,
                positionsToSnapshot, reversePositionsToSnapshot,
                makeSnapshotControl(false, table.isRefreshing(), table));
    }

    /**
     * Create a {@link BarrageMessage snapshot} of the specified table using a set of requested columns and positions.
     * Note that this method uses a RowSet that is in position space.
     *
     * @param logIdentityObject An object used to prepend to log rows.
     * @param table the table to snapshot.
     * @param columnsToSerialize A {@link BitSet} of columns to include, null for all
     * @param positionsToSnapshot A RowSequence of positions within the table to include, null for all
     * @param reversePositionsToSnapshot A RowSequence of reverse positions within the table to include, null for all
     * @param control A {@link SnapshotControl} to define the parameters and consistency for this snapshot
     * @return a snapshot of the entire base table.
     */
    public static BarrageMessage constructBackplaneSnapshotInPositionSpace(
            @NotNull final Object logIdentityObject,
            @NotNull final BaseTable<?> table,
            @Nullable final BitSet columnsToSerialize,
            @Nullable final RowSequence positionsToSnapshot,
            @Nullable final RowSequence reversePositionsToSnapshot,
            @NotNull final SnapshotControl control) {

        final UpdateGraph updateGraph = table.getUpdateGraph();
        try (final SafeCloseable ignored1 = ExecutionContext.getContext().withUpdateGraph(updateGraph).open()) {
            final BarrageMessage snapshot = new BarrageMessage();
            snapshot.isSnapshot = true;
            snapshot.shifted = RowSetShiftData.EMPTY;

            final SnapshotFunction doSnapshot = (usePrev, beforeClockValue) -> {
                final RowSet keysToSnapshot;
                if (positionsToSnapshot == null && reversePositionsToSnapshot == null) {
                    keysToSnapshot = null;
                } else {
                    final RowSet rowSetToUse = usePrev ? table.getRowSet().copyPrev() : table.getRowSet();
                    try (final SafeCloseable ignored = usePrev ? rowSetToUse : null) {
                        final WritableRowSet forwardKeys =
                                positionsToSnapshot == null ? null
                                        : rowSetToUse.subSetForPositions(positionsToSnapshot);
                        final RowSet reverseKeys = reversePositionsToSnapshot == null ? null
                                : rowSetToUse.subSetForReversePositions(reversePositionsToSnapshot);
                        if (forwardKeys != null) {
                            if (reverseKeys != null) {
                                forwardKeys.insert(reverseKeys);
                                reverseKeys.close();
                            }
                            keysToSnapshot = forwardKeys;
                        } else {
                            keysToSnapshot = reverseKeys;
                        }
                    }
                }
                try (final RowSet ignored = keysToSnapshot) {
                    return serializeAllTable(usePrev, snapshot, table, logIdentityObject, columnsToSerialize,
                            keysToSnapshot);
                }
            };

            snapshot.step = callDataSnapshotFunction(System.identityHashCode(logIdentityObject), control, doSnapshot);
            snapshot.firstSeq = snapshot.lastSeq = snapshot.step;

            return snapshot;
        }
    }

    /**
     * Constructs {@link InitialSnapshot}s for the entirety of the tables. Note that this method is
     * notification-oblivious, i.e. it makes no attempt to ensure that notifications are not missed.
     *
     * @param logIdentityObject identifier prefixing the log message
     * @param tables tables to snapshot
     * @return list of the resulting {@link InitialSnapshot}s
     */
    public static List<InitialSnapshot> constructInitialSnapshots(
            @NotNull final Object logIdentityObject,
            @NotNull final BaseTable<?>... tables) {
        if (tables.length == 0) {
            return Collections.emptyList();
        }
        final UpdateGraph updateGraph = NotificationQueue.Dependency.getUpdateGraph(null, tables);
        try (final SafeCloseable ignored = ExecutionContext.getContext().withUpdateGraph(updateGraph).open()) {
            final List<InitialSnapshot> snapshots = new ArrayList<>();

            final SnapshotControl snapshotControl = tables.length == 1
                    ? makeSnapshotControl(false, tables[0].isRefreshing(), tables[0])
                    : makeSnapshotControl(false, Arrays.stream(tables).anyMatch(BaseTable::isRefreshing), tables);

            final SnapshotFunction doSnapshot =
                    (usePrev, beforeClockValue) -> serializeAllTables(usePrev, snapshots, tables, logIdentityObject);

            callDataSnapshotFunction(System.identityHashCode(logIdentityObject), snapshotControl, doSnapshot);

            return snapshots;
        }
    }

    @FunctionalInterface
    public interface SnapshotFunction {
        /**
         * A function that would like to take a snapshot of data guarded by a retry loop with data consistency tests.
         *
         * @param usePrev Whether data from the previous cycle should be used (otherwise use this cycle)
         * @param beforeClockValue The clock value that we captured before the function began; the function can use this
         *        value to bail out early if it notices something has gone wrong; {@value LogicalClock#NULL_CLOCK_VALUE}
         *        for static snapshots
         * @return true if the function was successful, false if it should be retried
         */
        boolean call(boolean usePrev, long beforeClockValue);
    }

    /**
     * Interface for {@link #usePreviousValues(long)}.
     */
    @FunctionalInterface
    public interface UsePreviousValues {
        /**
         * <p>
         * Determine if previous values should be used in table data access for the given {@link LogicalClock clock}
         * value.
         * <p>
         * Expected to never request previous values during the idle phase of a cycle.
         * <p>
         * Must never request previous values for a source that has already been updated on the current cycle, unless it
         * can be proven that that source was not instantiated on the current cycle.
         * <p>
         * Must be safe to call more than once, exactly once per snapshot attempt.
         *
         * @param beforeClockValue The current clock value before the snapshot function will be invoked
         * @return A {@link Boolean} with the following meaning:
         *         <ul>
         *         <li>{@code true} if previous values should be used</li>
         *         <li>{@code false} if they should not</li>
         *         <li>{@code null} if a clock discrepancy was detected and we must retry with a new
         *         {@code beforeClockValue}</li>
         *         </ul>
         */
        Boolean usePreviousValues(long beforeClockValue);
    }

    /**
     * Interface for {@link #snapshotConsistent(long, boolean)}.
     */
    @FunctionalInterface
    public interface SnapshotConsistent {
        /**
         * <p>
         * Determine (from within a snapshot function) if the snapshot appears to still be consistent.
         * <p>
         * This should be no more restrictive than the associated {@link SnapshotCompletedConsistently}.
         * <p>
         * Can assume as a precondition that the clock step has not been observed to change since the last time the
         * associated {@link UsePreviousValues#usePreviousValues(long)} was invoked, and that the clock state has not
         * been observed to change if previous values were used. See {@link #clockConsistent(long, long, boolean)}.
         *
         * @param currentClockValue The current clock value
         * @param usingPreviousValues Whether the snapshot function is using previous values
         * @return True if we can no longer expect that the snapshot function's result will be consistent
         */
        boolean snapshotConsistent(long currentClockValue, boolean usingPreviousValues);
    }

    /**
     * Interface for {@link #snapshotCompletedConsistently(long, boolean)}.
     */
    @FunctionalInterface
    public interface SnapshotCompletedConsistently {
        /**
         * <p>
         * Determine if a snapshot was consistent according to the clock cycle. Intended to be paired with a
         * {@link UsePreviousValues} function.
         * <p>
         * Can assume as a precondition that the clock step has not been observed to change since the last time the
         * associated {@link UsePreviousValues#usePreviousValues(long)} was invoked, and that the clock state has not
         * been observed to change if previous values were used. See {@link #clockConsistent(long, long, boolean)}.
         * <p>
         * Will be called at most once per snapshot attempt. Will be called for all possibly-successful snapshot
         * attempts. May be called after unsuccessful concurrent snapshot attempts.
         *
         * @param afterClockValue The current clock value after the snapshot function was invoked
         * @param usedPreviousValues If previous values were used
         * @return Whether the snapshot is provably consistent
         * @throws RuntimeException If the snapshot was consistent but the snapshot function failed to satisfy this
         *         function's expectations; this will be treated as a failure of the snapshot function
         */
        boolean snapshotCompletedConsistently(long afterClockValue, boolean usedPreviousValues);
    }

    /**
     * Interface used to control snapshot behavior, including previous value usage and consistency testing.
     */
    public interface SnapshotControl extends UsePreviousValues, SnapshotConsistent, SnapshotCompletedConsistently {

        @Override
        default boolean snapshotCompletedConsistently(final long afterClockValue, final boolean usedPreviousValues) {
            return snapshotConsistent(afterClockValue, usedPreviousValues);
        }

        /**
         * @return The {@link UpdateGraph} that applies for this snapshot; {@code null} for snapshots of static data,
         *         which can skip all consistency-related considerations
         */
        UpdateGraph getUpdateGraph();
    }

    /**
     * An implementation of {@link SnapshotControl} for sources that cannot update.
     */
    public static final class StaticSnapshotControl implements SnapshotControl {

        public static final SnapshotControl INSTANCE = new StaticSnapshotControl();

        private StaticSnapshotControl() {}

        @Override
        public Boolean usePreviousValues(long beforeClockValue) {
            // noinspection AutoBoxing
            return false;
        }

        @Override
        public boolean snapshotConsistent(long currentClockValue, boolean usingPreviousValues) {
            return true;
        }

        @Override
        public UpdateGraph getUpdateGraph() {
            return null;
        }
    }

    /**
     * Make a {@link SnapshotControl} from individual function objects.
     *
     * @param updateGraph The {@link UpdateGraph} for the snapshot
     * @param usePreviousValues The {@link UsePreviousValues} to use
     * @param snapshotConsistent The {@link SnapshotConsistent} to use
     * @param snapshotCompletedConsistently The {@link SnapshotCompletedConsistently} to use, or null to use {@code
     * snapshotConsistent}
     */
    public static SnapshotControl makeSnapshotControl(
            @NotNull final UpdateGraph updateGraph,
            @NotNull final UsePreviousValues usePreviousValues,
            @NotNull final SnapshotConsistent snapshotConsistent,
            @Nullable final SnapshotCompletedConsistently snapshotCompletedConsistently) {
        return snapshotCompletedConsistently == null
                ? new SnapshotControlAdapter(
                        updateGraph, usePreviousValues, snapshotConsistent, snapshotConsistent::snapshotConsistent)
                : new SnapshotControlAdapter(
                        updateGraph, usePreviousValues, snapshotConsistent, snapshotCompletedConsistently);
    }

    /**
     * Adapter to combine the individual component functions of {@link SnapshotControl} into a valid snapshot control.
     */
    private static class SnapshotControlAdapter implements SnapshotControl {

        private final UpdateGraph updateGraph;
        private final UsePreviousValues usePreviousValues;
        private final SnapshotConsistent snapshotConsistent;
        private final SnapshotCompletedConsistently snapshotCompletedConsistently;

        /**
         * Make a SnapshotControlAdapter.
         *
         * @param updateGraph The {@link UpdateGraph} to use
         * @param usePreviousValues The {@link UsePreviousValues} to use
         * @param snapshotConsistent The {@link SnapshotConsistent} to use
         * @param snapshotCompletedConsistently The {@link SnapshotCompletedConsistently} to use
         */
        private SnapshotControlAdapter(
                @NotNull final UpdateGraph updateGraph,
                @NotNull final UsePreviousValues usePreviousValues,
                @NotNull final SnapshotConsistent snapshotConsistent,
                @NotNull final SnapshotCompletedConsistently snapshotCompletedConsistently) {
            this.updateGraph = updateGraph;
            this.usePreviousValues = usePreviousValues;
            this.snapshotConsistent = snapshotConsistent;
            this.snapshotCompletedConsistently = snapshotCompletedConsistently;
        }

        @Override
        public Boolean usePreviousValues(final long beforeClockValue) {
            return usePreviousValues.usePreviousValues(beforeClockValue);
        }

        @Override
        public boolean snapshotConsistent(final long currentClockValue, final boolean usingPreviousValues) {
            return snapshotConsistent.snapshotConsistent(currentClockValue, usingPreviousValues);
        }

        @Override
        public boolean snapshotCompletedConsistently(final long afterClockValue, final boolean usedPreviousValues) {
            return snapshotCompletedConsistently.snapshotCompletedConsistently(afterClockValue, usedPreviousValues);
        }

        @Override
        public UpdateGraph getUpdateGraph() {
            return updateGraph;
        }
    }

    /**
     * Make a default {@link SnapshotControl} for a single source.
     *
     * @param notificationAware Whether the result should be concerned with not missing notifications
     * @param refreshing Whether the data source (usually a {@link Table} table) is refreshing (vs static)
     * @param source The source
     * @return An appropriate {@link SnapshotControl}
     */
    public static SnapshotControl makeSnapshotControl(
            final boolean notificationAware,
            final boolean refreshing,
            @NotNull final NotificationStepSource source) {
        return refreshing
                ? notificationAware
                        ? new NotificationAwareSingleSourceSnapshotControl(source)
                        : new NotificationObliviousSingleSourceSnapshotControl(source)
                : StaticSnapshotControl.INSTANCE;
    }

    /**
     * Make a default {@link SnapshotControl} for one or more sources.
     *
     * @param notificationAware Whether the result should be concerned with not missing notifications
     * @param refreshing Whether any of the data sources (usually {@link Table tables}) are refreshing (vs static)
     * @param sources The sources
     * @return An appropriate {@link SnapshotControl}
     */
    public static SnapshotControl makeSnapshotControl(
            final boolean notificationAware,
            final boolean refreshing,
            @NotNull final NotificationStepSource... sources) {
        if (sources.length == 1) {
            return makeSnapshotControl(notificationAware, refreshing, sources[0]);
        }
        return refreshing
                ? notificationAware
                        ? new NotificationAwareMultipleSourceSnapshotControl(sources)
                        : new NotificationObliviousMultipleSourceSnapshotControl(sources)
                : StaticSnapshotControl.INSTANCE;
    }

    /**
     * Base class for SnapshotControl implementations driven by a single data source.
     */
    private static abstract class SingleSourceSnapshotControl implements ConstructSnapshot.SnapshotControl {

        protected final NotificationStepSource source;

        public SingleSourceSnapshotControl(@NotNull final NotificationStepSource source) {
            this.source = source;
        }

        @Override
        public Boolean usePreviousValues(final long beforeClockValue) {
            final long beforeStep = LogicalClock.getStep(beforeClockValue);
            final LogicalClock.State beforeState = LogicalClock.getState(beforeClockValue);

            try {
                // noinspection AutoBoxing
                return beforeState == LogicalClock.State.Updating
                        && source.getLastNotificationStep() != beforeStep
                        && !source.satisfied(beforeStep);
            } catch (ClockInconsistencyException e) {
                return null;
            }
        }

        @Override
        public UpdateGraph getUpdateGraph() {
            return source.getUpdateGraph();
        }
    }

    /**
     * A SnapshotControl implementation driven by a single data source for use cases when the snapshot function must not
     * miss a notification. For use when instantiating concurrent consumers of all updates from a source.
     */
    private static class NotificationAwareSingleSourceSnapshotControl extends SingleSourceSnapshotControl {

        private NotificationAwareSingleSourceSnapshotControl(@NotNull final NotificationStepSource source) {
            super(source);
        }

        @Override
        public boolean snapshotConsistent(final long currentClockValue, final boolean usingPreviousValues) {
            if (!usingPreviousValues) {
                // Cycle was Idle or we had already ticked, and so we're using current values on the current cycle:
                // Success
                return true;
            }
            // If we didn't miss an update then we're succeeding using previous values, else we've failed
            return source.getLastNotificationStep() != LogicalClock.getStep(currentClockValue);
        }
    }

    /**
     * A SnapshotControl implementation driven by a single data source for use cases when the snapshot function doesn't
     * care if it misses a notification. For use by consistent consumers of consistent current state.
     */
    private static class NotificationObliviousSingleSourceSnapshotControl extends SingleSourceSnapshotControl {

        private NotificationObliviousSingleSourceSnapshotControl(@NotNull final NotificationStepSource source) {
            super(source);
        }

        @Override
        public boolean snapshotConsistent(final long currentClockValue, final boolean usingPreviousValues) {
            return true;
        }
    }

    /**
     * Base class for SnapshotControl implementations driven by multiple data sources.
     */
    private static abstract class MultipleSourceSnapshotControl implements ConstructSnapshot.SnapshotControl {

        protected final NotificationStepSource[] sources;

        private final UpdateGraph updateGraph;

        private MultipleSourceSnapshotControl(@NotNull final NotificationStepSource... sources) {
            this.sources = sources;
            // Note that we can avoid copying a suffix of the sources array by just effectively passing source[0] twice.
            updateGraph = sources[0].getUpdateGraph(sources);
        }

        @SuppressWarnings("AutoBoxing")
        @Override
        public Boolean usePreviousValues(final long beforeClockValue) {
            if (LogicalClock.getState(beforeClockValue) != LogicalClock.State.Updating) {
                return false;
            }
            final long beforeStep = LogicalClock.getStep(beforeClockValue);
            final NotificationStepSource[] notYetSatisfied;
            try {
                notYetSatisfied = Stream.of(sources)
                        .filter((final NotificationStepSource source) -> source.getLastNotificationStep() != beforeStep
                                && !source.satisfied(beforeStep))
                        .toArray(NotificationStepSource[]::new);
            } catch (ClockInconsistencyException e) {
                return null;
            }
            if (notYetSatisfied.length == sources.length) {
                return true;
            }
            if (notYetSatisfied.length > 0 && !WaitNotification.waitForSatisfaction(beforeStep, notYetSatisfied)) {
                if (updateGraph.clock().currentStep() != beforeStep) {
                    // If we missed a step change, we've already failed, request a do-over.
                    return null;
                }
            }
            return false;
        }

        @Override
        public UpdateGraph getUpdateGraph() {
            return updateGraph;
        }
    }

    /**
     * A SnapshotControl implementation driven by multiple data sources for use cases when the snapshot function must
     * not miss a notification. Waits for all sources to be notified on this cycle if any has been notified on this
     * cycle. For use when instantiating concurrent consumers of all updates from a set of sources.
     */
    private static class NotificationAwareMultipleSourceSnapshotControl extends MultipleSourceSnapshotControl {

        private NotificationAwareMultipleSourceSnapshotControl(@NotNull final NotificationStepSource... sources) {
            super(sources);
        }

        @Override
        public boolean snapshotConsistent(final long currentClockValue, final boolean usingPreviousValues) {
            if (!usingPreviousValues) {
                // Cycle was Idle or we had already ticked, and so we're using current values on the current cycle:
                // Success
                return true;
            }
            // If we didn't miss an update then we're succeeding using previous values, else we've failed
            final long currentStep = LogicalClock.getStep(currentClockValue);
            return Stream.of(sources)
                    .allMatch((final NotificationStepSource source) -> source.getLastNotificationStep() != currentStep);
        }
    }

    /**
     * A SnapshotControl implementation driven by multiple data sources for use cases when the snapshot function must
     * not miss a notification. Waits for all sources to be notified on this cycle if any has been notified on this
     * cycle. For use by consistent consumers of consistent current state.
     */
    private static class NotificationObliviousMultipleSourceSnapshotControl extends MultipleSourceSnapshotControl {

        private NotificationObliviousMultipleSourceSnapshotControl(@NotNull final NotificationStepSource... sources) {
            super(sources);
        }

        @Override
        public boolean snapshotConsistent(final long currentClockValue, final boolean usingPreviousValues) {
            return true;
        }
    }

    private static long callDataSnapshotFunction(
            final int logInt,
            @NotNull final SnapshotControl control,
            @NotNull final SnapshotFunction function) {
        return callDataSnapshotFunction(logOutput -> logOutput.append(logInt), control, function);
    }

    /**
     * Invokes the snapshot function in a loop until it succeeds with provably consistent results, or until
     * {@code MAX_CONCURRENT_ATTEMPTS} or {@code MAX_CONCURRENT_ATTEMPT_DURATION_MILLIS} are exceeded. Falls back to
     * acquiring a shared update graph lock for a final attempt.
     *
     * @param logPrefix A prefix for our log messages
     * @param control A {@link SnapshotControl} to define the parameters and consistency for this snapshot
     * @param function The function to execute
     * @return The logical clock step that applied to this snapshot
     */
    public static long callDataSnapshotFunction(
            @NotNull final String logPrefix,
            @NotNull final SnapshotControl control,
            @NotNull final SnapshotFunction function) {
        return callDataSnapshotFunction((final LogOutput logOutput) -> logOutput.append(logPrefix), control, function);
    }

    /**
     * Invokes the snapshot function in a loop until it succeeds with provably consistent results, or until
     * {@code MAX_CONCURRENT_ATTEMPTS} or {@code MAX_CONCURRENT_ATTEMPT_DURATION_MILLIS} are exceeded. Falls back to
     * acquiring a shared update graph lock for a final attempt.
     *
     * @param logPrefix A prefix for our log messages
     * @param control A {@link SnapshotControl} to define the parameters and consistency for this snapshot
     * @param function The function to execute
     * @return The logical clock step that applied to this snapshot; {@value LogicalClock#NULL_CLOCK_VALUE} for static
     *         snapshots
     */
    public static long callDataSnapshotFunction(
            @NotNull final LogOutputAppendable logPrefix,
            @NotNull final SnapshotControl control,
            @NotNull final SnapshotFunction function) {
        final long overallStart = System.currentTimeMillis();
<<<<<<< HEAD
        final StateImpl state = StateImpl.get();
=======
        final State state = State.get();
        final UpdateGraph updateGraph = control.getUpdateGraph();

        if (updateGraph == null) {
            // This is a snapshot of static data. Just call the function with no frippery.
            final boolean functionSuccessful = function.call(false, LogicalClock.NULL_CLOCK_VALUE);
            Assert.assertion(functionSuccessful, "functionSuccessful");
            if (log.isDebugEnabled()) {
                final long duration = System.currentTimeMillis() - overallStart;
                log.debug().append(logPrefix)
                        .append(" Static snapshot function elapsed time ").append(duration).append(" ms").endl();
            }
            return LogicalClock.NULL_CLOCK_VALUE;
        }
>>>>>>> a438c49c

        boolean snapshotSuccessful = false;
        boolean functionSuccessful = false;
        Exception caughtException = null;
        long step = 0;
        int delay = 10;
        int numConcurrentAttempts = 0;

        final LivenessManager initialLivenessManager = LivenessScopeStack.peek();
        while (numConcurrentAttempts < MAX_CONCURRENT_ATTEMPTS && !State.locked(updateGraph)) {
            ++numConcurrentAttempts;
            final long beforeClockValue = updateGraph.clock().currentValue();
            final long attemptStart = System.currentTimeMillis();

            final Boolean previousValuesRequested = control.usePreviousValues(beforeClockValue);
            if (previousValuesRequested == null) {
                // usePreviousValues detected a step change; we should try again
                continue;
            }
            // noinspection AutoUnboxing
            final boolean usePrev = previousValuesRequested;
            if (LogicalClock.getState(beforeClockValue) == LogicalClock.State.Idle && usePrev) {
                // noinspection ThrowableNotThrown
                Assert.statementNeverExecuted("Previous values requested while not updating: " + beforeClockValue);
            }
            if (updateGraph.currentThreadProcessesUpdates() && usePrev) {
                // noinspection ThrowableNotThrown
                Assert.statementNeverExecuted("Previous values requested from a run thread: " + beforeClockValue);
            }

            final long attemptDurationMillis;

            final LivenessScope snapshotLivenessScope = new LivenessScope();
            try (final SafeCloseable ignored = LivenessScopeStack.open(snapshotLivenessScope, true)) {
                final Object startObject = state.startConcurrentSnapshot(control, beforeClockValue, usePrev);
                try {
                    functionSuccessful = function.call(usePrev, beforeClockValue);
                } catch (NoSnapshotAllowedException ex) {
                    // Breaking here will force an update graph lock acquire.
                    // TODO: Optimization. If this exception is only used for cases when we can't use previous values,
                    // then we could simply wait for the source to become satisfied on this cycle, rather than
                    // waiting for the update graph lock. Likely requires work for all code that uses this pattern.
                    if (log.isDebugEnabled()) {
                        log.debug().append(logPrefix).append(" Disallowed concurrent snapshot function took ")
                                .append(System.currentTimeMillis() - attemptStart).append("ms")
                                .append(", beforeClockValue=").append(beforeClockValue)
                                .append(", afterClockValue=").append(updateGraph.clock().currentValue())
                                .append(", usePrev=").append(usePrev)
                                .endl();
                    }
                    break;
                } catch (Exception e) {
                    functionSuccessful = false;
                    caughtException = e;
                } finally {
                    state.endConcurrentSnapshot(startObject);
                }

                final long afterClockValue = updateGraph.clock().currentValue();
                try {
                    snapshotSuccessful = clockConsistent(beforeClockValue, afterClockValue, usePrev)
                            && control.snapshotCompletedConsistently(afterClockValue, usePrev);
                } catch (Exception e) {
                    if (functionSuccessful) {
                        // Treat this exception as a snapshot function failure despite consistent snapshot
                        functionSuccessful = false;
                        caughtException = e;
                        snapshotSuccessful = true;
                    } else if (log.isDebugEnabled()) {
                        log.debug().append(logPrefix)
                                .append(" Suppressed exception from snapshot success function: ").append(e).endl();
                    }
                }
                attemptDurationMillis = System.currentTimeMillis() - attemptStart;
                if (log.isDebugEnabled()) {
                    log.debug().append(logPrefix).append(" Concurrent snapshot function took ")
                            .append(attemptDurationMillis).append("ms")
                            .append(", snapshotSuccessful=").append(snapshotSuccessful)
                            .append(", functionSuccessful=").append(functionSuccessful)
                            .append(", beforeClockValue=").append(beforeClockValue)
                            .append(", afterClockValue=").append(afterClockValue)
                            .append(", usePrev=").append(usePrev)
                            .endl();
                }
                if (snapshotSuccessful) {
                    if (functionSuccessful) {
                        step = LogicalClock.getStep(beforeClockValue) - (usePrev ? 1 : 0);
                        snapshotLivenessScope.transferTo(initialLivenessManager);
                    }
                    break;
                }
            }
            if (attemptDurationMillis > MAX_CONCURRENT_ATTEMPT_DURATION_MILLIS) {
                if (log.isDebugEnabled()) {
                    log.debug().append(logPrefix).append(" Failed concurrent execution exceeded maximum duration (")
                            .append(attemptDurationMillis).append(" ms > ")
                            .append(MAX_CONCURRENT_ATTEMPT_DURATION_MILLIS).append(" ms)").endl();
                }
                break;
            } else {
                try {
                    // noinspection BusyWait
                    Thread.sleep(delay);
                    delay *= 2;
                } catch (InterruptedException interruptIsCancel) {
                    throw new CancellationException("Interrupt detected", interruptIsCancel);
                }
            }
        }

        if (snapshotSuccessful) {
            state.maybeReleaseLock();
            if (!functionSuccessful) {
                if (caughtException != null) {
                    throw new UncheckedDeephavenException("Failure to execute snapshot function with unchanged clock",
                            caughtException);
                } else {
                    throw new UncheckedDeephavenException("Failure to execute snapshot function with unchanged clock");
                }
            }
        } else {
            if (log.isDebugEnabled()) {
                if (numConcurrentAttempts == 0) {
                    log.debug().append(logPrefix).append(" Already held lock, proceeding to locked snapshot").endl();
                } else {
                    log.debug().append(logPrefix)
                            .append(" Failed to obtain clean execution without blocking run processing").endl();
                }
            }
            state.startLockedSnapshot(control);
            try {
                final long beforeClockValue = updateGraph.clock().currentValue();

                final Boolean previousValuesRequested = control.usePreviousValues(beforeClockValue);
                if (!Boolean.FALSE.equals(previousValuesRequested)) {
                    Assert.statementNeverExecuted(
                            "Previous values requested or inconsistent while blocking run processing: beforeClockValue="
                                    + beforeClockValue + ", previousValuesRequested=" + previousValuesRequested);
                }

                final long attemptStart = System.currentTimeMillis();
                functionSuccessful = function.call(false, beforeClockValue);
                Assert.assertion(functionSuccessful, "functionSuccessful");

                final long afterClockValue = updateGraph.clock().currentValue();

                Assert.eq(beforeClockValue, "beforeClockValue", afterClockValue, "afterClockValue");

                final boolean consistent = control.snapshotCompletedConsistently(afterClockValue, false);
                if (!consistent) {
                    Assert.statementNeverExecuted(
                            "Consistent snapshot not generated despite blocking run processing!");
                }

                if (log.isDebugEnabled()) {
                    log.debug().append(logPrefix).append(" Non-concurrent Snapshot Function took ")
                            .append(System.currentTimeMillis() - attemptStart).append("ms").endl();
                }
                step = LogicalClock.getStep(afterClockValue);
            } finally {
                state.endLockedSnapshot();
            }
        }
        if (log.isDebugEnabled()) {
            final long duration = System.currentTimeMillis() - overallStart;
            log.debug().append(logPrefix).append(" Total snapshot function elapsed time ")
                    .append(duration).append(" ms").append(", step=").append(step).endl();
        }
        return step;
    }

    /**
     * <p>
     * Populate an {@link InitialSnapshot} with the specified keys and columns to snapshot.
     * <p>
     * Note that care must be taken while using this method to ensure the underlying table is locked or does not change,
     * otherwise the resulting snapshot may be inconsistent. In general users should instead use
     * {@link #constructInitialSnapshot} for simple use cases or {@link #callDataSnapshotFunction} for more advanced
     * uses.
     *
     * @param usePrev Whether to use previous values
     * @param snapshot The snapshot to populate
     * @param logIdentityObject An object for use with log() messages
     * @param columnsToSerialize A {@link BitSet} of columns to include, null for all
     * @param keysToSnapshot A RowSet of keys within the table to include, null for all
     *
     * @return Whether the snapshot succeeded
     */
    private static boolean serializeAllTable(
            final boolean usePrev,
            @NotNull final InitialSnapshot snapshot,
            @NotNull final BaseTable<?> table,
            @NotNull final Object logIdentityObject,
            @Nullable final BitSet columnsToSerialize,
            @Nullable final RowSet keysToSnapshot) {
        // noinspection resource
        snapshot.rowSet = (usePrev ? table.getRowSet().copyPrev() : table.getRowSet()).copy();

        if (keysToSnapshot != null) {
            snapshot.rowsIncluded = snapshot.rowSet.intersect(keysToSnapshot);
        } else {
            snapshot.rowsIncluded = snapshot.rowSet;
        }

        LongSizedDataStructure.intSize("construct snapshot", snapshot.rowsIncluded.size());

        final Map<String, ? extends ColumnSource<?>> sourceMap = table.getColumnSourceMap();
        final String[] columnSources = sourceMap.keySet().toArray(CollectionUtil.ZERO_LENGTH_STRING_ARRAY);

        snapshot.dataColumns = new Object[columnSources.length];
        try (final SharedContext sharedContext =
                (columnSources.length > 1) ? SharedContext.makeSharedContext() : null) {
            for (int ii = 0; ii < columnSources.length; ii++) {
                if (columnsToSerialize != null && !columnsToSerialize.get(ii)) {
                    continue;
                }

                if (concurrentAttemptInconsistent()) {
                    if (log.isDebugEnabled()) {
                        final LogEntry logEntry = log.debug().append(System.identityHashCode(logIdentityObject))
                                .append(" Bad snapshot before column ").append(ii);
                        appendConcurrentAttemptClockInfo(logEntry);
                        logEntry.endl();
                    }
                    return false;
                }

                final ColumnSource<?> columnSource = table.getColumnSource(columnSources[ii]);
                snapshot.dataColumns[ii] = getSnapshotData(columnSource, sharedContext, snapshot.rowsIncluded, usePrev);
            }
        }

        if (log.isDebugEnabled()) {
            log.debug().append(System.identityHashCode(logIdentityObject))
                    .append(": Snapshot candidate step=")
                    .append((usePrev ? -1 : 0) + LogicalClock.getStep(getConcurrentAttemptClockValue()))
                    .append(", rows=").append(snapshot.rowsIncluded).append("/").append(keysToSnapshot)
                    .append(", cols=").append(FormatBitSet.arrayToLog(snapshot.dataColumns)).append("/")
                    .append((columnsToSerialize != null) ? FormatBitSet.formatBitSet(columnsToSerialize)
                            : FormatBitSet.arrayToLog(snapshot.dataColumns))
                    .append(", usePrev=").append(usePrev).endl();
        }
        return true;
    }

    /**
     * <p>
     * Populate a BarrageMessage with the specified positions to snapshot and columns.
     * <p>
     * Note that care must be taken while using this method to ensure the underlying table is locked or does not change,
     * otherwise the resulting snapshot may be inconsistent. In general users should instead use
     * {@link #constructBackplaneSnapshot} for simple use cases or {@link #callDataSnapshotFunction} for more advanced
     * uses.
     *
     * @param usePrev Use previous values?
     * @param snapshot The snapshot to populate
     * @param logIdentityObject an object for use with log() messages
     * @param columnsToSerialize A {@link BitSet} of columns to include, null for all
     * @param keysToSnapshot A RowSet of keys within the table to include, null for all
     * @return true if the snapshot was computed with an unchanged clock, false otherwise.
     */
    private static boolean serializeAllTable(
            final boolean usePrev,
            @NotNull final BarrageMessage snapshot,
            @NotNull final BaseTable<?> table,
            @NotNull final Object logIdentityObject,
            @Nullable final BitSet columnsToSerialize,
            @Nullable final RowSet keysToSnapshot) {

        snapshot.rowsAdded = (usePrev ? table.getRowSet().copyPrev() : table.getRowSet()).copy();
        snapshot.rowsRemoved = RowSetFactory.empty();
        snapshot.addColumnData = new BarrageMessage.AddColumnData[table.getColumnSources().size()];

        // TODO (core#412): when sending app metadata; this can be reduced to a zero-len array
        snapshot.modColumnData = new BarrageMessage.ModColumnData[table.getColumnSources().size()];

        if (keysToSnapshot != null) {
            snapshot.rowsIncluded = snapshot.rowsAdded.intersect(keysToSnapshot);
        } else {
            snapshot.rowsIncluded = snapshot.rowsAdded.copy();
        }

        final Map<String, ? extends ColumnSource<?>> sourceMap = table.getColumnSourceMap();
        final String[] columnSources = sourceMap.keySet().toArray(CollectionUtil.ZERO_LENGTH_STRING_ARRAY);

        try (final SharedContext sharedContext =
                (columnSources.length > 1) ? SharedContext.makeSharedContext() : null) {
            for (int ii = 0; ii < columnSources.length; ++ii) {
                if (concurrentAttemptInconsistent()) {
                    if (log.isDebugEnabled()) {
                        final LogEntry logEntry = log.debug().append(System.identityHashCode(logIdentityObject))
                                .append(" Bad snapshot before column ").append(ii);
                        appendConcurrentAttemptClockInfo(logEntry);
                        logEntry.endl();
                    }
                    return false;
                }

                final ColumnSource<?> columnSource = table.getColumnSource(columnSources[ii]);

                final BarrageMessage.AddColumnData acd = new BarrageMessage.AddColumnData();
                snapshot.addColumnData[ii] = acd;
                final boolean columnIsEmpty = columnsToSerialize != null && !columnsToSerialize.get(ii);
                final RowSet rows = columnIsEmpty ? RowSetFactory.empty() : snapshot.rowsIncluded;
                // Note: cannot use shared context across several calls of differing lengths and no sharing necessary
                // when empty
                final ColumnSource<?> sourceToUse = ReinterpretUtils.maybeConvertToPrimitive(columnSource);
                acd.data = getSnapshotDataAsChunkList(sourceToUse, columnIsEmpty ? null : sharedContext, rows, usePrev);
                acd.type = columnSource.getType();
                acd.componentType = columnSource.getComponentType();
                acd.chunkType = sourceToUse.getChunkType();

                final BarrageMessage.ModColumnData mcd = new BarrageMessage.ModColumnData();
                snapshot.modColumnData[ii] = mcd;
                mcd.rowsModified = RowSetFactory.empty();
                mcd.data = getSnapshotDataAsChunkList(sourceToUse, null, RowSetFactory.empty(), usePrev);
                mcd.type = acd.type;
                mcd.componentType = acd.componentType;
                mcd.chunkType = sourceToUse.getChunkType();
            }
        }

        if (log.isDebugEnabled()) {
            final LogEntry logEntry = log.debug().append(System.identityHashCode(logIdentityObject))
                    .append(": Snapshot candidate step=")
                    .append((usePrev ? -1 : 0) + LogicalClock.getStep(getConcurrentAttemptClockValue()))
                    .append(", rows=").append(snapshot.rowsIncluded).append("/").append(keysToSnapshot)
                    .append(", cols=");
            if (columnsToSerialize == null) {
                logEntry.append("ALL");
            } else {
                logEntry.append(FormatBitSet.formatBitSet(columnsToSerialize));
            }
            logEntry.append(", usePrev=").append(usePrev).endl();
        }

        return true;
    }

    private static boolean serializeAllTables(
            final boolean usePrev,
            @NotNull final List<InitialSnapshot> snapshots,
            @NotNull final BaseTable<?>[] tables,
            @NotNull final Object logIdentityObject) {
        snapshots.clear();

        for (final BaseTable<?> table : tables) {
            final InitialSnapshot snapshot = new InitialSnapshot();
            snapshots.add(snapshot);
            if (!serializeAllTable(usePrev, snapshot, table, logIdentityObject, null, null)) {
                snapshots.clear();
                return false;
            }
        }

        return true;
    }

    private static <T> Object getSnapshotData(
            @NotNull final ColumnSource<T> columnSource,
            @Nullable final SharedContext sharedContext,
            @NotNull final RowSet rowSet,
            final boolean usePrev) {
        final ColumnSource<?> sourceToUse = ReinterpretUtils.maybeConvertToPrimitive(columnSource);
        final Class<?> type = sourceToUse.getType();
        final int size = rowSet.intSize();
        try (final ColumnSource.FillContext context = sourceToUse.makeFillContext(size, sharedContext)) {
            final ChunkType chunkType = sourceToUse.getChunkType();
            final Object resultArray = chunkType.makeArray(size);
            final WritableChunk<Values> result = chunkType.writableChunkWrap(resultArray, 0, size);
            if (usePrev) {
                sourceToUse.fillPrevChunk(context, result, rowSet);
            } else {
                sourceToUse.fillChunk(context, result, rowSet);
            }
            if (chunkType == ChunkType.Object) {
                // noinspection unchecked
                final T[] values = (T[]) Array.newInstance(type, size);
                for (int ii = 0; ii < values.length; ++ii) {
                    // noinspection unchecked
                    values[ii] = (T) result.asObjectChunk().get(ii);
                }
                return values;

            }
            return resultArray;
        }
    }

    private static <T> ArrayList<Chunk<Values>> getSnapshotDataAsChunkList(
            @NotNull final ColumnSource<T> columnSource,
            @Nullable final SharedContext sharedContext,
            @NotNull final RowSet rowSet,
            final boolean usePrev) {
        long offset = 0;
        final long size = rowSet.size();
        final ArrayList<Chunk<Values>> result = new ArrayList<>();

        if (size == 0) {
            return result;
        }

        final int maxChunkSize = (int) Math.min(size, SNAPSHOT_CHUNK_SIZE);

        try (final ColumnSource.FillContext context = columnSource.makeFillContext(maxChunkSize, sharedContext);
                final RowSequence.Iterator it = rowSet.getRowSequenceIterator()) {
            int chunkSize = maxChunkSize;
            while (it.hasMore()) {
                final RowSequence reducedRowSet = it.getNextRowSequenceWithLength(chunkSize);
                final ChunkType chunkType = columnSource.getChunkType();

                // create a new chunk
                WritableChunk<Values> currentChunk = chunkType.makeWritableChunk(chunkSize);

                if (usePrev) {
                    columnSource.fillPrevChunk(context, currentChunk, reducedRowSet);
                } else {
                    columnSource.fillChunk(context, currentChunk, reducedRowSet);
                }

                // add the chunk to the current list
                result.add(currentChunk);

                // increment the offset for the next chunk (using the actual values written)
                offset += currentChunk.size();

                // recompute the size of the next chunk
                if (size - offset > maxChunkSize) {
                    chunkSize = maxChunkSize;
                } else {
                    chunkSize = (int) (size - offset);
                }

                if (sharedContext != null) {
                    // a shared context is good for only one chunk of rows
                    sharedContext.reset();
                }
            }
        }
        return result;
    }

    /**
     * Estimate the size of a complete table snapshot in bytes.
     *
     * @param table the table to estimate
     * @return the estimated snapshot size in bytes.
     */
    public static long estimateSnapshotSize(@NotNull final Table table) {
        final BitSet columns = new BitSet(table.numColumns());
        columns.set(0, table.numColumns());
        return estimateSnapshotSize(table.getDefinition(), columns, table.size());
    }

    /**
     * Make a rough guess at the size of a snapshot, using the column types and common column names. The use case is
     * when a user requests something from the GUI; we'd like to know if it is ridiculous before actually doing it.
     *
     * @param tableDefinition the table definition
     * @param columns a bitset indicating which columns are included
     * @param rowCount how many rows of this data we'll be snapshotting
     * @return the estimated size of the snapshot
     */
    public static long estimateSnapshotSize(
            @NotNull final TableDefinition tableDefinition,
            @NotNull final BitSet columns,
            final long rowCount) {
        long sizePerRow = 0;
        long totalSize = 0;

        final int numColumns = tableDefinition.numColumns();
        final List<ColumnDefinition<?>> columnDefinitions = tableDefinition.getColumns();
        for (int ii = 0; ii < numColumns; ++ii) {
            if (!columns.get(ii)) {
                continue;
            }

            totalSize += 44; // for an array

            final ColumnDefinition<?> definition = columnDefinitions.get(ii);
            if (definition.getDataType() == byte.class || definition.getDataType() == char.class
                    || definition.getDataType() == Boolean.class) {
                sizePerRow += 1;
            } else if (definition.getDataType() == short.class) {
                sizePerRow += 2;
            } else if (definition.getDataType() == int.class || definition.getDataType() == float.class) {
                sizePerRow += 4;
            } else if (definition.getDataType() == long.class || definition.getDataType() == double.class
                    || definition.getDataType() == Instant.class || definition.getDataType() == ZonedDateTime.class) {
                sizePerRow += 8;
            } else {
                switch (definition.getName()) {
                    case "Date":
                        sizePerRow += 5;
                        totalSize += 10;
                        break;
                    case "USym":
                        sizePerRow += 5;
                        totalSize += Math.min(rowCount, 10000) * 10;
                        break;
                    case "Sym":
                        sizePerRow += 5;
                        totalSize += Math.min(rowCount, 1000000) * 30;
                        break;
                    case "Parity":
                        sizePerRow += 5;
                        totalSize += 30;
                        break;
                    case "SecurityType":
                        sizePerRow += 5;
                        totalSize += 100;
                        break;
                    case "Exchange":
                        sizePerRow += 5;
                        totalSize += 130;
                        break;
                    default:
                        sizePerRow += (42 + 8); // how big a dummy object was on a test + a pointer
                }
            }
        }

        return totalSize + (sizePerRow * rowCount);
    }
}<|MERGE_RESOLUTION|>--- conflicted
+++ resolved
@@ -1190,10 +1190,7 @@
             @NotNull final SnapshotControl control,
             @NotNull final SnapshotFunction function) {
         final long overallStart = System.currentTimeMillis();
-<<<<<<< HEAD
         final StateImpl state = StateImpl.get();
-=======
-        final State state = State.get();
         final UpdateGraph updateGraph = control.getUpdateGraph();
 
         if (updateGraph == null) {
@@ -1207,7 +1204,6 @@
             }
             return LogicalClock.NULL_CLOCK_VALUE;
         }
->>>>>>> a438c49c
 
         boolean snapshotSuccessful = false;
         boolean functionSuccessful = false;
