package io.deephaven.engine.table.impl.updateby;

import io.deephaven.api.agg.Pair;
import io.deephaven.api.updateby.ColumnUpdateOperation;
import io.deephaven.api.updateby.OperationControl;
import io.deephaven.api.updateby.UpdateByControl;
import io.deephaven.api.updateby.UpdateByOperation;
import io.deephaven.api.updateby.spec.*;
import io.deephaven.engine.table.ColumnSource;
import io.deephaven.engine.table.MatchPair;
import io.deephaven.engine.table.Table;
import io.deephaven.engine.table.impl.updateby.ema.*;
import io.deephaven.engine.table.impl.updateby.fill.*;
import io.deephaven.engine.table.impl.updateby.minmax.*;
import io.deephaven.engine.table.impl.updateby.prod.*;
<<<<<<< HEAD
import io.deephaven.engine.table.impl.updateby.rollinggroup.*;
import io.deephaven.engine.table.impl.updateby.rollingminmax.*;
=======
import io.deephaven.engine.table.impl.updateby.rollingavg.*;
import io.deephaven.engine.table.impl.updateby.rollinggroup.*;
>>>>>>> 17fb8525
import io.deephaven.engine.table.impl.updateby.rollingsum.*;
import io.deephaven.engine.table.impl.updateby.sum.*;
import io.deephaven.engine.table.impl.util.WritableRowRedirection;
import io.deephaven.hash.KeyedObjectHashMap;
import io.deephaven.hash.KeyedObjectKey;
import io.deephaven.time.DateTime;
import org.jetbrains.annotations.NotNull;
import org.jetbrains.annotations.Nullable;

import java.math.BigDecimal;
import java.math.BigInteger;
import java.util.*;
import java.util.stream.Collectors;

import static io.deephaven.util.BooleanUtils.NULL_BOOLEAN_AS_BYTE;
import static io.deephaven.util.QueryConstants.NULL_BYTE;

/**
 * A factory to visit all of the {@link UpdateByOperation}s to produce a set of {@link UpdateByOperator}s that
 * {@link UpdateBy} can use to produce a result.
 */
public class UpdateByOperatorFactory {
    private final Table source;
    private final MatchPair[] groupByColumns;
    @Nullable
    private final WritableRowRedirection rowRedirection;
    @NotNull
    private final UpdateByControl control;

    public UpdateByOperatorFactory(@NotNull final Table source,
            @NotNull final MatchPair[] groupByColumns,
            @Nullable final WritableRowRedirection rowRedirection,
            @NotNull final UpdateByControl control) {
        this.source = source;
        this.groupByColumns = groupByColumns;
        this.rowRedirection = rowRedirection;
        this.control = control;
    }

    /**
     * Create a collection of operator output column names from a list of {@link UpdateByOperation operator specs}.
     *
     * @param specs the collection of {@link UpdateByOperation specs} to create
     * @return a collection of {@link String column names}
     */
    final Collection<String> getOutputColumns(@NotNull final Collection<? extends UpdateByOperation> specs) {
        final OutputColumnVisitor v = new OutputColumnVisitor();
        specs.forEach(s -> s.walk(v));
        return v.outputColumns;
    }

    /**
     * Create a collection of operators from a list of {@link UpdateByOperation operator specs}. This operation assumes
     * that the {@link UpdateByOperation specs} are window-compatible, i.e. will share cumulative vs. rolling properties
     * and window parameters.
     *
     * @param specs the collection of {@link UpdateByOperation specs} to create
     * @return a organized collection of {@link UpdateByOperator operations} where each operator can share resources
     *         within the collection
     */
    final Collection<UpdateByOperator> getOperators(@NotNull final Collection<? extends UpdateByOperation> specs) {
        final OperationVisitor v = new OperationVisitor();
        specs.forEach(s -> s.walk(v));

        // Do we have a combined rolling group operator to create?
        if (v.rollingGroupSpec != null) {
            v.ops.add(v.makeRollingGroupOperator(v.rollingGroupPairs, source, v.rollingGroupSpec));
        }
        return v.ops;
    }

    /**
     * Organize the {@link UpdateByOperation operator specs} into windows so that the operators that can share
     * processing resources are stored within the same collection. Generally, this collects cumulative operators
     * together and collects rolling operators with the same parameters together.
     *
     * @param specs the collection of {@link UpdateByOperation specs} to organize
     * @return a organized collection of {@link List<ColumnUpdateOperation> operation lists} where the operator specs
     *         can share resources within the collection
     */
    final Collection<List<ColumnUpdateOperation>> getWindowOperatorSpecs(
            @NotNull final Collection<? extends UpdateByOperation> specs) {
        final WindowVisitor v = new WindowVisitor();
        specs.forEach(s -> s.walk(v));
        return v.windowMap.values();
    }

    static MatchPair[] parseMatchPairs(final List<Pair> columns) {
        return columns.stream()
                .map(MatchPair::of)
                .toArray(MatchPair[]::new);
    }

    /**
     * If the input columns to add is an empty array, create a new one that maps each column to itself in the result
     *
     * @param table the source table
     * @param columnsToAdd the list of {@link MatchPair}s for the result columns
     * @return the input columns to add if it was non-empty, or a new one that maps each source column 1:1 to the
     *         output.
     */
    @NotNull
    static MatchPair[] createColumnsToAddIfMissing(final @NotNull Table table,
            final @NotNull MatchPair[] columnsToAdd,
            final @NotNull UpdateBySpec spec,
            final MatchPair[] groupByColumns) {
        if (columnsToAdd.length == 0) {
            return createOneToOneMatchPairs(table, groupByColumns, spec);
        }
        return columnsToAdd;
    }

    /**
     * Create a new {@link MatchPair} array that maps each input column to itself on the output side.
     *
     * @param table the source table.
     * @param groupByColumns the columns to group the table by
     * @return A new {@link MatchPair}[] that maps each source column 1:1 to the output.
     */
    @NotNull
    static MatchPair[] createOneToOneMatchPairs(final @NotNull Table table,
            final MatchPair[] groupByColumns,
            @NotNull final UpdateBySpec spec) {
        final Set<String> usedGroupColumns = groupByColumns.length == 0 ? Collections.emptySet()
                : Arrays.stream(groupByColumns)
                        .map(MatchPair::rightColumn).collect(Collectors.toSet());
        return table.getDefinition().getColumnStream()
                .filter(c -> !usedGroupColumns.contains(c.getName()) && spec.applicableTo(c.getDataType()))
                .map(c -> new MatchPair(c.getName(), c.getName()))
                .toArray(MatchPair[]::new);
    }

    public String describe(Collection<? extends UpdateByOperation> clauses) {
        final Describer d = new Describer();
        clauses.forEach(c -> c.walk(d));
        return d.descriptionBuilder.toString();
    }

    private static class Describer implements UpdateByOperation.Visitor<Void> {
        final StringBuilder descriptionBuilder = new StringBuilder();

        @Override
        public Void visit(ColumnUpdateOperation clause) {
            final MatchPair[] pairs = parseMatchPairs(clause.columns());
            final String columnStr;
            if (pairs.length == 0) {
                columnStr = "[All]";
            } else {
                columnStr = MatchPair.matchString(pairs);
            }

            descriptionBuilder.append(clause.spec().toString()).append("(").append(columnStr).append("), ");
            return null;
        }
    }

    private class OutputColumnVisitor implements UpdateByOperation.Visitor<Void> {
        final List<String> outputColumns = new ArrayList<>();

        @Override
        public Void visit(@NotNull final ColumnUpdateOperation clause) {
            final UpdateBySpec spec = clause.spec();
            final MatchPair[] pairs =
                    createColumnsToAddIfMissing(source, parseMatchPairs(clause.columns()), spec, groupByColumns);
            for (MatchPair pair : pairs) {
                outputColumns.add(pair.leftColumn);
            }
            return null;
        }
    }

    private static class WindowVisitor implements UpdateByOperation.Visitor<Void> {
        boolean created = false;

        // We will divide the operators into similar windows for efficient processing.
        final KeyedObjectHashMap<ColumnUpdateOperation, List<ColumnUpdateOperation>> windowMap =
                new KeyedObjectHashMap<>(new KeyedObjectKey<>() {
                    @Override
                    public ColumnUpdateOperation getKey(final List<ColumnUpdateOperation> clauseList) {
                        return clauseList.get(0);
                    }

                    @Override
                    public int hashKey(final ColumnUpdateOperation clause) {
                        final UpdateBySpec spec = clause.spec();

                        final boolean windowed = spec instanceof RollingOpSpec;
                        int hash = Boolean.hashCode(windowed);

                        // Treat all cumulative ops with the same input columns as identical, even if they rely on
                        // timestamps
                        if (!windowed) {
                            return hash;
                        }

                        final RollingOpSpec rollingSpec = (RollingOpSpec) spec;

                        // Windowed ops are unique per type (ticks/time-based) and window dimensions
                        hash = 31 * hash + Objects.hashCode(rollingSpec.revWindowScale().timestampCol());
                        hash = 31 * hash + Long.hashCode(rollingSpec.revWindowScale().timescaleUnits());
                        hash = 31 * hash + Long.hashCode(rollingSpec.fwdWindowScale().timescaleUnits());
                        return hash;
                    }

                    @Override
                    public boolean equalKey(final ColumnUpdateOperation clauseA,
                            final List<ColumnUpdateOperation> clauseList) {
                        final ColumnUpdateOperation clauseB = clauseList.get(0);

                        final UpdateBySpec specA = clauseA.spec();
                        final UpdateBySpec specB = clauseB.spec();

                        // Equivalent if both are cumulative, not equivalent if only one is cumulative
                        boolean aRolling = specA instanceof RollingOpSpec;
                        boolean bRolling = specB instanceof RollingOpSpec;

                        if (!aRolling && !bRolling) {
                            return true;
                        } else if (aRolling != bRolling) {
                            return false;
                        }

                        final RollingOpSpec rsA = (RollingOpSpec) specA;
                        final RollingOpSpec rsB = (RollingOpSpec) specB;

                        // Rolling ops are equivalent when they share a time or row based accumulation and the same
                        // fwd/prev units
                        if (!Objects.equals(rsA.revWindowScale().timestampCol(), rsB.revWindowScale().timestampCol())) {
                            return false;
                        }
                        return rsA.revWindowScale().timescaleUnits() == rsB.revWindowScale().timescaleUnits() &&
                                rsA.fwdWindowScale().timescaleUnits() == rsB.fwdWindowScale().timescaleUnits();
                    }
                });

        @Override
        public Void visit(@NotNull final ColumnUpdateOperation clause) {
            created = false;
            final List<ColumnUpdateOperation> opList = windowMap.putIfAbsent(clause,
                    (newOpListOp) -> {
                        final List<ColumnUpdateOperation> newOpList = new ArrayList<>();
                        newOpList.add(clause);
                        created = true;
                        return newOpList;
                    });
            if (!created) {
                opList.add(clause);
            }
            return null;
        }
    }

    private class OperationVisitor implements UpdateBySpec.Visitor<Void>, UpdateByOperation.Visitor<Void> {
        private final List<UpdateByOperator> ops = new ArrayList<>();
        private MatchPair[] pairs;

        // Storage for delayed RollingGroup creation.
        RollingGroupSpec rollingGroupSpec;
        MatchPair[] rollingGroupPairs;

        /**
         * Check if the supplied type is one of the supported time types.
         *
         * @param type the type
         * @return true if the type is one of the useable time types
         */
        public boolean isTimeType(final @NotNull Class<?> type) {
            // TODO: extend time handling similar to enterprise (Instant, ZonedDateTime, LocalDate, LocalTime)
            return type == DateTime.class;
        }

        @Override
        public Void visit(@NotNull final ColumnUpdateOperation clause) {
            final UpdateBySpec spec = clause.spec();
            pairs = createColumnsToAddIfMissing(source, parseMatchPairs(clause.columns()), spec, groupByColumns);
            spec.walk(this);
            pairs = null;
            return null;
        }

        @Override
        public Void visit(@NotNull final EmaSpec ema) {
            final boolean isTimeBased = ema.timeScale().isTimeBased();
            final String timestampCol = ema.timeScale().timestampCol();

            Arrays.stream(pairs)
                    .filter(p -> !isTimeBased || !p.rightColumn().equals(timestampCol))
                    .map(fc -> makeEmaOperator(fc,
                            source,
                            ema))
                    .forEach(ops::add);
            return null;
        }

        @Override
        public Void visit(@NotNull final FillBySpec f) {
            Arrays.stream(pairs)
                    .map(fc -> makeForwardFillOperator(fc, source))
                    .forEach(ops::add);
            return null;
        }

        @Override
        public Void visit(@NotNull final CumSumSpec c) {
            Arrays.stream(pairs)
                    .map(fc -> makeCumSumOperator(fc, source))
                    .forEach(ops::add);
            return null;
        }

        @Override
        public Void visit(CumMinMaxSpec m) {
            Arrays.stream(pairs)
                    .map(fc -> makeCumMinMaxOperator(fc, source, m.isMax()))
                    .forEach(ops::add);
            return null;
        }

        @Override
        public Void visit(CumProdSpec p) {
            Arrays.stream(pairs)
                    .map(fc -> makeCumProdOperator(fc, source))
                    .forEach(ops::add);
            return null;
        }

        @Override
        public Void visit(@NotNull final RollingSumSpec rs) {
            final boolean isTimeBased = rs.revWindowScale().isTimeBased();
            final String timestampCol = rs.revWindowScale().timestampCol();

            Arrays.stream(pairs)
                    .filter(p -> !isTimeBased || !p.rightColumn().equals(timestampCol))
                    .map(fc -> makeRollingSumOperator(fc,
                            source,
                            rs))
                    .forEach(ops::add);
            return null;
        }

        @Override
        public Void visit(@NotNull final RollingGroupSpec rg) {
            // Delay the creation of the operator until we combine all the pairs together.
            if (rollingGroupSpec == null) {
                rollingGroupSpec = rg;
                rollingGroupPairs = pairs;
                return null;
            }

            // The specs are identical and we can accumulate the pairs. We are not testing for uniqueness because
            // subsequent checks will catch collisions.
            final MatchPair[] newPairs = Arrays.copyOf(rollingGroupPairs, rollingGroupPairs.length + pairs.length);
            System.arraycopy(pairs, 0, newPairs, rollingGroupPairs.length, pairs.length);
            rollingGroupPairs = newPairs;
            return null;
        }

        @Override
<<<<<<< HEAD
        public Void visit(@NotNull final RollingMinMaxSpec rmm) {
            final boolean isTimeBased = rmm.revWindowScale().isTimeBased();
            final String timestampCol = rmm.revWindowScale().timestampCol();

            Arrays.stream(pairs)
                    .filter(p -> !isTimeBased || !p.rightColumn().equals(timestampCol))
                    .map(fc -> makeRollingMinMaxOperator(fc,
                            source,
                            rmm))
=======
        public Void visit(@NotNull final RollingAvgSpec rs) {
            final boolean isTimeBased = rs.revWindowScale().isTimeBased();
            final String timestampCol = rs.revWindowScale().timestampCol();

            Arrays.stream(pairs)
                    .filter(p -> !isTimeBased || !p.rightColumn().equals(timestampCol))
                    .map(fc -> makeRollingAvgOperator(fc,
                            source,
                            rs))
>>>>>>> 17fb8525
                    .forEach(ops::add);
            return null;
        }

        private UpdateByOperator makeEmaOperator(@NotNull final MatchPair pair,
                @NotNull final Table source,
                @NotNull final EmaSpec ema) {
            // noinspection rawtypes
            final ColumnSource columnSource = source.getColumnSource(pair.rightColumn);
            final Class<?> csType = columnSource.getType();

            final String[] affectingColumns;
            if (ema.timeScale().timestampCol() == null) {
                affectingColumns = new String[] {pair.rightColumn};
            } else {
                affectingColumns = new String[] {ema.timeScale().timestampCol(), pair.rightColumn};
            }

            // use the correct units from the EmaSpec (depending on if Time or Tick based)
            final long timeScaleUnits = ema.timeScale().timescaleUnits();
            final OperationControl control = ema.controlOrDefault();

            if (csType == byte.class || csType == Byte.class) {
                return new ByteEMAOperator(pair, affectingColumns, rowRedirection, control,
                        ema.timeScale().timestampCol(), timeScaleUnits, columnSource, NULL_BYTE);
            } else if (csType == short.class || csType == Short.class) {
                return new ShortEMAOperator(pair, affectingColumns, rowRedirection, control,
                        ema.timeScale().timestampCol(), timeScaleUnits, columnSource);
            } else if (csType == int.class || csType == Integer.class) {
                return new IntEMAOperator(pair, affectingColumns, rowRedirection, control,
                        ema.timeScale().timestampCol(), timeScaleUnits, columnSource);
            } else if (csType == long.class || csType == Long.class) {
                return new LongEMAOperator(pair, affectingColumns, rowRedirection, control,
                        ema.timeScale().timestampCol(), timeScaleUnits, columnSource);
            } else if (csType == float.class || csType == Float.class) {
                return new FloatEMAOperator(pair, affectingColumns, rowRedirection, control,
                        ema.timeScale().timestampCol(), timeScaleUnits, columnSource);
            } else if (csType == double.class || csType == Double.class) {
                return new DoubleEMAOperator(pair, affectingColumns, rowRedirection, control,
                        ema.timeScale().timestampCol(), timeScaleUnits, columnSource);
            } else if (csType == BigDecimal.class) {
                return new BigDecimalEMAOperator(pair, affectingColumns, rowRedirection, control,
                        ema.timeScale().timestampCol(), timeScaleUnits, columnSource);
            } else if (csType == BigInteger.class) {
                return new BigIntegerEMAOperator(pair, affectingColumns, rowRedirection, control,
                        ema.timeScale().timestampCol(), timeScaleUnits, columnSource);
            }

            throw new IllegalArgumentException("Can not perform EMA on type " + csType);
        }

        private UpdateByOperator makeCumProdOperator(MatchPair fc, Table source) {
            final Class<?> csType = source.getColumnSource(fc.rightColumn).getType();
            if (csType == byte.class || csType == Byte.class) {
                return new ByteCumProdOperator(fc, rowRedirection, NULL_BYTE);
            } else if (csType == short.class || csType == Short.class) {
                return new ShortCumProdOperator(fc, rowRedirection);
            } else if (csType == int.class || csType == Integer.class) {
                return new IntCumProdOperator(fc, rowRedirection);
            } else if (csType == long.class || csType == Long.class) {
                return new LongCumProdOperator(fc, rowRedirection);
            } else if (csType == float.class || csType == Float.class) {
                return new FloatCumProdOperator(fc, rowRedirection);
            } else if (csType == double.class || csType == Double.class) {
                return new DoubleCumProdOperator(fc, rowRedirection);
            } else if (csType == BigDecimal.class) {
                return new BigDecimalCumProdOperator(fc, rowRedirection, control.mathContextOrDefault());
            } else if (csType == BigInteger.class) {
                return new BigIntegerCumProdOperator(fc, rowRedirection);
            }

            throw new IllegalArgumentException("Can not perform Cumulative Min/Max on type " + csType);
        }

        private UpdateByOperator makeCumMinMaxOperator(MatchPair fc, Table source, boolean isMax) {
            final ColumnSource<?> columnSource = source.getColumnSource(fc.rightColumn);
            final Class<?> csType = columnSource.getType();
            if (csType == byte.class || csType == Byte.class) {
                return new ByteCumMinMaxOperator(fc, isMax, rowRedirection, NULL_BYTE);
            } else if (csType == short.class || csType == Short.class) {
                return new ShortCumMinMaxOperator(fc, isMax, rowRedirection);
            } else if (csType == int.class || csType == Integer.class) {
                return new IntCumMinMaxOperator(fc, isMax, rowRedirection);
            } else if (csType == long.class || csType == Long.class || isTimeType(csType)) {
                return new LongCumMinMaxOperator(fc, isMax, rowRedirection, csType);
            } else if (csType == float.class || csType == Float.class) {
                return new FloatCumMinMaxOperator(fc, isMax, rowRedirection);
            } else if (csType == double.class || csType == Double.class) {
                return new DoubleCumMinMaxOperator(fc, isMax, rowRedirection);
            } else if (Comparable.class.isAssignableFrom(csType)) {
                // noinspection rawtypes
                return new ComparableCumMinMaxOperator(fc, isMax, rowRedirection, csType);
            }

            throw new IllegalArgumentException("Can not perform Cumulative Min/Max on type " + csType);
        }

        private UpdateByOperator makeCumSumOperator(MatchPair fc, Table source) {
            final Class<?> csType = source.getColumnSource(fc.rightColumn).getType();
            if (csType == Boolean.class || csType == boolean.class) {
                return new ByteCumSumOperator(fc, rowRedirection, NULL_BOOLEAN_AS_BYTE);
            } else if (csType == byte.class || csType == Byte.class) {
                return new ByteCumSumOperator(fc, rowRedirection, NULL_BYTE);
            } else if (csType == short.class || csType == Short.class) {
                return new ShortCumSumOperator(fc, rowRedirection);
            } else if (csType == int.class || csType == Integer.class) {
                return new IntCumSumOperator(fc, rowRedirection);
            } else if (csType == long.class || csType == Long.class) {
                return new LongCumSumOperator(fc, rowRedirection);
            } else if (csType == float.class || csType == Float.class) {
                return new FloatCumSumOperator(fc, rowRedirection);
            } else if (csType == double.class || csType == Double.class) {
                return new DoubleCumSumOperator(fc, rowRedirection);
            } else if (csType == BigDecimal.class) {
                return new BigDecimalCumSumOperator(fc, rowRedirection, control.mathContextOrDefault());
            } else if (csType == BigInteger.class) {
                return new BigIntegerCumSumOperator(fc, rowRedirection);
            }

            throw new IllegalArgumentException("Can not perform Cumulative Sum on type " + csType);
        }

        private UpdateByOperator makeForwardFillOperator(MatchPair fc, Table source) {
            final ColumnSource<?> columnSource = source.getColumnSource(fc.rightColumn);
            final Class<?> csType = columnSource.getType();
            if (csType == char.class || csType == Character.class) {
                return new CharFillByOperator(fc, rowRedirection);
            } else if (csType == byte.class || csType == Byte.class) {
                return new ByteFillByOperator(fc, rowRedirection);
            } else if (csType == short.class || csType == Short.class) {
                return new ShortFillByOperator(fc, rowRedirection);
            } else if (csType == int.class || csType == Integer.class) {
                return new IntFillByOperator(fc, rowRedirection);
            } else if (csType == long.class || csType == Long.class || isTimeType(csType)) {
                return new LongFillByOperator(fc, rowRedirection, csType);
            } else if (csType == float.class || csType == Float.class) {
                return new FloatFillByOperator(fc, rowRedirection);
            } else if (csType == double.class || csType == Double.class) {
                return new DoubleFillByOperator(fc, rowRedirection);
            } else if (csType == boolean.class || csType == Boolean.class) {
                return new BooleanFillByOperator(fc, rowRedirection);
            } else {
                return new ObjectFillByOperator<>(fc, rowRedirection, csType);
            }
        }

        private UpdateByOperator makeRollingSumOperator(@NotNull final MatchPair pair,
                @NotNull final Table source,
                @NotNull final RollingSumSpec rs) {
            // noinspection rawtypes
            final ColumnSource columnSource = source.getColumnSource(pair.rightColumn);
            final Class<?> csType = columnSource.getType();

            final String[] affectingColumns;
            if (rs.revWindowScale().timestampCol() == null) {
                affectingColumns = new String[] {pair.rightColumn};
            } else {
                affectingColumns = new String[] {rs.revWindowScale().timestampCol(), pair.rightColumn};
            }

            final long prevWindowScaleUnits = rs.revWindowScale().timescaleUnits();
            final long fwdWindowScaleUnits = rs.fwdWindowScale().timescaleUnits();

            if (csType == Boolean.class || csType == boolean.class) {
                return new ByteRollingSumOperator(pair, affectingColumns, rowRedirection,
                        rs.revWindowScale().timestampCol(),
                        prevWindowScaleUnits, fwdWindowScaleUnits, NULL_BOOLEAN_AS_BYTE);
            } else if (csType == byte.class || csType == Byte.class) {
                return new ByteRollingSumOperator(pair, affectingColumns, rowRedirection,
                        rs.revWindowScale().timestampCol(),
                        prevWindowScaleUnits, fwdWindowScaleUnits, NULL_BYTE);
            } else if (csType == short.class || csType == Short.class) {
                return new ShortRollingSumOperator(pair, affectingColumns, rowRedirection,
                        rs.revWindowScale().timestampCol(),
                        prevWindowScaleUnits, fwdWindowScaleUnits);
            } else if (csType == int.class || csType == Integer.class) {
                return new IntRollingSumOperator(pair, affectingColumns, rowRedirection,
                        rs.revWindowScale().timestampCol(),
                        prevWindowScaleUnits, fwdWindowScaleUnits);
            } else if (csType == long.class || csType == Long.class) {
                return new LongRollingSumOperator(pair, affectingColumns, rowRedirection,
                        rs.revWindowScale().timestampCol(),
                        prevWindowScaleUnits, fwdWindowScaleUnits);
            } else if (csType == float.class || csType == Float.class) {
                return new FloatRollingSumOperator(pair, affectingColumns, rowRedirection,
                        rs.revWindowScale().timestampCol(),
                        prevWindowScaleUnits, fwdWindowScaleUnits);
            } else if (csType == double.class || csType == Double.class) {
                return new DoubleRollingSumOperator(pair, affectingColumns, rowRedirection,
                        rs.revWindowScale().timestampCol(),
                        prevWindowScaleUnits, fwdWindowScaleUnits);
            } else if (csType == BigDecimal.class) {
                return new BigDecimalRollingSumOperator(pair, affectingColumns, rowRedirection,
                        rs.revWindowScale().timestampCol(),
                        prevWindowScaleUnits, fwdWindowScaleUnits, control.mathContextOrDefault());
            } else if (csType == BigInteger.class) {
                return new BigIntegerRollingSumOperator(pair, affectingColumns, rowRedirection,
                        rs.revWindowScale().timestampCol(),
                        prevWindowScaleUnits, fwdWindowScaleUnits);
            }

            throw new IllegalArgumentException("Can not perform RollingSum on type " + csType);
        }

        private UpdateByOperator makeRollingGroupOperator(@NotNull final MatchPair[] pairs,
                @NotNull final Table source,
                @NotNull final RollingGroupSpec rg) {

            // noinspection rawtypes
            final ColumnSource[] columnSources = new ColumnSource[pairs.length];
            final String[] affectingColumns;
            if (rg.revWindowScale().timestampCol() == null) {
                affectingColumns = new String[pairs.length];
            } else {
                // We are affected by the timestamp column. Add it to the end of the list
                affectingColumns = new String[pairs.length + 1];
                affectingColumns[pairs.length] = rg.revWindowScale().timestampCol();
            }

            // Assemble the arrays of input and affecting sources
            for (int ii = 0; ii < pairs.length; ii++) {
                MatchPair pair = pairs[ii];

                columnSources[ii] = source.getColumnSource(pair.rightColumn);
                affectingColumns[ii] = pair.rightColumn;
            }

            final long prevWindowScaleUnits = rg.revWindowScale().timescaleUnits();
            final long fwdWindowScaleUnits = rg.fwdWindowScale().timescaleUnits();

            return new RollingGroupOperator(pairs, affectingColumns, rowRedirection,
                    rg.revWindowScale().timestampCol(),
                    prevWindowScaleUnits, fwdWindowScaleUnits, columnSources);
        }

<<<<<<< HEAD
        private UpdateByOperator makeRollingMinMaxOperator(@NotNull MatchPair pair,
                @NotNull Table source,
                @NotNull RollingMinMaxSpec rmm) {
            final ColumnSource<?> columnSource = source.getColumnSource(pair.rightColumn);
            final Class<?> csType = columnSource.getType();

            final String[] affectingColumns;
            if (rmm.revWindowScale().timestampCol() == null) {
                affectingColumns = new String[] {pair.rightColumn};
            } else {
                affectingColumns = new String[] {rmm.revWindowScale().timestampCol(), pair.rightColumn};
            }

            final long prevWindowScaleUnits = rmm.revWindowScale().timescaleUnits();
            final long fwdWindowScaleUnits = rmm.fwdWindowScale().timescaleUnits();

            if (csType == byte.class || csType == Byte.class) {
                return new ByteRollingMinMaxOperator(pair, affectingColumns, rowRedirection,
                        rmm.revWindowScale().timestampCol(),
                        prevWindowScaleUnits, fwdWindowScaleUnits, rmm.isMax());
            } else if (csType == char.class || csType == Character.class) {
                return new CharRollingMinMaxOperator(pair, affectingColumns, rowRedirection,
                        rmm.revWindowScale().timestampCol(),
                        prevWindowScaleUnits, fwdWindowScaleUnits, rmm.isMax());
            } else if (csType == short.class || csType == Short.class) {
                return new ShortRollingMinMaxOperator(pair, affectingColumns, rowRedirection,
                        rmm.revWindowScale().timestampCol(),
                        prevWindowScaleUnits, fwdWindowScaleUnits, rmm.isMax());
            } else if (csType == int.class || csType == Integer.class) {
                return new IntRollingMinMaxOperator(pair, affectingColumns, rowRedirection,
                        rmm.revWindowScale().timestampCol(),
                        prevWindowScaleUnits, fwdWindowScaleUnits, rmm.isMax());
            } else if (csType == long.class || csType == Long.class || isTimeType(csType)) {
                return new LongRollingMinMaxOperator(pair, affectingColumns, rowRedirection,
                        rmm.revWindowScale().timestampCol(),
                        prevWindowScaleUnits, fwdWindowScaleUnits, rmm.isMax());
            } else if (csType == float.class || csType == Float.class) {
                return new FloatRollingMinMaxOperator(pair, affectingColumns, rowRedirection,
                        rmm.revWindowScale().timestampCol(),
                        prevWindowScaleUnits, fwdWindowScaleUnits, rmm.isMax());
            } else if (csType == double.class || csType == Double.class) {
                return new DoubleRollingMinMaxOperator(pair, affectingColumns, rowRedirection,
                        rmm.revWindowScale().timestampCol(),
                        prevWindowScaleUnits, fwdWindowScaleUnits, rmm.isMax());
            } else if (Comparable.class.isAssignableFrom(csType)) {
                // noinspection rawtypes
                return new ComparableRollingMinMaxOperator<>(pair, affectingColumns, rowRedirection,
                        rmm.revWindowScale().timestampCol(),
                        prevWindowScaleUnits, fwdWindowScaleUnits, rmm.isMax(), csType);
            }

            throw new IllegalArgumentException("Can not perform Rolling Min/Max on type " + csType);
=======
        private UpdateByOperator makeRollingAvgOperator(@NotNull final MatchPair pair,
                @NotNull final Table source,
                @NotNull final RollingAvgSpec rs) {
            // noinspection rawtypes
            final ColumnSource columnSource = source.getColumnSource(pair.rightColumn);
            final Class<?> csType = columnSource.getType();

            final String[] affectingColumns;
            if (rs.revWindowScale().timestampCol() == null) {
                affectingColumns = new String[] {pair.rightColumn};
            } else {
                affectingColumns = new String[] {rs.revWindowScale().timestampCol(), pair.rightColumn};
            }

            final long prevWindowScaleUnits = rs.revWindowScale().timescaleUnits();
            final long fwdWindowScaleUnits = rs.fwdWindowScale().timescaleUnits();

            if (csType == Boolean.class || csType == boolean.class) {
                return new ByteRollingAvgOperator(pair, affectingColumns, rowRedirection,
                        rs.revWindowScale().timestampCol(),
                        prevWindowScaleUnits, fwdWindowScaleUnits, NULL_BOOLEAN_AS_BYTE);
            } else if (csType == byte.class || csType == Byte.class) {
                return new ByteRollingAvgOperator(pair, affectingColumns, rowRedirection,
                        rs.revWindowScale().timestampCol(),
                        prevWindowScaleUnits, fwdWindowScaleUnits, NULL_BYTE);
            } else if (csType == char.class || csType == Character.class) {
                return new CharRollingAvgOperator(pair, affectingColumns, rowRedirection,
                        rs.revWindowScale().timestampCol(),
                        prevWindowScaleUnits, fwdWindowScaleUnits);
            } else if (csType == short.class || csType == Short.class) {
                return new ShortRollingAvgOperator(pair, affectingColumns, rowRedirection,
                        rs.revWindowScale().timestampCol(),
                        prevWindowScaleUnits, fwdWindowScaleUnits);
            } else if (csType == int.class || csType == Integer.class) {
                return new IntRollingAvgOperator(pair, affectingColumns, rowRedirection,
                        rs.revWindowScale().timestampCol(),
                        prevWindowScaleUnits, fwdWindowScaleUnits);
            } else if (csType == long.class || csType == Long.class) {
                return new LongRollingAvgOperator(pair, affectingColumns, rowRedirection,
                        rs.revWindowScale().timestampCol(),
                        prevWindowScaleUnits, fwdWindowScaleUnits);
            } else if (csType == float.class || csType == Float.class) {
                return new FloatRollingAvgOperator(pair, affectingColumns, rowRedirection,
                        rs.revWindowScale().timestampCol(),
                        prevWindowScaleUnits, fwdWindowScaleUnits);
            } else if (csType == double.class || csType == Double.class) {
                return new DoubleRollingAvgOperator(pair, affectingColumns, rowRedirection,
                        rs.revWindowScale().timestampCol(),
                        prevWindowScaleUnits, fwdWindowScaleUnits);
            } else if (csType == BigDecimal.class) {
                return new BigDecimalRollingAvgOperator(pair, affectingColumns, rowRedirection,
                        rs.revWindowScale().timestampCol(),
                        prevWindowScaleUnits, fwdWindowScaleUnits, control.mathContextOrDefault());
            } else if (csType == BigInteger.class) {
                return new BigIntegerRollingAvgOperator(pair, affectingColumns, rowRedirection,
                        rs.revWindowScale().timestampCol(),
                        prevWindowScaleUnits, fwdWindowScaleUnits, control.mathContextOrDefault());
            }

            throw new IllegalArgumentException("Can not perform RollingSum on type " + csType);
>>>>>>> 17fb8525
        }
    }
}<|MERGE_RESOLUTION|>--- conflicted
+++ resolved
@@ -13,13 +13,9 @@
 import io.deephaven.engine.table.impl.updateby.fill.*;
 import io.deephaven.engine.table.impl.updateby.minmax.*;
 import io.deephaven.engine.table.impl.updateby.prod.*;
-<<<<<<< HEAD
 import io.deephaven.engine.table.impl.updateby.rollinggroup.*;
+import io.deephaven.engine.table.impl.updateby.rollingavg.*;
 import io.deephaven.engine.table.impl.updateby.rollingminmax.*;
-=======
-import io.deephaven.engine.table.impl.updateby.rollingavg.*;
-import io.deephaven.engine.table.impl.updateby.rollinggroup.*;
->>>>>>> 17fb8525
 import io.deephaven.engine.table.impl.updateby.rollingsum.*;
 import io.deephaven.engine.table.impl.updateby.sum.*;
 import io.deephaven.engine.table.impl.util.WritableRowRedirection;
@@ -378,7 +374,20 @@
         }
 
         @Override
-<<<<<<< HEAD
+        public Void visit(@NotNull final RollingAvgSpec rs) {
+            final boolean isTimeBased = rs.revWindowScale().isTimeBased();
+            final String timestampCol = rs.revWindowScale().timestampCol();
+
+            Arrays.stream(pairs)
+                    .filter(p -> !isTimeBased || !p.rightColumn().equals(timestampCol))
+                    .map(fc -> makeRollingAvgOperator(fc,
+                            source,
+                            rs))
+                    .forEach(ops::add);
+            return null;
+        }
+
+        @Override
         public Void visit(@NotNull final RollingMinMaxSpec rmm) {
             final boolean isTimeBased = rmm.revWindowScale().isTimeBased();
             final String timestampCol = rmm.revWindowScale().timestampCol();
@@ -388,17 +397,6 @@
                     .map(fc -> makeRollingMinMaxOperator(fc,
                             source,
                             rmm))
-=======
-        public Void visit(@NotNull final RollingAvgSpec rs) {
-            final boolean isTimeBased = rs.revWindowScale().isTimeBased();
-            final String timestampCol = rs.revWindowScale().timestampCol();
-
-            Arrays.stream(pairs)
-                    .filter(p -> !isTimeBased || !p.rightColumn().equals(timestampCol))
-                    .map(fc -> makeRollingAvgOperator(fc,
-                            source,
-                            rs))
->>>>>>> 17fb8525
                     .forEach(ops::add);
             return null;
         }
@@ -634,7 +632,68 @@
                     prevWindowScaleUnits, fwdWindowScaleUnits, columnSources);
         }
 
-<<<<<<< HEAD
+        private UpdateByOperator makeRollingAvgOperator(@NotNull final MatchPair pair,
+                @NotNull final Table source,
+                @NotNull final RollingAvgSpec rs) {
+            // noinspection rawtypes
+            final ColumnSource columnSource = source.getColumnSource(pair.rightColumn);
+            final Class<?> csType = columnSource.getType();
+
+            final String[] affectingColumns;
+            if (rs.revWindowScale().timestampCol() == null) {
+                affectingColumns = new String[] {pair.rightColumn};
+            } else {
+                affectingColumns = new String[] {rs.revWindowScale().timestampCol(), pair.rightColumn};
+            }
+
+            final long prevWindowScaleUnits = rs.revWindowScale().timescaleUnits();
+            final long fwdWindowScaleUnits = rs.fwdWindowScale().timescaleUnits();
+
+            if (csType == Boolean.class || csType == boolean.class) {
+                return new ByteRollingAvgOperator(pair, affectingColumns, rowRedirection,
+                        rs.revWindowScale().timestampCol(),
+                        prevWindowScaleUnits, fwdWindowScaleUnits, NULL_BOOLEAN_AS_BYTE);
+            } else if (csType == byte.class || csType == Byte.class) {
+                return new ByteRollingAvgOperator(pair, affectingColumns, rowRedirection,
+                        rs.revWindowScale().timestampCol(),
+                        prevWindowScaleUnits, fwdWindowScaleUnits, NULL_BYTE);
+            } else if (csType == char.class || csType == Character.class) {
+                return new CharRollingAvgOperator(pair, affectingColumns, rowRedirection,
+                        rs.revWindowScale().timestampCol(),
+                        prevWindowScaleUnits, fwdWindowScaleUnits);
+            } else if (csType == short.class || csType == Short.class) {
+                return new ShortRollingAvgOperator(pair, affectingColumns, rowRedirection,
+                        rs.revWindowScale().timestampCol(),
+                        prevWindowScaleUnits, fwdWindowScaleUnits);
+            } else if (csType == int.class || csType == Integer.class) {
+                return new IntRollingAvgOperator(pair, affectingColumns, rowRedirection,
+                        rs.revWindowScale().timestampCol(),
+                        prevWindowScaleUnits, fwdWindowScaleUnits);
+            } else if (csType == long.class || csType == Long.class) {
+                return new LongRollingAvgOperator(pair, affectingColumns, rowRedirection,
+                        rs.revWindowScale().timestampCol(),
+                        prevWindowScaleUnits, fwdWindowScaleUnits);
+            } else if (csType == float.class || csType == Float.class) {
+                return new FloatRollingAvgOperator(pair, affectingColumns, rowRedirection,
+                        rs.revWindowScale().timestampCol(),
+                        prevWindowScaleUnits, fwdWindowScaleUnits);
+            } else if (csType == double.class || csType == Double.class) {
+                return new DoubleRollingAvgOperator(pair, affectingColumns, rowRedirection,
+                        rs.revWindowScale().timestampCol(),
+                        prevWindowScaleUnits, fwdWindowScaleUnits);
+            } else if (csType == BigDecimal.class) {
+                return new BigDecimalRollingAvgOperator(pair, affectingColumns, rowRedirection,
+                        rs.revWindowScale().timestampCol(),
+                        prevWindowScaleUnits, fwdWindowScaleUnits, control.mathContextOrDefault());
+            } else if (csType == BigInteger.class) {
+                return new BigIntegerRollingAvgOperator(pair, affectingColumns, rowRedirection,
+                        rs.revWindowScale().timestampCol(),
+                        prevWindowScaleUnits, fwdWindowScaleUnits, control.mathContextOrDefault());
+            }
+
+            throw new IllegalArgumentException("Can not perform RollingSum on type " + csType);
+        }
+
         private UpdateByOperator makeRollingMinMaxOperator(@NotNull MatchPair pair,
                 @NotNull Table source,
                 @NotNull RollingMinMaxSpec rmm) {
@@ -687,68 +746,6 @@
             }
 
             throw new IllegalArgumentException("Can not perform Rolling Min/Max on type " + csType);
-=======
-        private UpdateByOperator makeRollingAvgOperator(@NotNull final MatchPair pair,
-                @NotNull final Table source,
-                @NotNull final RollingAvgSpec rs) {
-            // noinspection rawtypes
-            final ColumnSource columnSource = source.getColumnSource(pair.rightColumn);
-            final Class<?> csType = columnSource.getType();
-
-            final String[] affectingColumns;
-            if (rs.revWindowScale().timestampCol() == null) {
-                affectingColumns = new String[] {pair.rightColumn};
-            } else {
-                affectingColumns = new String[] {rs.revWindowScale().timestampCol(), pair.rightColumn};
-            }
-
-            final long prevWindowScaleUnits = rs.revWindowScale().timescaleUnits();
-            final long fwdWindowScaleUnits = rs.fwdWindowScale().timescaleUnits();
-
-            if (csType == Boolean.class || csType == boolean.class) {
-                return new ByteRollingAvgOperator(pair, affectingColumns, rowRedirection,
-                        rs.revWindowScale().timestampCol(),
-                        prevWindowScaleUnits, fwdWindowScaleUnits, NULL_BOOLEAN_AS_BYTE);
-            } else if (csType == byte.class || csType == Byte.class) {
-                return new ByteRollingAvgOperator(pair, affectingColumns, rowRedirection,
-                        rs.revWindowScale().timestampCol(),
-                        prevWindowScaleUnits, fwdWindowScaleUnits, NULL_BYTE);
-            } else if (csType == char.class || csType == Character.class) {
-                return new CharRollingAvgOperator(pair, affectingColumns, rowRedirection,
-                        rs.revWindowScale().timestampCol(),
-                        prevWindowScaleUnits, fwdWindowScaleUnits);
-            } else if (csType == short.class || csType == Short.class) {
-                return new ShortRollingAvgOperator(pair, affectingColumns, rowRedirection,
-                        rs.revWindowScale().timestampCol(),
-                        prevWindowScaleUnits, fwdWindowScaleUnits);
-            } else if (csType == int.class || csType == Integer.class) {
-                return new IntRollingAvgOperator(pair, affectingColumns, rowRedirection,
-                        rs.revWindowScale().timestampCol(),
-                        prevWindowScaleUnits, fwdWindowScaleUnits);
-            } else if (csType == long.class || csType == Long.class) {
-                return new LongRollingAvgOperator(pair, affectingColumns, rowRedirection,
-                        rs.revWindowScale().timestampCol(),
-                        prevWindowScaleUnits, fwdWindowScaleUnits);
-            } else if (csType == float.class || csType == Float.class) {
-                return new FloatRollingAvgOperator(pair, affectingColumns, rowRedirection,
-                        rs.revWindowScale().timestampCol(),
-                        prevWindowScaleUnits, fwdWindowScaleUnits);
-            } else if (csType == double.class || csType == Double.class) {
-                return new DoubleRollingAvgOperator(pair, affectingColumns, rowRedirection,
-                        rs.revWindowScale().timestampCol(),
-                        prevWindowScaleUnits, fwdWindowScaleUnits);
-            } else if (csType == BigDecimal.class) {
-                return new BigDecimalRollingAvgOperator(pair, affectingColumns, rowRedirection,
-                        rs.revWindowScale().timestampCol(),
-                        prevWindowScaleUnits, fwdWindowScaleUnits, control.mathContextOrDefault());
-            } else if (csType == BigInteger.class) {
-                return new BigIntegerRollingAvgOperator(pair, affectingColumns, rowRedirection,
-                        rs.revWindowScale().timestampCol(),
-                        prevWindowScaleUnits, fwdWindowScaleUnits, control.mathContextOrDefault());
-            }
-
-            throw new IllegalArgumentException("Can not perform RollingSum on type " + csType);
->>>>>>> 17fb8525
         }
     }
 }