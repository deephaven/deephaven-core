--- conflicted
+++ resolved
@@ -21,10 +21,7 @@
 import io.deephaven.engine.table.impl.updateby.rollingstd.*;
 import io.deephaven.engine.table.impl.updateby.rollingsum.*;
 import io.deephaven.engine.table.impl.updateby.rollingproduct.*;
-<<<<<<< HEAD
-=======
 import io.deephaven.engine.table.impl.updateby.rollingwavg.*;
->>>>>>> dd2f01f5
 import io.deephaven.engine.table.impl.updateby.sum.*;
 import io.deephaven.engine.table.impl.util.WritableRowRedirection;
 import io.deephaven.hash.KeyedObjectHashMap;
@@ -461,8 +458,6 @@
         }
 
         @Override
-<<<<<<< HEAD
-=======
         public Void visit(@NotNull final RollingWAvgSpec rws) {
             final boolean isTimeBased = rws.revWindowScale().isTimeBased();
             final String timestampCol = rws.revWindowScale().timestampCol();
@@ -477,7 +472,6 @@
         }
 
         @Override
->>>>>>> dd2f01f5
         public Void visit(@NotNull final RollingStdSpec spec) {
             final boolean isTimeBased = spec.revWindowScale().isTimeBased();
             final String timestampCol = spec.revWindowScale().timestampCol();
@@ -1207,8 +1201,6 @@
 
             throw new IllegalArgumentException("Can not perform RollingStd on type " + csType);
         }
-<<<<<<< HEAD
-=======
 
         private UpdateByOperator makeRollingWAvgOperator(@NotNull final MatchPair pair,
                 @NotNull final Table source,
@@ -1276,6 +1268,5 @@
 
             throw new IllegalArgumentException("Can not perform RollingWAvg on type " + csType);
         }
->>>>>>> dd2f01f5
     }
 }