package io.deephaven.engine.table.impl.updateby;

import io.deephaven.api.agg.Pair;
import io.deephaven.api.updateby.ColumnUpdateOperation;
import io.deephaven.api.updateby.OperationControl;
import io.deephaven.api.updateby.UpdateByControl;
import io.deephaven.api.updateby.UpdateByOperation;
import io.deephaven.api.updateby.spec.*;
import io.deephaven.engine.table.ColumnSource;
import io.deephaven.engine.table.MatchPair;
import io.deephaven.engine.table.Table;
import io.deephaven.engine.table.impl.updateby.ema.*;
import io.deephaven.engine.table.impl.updateby.fill.*;
import io.deephaven.engine.table.impl.updateby.minmax.*;
import io.deephaven.engine.table.impl.updateby.prod.*;
<<<<<<< HEAD
import io.deephaven.engine.table.impl.updateby.rollinggroup.*;
import io.deephaven.engine.table.impl.updateby.rollingminmax.*;
=======
import io.deephaven.engine.table.impl.updateby.rollinggroup.RollingGroupOperator;
>>>>>>> 8a13043d
import io.deephaven.engine.table.impl.updateby.rollingsum.*;
import io.deephaven.engine.table.impl.updateby.sum.*;
import io.deephaven.engine.table.impl.util.WritableRowRedirection;
import io.deephaven.hash.KeyedObjectHashMap;
import io.deephaven.hash.KeyedObjectKey;
import io.deephaven.time.DateTime;
import org.jetbrains.annotations.NotNull;
import org.jetbrains.annotations.Nullable;

import java.math.BigDecimal;
import java.math.BigInteger;
import java.util.*;
import java.util.stream.Collectors;

import static io.deephaven.util.BooleanUtils.NULL_BOOLEAN_AS_BYTE;
import static io.deephaven.util.QueryConstants.NULL_BYTE;

/**
 * A factory to visit all of the {@link UpdateByOperation}s to produce a set of {@link UpdateByOperator}s that
 * {@link UpdateBy} can use to produce a result.
 */
public class UpdateByOperatorFactory {
    private final Table source;
    private final MatchPair[] groupByColumns;
    @Nullable
    private final WritableRowRedirection rowRedirection;
    @NotNull
    private final UpdateByControl control;

    public UpdateByOperatorFactory(@NotNull final Table source,
            @NotNull final MatchPair[] groupByColumns,
            @Nullable final WritableRowRedirection rowRedirection,
            @NotNull final UpdateByControl control) {
        this.source = source;
        this.groupByColumns = groupByColumns;
        this.rowRedirection = rowRedirection;
        this.control = control;
    }

    /**
     * Create a collection of operator output column names from a list of {@link UpdateByOperation operator specs}.
     *
     * @param specs the collection of {@link UpdateByOperation specs} to create
     * @return a collection of {@link String column names}
     */
    final Collection<String> getOutputColumns(@NotNull final Collection<? extends UpdateByOperation> specs) {
        final OutputColumnVisitor v = new OutputColumnVisitor();
        specs.forEach(s -> s.walk(v));
        return v.outputColumns;
    }

    /**
     * Create a collection of operators from a list of {@link UpdateByOperation operator specs}. This operation assumes
     * that the {@link UpdateByOperation specs} are window-compatible, i.e. will share cumulative vs. rolling properties
     * and window parameters.
     *
     * @param specs the collection of {@link UpdateByOperation specs} to create
     * @return a organized collection of {@link UpdateByOperator operations} where each operator can share resources
     *         within the collection
     */
    final Collection<UpdateByOperator> getOperators(@NotNull final Collection<? extends UpdateByOperation> specs) {
        final OperationVisitor v = new OperationVisitor();
        specs.forEach(s -> s.walk(v));

        // Do we have a combined rolling group operator to create?
        if (v.rollingGroupSpec != null) {
            v.ops.add(v.makeRollingGroupOperator(v.rollingGroupPairs, source, v.rollingGroupSpec));
        }
        return v.ops;
    }

    /**
     * Organize the {@link UpdateByOperation operator specs} into windows so that the operators that can share
     * processing resources are stored within the same collection. Generally, this collects cumulative operators
     * together and collects rolling operators with the same parameters together.
     *
     * @param specs the collection of {@link UpdateByOperation specs} to organize
     * @return a organized collection of {@link List<ColumnUpdateOperation> operation lists} where the operator specs
     *         can share resources within the collection
     */
    final Collection<List<ColumnUpdateOperation>> getWindowOperatorSpecs(
            @NotNull final Collection<? extends UpdateByOperation> specs) {
        final WindowVisitor v = new WindowVisitor();
        specs.forEach(s -> s.walk(v));
        return v.windowMap.values();
    }

    static MatchPair[] parseMatchPairs(final List<Pair> columns) {
        return columns.stream()
                .map(MatchPair::of)
                .toArray(MatchPair[]::new);
    }

    /**
     * If the input columns to add is an empty array, create a new one that maps each column to itself in the result
     *
     * @param table the source table
     * @param columnsToAdd the list of {@link MatchPair}s for the result columns
     * @return the input columns to add if it was non-empty, or a new one that maps each source column 1:1 to the
     *         output.
     */
    @NotNull
    static MatchPair[] createColumnsToAddIfMissing(final @NotNull Table table,
            final @NotNull MatchPair[] columnsToAdd,
            final @NotNull UpdateBySpec spec,
            final MatchPair[] groupByColumns) {
        if (columnsToAdd.length == 0) {
            return createOneToOneMatchPairs(table, groupByColumns, spec);
        }
        return columnsToAdd;
    }

    /**
     * Create a new {@link MatchPair} array that maps each input column to itself on the output side.
     *
     * @param table the source table.
     * @param groupByColumns the columns to group the table by
     * @return A new {@link MatchPair}[] that maps each source column 1:1 to the output.
     */
    @NotNull
    static MatchPair[] createOneToOneMatchPairs(final @NotNull Table table,
            final MatchPair[] groupByColumns,
            @NotNull final UpdateBySpec spec) {
        final Set<String> usedGroupColumns = groupByColumns.length == 0 ? Collections.emptySet()
                : Arrays.stream(groupByColumns)
                        .map(MatchPair::rightColumn).collect(Collectors.toSet());
        return table.getDefinition().getColumnStream()
                .filter(c -> !usedGroupColumns.contains(c.getName()) && spec.applicableTo(c.getDataType()))
                .map(c -> new MatchPair(c.getName(), c.getName()))
                .toArray(MatchPair[]::new);
    }

    public String describe(Collection<? extends UpdateByOperation> clauses) {
        final Describer d = new Describer();
        clauses.forEach(c -> c.walk(d));
        return d.descriptionBuilder.toString();
    }

    private static class Describer implements UpdateByOperation.Visitor<Void> {
        final StringBuilder descriptionBuilder = new StringBuilder();

        @Override
        public Void visit(ColumnUpdateOperation clause) {
            final MatchPair[] pairs = parseMatchPairs(clause.columns());
            final String columnStr;
            if (pairs.length == 0) {
                columnStr = "[All]";
            } else {
                columnStr = MatchPair.matchString(pairs);
            }

            descriptionBuilder.append(clause.spec().toString()).append("(").append(columnStr).append("), ");
            return null;
        }
    }

    private class OutputColumnVisitor implements UpdateByOperation.Visitor<Void> {
        final List<String> outputColumns = new ArrayList<>();

        @Override
        public Void visit(@NotNull final ColumnUpdateOperation clause) {
            final UpdateBySpec spec = clause.spec();
            final MatchPair[] pairs =
                    createColumnsToAddIfMissing(source, parseMatchPairs(clause.columns()), spec, groupByColumns);
            for (MatchPair pair : pairs) {
                outputColumns.add(pair.leftColumn);
            }
            return null;
        }
    }

    private static class WindowVisitor implements UpdateByOperation.Visitor<Void> {
        boolean created = false;

        // We will divide the operators into similar windows for efficient processing.
        final KeyedObjectHashMap<ColumnUpdateOperation, List<ColumnUpdateOperation>> windowMap =
                new KeyedObjectHashMap<>(new KeyedObjectKey<>() {
                    @Override
                    public ColumnUpdateOperation getKey(final List<ColumnUpdateOperation> clauseList) {
                        return clauseList.get(0);
                    }

                    @Override
                    public int hashKey(final ColumnUpdateOperation clause) {
                        final UpdateBySpec spec = clause.spec();

                        final boolean windowed = spec instanceof RollingOpSpec;
                        int hash = Boolean.hashCode(windowed);

                        // Treat all cumulative ops with the same input columns as identical, even if they rely on
                        // timestamps
                        if (!windowed) {
                            return hash;
                        }

                        final RollingOpSpec rollingSpec = (RollingOpSpec) spec;

                        // Windowed ops are unique per type (ticks/time-based) and window dimensions
                        hash = 31 * hash + Objects.hashCode(rollingSpec.revWindowScale().timestampCol());
                        hash = 31 * hash + Long.hashCode(rollingSpec.revWindowScale().timescaleUnits());
                        hash = 31 * hash + Long.hashCode(rollingSpec.fwdWindowScale().timescaleUnits());
                        return hash;
                    }

                    @Override
                    public boolean equalKey(final ColumnUpdateOperation clauseA,
                            final List<ColumnUpdateOperation> clauseList) {
                        final ColumnUpdateOperation clauseB = clauseList.get(0);

                        final UpdateBySpec specA = clauseA.spec();
                        final UpdateBySpec specB = clauseB.spec();

                        // Equivalent if both are cumulative, not equivalent if only one is cumulative
                        boolean aRolling = specA instanceof RollingOpSpec;
                        boolean bRolling = specB instanceof RollingOpSpec;

                        if (!aRolling && !bRolling) {
                            return true;
                        } else if (aRolling != bRolling) {
                            return false;
                        }

                        final RollingOpSpec rsA = (RollingOpSpec) specA;
                        final RollingOpSpec rsB = (RollingOpSpec) specB;

                        // Rolling ops are equivalent when they share a time or row based accumulation and the same
                        // fwd/prev units
                        if (!Objects.equals(rsA.revWindowScale().timestampCol(), rsB.revWindowScale().timestampCol())) {
                            return false;
                        }
                        return rsA.revWindowScale().timescaleUnits() == rsB.revWindowScale().timescaleUnits() &&
                                rsA.fwdWindowScale().timescaleUnits() == rsB.fwdWindowScale().timescaleUnits();
                    }
                });

        @Override
        public Void visit(@NotNull final ColumnUpdateOperation clause) {
            created = false;
            final List<ColumnUpdateOperation> opList = windowMap.putIfAbsent(clause,
                    (newOpListOp) -> {
                        final List<ColumnUpdateOperation> newOpList = new ArrayList<>();
                        newOpList.add(clause);
                        created = true;
                        return newOpList;
                    });
            if (!created) {
                opList.add(clause);
            }
            return null;
        }
    }

    private class OperationVisitor implements UpdateBySpec.Visitor<Void>, UpdateByOperation.Visitor<Void> {
        private final List<UpdateByOperator> ops = new ArrayList<>();
        private MatchPair[] pairs;

        // Storage for delayed RollingGroup creation.
        RollingGroupSpec rollingGroupSpec;
        MatchPair[] rollingGroupPairs;

        /**
         * Check if the supplied type is one of the supported time types.
         *
         * @param type the type
         * @return true if the type is one of the useable time types
         */
        public boolean isTimeType(final @NotNull Class<?> type) {
            // TODO: extend time handling similar to enterprise (Instant, ZonedDateTime, LocalDate, LocalTime)
            return type == DateTime.class;
        }

        @Override
        public Void visit(@NotNull final ColumnUpdateOperation clause) {
            final UpdateBySpec spec = clause.spec();
            pairs = createColumnsToAddIfMissing(source, parseMatchPairs(clause.columns()), spec, groupByColumns);
            spec.walk(this);
            pairs = null;
            return null;
        }

        @Override
        public Void visit(@NotNull final EmaSpec ema) {
            final boolean isTimeBased = ema.timeScale().isTimeBased();
            final String timestampCol = ema.timeScale().timestampCol();

            Arrays.stream(pairs)
                    .filter(p -> !isTimeBased || !p.rightColumn().equals(timestampCol))
                    .map(fc -> makeEmaOperator(fc,
                            source,
                            ema))
                    .forEach(ops::add);
            return null;
        }

        @Override
        public Void visit(@NotNull final FillBySpec f) {
            Arrays.stream(pairs)
                    .map(fc -> makeForwardFillOperator(fc, source))
                    .forEach(ops::add);
            return null;
        }

        @Override
        public Void visit(@NotNull final CumSumSpec c) {
            Arrays.stream(pairs)
                    .map(fc -> makeCumSumOperator(fc, source))
                    .forEach(ops::add);
            return null;
        }

        @Override
        public Void visit(CumMinMaxSpec m) {
            Arrays.stream(pairs)
                    .map(fc -> makeCumMinMaxOperator(fc, source, m.isMax()))
                    .forEach(ops::add);
            return null;
        }

        @Override
        public Void visit(CumProdSpec p) {
            Arrays.stream(pairs)
                    .map(fc -> makeCumProdOperator(fc, source))
                    .forEach(ops::add);
            return null;
        }

        @Override
        public Void visit(@NotNull final RollingSumSpec rs) {
            final boolean isTimeBased = rs.revWindowScale().isTimeBased();
            final String timestampCol = rs.revWindowScale().timestampCol();

            Arrays.stream(pairs)
                    .filter(p -> !isTimeBased || !p.rightColumn().equals(timestampCol))
                    .map(fc -> makeRollingSumOperator(fc,
                            source,
                            rs))
                    .forEach(ops::add);
            return null;
        }

        @Override
        public Void visit(@NotNull final RollingGroupSpec rg) {
            // Delay the creation of the operator until we combine all the pairs together.
            if (rollingGroupSpec == null) {
                rollingGroupSpec = rg;
                rollingGroupPairs = pairs;
                return null;
            }

            // The specs are identical and we can accumulate the pairs. We are not testing for uniqueness because
            // subsequent checks will catch collisions.
            final MatchPair[] newPairs = Arrays.copyOf(rollingGroupPairs, rollingGroupPairs.length + pairs.length);
            System.arraycopy(pairs, 0, newPairs, rollingGroupPairs.length, pairs.length);
            rollingGroupPairs = newPairs;
            return null;
        }

        @Override
        public Void visit(@NotNull final RollingMinMaxSpec rmm) {
            final boolean isTimeBased = rmm.revWindowScale().isTimeBased();
            final String timestampCol = rmm.revWindowScale().timestampCol();

            Arrays.stream(pairs)
                    .filter(p -> !isTimeBased || !p.rightColumn().equals(timestampCol))
                    .map(fc -> makeRollingMinMaxOperator(fc,
                            source,
                            rmm))
                    .forEach(ops::add);
            return null;
        }

        private UpdateByOperator makeEmaOperator(@NotNull final MatchPair pair,
                @NotNull final Table source,
                @NotNull final EmaSpec ema) {
            // noinspection rawtypes
            final ColumnSource columnSource = source.getColumnSource(pair.rightColumn);
            final Class<?> csType = columnSource.getType();

            final String[] affectingColumns;
            if (ema.timeScale().timestampCol() == null) {
                affectingColumns = new String[] {pair.rightColumn};
            } else {
                affectingColumns = new String[] {ema.timeScale().timestampCol(), pair.rightColumn};
            }

            // use the correct units from the EmaSpec (depending on if Time or Tick based)
            final long timeScaleUnits = ema.timeScale().timescaleUnits();
            final OperationControl control = ema.controlOrDefault();

            if (csType == byte.class || csType == Byte.class) {
                return new ByteEMAOperator(pair, affectingColumns, rowRedirection, control,
                        ema.timeScale().timestampCol(), timeScaleUnits, columnSource);
            } else if (csType == short.class || csType == Short.class) {
                return new ShortEMAOperator(pair, affectingColumns, rowRedirection, control,
                        ema.timeScale().timestampCol(), timeScaleUnits, columnSource);
            } else if (csType == int.class || csType == Integer.class) {
                return new IntEMAOperator(pair, affectingColumns, rowRedirection, control,
                        ema.timeScale().timestampCol(), timeScaleUnits, columnSource);
            } else if (csType == long.class || csType == Long.class) {
                return new LongEMAOperator(pair, affectingColumns, rowRedirection, control,
                        ema.timeScale().timestampCol(), timeScaleUnits, columnSource);
            } else if (csType == float.class || csType == Float.class) {
                return new FloatEMAOperator(pair, affectingColumns, rowRedirection, control,
                        ema.timeScale().timestampCol(), timeScaleUnits, columnSource);
            } else if (csType == double.class || csType == Double.class) {
                return new DoubleEMAOperator(pair, affectingColumns, rowRedirection, control,
                        ema.timeScale().timestampCol(), timeScaleUnits, columnSource);
            } else if (csType == BigDecimal.class) {
                return new BigDecimalEMAOperator(pair, affectingColumns, rowRedirection, control,
                        ema.timeScale().timestampCol(), timeScaleUnits, columnSource);
            } else if (csType == BigInteger.class) {
                return new BigIntegerEMAOperator(pair, affectingColumns, rowRedirection, control,
                        ema.timeScale().timestampCol(), timeScaleUnits, columnSource);
            }

            throw new IllegalArgumentException("Can not perform EMA on type " + csType);
        }

        private UpdateByOperator makeCumProdOperator(MatchPair fc, Table source) {
            final Class<?> csType = source.getColumnSource(fc.rightColumn).getType();
            if (csType == byte.class || csType == Byte.class) {
                return new ByteCumProdOperator(fc, rowRedirection);
            } else if (csType == short.class || csType == Short.class) {
                return new ShortCumProdOperator(fc, rowRedirection);
            } else if (csType == int.class || csType == Integer.class) {
                return new IntCumProdOperator(fc, rowRedirection);
            } else if (csType == long.class || csType == Long.class) {
                return new LongCumProdOperator(fc, rowRedirection);
            } else if (csType == float.class || csType == Float.class) {
                return new FloatCumProdOperator(fc, rowRedirection);
            } else if (csType == double.class || csType == Double.class) {
                return new DoubleCumProdOperator(fc, rowRedirection);
            } else if (csType == BigDecimal.class) {
                return new BigDecimalCumProdOperator(fc, rowRedirection, control.mathContextOrDefault());
            } else if (csType == BigInteger.class) {
                return new BigIntegerCumProdOperator(fc, rowRedirection);
            }

            throw new IllegalArgumentException("Can not perform Cumulative Min/Max on type " + csType);
        }

        private UpdateByOperator makeCumMinMaxOperator(MatchPair fc, Table source, boolean isMax) {
            final ColumnSource<?> columnSource = source.getColumnSource(fc.rightColumn);
            final Class<?> csType = columnSource.getType();
            if (csType == byte.class || csType == Byte.class) {
                return new ByteCumMinMaxOperator(fc, isMax, rowRedirection);
            } else if (csType == short.class || csType == Short.class) {
                return new ShortCumMinMaxOperator(fc, isMax, rowRedirection);
            } else if (csType == int.class || csType == Integer.class) {
                return new IntCumMinMaxOperator(fc, isMax, rowRedirection);
            } else if (csType == long.class || csType == Long.class || isTimeType(csType)) {
                return new LongCumMinMaxOperator(fc, isMax, rowRedirection, csType);
            } else if (csType == float.class || csType == Float.class) {
                return new FloatCumMinMaxOperator(fc, isMax, rowRedirection);
            } else if (csType == double.class || csType == Double.class) {
                return new DoubleCumMinMaxOperator(fc, isMax, rowRedirection);
            } else if (Comparable.class.isAssignableFrom(csType)) {
                // noinspection rawtypes
                return new ComparableCumMinMaxOperator(fc, isMax, rowRedirection, csType);
            }

            throw new IllegalArgumentException("Can not perform Cumulative Min/Max on type " + csType);
        }

        private UpdateByOperator makeCumSumOperator(MatchPair fc, Table source) {
            final Class<?> csType = source.getColumnSource(fc.rightColumn).getType();
            if (csType == Boolean.class || csType == boolean.class) {
                return new ByteCumSumOperator(fc, rowRedirection, NULL_BOOLEAN_AS_BYTE);
            } else if (csType == byte.class || csType == Byte.class) {
                return new ByteCumSumOperator(fc, rowRedirection, NULL_BYTE);
            } else if (csType == short.class || csType == Short.class) {
                return new ShortCumSumOperator(fc, rowRedirection);
            } else if (csType == int.class || csType == Integer.class) {
                return new IntCumSumOperator(fc, rowRedirection);
            } else if (csType == long.class || csType == Long.class) {
                return new LongCumSumOperator(fc, rowRedirection);
            } else if (csType == float.class || csType == Float.class) {
                return new FloatCumSumOperator(fc, rowRedirection);
            } else if (csType == double.class || csType == Double.class) {
                return new DoubleCumSumOperator(fc, rowRedirection);
            } else if (csType == BigDecimal.class) {
                return new BigDecimalCumSumOperator(fc, rowRedirection, control.mathContextOrDefault());
            } else if (csType == BigInteger.class) {
                return new BigIntegerCumSumOperator(fc, rowRedirection);
            }

            throw new IllegalArgumentException("Can not perform Cumulative Sum on type " + csType);
        }

        private UpdateByOperator makeForwardFillOperator(MatchPair fc, Table source) {
            final ColumnSource<?> columnSource = source.getColumnSource(fc.rightColumn);
            final Class<?> csType = columnSource.getType();
            if (csType == char.class || csType == Character.class) {
                return new CharFillByOperator(fc, rowRedirection);
            } else if (csType == byte.class || csType == Byte.class) {
                return new ByteFillByOperator(fc, rowRedirection);
            } else if (csType == short.class || csType == Short.class) {
                return new ShortFillByOperator(fc, rowRedirection);
            } else if (csType == int.class || csType == Integer.class) {
                return new IntFillByOperator(fc, rowRedirection);
            } else if (csType == long.class || csType == Long.class || isTimeType(csType)) {
                return new LongFillByOperator(fc, rowRedirection, csType);
            } else if (csType == float.class || csType == Float.class) {
                return new FloatFillByOperator(fc, rowRedirection);
            } else if (csType == double.class || csType == Double.class) {
                return new DoubleFillByOperator(fc, rowRedirection);
            } else if (csType == boolean.class || csType == Boolean.class) {
                return new BooleanFillByOperator(fc, rowRedirection);
            } else {
                return new ObjectFillByOperator<>(fc, rowRedirection, csType);
            }
        }

        private UpdateByOperator makeRollingSumOperator(@NotNull final MatchPair pair,
                @NotNull final Table source,
                @NotNull final RollingSumSpec rs) {
            // noinspection rawtypes
            final ColumnSource columnSource = source.getColumnSource(pair.rightColumn);
            final Class<?> csType = columnSource.getType();

            final String[] affectingColumns;
            if (rs.revWindowScale().timestampCol() == null) {
                affectingColumns = new String[] {pair.rightColumn};
            } else {
                affectingColumns = new String[] {rs.revWindowScale().timestampCol(), pair.rightColumn};
            }

            final long prevWindowScaleUnits = rs.revWindowScale().timescaleUnits();
            final long fwdWindowScaleUnits = rs.fwdWindowScale().timescaleUnits();

            if (csType == Boolean.class || csType == boolean.class) {
                return new ByteRollingSumOperator(pair, affectingColumns, rowRedirection,
                        rs.revWindowScale().timestampCol(),
                        prevWindowScaleUnits, fwdWindowScaleUnits, NULL_BOOLEAN_AS_BYTE);
            } else if (csType == byte.class || csType == Byte.class) {
                return new ByteRollingSumOperator(pair, affectingColumns, rowRedirection,
                        rs.revWindowScale().timestampCol(),
                        prevWindowScaleUnits, fwdWindowScaleUnits, NULL_BYTE);
            } else if (csType == short.class || csType == Short.class) {
                return new ShortRollingSumOperator(pair, affectingColumns, rowRedirection,
                        rs.revWindowScale().timestampCol(),
                        prevWindowScaleUnits, fwdWindowScaleUnits);
            } else if (csType == int.class || csType == Integer.class) {
                return new IntRollingSumOperator(pair, affectingColumns, rowRedirection,
                        rs.revWindowScale().timestampCol(),
                        prevWindowScaleUnits, fwdWindowScaleUnits);
            } else if (csType == long.class || csType == Long.class) {
                return new LongRollingSumOperator(pair, affectingColumns, rowRedirection,
                        rs.revWindowScale().timestampCol(),
                        prevWindowScaleUnits, fwdWindowScaleUnits);
            } else if (csType == float.class || csType == Float.class) {
                return new FloatRollingSumOperator(pair, affectingColumns, rowRedirection,
                        rs.revWindowScale().timestampCol(),
                        prevWindowScaleUnits, fwdWindowScaleUnits);
            } else if (csType == double.class || csType == Double.class) {
                return new DoubleRollingSumOperator(pair, affectingColumns, rowRedirection,
                        rs.revWindowScale().timestampCol(),
                        prevWindowScaleUnits, fwdWindowScaleUnits);
            } else if (csType == BigDecimal.class) {
                return new BigDecimalRollingSumOperator(pair, affectingColumns, rowRedirection,
                        rs.revWindowScale().timestampCol(),
                        prevWindowScaleUnits, fwdWindowScaleUnits, control.mathContextOrDefault());
            } else if (csType == BigInteger.class) {
                return new BigIntegerRollingSumOperator(pair, affectingColumns, rowRedirection,
                        rs.revWindowScale().timestampCol(),
                        prevWindowScaleUnits, fwdWindowScaleUnits);
            }

            throw new IllegalArgumentException("Can not perform RollingSum on type " + csType);
        }

        private UpdateByOperator makeRollingGroupOperator(@NotNull final MatchPair[] pairs,
                @NotNull final Table source,
                @NotNull final RollingGroupSpec rg) {

            // noinspection rawtypes
            final ColumnSource[] columnSources = new ColumnSource[pairs.length];
            final String[] affectingColumns;
            if (rg.revWindowScale().timestampCol() == null) {
                affectingColumns = new String[pairs.length];
            } else {
                // We are affected by the timestamp column. Add it to the end of the list
                affectingColumns = new String[pairs.length + 1];
                affectingColumns[pairs.length] = rg.revWindowScale().timestampCol();
            }

            // Assemble the arrays of input and affecting sources
            for (int ii = 0; ii < pairs.length; ii++) {
                MatchPair pair = pairs[ii];

                columnSources[ii] = source.getColumnSource(pair.rightColumn);
                affectingColumns[ii] = pair.rightColumn;
            }

            final long prevWindowScaleUnits = rg.revWindowScale().timescaleUnits();
            final long fwdWindowScaleUnits = rg.fwdWindowScale().timescaleUnits();

            return new RollingGroupOperator(pairs, affectingColumns, rowRedirection,
                    rg.revWindowScale().timestampCol(),
                    prevWindowScaleUnits, fwdWindowScaleUnits, columnSources);
        }

        private UpdateByOperator makeRollingMinMaxOperator(@NotNull MatchPair pair,
                @NotNull TableDefaults source,
                @NotNull RollingMinMaxSpec rmm) {
            final ColumnSource<?> columnSource = source.getColumnSource(pair.rightColumn);
            final Class<?> csType = columnSource.getType();

            final String[] affectingColumns;
            if (rmm.revWindowScale().timestampCol() == null) {
                affectingColumns = new String[] {pair.rightColumn};
            } else {
                affectingColumns = new String[] {rmm.revWindowScale().timestampCol(), pair.rightColumn};
            }

            final long prevWindowScaleUnits = rmm.revWindowScale().timescaleUnits();
            final long fwdWindowScaleUnits = rmm.fwdWindowScale().timescaleUnits();

            if (csType == byte.class || csType == Byte.class) {
                return new ByteRollingMinMaxOperator(pair, affectingColumns, rowRedirection,
                        rmm.revWindowScale().timestampCol(),
                        prevWindowScaleUnits, fwdWindowScaleUnits, rmm.isMax());
            } else if (csType == short.class || csType == Short.class) {
                return new ShortRollingMinMaxOperator(pair, affectingColumns, rowRedirection,
                        rmm.revWindowScale().timestampCol(),
                        prevWindowScaleUnits, fwdWindowScaleUnits, rmm.isMax());
            } else if (csType == int.class || csType == Integer.class) {
                return new IntRollingMinMaxOperator(pair, affectingColumns, rowRedirection,
                        rmm.revWindowScale().timestampCol(),
                        prevWindowScaleUnits, fwdWindowScaleUnits, rmm.isMax());
            } else if (csType == long.class || csType == Long.class || isTimeType(csType)) {
                return new LongRollingMinMaxOperator(pair, affectingColumns, rowRedirection,
                        rmm.revWindowScale().timestampCol(),
                        prevWindowScaleUnits, fwdWindowScaleUnits, rmm.isMax());

            } else if (csType == float.class || csType == Float.class) {
                return new FloatRollingMinMaxOperator(pair, affectingColumns, rowRedirection,
                        rmm.revWindowScale().timestampCol(),
                        prevWindowScaleUnits, fwdWindowScaleUnits, rmm.isMax());

            } else if (csType == double.class || csType == Double.class) {
                return new DoubleRollingMinMaxOperator(pair, affectingColumns, rowRedirection,
                        rmm.revWindowScale().timestampCol(),
                        prevWindowScaleUnits, fwdWindowScaleUnits, rmm.isMax());
            } else if (Comparable.class.isAssignableFrom(csType)) {
                // noinspection rawtypes
                return new ComparableRollingMinMaxOperator<>(pair, affectingColumns, rowRedirection,
                        rmm.revWindowScale().timestampCol(),
                        prevWindowScaleUnits, fwdWindowScaleUnits, rmm.isMax(), csType);
            }

            throw new IllegalArgumentException("Can not perform Rolling Min/Max on type " + csType);
        }
    }
}<|MERGE_RESOLUTION|>--- conflicted
+++ resolved
@@ -13,12 +13,8 @@
 import io.deephaven.engine.table.impl.updateby.fill.*;
 import io.deephaven.engine.table.impl.updateby.minmax.*;
 import io.deephaven.engine.table.impl.updateby.prod.*;
-<<<<<<< HEAD
 import io.deephaven.engine.table.impl.updateby.rollinggroup.*;
 import io.deephaven.engine.table.impl.updateby.rollingminmax.*;
-=======
-import io.deephaven.engine.table.impl.updateby.rollinggroup.RollingGroupOperator;
->>>>>>> 8a13043d
 import io.deephaven.engine.table.impl.updateby.rollingsum.*;
 import io.deephaven.engine.table.impl.updateby.sum.*;
 import io.deephaven.engine.table.impl.util.WritableRowRedirection;
@@ -622,7 +618,7 @@
         }
 
         private UpdateByOperator makeRollingMinMaxOperator(@NotNull MatchPair pair,
-                @NotNull TableDefaults source,
+                @NotNull Table source,
                 @NotNull RollingMinMaxSpec rmm) {
             final ColumnSource<?> columnSource = source.getColumnSource(pair.rightColumn);
             final Class<?> csType = columnSource.getType();
@@ -653,12 +649,10 @@
                 return new LongRollingMinMaxOperator(pair, affectingColumns, rowRedirection,
                         rmm.revWindowScale().timestampCol(),
                         prevWindowScaleUnits, fwdWindowScaleUnits, rmm.isMax());
-
             } else if (csType == float.class || csType == Float.class) {
                 return new FloatRollingMinMaxOperator(pair, affectingColumns, rowRedirection,
                         rmm.revWindowScale().timestampCol(),
                         prevWindowScaleUnits, fwdWindowScaleUnits, rmm.isMax());
-
             } else if (csType == double.class || csType == Double.class) {
                 return new DoubleRollingMinMaxOperator(pair, affectingColumns, rowRedirection,
                         rmm.revWindowScale().timestampCol(),
