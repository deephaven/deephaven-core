--- conflicted
+++ resolved
@@ -13,15 +13,11 @@
 import io.deephaven.engine.table.impl.updateby.fill.*;
 import io.deephaven.engine.table.impl.updateby.minmax.*;
 import io.deephaven.engine.table.impl.updateby.prod.*;
-<<<<<<< HEAD
-import io.deephaven.engine.table.impl.updateby.rollinggroup.RollingGroupOperator;
-import io.deephaven.engine.table.impl.updateby.rollingproduct.*;
-=======
 import io.deephaven.engine.table.impl.updateby.rollinggroup.*;
 import io.deephaven.engine.table.impl.updateby.rollingavg.*;
 import io.deephaven.engine.table.impl.updateby.rollingminmax.*;
->>>>>>> 005a54dc
 import io.deephaven.engine.table.impl.updateby.rollingsum.*;
+import io.deephaven.engine.table.impl.updateby.rollingproduct.*;
 import io.deephaven.engine.table.impl.updateby.sum.*;
 import io.deephaven.engine.table.impl.util.WritableRowRedirection;
 import io.deephaven.hash.KeyedObjectHashMap;
@@ -379,7 +375,6 @@
         }
 
         @Override
-<<<<<<< HEAD
         public Void visit(@NotNull final RollingProductSpec rps) {
             final boolean isTimeBased = rps.revWindowScale().isTimeBased();
             final String timestampCol = rps.revWindowScale().timestampCol();
@@ -389,7 +384,11 @@
                     .map(fc -> makeRollingProductOperator(fc,
                             source,
                             rps))
-=======
+                    .forEach(ops::add);
+            return null;
+        }
+
+        @Override
         public Void visit(@NotNull final RollingAvgSpec rs) {
             final boolean isTimeBased = rs.revWindowScale().isTimeBased();
             final String timestampCol = rs.revWindowScale().timestampCol();
@@ -413,7 +412,6 @@
                     .map(fc -> makeRollingMinMaxOperator(fc,
                             source,
                             rmm))
->>>>>>> 005a54dc
                     .forEach(ops::add);
             return null;
         }
@@ -649,15 +647,9 @@
                     prevWindowScaleUnits, fwdWindowScaleUnits, columnSources);
         }
 
-<<<<<<< HEAD
-        private UpdateByOperator makeRollingProductOperator(@NotNull final MatchPair pair,
-                @NotNull final Table source,
-                @NotNull final RollingProductSpec rs) {
-=======
         private UpdateByOperator makeRollingAvgOperator(@NotNull final MatchPair pair,
                 @NotNull final Table source,
                 @NotNull final RollingAvgSpec rs) {
->>>>>>> 005a54dc
             // noinspection rawtypes
             final ColumnSource columnSource = source.getColumnSource(pair.rightColumn);
             final Class<?> csType = columnSource.getType();
@@ -672,47 +664,6 @@
             final long prevWindowScaleUnits = rs.revWindowScale().timescaleUnits();
             final long fwdWindowScaleUnits = rs.fwdWindowScale().timescaleUnits();
 
-<<<<<<< HEAD
-            if (csType == byte.class || csType == Byte.class) {
-                return new ByteRollingProductOperator(pair, affectingColumns, rowRedirection,
-                        rs.revWindowScale().timestampCol(),
-                        prevWindowScaleUnits, fwdWindowScaleUnits);
-            } else if (csType == char.class || csType == Character.class) {
-                return new CharRollingProductOperator(pair, affectingColumns, rowRedirection,
-                        rs.revWindowScale().timestampCol(),
-                        prevWindowScaleUnits, fwdWindowScaleUnits);
-            } else if (csType == short.class || csType == Short.class) {
-                return new ShortRollingProductOperator(pair, affectingColumns, rowRedirection,
-                        rs.revWindowScale().timestampCol(),
-                        prevWindowScaleUnits, fwdWindowScaleUnits);
-            } else if (csType == int.class || csType == Integer.class) {
-                return new IntRollingProductOperator(pair, affectingColumns, rowRedirection,
-                        rs.revWindowScale().timestampCol(),
-                        prevWindowScaleUnits, fwdWindowScaleUnits);
-            } else if (csType == long.class || csType == Long.class) {
-                return new LongRollingProductOperator(pair, affectingColumns, rowRedirection,
-                        rs.revWindowScale().timestampCol(),
-                        prevWindowScaleUnits, fwdWindowScaleUnits);
-            } else if (csType == float.class || csType == Float.class) {
-                return new FloatRollingProductOperator(pair, affectingColumns, rowRedirection,
-                        rs.revWindowScale().timestampCol(),
-                        prevWindowScaleUnits, fwdWindowScaleUnits);
-            } else if (csType == double.class || csType == Double.class) {
-                return new DoubleRollingProductOperator(pair, affectingColumns, rowRedirection,
-                        rs.revWindowScale().timestampCol(),
-                        prevWindowScaleUnits, fwdWindowScaleUnits);
-            } else if (csType == BigDecimal.class) {
-                return new BigDecimalRollingProductOperator(pair, affectingColumns, rowRedirection,
-                        rs.revWindowScale().timestampCol(),
-                        prevWindowScaleUnits, fwdWindowScaleUnits, control.mathContextOrDefault());
-            } else if (csType == BigInteger.class) {
-                return new BigIntegerRollingProductOperator(pair, affectingColumns, rowRedirection,
-                        rs.revWindowScale().timestampCol(),
-                        prevWindowScaleUnits, fwdWindowScaleUnits);
-            }
-
-            throw new IllegalArgumentException("Can not perform RollingProduct on type " + csType);
-=======
             if (csType == Boolean.class || csType == boolean.class) {
                 return new ByteRollingAvgOperator(pair, affectingColumns, rowRedirection,
                         rs.revWindowScale().timestampCol(),
@@ -810,7 +761,64 @@
             }
 
             throw new IllegalArgumentException("Can not perform Rolling Min/Max on type " + csType);
->>>>>>> 005a54dc
+        }
+
+        private UpdateByOperator makeRollingProductOperator(@NotNull final MatchPair pair,
+                @NotNull final Table source,
+                @NotNull final RollingProductSpec rs) {
+            // noinspection rawtypes
+            final ColumnSource columnSource = source.getColumnSource(pair.rightColumn);
+            final Class<?> csType = columnSource.getType();
+
+            final String[] affectingColumns;
+            if (rs.revWindowScale().timestampCol() == null) {
+                affectingColumns = new String[] {pair.rightColumn};
+            } else {
+                affectingColumns = new String[] {rs.revWindowScale().timestampCol(), pair.rightColumn};
+            }
+
+            final long prevWindowScaleUnits = rs.revWindowScale().timescaleUnits();
+            final long fwdWindowScaleUnits = rs.fwdWindowScale().timescaleUnits();
+
+            if (csType == byte.class || csType == Byte.class) {
+                return new ByteRollingProductOperator(pair, affectingColumns, rowRedirection,
+                        rs.revWindowScale().timestampCol(),
+                        prevWindowScaleUnits, fwdWindowScaleUnits);
+            } else if (csType == char.class || csType == Character.class) {
+                return new CharRollingProductOperator(pair, affectingColumns, rowRedirection,
+                        rs.revWindowScale().timestampCol(),
+                        prevWindowScaleUnits, fwdWindowScaleUnits);
+            } else if (csType == short.class || csType == Short.class) {
+                return new ShortRollingProductOperator(pair, affectingColumns, rowRedirection,
+                        rs.revWindowScale().timestampCol(),
+                        prevWindowScaleUnits, fwdWindowScaleUnits);
+            } else if (csType == int.class || csType == Integer.class) {
+                return new IntRollingProductOperator(pair, affectingColumns, rowRedirection,
+                        rs.revWindowScale().timestampCol(),
+                        prevWindowScaleUnits, fwdWindowScaleUnits);
+            } else if (csType == long.class || csType == Long.class) {
+                return new LongRollingProductOperator(pair, affectingColumns, rowRedirection,
+                        rs.revWindowScale().timestampCol(),
+                        prevWindowScaleUnits, fwdWindowScaleUnits);
+            } else if (csType == float.class || csType == Float.class) {
+                return new FloatRollingProductOperator(pair, affectingColumns, rowRedirection,
+                        rs.revWindowScale().timestampCol(),
+                        prevWindowScaleUnits, fwdWindowScaleUnits);
+            } else if (csType == double.class || csType == Double.class) {
+                return new DoubleRollingProductOperator(pair, affectingColumns, rowRedirection,
+                        rs.revWindowScale().timestampCol(),
+                        prevWindowScaleUnits, fwdWindowScaleUnits);
+            } else if (csType == BigDecimal.class) {
+                return new BigDecimalRollingProductOperator(pair, affectingColumns, rowRedirection,
+                        rs.revWindowScale().timestampCol(),
+                        prevWindowScaleUnits, fwdWindowScaleUnits, control.mathContextOrDefault());
+            } else if (csType == BigInteger.class) {
+                return new BigIntegerRollingProductOperator(pair, affectingColumns, rowRedirection,
+                        rs.revWindowScale().timestampCol(),
+                        prevWindowScaleUnits, fwdWindowScaleUnits);
+            }
+
+            throw new IllegalArgumentException("Can not perform RollingProduct on type " + csType);
         }
     }
 }