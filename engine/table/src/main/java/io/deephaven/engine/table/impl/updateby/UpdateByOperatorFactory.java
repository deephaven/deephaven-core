package io.deephaven.engine.table.impl.updateby;

import io.deephaven.api.agg.Pair;
import io.deephaven.api.updateby.ColumnUpdateOperation;
import io.deephaven.api.updateby.OperationControl;
import io.deephaven.api.updateby.UpdateByControl;
import io.deephaven.api.updateby.UpdateByOperation;
import io.deephaven.api.updateby.spec.*;
import io.deephaven.engine.table.ColumnSource;
import io.deephaven.engine.table.MatchPair;
import io.deephaven.engine.table.Table;
<<<<<<< HEAD
import io.deephaven.engine.table.impl.updateby.em.*;
import io.deephaven.engine.table.impl.updateby.fill.*;
import io.deephaven.engine.table.impl.updateby.minmax.*;
import io.deephaven.engine.table.impl.updateby.prod.*;
=======
import io.deephaven.engine.table.impl.updateby.delta.*;
import io.deephaven.engine.table.impl.updateby.ema.*;
import io.deephaven.engine.table.impl.updateby.emsum.*;
import io.deephaven.engine.table.impl.updateby.fill.*;
import io.deephaven.engine.table.impl.updateby.minmax.*;
import io.deephaven.engine.table.impl.updateby.prod.*;
import io.deephaven.engine.table.impl.updateby.rollingcount.*;
import io.deephaven.engine.table.impl.updateby.rollinggroup.*;
>>>>>>> 4cbbc706
import io.deephaven.engine.table.impl.updateby.rollingavg.*;
import io.deephaven.engine.table.impl.updateby.rollinggroup.RollingGroupOperator;
import io.deephaven.engine.table.impl.updateby.rollingminmax.*;
import io.deephaven.engine.table.impl.updateby.rollingproduct.*;
import io.deephaven.engine.table.impl.updateby.rollingsum.*;
import io.deephaven.engine.table.impl.updateby.sum.*;
import io.deephaven.engine.table.impl.util.WritableRowRedirection;
import io.deephaven.hash.KeyedObjectHashMap;
import io.deephaven.hash.KeyedObjectKey;
import io.deephaven.time.DateTime;
import org.jetbrains.annotations.NotNull;
import org.jetbrains.annotations.Nullable;

import java.math.BigDecimal;
import java.math.BigInteger;
import java.math.MathContext;
import java.util.*;
import java.util.stream.Collectors;

import static io.deephaven.util.BooleanUtils.NULL_BOOLEAN_AS_BYTE;
import static io.deephaven.util.QueryConstants.NULL_BYTE;

/**
 * A factory to visit all of the {@link UpdateByOperation}s to produce a set of {@link UpdateByOperator}s that
 * {@link UpdateBy} can use to produce a result.
 */
public class UpdateByOperatorFactory {
    private final Table source;
    private final MatchPair[] groupByColumns;
    @Nullable
    private final WritableRowRedirection rowRedirection;
    @NotNull
    private final UpdateByControl control;

    public UpdateByOperatorFactory(@NotNull final Table source,
            @NotNull final MatchPair[] groupByColumns,
            @Nullable final WritableRowRedirection rowRedirection,
            @NotNull final UpdateByControl control) {
        this.source = source;
        this.groupByColumns = groupByColumns;
        this.rowRedirection = rowRedirection;
        this.control = control;
    }

    /**
     * Create a collection of operator output column names from a list of {@link UpdateByOperation operator specs}.
     *
     * @param specs the collection of {@link UpdateByOperation specs} to create
     * @return a collection of {@link String column names}
     */
    final Collection<String> getOutputColumns(@NotNull final Collection<? extends UpdateByOperation> specs) {
        final OutputColumnVisitor v = new OutputColumnVisitor();
        specs.forEach(s -> s.walk(v));
        return v.outputColumns;
    }

    /**
     * Create a collection of operators from a list of {@link UpdateByOperation operator specs}. This operation assumes
     * that the {@link UpdateByOperation specs} are window-compatible, i.e. will share cumulative vs. rolling properties
     * and window parameters.
     *
     * @param specs the collection of {@link UpdateByOperation specs} to create
     * @return a organized collection of {@link UpdateByOperator operations} where each operator can share resources
     *         within the collection
     */
    final Collection<UpdateByOperator> getOperators(@NotNull final Collection<? extends UpdateByOperation> specs) {
        final OperationVisitor v = new OperationVisitor();
        specs.forEach(s -> s.walk(v));

        // Do we have a combined rolling group operator to create?
        if (v.rollingGroupSpec != null) {
            v.ops.add(v.makeRollingGroupOperator(v.rollingGroupPairs, source, v.rollingGroupSpec));
        }
        return v.ops;
    }

    /**
     * Organize the {@link UpdateByOperation operator specs} into windows so that the operators that can share
     * processing resources are stored within the same collection. Generally, this collects cumulative operators
     * together and collects rolling operators with the same parameters together.
     *
     * @param specs the collection of {@link UpdateByOperation specs} to organize
     * @return a organized collection of {@link List<ColumnUpdateOperation> operation lists} where the operator specs
     *         can share resources within the collection
     */
    final Collection<List<ColumnUpdateOperation>> getWindowOperatorSpecs(
            @NotNull final Collection<? extends UpdateByOperation> specs) {
        final WindowVisitor v = new WindowVisitor();
        specs.forEach(s -> s.walk(v));
        return v.windowMap.values();
    }

    static MatchPair[] parseMatchPairs(final List<Pair> columns) {
        return columns.stream()
                .map(MatchPair::of)
                .toArray(MatchPair[]::new);
    }

    /**
     * If the input columns to add is an empty array, create a new one that maps each column to itself in the result
     *
     * @param table the source table
     * @param columnsToAdd the list of {@link MatchPair}s for the result columns
     * @return the input columns to add if it was non-empty, or a new one that maps each source column 1:1 to the
     *         output.
     */
    @NotNull
    static MatchPair[] createColumnsToAddIfMissing(final @NotNull Table table,
            final @NotNull MatchPair[] columnsToAdd,
            final @NotNull UpdateBySpec spec,
            final MatchPair[] groupByColumns) {
        if (columnsToAdd.length == 0) {
            return createOneToOneMatchPairs(table, groupByColumns, spec);
        }
        return columnsToAdd;
    }

    /**
     * Create a new {@link MatchPair} array that maps each input column to itself on the output side.
     *
     * @param table the source table.
     * @param groupByColumns the columns to group the table by
     * @return A new {@link MatchPair}[] that maps each source column 1:1 to the output.
     */
    @NotNull
    static MatchPair[] createOneToOneMatchPairs(final @NotNull Table table,
            final MatchPair[] groupByColumns,
            @NotNull final UpdateBySpec spec) {
        final Set<String> usedGroupColumns = groupByColumns.length == 0 ? Collections.emptySet()
                : Arrays.stream(groupByColumns)
                        .map(MatchPair::rightColumn).collect(Collectors.toSet());
        return table.getDefinition().getColumnStream()
                .filter(c -> !usedGroupColumns.contains(c.getName()) && spec.applicableTo(c.getDataType()))
                .map(c -> new MatchPair(c.getName(), c.getName()))
                .toArray(MatchPair[]::new);
    }

    public String describe(Collection<? extends UpdateByOperation> clauses) {
        final Describer d = new Describer();
        clauses.forEach(c -> c.walk(d));
        return d.descriptionBuilder.toString();
    }

    private static class Describer implements UpdateByOperation.Visitor<Void> {
        final StringBuilder descriptionBuilder = new StringBuilder();

        @Override
        public Void visit(ColumnUpdateOperation clause) {
            final MatchPair[] pairs = parseMatchPairs(clause.columns());
            final String columnStr;
            if (pairs.length == 0) {
                columnStr = "[All]";
            } else {
                columnStr = MatchPair.matchString(pairs);
            }

            descriptionBuilder.append(clause.spec().toString()).append("(").append(columnStr).append("), ");
            return null;
        }
    }

    private class OutputColumnVisitor implements UpdateByOperation.Visitor<Void> {
        final List<String> outputColumns = new ArrayList<>();

        @Override
        public Void visit(@NotNull final ColumnUpdateOperation clause) {
            final UpdateBySpec spec = clause.spec();
            final MatchPair[] pairs =
                    createColumnsToAddIfMissing(source, parseMatchPairs(clause.columns()), spec, groupByColumns);
            for (MatchPair pair : pairs) {
                outputColumns.add(pair.leftColumn);
            }
            return null;
        }
    }

    private static class WindowVisitor implements UpdateByOperation.Visitor<Void> {
        boolean created = false;

        // We will divide the operators into similar windows for efficient processing.
        final KeyedObjectHashMap<ColumnUpdateOperation, List<ColumnUpdateOperation>> windowMap =
                new KeyedObjectHashMap<>(new KeyedObjectKey<>() {
                    @Override
                    public ColumnUpdateOperation getKey(final List<ColumnUpdateOperation> clauseList) {
                        return clauseList.get(0);
                    }

                    @Override
                    public int hashKey(final ColumnUpdateOperation clause) {
                        final UpdateBySpec spec = clause.spec();

                        final boolean windowed = spec instanceof RollingOpSpec;
                        int hash = Boolean.hashCode(windowed);

                        // Treat all cumulative ops with the same input columns as identical, even if they rely on
                        // timestamps
                        if (!windowed) {
                            return hash;
                        }

                        final RollingOpSpec rollingSpec = (RollingOpSpec) spec;

                        // Windowed ops are unique per type (ticks/time-based) and window dimensions
                        hash = 31 * hash + Objects.hashCode(rollingSpec.revWindowScale().timestampCol());
                        hash = 31 * hash + Long.hashCode(rollingSpec.revWindowScale().timescaleUnits());
                        hash = 31 * hash + Long.hashCode(rollingSpec.fwdWindowScale().timescaleUnits());
                        return hash;
                    }

                    @Override
                    public boolean equalKey(final ColumnUpdateOperation clauseA,
                            final List<ColumnUpdateOperation> clauseList) {
                        final ColumnUpdateOperation clauseB = clauseList.get(0);

                        final UpdateBySpec specA = clauseA.spec();
                        final UpdateBySpec specB = clauseB.spec();

                        // Equivalent if both are cumulative, not equivalent if only one is cumulative
                        boolean aRolling = specA instanceof RollingOpSpec;
                        boolean bRolling = specB instanceof RollingOpSpec;

                        if (!aRolling && !bRolling) {
                            return true;
                        } else if (aRolling != bRolling) {
                            return false;
                        }

                        final RollingOpSpec rsA = (RollingOpSpec) specA;
                        final RollingOpSpec rsB = (RollingOpSpec) specB;

                        // Rolling ops are equivalent when they share a time or row based accumulation and the same
                        // fwd/prev units
                        if (!Objects.equals(rsA.revWindowScale().timestampCol(), rsB.revWindowScale().timestampCol())) {
                            return false;
                        }
                        return rsA.revWindowScale().timescaleUnits() == rsB.revWindowScale().timescaleUnits() &&
                                rsA.fwdWindowScale().timescaleUnits() == rsB.fwdWindowScale().timescaleUnits();
                    }
                });

        @Override
        public Void visit(@NotNull final ColumnUpdateOperation clause) {
            created = false;
            final List<ColumnUpdateOperation> opList = windowMap.putIfAbsent(clause,
                    (newOpListOp) -> {
                        final List<ColumnUpdateOperation> newOpList = new ArrayList<>();
                        newOpList.add(clause);
                        created = true;
                        return newOpList;
                    });
            if (!created) {
                opList.add(clause);
            }
            return null;
        }
    }

    private class OperationVisitor implements UpdateBySpec.Visitor<Void>, UpdateByOperation.Visitor<Void> {
        private final List<UpdateByOperator> ops = new ArrayList<>();
        private MatchPair[] pairs;

        // Storage for delayed RollingGroup creation.
        RollingGroupSpec rollingGroupSpec;
        MatchPair[] rollingGroupPairs;

        /**
         * Check if the supplied type is one of the supported time types.
         *
         * @param type the type
         * @return true if the type is one of the useable time types
         */
        public boolean isTimeType(final @NotNull Class<?> type) {
            // TODO: extend time handling similar to enterprise (Instant, ZonedDateTime, LocalDate, LocalTime)
            return type == DateTime.class;
        }

        @Override
        public Void visit(@NotNull final ColumnUpdateOperation clause) {
            final UpdateBySpec spec = clause.spec();
            pairs = createColumnsToAddIfMissing(source, parseMatchPairs(clause.columns()), spec, groupByColumns);
            spec.walk(this);
            pairs = null;
            return null;
        }

        @Override
        public Void visit(@NotNull final EmaSpec es) {
            final boolean isTimeBased = es.timeScale().isTimeBased();
            final String timestampCol = es.timeScale().timestampCol();

            Arrays.stream(pairs)
                    .filter(p -> !isTimeBased || !p.rightColumn().equals(timestampCol))
                    .map(fc -> makeEmaOperator(fc,
                            source,
                            es))
                    .forEach(ops::add);
            return null;
        }

        @Override
        public Void visit(@NotNull final EmsSpec spec) {
            final boolean isTimeBased = spec.timeScale().isTimeBased();
            final String timestampCol = spec.timeScale().timestampCol();

            Arrays.stream(pairs)
                    .filter(p -> !isTimeBased || !p.rightColumn().equals(timestampCol))
                    .map(fc -> makeEmsOperator(fc,
                            source,
                            spec))
                    .forEach(ops::add);
            return null;
        }

        @Override
<<<<<<< HEAD
        public Void visit(@NotNull final EmMinMaxSpec spec) {
            final boolean isTimeBased = spec.timeScale().isTimeBased();
            final String timestampCol = spec.timeScale().timestampCol();

            Arrays.stream(pairs)
                    .filter(p -> !isTimeBased || !p.rightColumn().equals(timestampCol))
                    .map(fc -> makeEmMinMaxOperator(fc,
                            source,
                            spec))
                    .forEach(ops::add);
            return null;
        }

        @Override
=======
>>>>>>> 4cbbc706
        public Void visit(@NotNull final FillBySpec fbs) {
            Arrays.stream(pairs)
                    .map(fc -> makeForwardFillOperator(fc, source))
                    .forEach(ops::add);
            return null;
        }

        @Override
        public Void visit(@NotNull final CumSumSpec css) {
            Arrays.stream(pairs)
                    .map(fc -> makeCumSumOperator(fc, source))
                    .forEach(ops::add);
            return null;
        }

        @Override
        public Void visit(CumMinMaxSpec cmms) {
            Arrays.stream(pairs)
                    .map(fc -> makeCumMinMaxOperator(fc, source, cmms.isMax()))
                    .forEach(ops::add);
            return null;
        }

        @Override
        public Void visit(CumProdSpec cps) {
            Arrays.stream(pairs)
                    .map(fc -> makeCumProdOperator(fc, source))
                    .forEach(ops::add);
            return null;
        }

        @Override
        public Void visit(@NotNull final DeltaSpec spec) {
            Arrays.stream(pairs)
                    .map(fc -> makeDeltaOperator(fc, source, spec))
                    .forEach(ops::add);
            return null;
        }

        @Override
        public Void visit(@NotNull final RollingSumSpec rss) {
            final boolean isTimeBased = rss.revWindowScale().isTimeBased();
            final String timestampCol = rss.revWindowScale().timestampCol();

            Arrays.stream(pairs)
                    .filter(p -> !isTimeBased || !p.rightColumn().equals(timestampCol))
                    .map(fc -> makeRollingSumOperator(fc,
                            source,
                            rss))
                    .forEach(ops::add);
            return null;
        }

        @Override
        public Void visit(@NotNull final RollingGroupSpec rgs) {
            // Delay the creation of the operator until we combine all the pairs together.
            if (rollingGroupSpec == null) {
                rollingGroupSpec = rgs;
                rollingGroupPairs = pairs;
                return null;
            }

            // The specs are identical and we can accumulate the pairs. We are not testing for uniqueness because
            // subsequent checks will catch collisions.
            final MatchPair[] newPairs = Arrays.copyOf(rollingGroupPairs, rollingGroupPairs.length + pairs.length);
            System.arraycopy(pairs, 0, newPairs, rollingGroupPairs.length, pairs.length);
            rollingGroupPairs = newPairs;
            return null;
        }

        @Override
        public Void visit(@NotNull final RollingProductSpec rps) {
            final boolean isTimeBased = rps.revWindowScale().isTimeBased();
            final String timestampCol = rps.revWindowScale().timestampCol();

            Arrays.stream(pairs)
                    .filter(p -> !isTimeBased || !p.rightColumn().equals(timestampCol))
                    .map(fc -> makeRollingProductOperator(fc,
                            source,
                            rps))
                    .forEach(ops::add);
            return null;
        }

        @Override
        public Void visit(@NotNull final RollingAvgSpec rs) {
            final boolean isTimeBased = rs.revWindowScale().isTimeBased();
            final String timestampCol = rs.revWindowScale().timestampCol();

            Arrays.stream(pairs)
                    .filter(p -> !isTimeBased || !p.rightColumn().equals(timestampCol))
                    .map(fc -> makeRollingAvgOperator(fc,
                            source,
                            rs))
                    .forEach(ops::add);
            return null;
        }

        @Override
        public Void visit(@NotNull final RollingMinMaxSpec rmm) {
            final boolean isTimeBased = rmm.revWindowScale().isTimeBased();
            final String timestampCol = rmm.revWindowScale().timestampCol();

            Arrays.stream(pairs)
                    .filter(p -> !isTimeBased || !p.rightColumn().equals(timestampCol))
                    .map(fc -> makeRollingMinMaxOperator(fc,
                            source,
                            rmm))
                    .forEach(ops::add);
            return null;
        }

        @Override
        public Void visit(@NotNull final RollingCountSpec spec) {
            final boolean isTimeBased = spec.revWindowScale().isTimeBased();
            final String timestampCol = spec.revWindowScale().timestampCol();

            Arrays.stream(pairs)
                    .filter(p -> !isTimeBased || !p.rightColumn().equals(timestampCol))
                    .map(fc -> makeRollingCountOperator(fc,
                            source,
                            spec))
                    .forEach(ops::add);
            return null;
        }

        private UpdateByOperator makeEmaOperator(@NotNull final MatchPair pair,
                @NotNull final Table source,
                @NotNull final EmaSpec spec) {
            // noinspection rawtypes
            final ColumnSource columnSource = source.getColumnSource(pair.rightColumn);
            final Class<?> csType = columnSource.getType();

            final String[] affectingColumns;
            if (spec.timeScale().timestampCol() == null) {
                affectingColumns = new String[] {pair.rightColumn};
            } else {
                affectingColumns = new String[] {spec.timeScale().timestampCol(), pair.rightColumn};
            }

            // use the correct units from the EmaSpec (depending on if Time or Tick based)
            final long timeScaleUnits = spec.timeScale().timescaleUnits();
            final OperationControl control = spec.controlOrDefault();
            final MathContext mathCtx = control.bigValueContextOrDefault();

            final BasePrimitiveEMOperator.EmFunction doubleFunction = (prev, cur, alpha, oneMinusAlpha) -> {
                final double decayedVal = prev * alpha;
                return decayedVal + (oneMinusAlpha * cur);
            };
            final BaseBigNumberEMOperator.EmFunction bdFunction = (prev, cur, alpha, oneMinusAlpha) -> {
                final BigDecimal decayedVal = prev.multiply(alpha, mathCtx);
                return decayedVal.add(cur.multiply(oneMinusAlpha, mathCtx), mathCtx);
            };

            if (csType == byte.class || csType == Byte.class) {
<<<<<<< HEAD
                return new ByteEMOperator(pair, affectingColumns, rowRedirection, control,
                        spec.timeScale().timestampCol(), timeScaleUnits, columnSource, doubleFunction, NULL_BYTE);
            } else if (csType == char.class || csType == Character.class) {
                return new CharEMOperator(pair, affectingColumns, rowRedirection, control,
                        spec.timeScale().timestampCol(), timeScaleUnits, columnSource, doubleFunction);
=======
                return new ByteEMAOperator(pair, affectingColumns, rowRedirection, control,
                        ema.timeScale().timestampCol(), timeScaleUnits, columnSource, NULL_BYTE);
            } else if (csType == char.class || csType == Character.class) {
                return new CharEMAOperator(pair, affectingColumns, rowRedirection, control,
                        ema.timeScale().timestampCol(), timeScaleUnits, columnSource);
>>>>>>> 4cbbc706
            } else if (csType == short.class || csType == Short.class) {
                return new ShortEMOperator(pair, affectingColumns, rowRedirection, control,
                        spec.timeScale().timestampCol(), timeScaleUnits, columnSource, doubleFunction);
            } else if (csType == int.class || csType == Integer.class) {
                return new IntEMOperator(pair, affectingColumns, rowRedirection, control,
                        spec.timeScale().timestampCol(), timeScaleUnits, columnSource, doubleFunction);
            } else if (csType == long.class || csType == Long.class) {
                return new LongEMOperator(pair, affectingColumns, rowRedirection, control,
                        spec.timeScale().timestampCol(), timeScaleUnits, columnSource, doubleFunction);
            } else if (csType == float.class || csType == Float.class) {
                return new FloatEMOperator(pair, affectingColumns, rowRedirection, control,
                        spec.timeScale().timestampCol(), timeScaleUnits, columnSource, doubleFunction);
            } else if (csType == double.class || csType == Double.class) {
                return new DoubleEMOperator(pair, affectingColumns, rowRedirection, control,
                        spec.timeScale().timestampCol(), timeScaleUnits, columnSource, doubleFunction);
            } else if (csType == BigDecimal.class) {
                return new BigDecimalEMOperator(pair, affectingColumns, rowRedirection, control,
                        spec.timeScale().timestampCol(), timeScaleUnits, columnSource, bdFunction);
            } else if (csType == BigInteger.class) {
                return new BigIntegerEMOperator(pair, affectingColumns, rowRedirection, control,
                        spec.timeScale().timestampCol(), timeScaleUnits, columnSource, bdFunction);
            }

            throw new IllegalArgumentException("Can not perform EMA on type " + csType);
        }

        private UpdateByOperator makeEmsOperator(@NotNull final MatchPair pair,
                @NotNull final Table source,
                @NotNull final EmsSpec spec) {
            // noinspection rawtypes
            final ColumnSource columnSource = source.getColumnSource(pair.rightColumn);
            final Class<?> csType = columnSource.getType();

            final String[] affectingColumns;
            if (spec.timeScale().timestampCol() == null) {
                affectingColumns = new String[] {pair.rightColumn};
            } else {
                affectingColumns = new String[] {spec.timeScale().timestampCol(), pair.rightColumn};
            }

<<<<<<< HEAD
            // use the correct units from the EmaSpec (depending on if Time or Tick based)
            final long timeScaleUnits = spec.timeScale().timescaleUnits();
            final OperationControl control = spec.controlOrDefault();
            final MathContext mathCtx = control.bigValueContextOrDefault();

            final BasePrimitiveEMOperator.EmFunction doubleFunction = (prev, cur, alpha, oneMinusAlpha) -> {
                final double decayedVal = prev * alpha;
                return decayedVal + cur;
            };
            final BaseBigNumberEMOperator.EmFunction bdFunction = (prev, cur, alpha, oneMinusAlpha) -> {
                final BigDecimal decayedVal = prev.multiply(alpha, mathCtx);
                return decayedVal.add(cur, mathCtx);
            };

            if (csType == byte.class || csType == Byte.class) {
                return new ByteEMOperator(pair, affectingColumns, rowRedirection, control,
                        spec.timeScale().timestampCol(), timeScaleUnits, columnSource, doubleFunction, NULL_BYTE);
            } else if (csType == char.class || csType == Character.class) {
                return new CharEMOperator(pair, affectingColumns, rowRedirection, control,
                        spec.timeScale().timestampCol(), timeScaleUnits, columnSource, doubleFunction);
            } else if (csType == short.class || csType == Short.class) {
                return new ShortEMOperator(pair, affectingColumns, rowRedirection, control,
                        spec.timeScale().timestampCol(), timeScaleUnits, columnSource, doubleFunction);
            } else if (csType == int.class || csType == Integer.class) {
                return new IntEMOperator(pair, affectingColumns, rowRedirection, control,
                        spec.timeScale().timestampCol(), timeScaleUnits, columnSource, doubleFunction);
            } else if (csType == long.class || csType == Long.class) {
                return new LongEMOperator(pair, affectingColumns, rowRedirection, control,
                        spec.timeScale().timestampCol(), timeScaleUnits, columnSource, doubleFunction);
            } else if (csType == float.class || csType == Float.class) {
                return new FloatEMOperator(pair, affectingColumns, rowRedirection, control,
                        spec.timeScale().timestampCol(), timeScaleUnits, columnSource, doubleFunction);
            } else if (csType == double.class || csType == Double.class) {
                return new DoubleEMOperator(pair, affectingColumns, rowRedirection, control,
                        spec.timeScale().timestampCol(), timeScaleUnits, columnSource, doubleFunction);
            } else if (csType == BigDecimal.class) {
                return new BigDecimalEMOperator(pair, affectingColumns, rowRedirection, control,
                        spec.timeScale().timestampCol(), timeScaleUnits, columnSource, bdFunction);
            } else if (csType == BigInteger.class) {
                return new BigIntegerEMOperator(pair, affectingColumns, rowRedirection, control,
                        spec.timeScale().timestampCol(), timeScaleUnits, columnSource, bdFunction);
=======
            // use the correct units from the EmsSpec (depending on if Time or Tick based)
            final long timeScaleUnits = spec.timeScale().timescaleUnits();
            final OperationControl control = spec.controlOrDefault();

            if (csType == byte.class || csType == Byte.class) {
                return new ByteEMSOperator(pair, affectingColumns, rowRedirection, control,
                        spec.timeScale().timestampCol(), timeScaleUnits, columnSource, NULL_BYTE);
            } else if (csType == char.class || csType == Character.class) {
                return new CharEMSOperator(pair, affectingColumns, rowRedirection, control,
                        spec.timeScale().timestampCol(), timeScaleUnits, columnSource);
            } else if (csType == short.class || csType == Short.class) {
                return new ShortEMSOperator(pair, affectingColumns, rowRedirection, control,
                        spec.timeScale().timestampCol(), timeScaleUnits, columnSource);
            } else if (csType == int.class || csType == Integer.class) {
                return new IntEMSOperator(pair, affectingColumns, rowRedirection, control,
                        spec.timeScale().timestampCol(), timeScaleUnits, columnSource);
            } else if (csType == long.class || csType == Long.class) {
                return new LongEMSOperator(pair, affectingColumns, rowRedirection, control,
                        spec.timeScale().timestampCol(), timeScaleUnits, columnSource);
            } else if (csType == float.class || csType == Float.class) {
                return new FloatEMSOperator(pair, affectingColumns, rowRedirection, control,
                        spec.timeScale().timestampCol(), timeScaleUnits, columnSource);
            } else if (csType == double.class || csType == Double.class) {
                return new DoubleEMSOperator(pair, affectingColumns, rowRedirection, control,
                        spec.timeScale().timestampCol(), timeScaleUnits, columnSource);
            } else if (csType == BigDecimal.class) {
                return new BigDecimalEMSOperator(pair, affectingColumns, rowRedirection, control,
                        spec.timeScale().timestampCol(), timeScaleUnits, columnSource);
            } else if (csType == BigInteger.class) {
                return new BigIntegerEMSOperator(pair, affectingColumns, rowRedirection, control,
                        spec.timeScale().timestampCol(), timeScaleUnits, columnSource);
>>>>>>> 4cbbc706
            }

            throw new IllegalArgumentException("Can not perform EMS on type " + csType);
        }

<<<<<<< HEAD
        private UpdateByOperator makeEmMinMaxOperator(@NotNull final MatchPair pair,
                @NotNull final Table source,
                @NotNull final EmMinMaxSpec spec) {
            // noinspection rawtypes
            final ColumnSource columnSource = source.getColumnSource(pair.rightColumn);
            final Class<?> csType = columnSource.getType();

            final String[] affectingColumns;
            if (spec.timeScale().timestampCol() == null) {
                affectingColumns = new String[] {pair.rightColumn};
            } else {
                affectingColumns = new String[] {spec.timeScale().timestampCol(), pair.rightColumn};
            }

            // use the correct units from the EmaSpec (depending on if Time or Tick based)
            final long timeScaleUnits = spec.timeScale().timescaleUnits();
            final OperationControl control = spec.controlOrDefault();
            final MathContext mathCtx = control.bigValueContextOrDefault();

            final BasePrimitiveEMOperator.EmFunction doubleFunction;
            final BaseBigNumberEMOperator.EmFunction bdFunction;

            if (spec.isMax()) {
                doubleFunction = (prev, cur, alpha, oneMinusAlpha) -> {
                    final double decayedVal = prev * alpha;
                    return Math.max(decayedVal, cur);
                };
                bdFunction = (prev, cur, alpha, oneMinusAlpha) -> {
                    final BigDecimal decayedVal = prev.multiply(alpha, mathCtx);
                    return decayedVal.compareTo(cur) == 1
                            ? decayedVal
                            : cur;
                };
            } else {
                doubleFunction = (prev, cur, alpha, oneMinusAlpha) -> {
                    final double decayedVal = prev * alpha;
                    return Math.min(decayedVal, cur);
                };
                bdFunction = (prev, cur, alpha, oneMinusAlpha) -> {
                    final BigDecimal decayedVal = prev.multiply(alpha, mathCtx);
                    return decayedVal.compareTo(cur) == -1
                            ? decayedVal
                            : cur;
                };
            }

            if (csType == byte.class || csType == Byte.class) {
                return new ByteEMOperator(pair, affectingColumns, rowRedirection, control,
                        spec.timeScale().timestampCol(), timeScaleUnits, columnSource, doubleFunction, NULL_BYTE);
            } else if (csType == char.class || csType == Character.class) {
                return new CharEMOperator(pair, affectingColumns, rowRedirection, control,
                        spec.timeScale().timestampCol(), timeScaleUnits, columnSource, doubleFunction);
            } else if (csType == short.class || csType == Short.class) {
                return new ShortEMOperator(pair, affectingColumns, rowRedirection, control,
                        spec.timeScale().timestampCol(), timeScaleUnits, columnSource, doubleFunction);
            } else if (csType == int.class || csType == Integer.class) {
                return new IntEMOperator(pair, affectingColumns, rowRedirection, control,
                        spec.timeScale().timestampCol(), timeScaleUnits, columnSource, doubleFunction);
            } else if (csType == long.class || csType == Long.class) {
                return new LongEMOperator(pair, affectingColumns, rowRedirection, control,
                        spec.timeScale().timestampCol(), timeScaleUnits, columnSource, doubleFunction);
            } else if (csType == float.class || csType == Float.class) {
                return new FloatEMOperator(pair, affectingColumns, rowRedirection, control,
                        spec.timeScale().timestampCol(), timeScaleUnits, columnSource, doubleFunction);
            } else if (csType == double.class || csType == Double.class) {
                return new DoubleEMOperator(pair, affectingColumns, rowRedirection, control,
                        spec.timeScale().timestampCol(), timeScaleUnits, columnSource, doubleFunction);
            } else if (csType == BigDecimal.class) {
                return new BigDecimalEMOperator(pair, affectingColumns, rowRedirection, control,
                        spec.timeScale().timestampCol(), timeScaleUnits, columnSource, bdFunction);
            } else if (csType == BigInteger.class) {
                return new BigIntegerEMOperator(pair, affectingColumns, rowRedirection, control,
                        spec.timeScale().timestampCol(), timeScaleUnits, columnSource, bdFunction);
            }

            throw new IllegalArgumentException("Can not perform EmMinMax on type " + csType);
        }

=======
>>>>>>> 4cbbc706
        private UpdateByOperator makeCumProdOperator(MatchPair fc, Table source) {
            final Class<?> csType = source.getColumnSource(fc.rightColumn).getType();
            if (csType == byte.class || csType == Byte.class) {
                return new ByteCumProdOperator(fc, rowRedirection, NULL_BYTE);
            } else if (csType == short.class || csType == Short.class) {
                return new ShortCumProdOperator(fc, rowRedirection);
            } else if (csType == int.class || csType == Integer.class) {
                return new IntCumProdOperator(fc, rowRedirection);
            } else if (csType == long.class || csType == Long.class) {
                return new LongCumProdOperator(fc, rowRedirection);
            } else if (csType == float.class || csType == Float.class) {
                return new FloatCumProdOperator(fc, rowRedirection);
            } else if (csType == double.class || csType == Double.class) {
                return new DoubleCumProdOperator(fc, rowRedirection);
            } else if (csType == BigDecimal.class) {
                return new BigDecimalCumProdOperator(fc, rowRedirection, control.mathContextOrDefault());
            } else if (csType == BigInteger.class) {
                return new BigIntegerCumProdOperator(fc, rowRedirection);
            }

            throw new IllegalArgumentException("Can not perform Cumulative Min/Max on type " + csType);
        }

        private UpdateByOperator makeCumMinMaxOperator(MatchPair fc, Table source, boolean isMax) {
            final ColumnSource<?> columnSource = source.getColumnSource(fc.rightColumn);
            final Class<?> csType = columnSource.getType();
            if (csType == byte.class || csType == Byte.class) {
                return new ByteCumMinMaxOperator(fc, isMax, rowRedirection, NULL_BYTE);
            } else if (csType == short.class || csType == Short.class) {
                return new ShortCumMinMaxOperator(fc, isMax, rowRedirection);
            } else if (csType == int.class || csType == Integer.class) {
                return new IntCumMinMaxOperator(fc, isMax, rowRedirection);
            } else if (csType == long.class || csType == Long.class || isTimeType(csType)) {
                return new LongCumMinMaxOperator(fc, isMax, rowRedirection, csType);
            } else if (csType == float.class || csType == Float.class) {
                return new FloatCumMinMaxOperator(fc, isMax, rowRedirection);
            } else if (csType == double.class || csType == Double.class) {
                return new DoubleCumMinMaxOperator(fc, isMax, rowRedirection);
            } else if (Comparable.class.isAssignableFrom(csType)) {
                // noinspection rawtypes
                return new ComparableCumMinMaxOperator(fc, isMax, rowRedirection, csType);
            }

            throw new IllegalArgumentException("Can not perform Cumulative Min/Max on type " + csType);
        }

        private UpdateByOperator makeCumSumOperator(MatchPair fc, Table source) {
            final Class<?> csType = source.getColumnSource(fc.rightColumn).getType();
            if (csType == Boolean.class || csType == boolean.class) {
                return new ByteCumSumOperator(fc, rowRedirection, NULL_BOOLEAN_AS_BYTE);
            } else if (csType == byte.class || csType == Byte.class) {
                return new ByteCumSumOperator(fc, rowRedirection, NULL_BYTE);
            } else if (csType == short.class || csType == Short.class) {
                return new ShortCumSumOperator(fc, rowRedirection);
            } else if (csType == int.class || csType == Integer.class) {
                return new IntCumSumOperator(fc, rowRedirection);
            } else if (csType == long.class || csType == Long.class) {
                return new LongCumSumOperator(fc, rowRedirection);
            } else if (csType == float.class || csType == Float.class) {
                return new FloatCumSumOperator(fc, rowRedirection);
            } else if (csType == double.class || csType == Double.class) {
                return new DoubleCumSumOperator(fc, rowRedirection);
            } else if (csType == BigDecimal.class) {
                return new BigDecimalCumSumOperator(fc, rowRedirection, control.mathContextOrDefault());
            } else if (csType == BigInteger.class) {
                return new BigIntegerCumSumOperator(fc, rowRedirection);
            }

            throw new IllegalArgumentException("Can not perform Cumulative Sum on type " + csType);
        }

        private UpdateByOperator makeForwardFillOperator(MatchPair fc, Table source) {
            final ColumnSource<?> columnSource = source.getColumnSource(fc.rightColumn);
            final Class<?> csType = columnSource.getType();
            if (csType == char.class || csType == Character.class) {
                return new CharFillByOperator(fc, rowRedirection);
            } else if (csType == byte.class || csType == Byte.class) {
                return new ByteFillByOperator(fc, rowRedirection);
            } else if (csType == short.class || csType == Short.class) {
                return new ShortFillByOperator(fc, rowRedirection);
            } else if (csType == int.class || csType == Integer.class) {
                return new IntFillByOperator(fc, rowRedirection);
            } else if (csType == long.class || csType == Long.class || isTimeType(csType)) {
                return new LongFillByOperator(fc, rowRedirection, csType);
            } else if (csType == float.class || csType == Float.class) {
                return new FloatFillByOperator(fc, rowRedirection);
            } else if (csType == double.class || csType == Double.class) {
                return new DoubleFillByOperator(fc, rowRedirection);
            } else if (csType == boolean.class || csType == Boolean.class) {
                return new BooleanFillByOperator(fc, rowRedirection);
            } else {
                return new ObjectFillByOperator<>(fc, rowRedirection, csType);
            }
        }

        private UpdateByOperator makeDeltaOperator(@NotNull final MatchPair pair,
                @NotNull final Table source,
                @NotNull final DeltaSpec ds) {
            final ColumnSource columnSource = source.getColumnSource(pair.rightColumn);
            final Class<?> csType = columnSource.getType();

            if (csType == Character.class || csType == char.class) {
                return new CharDeltaOperator(pair, rowRedirection, ds.deltaControl(), columnSource);
            } else if (csType == byte.class || csType == Byte.class) {
                return new ByteDeltaOperator(pair, rowRedirection, ds.deltaControl(), columnSource);
            } else if (csType == short.class || csType == Short.class) {
                return new ShortDeltaOperator(pair, rowRedirection, ds.deltaControl(), columnSource);
            } else if (csType == int.class || csType == Integer.class) {
                return new IntDeltaOperator(pair, rowRedirection, ds.deltaControl(), columnSource);
            } else if (csType == long.class || csType == Long.class || isTimeType(csType)) {
                return new LongDeltaOperator(pair, rowRedirection, ds.deltaControl(), columnSource);
            } else if (csType == float.class || csType == Float.class) {
                return new FloatDeltaOperator(pair, rowRedirection, ds.deltaControl(), columnSource);
            } else if (csType == double.class || csType == Double.class) {
                return new DoubleDeltaOperator(pair, rowRedirection, ds.deltaControl(), columnSource);
            } else if (csType == BigDecimal.class) {
                return new BigDecimalDeltaOperator(pair, rowRedirection, ds.deltaControl(), columnSource);
            } else if (csType == BigInteger.class) {
                return new BigIntegerDeltaOperator(pair, rowRedirection, ds.deltaControl(), columnSource);
            }

            throw new IllegalArgumentException("Can not perform Delta on type " + csType);
        }

        private UpdateByOperator makeRollingSumOperator(@NotNull final MatchPair pair,
                @NotNull final Table source,
                @NotNull final RollingSumSpec rs) {
            // noinspection rawtypes
            final ColumnSource columnSource = source.getColumnSource(pair.rightColumn);
            final Class<?> csType = columnSource.getType();

            final String[] affectingColumns;
            if (rs.revWindowScale().timestampCol() == null) {
                affectingColumns = new String[] {pair.rightColumn};
            } else {
                affectingColumns = new String[] {rs.revWindowScale().timestampCol(), pair.rightColumn};
            }

            final long prevWindowScaleUnits = rs.revWindowScale().timescaleUnits();
            final long fwdWindowScaleUnits = rs.fwdWindowScale().timescaleUnits();

            if (csType == Boolean.class || csType == boolean.class) {
                return new ByteRollingSumOperator(pair, affectingColumns, rowRedirection,
                        rs.revWindowScale().timestampCol(),
                        prevWindowScaleUnits, fwdWindowScaleUnits, NULL_BOOLEAN_AS_BYTE);
            } else if (csType == byte.class || csType == Byte.class) {
                return new ByteRollingSumOperator(pair, affectingColumns, rowRedirection,
                        rs.revWindowScale().timestampCol(),
                        prevWindowScaleUnits, fwdWindowScaleUnits, NULL_BYTE);
            } else if (csType == short.class || csType == Short.class) {
                return new ShortRollingSumOperator(pair, affectingColumns, rowRedirection,
                        rs.revWindowScale().timestampCol(),
                        prevWindowScaleUnits, fwdWindowScaleUnits);
            } else if (csType == int.class || csType == Integer.class) {
                return new IntRollingSumOperator(pair, affectingColumns, rowRedirection,
                        rs.revWindowScale().timestampCol(),
                        prevWindowScaleUnits, fwdWindowScaleUnits);
            } else if (csType == long.class || csType == Long.class) {
                return new LongRollingSumOperator(pair, affectingColumns, rowRedirection,
                        rs.revWindowScale().timestampCol(),
                        prevWindowScaleUnits, fwdWindowScaleUnits);
            } else if (csType == float.class || csType == Float.class) {
                return new FloatRollingSumOperator(pair, affectingColumns, rowRedirection,
                        rs.revWindowScale().timestampCol(),
                        prevWindowScaleUnits, fwdWindowScaleUnits);
            } else if (csType == double.class || csType == Double.class) {
                return new DoubleRollingSumOperator(pair, affectingColumns, rowRedirection,
                        rs.revWindowScale().timestampCol(),
                        prevWindowScaleUnits, fwdWindowScaleUnits);
            } else if (csType == BigDecimal.class) {
                return new BigDecimalRollingSumOperator(pair, affectingColumns, rowRedirection,
                        rs.revWindowScale().timestampCol(),
                        prevWindowScaleUnits, fwdWindowScaleUnits, control.mathContextOrDefault());
            } else if (csType == BigInteger.class) {
                return new BigIntegerRollingSumOperator(pair, affectingColumns, rowRedirection,
                        rs.revWindowScale().timestampCol(),
                        prevWindowScaleUnits, fwdWindowScaleUnits);
            }

            throw new IllegalArgumentException("Can not perform RollingSum on type " + csType);
        }

        private UpdateByOperator makeRollingGroupOperator(@NotNull final MatchPair[] pairs,
                @NotNull final Table source,
                @NotNull final RollingGroupSpec rg) {

            // noinspection rawtypes
            final ColumnSource[] columnSources = new ColumnSource[pairs.length];
            final String[] affectingColumns;
            if (rg.revWindowScale().timestampCol() == null) {
                affectingColumns = new String[pairs.length];
            } else {
                // We are affected by the timestamp column. Add it to the end of the list
                affectingColumns = new String[pairs.length + 1];
                affectingColumns[pairs.length] = rg.revWindowScale().timestampCol();
            }

            // Assemble the arrays of input and affecting sources
            for (int ii = 0; ii < pairs.length; ii++) {
                MatchPair pair = pairs[ii];

                columnSources[ii] = source.getColumnSource(pair.rightColumn);
                affectingColumns[ii] = pair.rightColumn;
            }

            final long prevWindowScaleUnits = rg.revWindowScale().timescaleUnits();
            final long fwdWindowScaleUnits = rg.fwdWindowScale().timescaleUnits();

            return new RollingGroupOperator(pairs, affectingColumns, rowRedirection,
                    rg.revWindowScale().timestampCol(),
                    prevWindowScaleUnits, fwdWindowScaleUnits, columnSources);
        }

        private UpdateByOperator makeRollingAvgOperator(@NotNull final MatchPair pair,
                @NotNull final Table source,
                @NotNull final RollingAvgSpec rs) {
            // noinspection rawtypes
            final ColumnSource columnSource = source.getColumnSource(pair.rightColumn);
            final Class<?> csType = columnSource.getType();

            final String[] affectingColumns;
            if (rs.revWindowScale().timestampCol() == null) {
                affectingColumns = new String[] {pair.rightColumn};
            } else {
                affectingColumns = new String[] {rs.revWindowScale().timestampCol(), pair.rightColumn};
            }

            final long prevWindowScaleUnits = rs.revWindowScale().timescaleUnits();
            final long fwdWindowScaleUnits = rs.fwdWindowScale().timescaleUnits();

            if (csType == Boolean.class || csType == boolean.class) {
                return new ByteRollingAvgOperator(pair, affectingColumns, rowRedirection,
                        rs.revWindowScale().timestampCol(),
                        prevWindowScaleUnits, fwdWindowScaleUnits, NULL_BOOLEAN_AS_BYTE);
            } else if (csType == byte.class || csType == Byte.class) {
                return new ByteRollingAvgOperator(pair, affectingColumns, rowRedirection,
                        rs.revWindowScale().timestampCol(),
                        prevWindowScaleUnits, fwdWindowScaleUnits, NULL_BYTE);
            } else if (csType == char.class || csType == Character.class) {
                return new CharRollingAvgOperator(pair, affectingColumns, rowRedirection,
                        rs.revWindowScale().timestampCol(),
                        prevWindowScaleUnits, fwdWindowScaleUnits);
            } else if (csType == short.class || csType == Short.class) {
                return new ShortRollingAvgOperator(pair, affectingColumns, rowRedirection,
                        rs.revWindowScale().timestampCol(),
                        prevWindowScaleUnits, fwdWindowScaleUnits);
            } else if (csType == int.class || csType == Integer.class) {
                return new IntRollingAvgOperator(pair, affectingColumns, rowRedirection,
                        rs.revWindowScale().timestampCol(),
                        prevWindowScaleUnits, fwdWindowScaleUnits);
            } else if (csType == long.class || csType == Long.class) {
                return new LongRollingAvgOperator(pair, affectingColumns, rowRedirection,
                        rs.revWindowScale().timestampCol(),
                        prevWindowScaleUnits, fwdWindowScaleUnits);
            } else if (csType == float.class || csType == Float.class) {
                return new FloatRollingAvgOperator(pair, affectingColumns, rowRedirection,
                        rs.revWindowScale().timestampCol(),
                        prevWindowScaleUnits, fwdWindowScaleUnits);
            } else if (csType == double.class || csType == Double.class) {
                return new DoubleRollingAvgOperator(pair, affectingColumns, rowRedirection,
                        rs.revWindowScale().timestampCol(),
                        prevWindowScaleUnits, fwdWindowScaleUnits);
            } else if (csType == BigDecimal.class) {
                return new BigDecimalRollingAvgOperator(pair, affectingColumns, rowRedirection,
                        rs.revWindowScale().timestampCol(),
                        prevWindowScaleUnits, fwdWindowScaleUnits, control.mathContextOrDefault());
            } else if (csType == BigInteger.class) {
                return new BigIntegerRollingAvgOperator(pair, affectingColumns, rowRedirection,
                        rs.revWindowScale().timestampCol(),
                        prevWindowScaleUnits, fwdWindowScaleUnits, control.mathContextOrDefault());
            }

            throw new IllegalArgumentException("Can not perform RollingSum on type " + csType);
        }

        private UpdateByOperator makeRollingMinMaxOperator(@NotNull MatchPair pair,
                @NotNull Table source,
                @NotNull RollingMinMaxSpec rmm) {
            final ColumnSource<?> columnSource = source.getColumnSource(pair.rightColumn);
            final Class<?> csType = columnSource.getType();

            final String[] affectingColumns;
            if (rmm.revWindowScale().timestampCol() == null) {
                affectingColumns = new String[] {pair.rightColumn};
            } else {
                affectingColumns = new String[] {rmm.revWindowScale().timestampCol(), pair.rightColumn};
            }

            final long prevWindowScaleUnits = rmm.revWindowScale().timescaleUnits();
            final long fwdWindowScaleUnits = rmm.fwdWindowScale().timescaleUnits();

            if (csType == byte.class || csType == Byte.class) {
                return new ByteRollingMinMaxOperator(pair, affectingColumns, rowRedirection,
                        rmm.revWindowScale().timestampCol(),
                        prevWindowScaleUnits, fwdWindowScaleUnits, rmm.isMax());
            } else if (csType == char.class || csType == Character.class) {
                return new CharRollingMinMaxOperator(pair, affectingColumns, rowRedirection,
                        rmm.revWindowScale().timestampCol(),
                        prevWindowScaleUnits, fwdWindowScaleUnits, rmm.isMax());
            } else if (csType == short.class || csType == Short.class) {
                return new ShortRollingMinMaxOperator(pair, affectingColumns, rowRedirection,
                        rmm.revWindowScale().timestampCol(),
                        prevWindowScaleUnits, fwdWindowScaleUnits, rmm.isMax());
            } else if (csType == int.class || csType == Integer.class) {
                return new IntRollingMinMaxOperator(pair, affectingColumns, rowRedirection,
                        rmm.revWindowScale().timestampCol(),
                        prevWindowScaleUnits, fwdWindowScaleUnits, rmm.isMax());
            } else if (csType == long.class || csType == Long.class || isTimeType(csType)) {
                return new LongRollingMinMaxOperator(pair, affectingColumns, rowRedirection,
                        rmm.revWindowScale().timestampCol(),
                        prevWindowScaleUnits, fwdWindowScaleUnits, rmm.isMax());
            } else if (csType == float.class || csType == Float.class) {
                return new FloatRollingMinMaxOperator(pair, affectingColumns, rowRedirection,
                        rmm.revWindowScale().timestampCol(),
                        prevWindowScaleUnits, fwdWindowScaleUnits, rmm.isMax());
            } else if (csType == double.class || csType == Double.class) {
                return new DoubleRollingMinMaxOperator(pair, affectingColumns, rowRedirection,
                        rmm.revWindowScale().timestampCol(),
                        prevWindowScaleUnits, fwdWindowScaleUnits, rmm.isMax());
            } else if (Comparable.class.isAssignableFrom(csType)) {
                // noinspection rawtypes
                return new ComparableRollingMinMaxOperator<>(pair, affectingColumns, rowRedirection,
                        rmm.revWindowScale().timestampCol(),
                        prevWindowScaleUnits, fwdWindowScaleUnits, rmm.isMax(), csType);
            }

            throw new IllegalArgumentException("Can not perform Rolling Min/Max on type " + csType);
        }

        private UpdateByOperator makeRollingProductOperator(@NotNull final MatchPair pair,
                @NotNull final Table source,
                @NotNull final RollingProductSpec rs) {
            // noinspection rawtypes
            final ColumnSource columnSource = source.getColumnSource(pair.rightColumn);
            final Class<?> csType = columnSource.getType();

            final String[] affectingColumns;
            if (rs.revWindowScale().timestampCol() == null) {
                affectingColumns = new String[] {pair.rightColumn};
            } else {
                affectingColumns = new String[] {rs.revWindowScale().timestampCol(), pair.rightColumn};
            }

            final long prevWindowScaleUnits = rs.revWindowScale().timescaleUnits();
            final long fwdWindowScaleUnits = rs.fwdWindowScale().timescaleUnits();

            if (csType == byte.class || csType == Byte.class) {
                return new ByteRollingProductOperator(pair, affectingColumns, rowRedirection,
                        rs.revWindowScale().timestampCol(),
                        prevWindowScaleUnits, fwdWindowScaleUnits);
            } else if (csType == char.class || csType == Character.class) {
                return new CharRollingProductOperator(pair, affectingColumns, rowRedirection,
                        rs.revWindowScale().timestampCol(),
                        prevWindowScaleUnits, fwdWindowScaleUnits);
            } else if (csType == short.class || csType == Short.class) {
                return new ShortRollingProductOperator(pair, affectingColumns, rowRedirection,
                        rs.revWindowScale().timestampCol(),
                        prevWindowScaleUnits, fwdWindowScaleUnits);
            } else if (csType == int.class || csType == Integer.class) {
                return new IntRollingProductOperator(pair, affectingColumns, rowRedirection,
                        rs.revWindowScale().timestampCol(),
                        prevWindowScaleUnits, fwdWindowScaleUnits);
            } else if (csType == long.class || csType == Long.class) {
                return new LongRollingProductOperator(pair, affectingColumns, rowRedirection,
                        rs.revWindowScale().timestampCol(),
                        prevWindowScaleUnits, fwdWindowScaleUnits);
            } else if (csType == float.class || csType == Float.class) {
                return new FloatRollingProductOperator(pair, affectingColumns, rowRedirection,
                        rs.revWindowScale().timestampCol(),
                        prevWindowScaleUnits, fwdWindowScaleUnits);
            } else if (csType == double.class || csType == Double.class) {
                return new DoubleRollingProductOperator(pair, affectingColumns, rowRedirection,
                        rs.revWindowScale().timestampCol(),
                        prevWindowScaleUnits, fwdWindowScaleUnits);
            } else if (csType == BigDecimal.class) {
                return new BigDecimalRollingProductOperator(pair, affectingColumns, rowRedirection,
                        rs.revWindowScale().timestampCol(),
                        prevWindowScaleUnits, fwdWindowScaleUnits, control.mathContextOrDefault());
            } else if (csType == BigInteger.class) {
                return new BigIntegerRollingProductOperator(pair, affectingColumns, rowRedirection,
                        rs.revWindowScale().timestampCol(),
                        prevWindowScaleUnits, fwdWindowScaleUnits);
            }

            throw new IllegalArgumentException("Can not perform RollingProduct on type " + csType);
        }

        private UpdateByOperator makeRollingCountOperator(@NotNull final MatchPair pair,
                @NotNull final Table source,
                @NotNull final RollingCountSpec rs) {
            // noinspection rawtypes
            final ColumnSource columnSource = source.getColumnSource(pair.rightColumn);
            final Class<?> csType = columnSource.getType();

            final String[] affectingColumns;
            if (rs.revWindowScale().timestampCol() == null) {
                affectingColumns = new String[] {pair.rightColumn};
            } else {
                affectingColumns = new String[] {rs.revWindowScale().timestampCol(), pair.rightColumn};
            }

            final long prevWindowScaleUnits = rs.revWindowScale().timescaleUnits();
            final long fwdWindowScaleUnits = rs.fwdWindowScale().timescaleUnits();

            if (csType == boolean.class || csType == Boolean.class) {
                return new ByteRollingCountOperator(pair, affectingColumns, rowRedirection,
                        rs.revWindowScale().timestampCol(),
                        prevWindowScaleUnits, fwdWindowScaleUnits, NULL_BOOLEAN_AS_BYTE);
            } else if (csType == byte.class || csType == Byte.class) {
                return new ByteRollingCountOperator(pair, affectingColumns, rowRedirection,
                        rs.revWindowScale().timestampCol(),
                        prevWindowScaleUnits, fwdWindowScaleUnits, NULL_BYTE);
            } else if (csType == char.class || csType == Character.class) {
                return new CharRollingCountOperator(pair, affectingColumns, rowRedirection,
                        rs.revWindowScale().timestampCol(),
                        prevWindowScaleUnits, fwdWindowScaleUnits);
            } else if (csType == short.class || csType == Short.class) {
                return new ShortRollingCountOperator(pair, affectingColumns, rowRedirection,
                        rs.revWindowScale().timestampCol(),
                        prevWindowScaleUnits, fwdWindowScaleUnits);
            } else if (csType == int.class || csType == Integer.class) {
                return new IntRollingCountOperator(pair, affectingColumns, rowRedirection,
                        rs.revWindowScale().timestampCol(),
                        prevWindowScaleUnits, fwdWindowScaleUnits);
            } else if (csType == long.class || csType == Long.class) {
                return new LongRollingCountOperator(pair, affectingColumns, rowRedirection,
                        rs.revWindowScale().timestampCol(),
                        prevWindowScaleUnits, fwdWindowScaleUnits);
            } else if (csType == float.class || csType == Float.class) {
                return new FloatRollingCountOperator(pair, affectingColumns, rowRedirection,
                        rs.revWindowScale().timestampCol(),
                        prevWindowScaleUnits, fwdWindowScaleUnits);
            } else if (csType == double.class || csType == Double.class) {
                return new DoubleRollingCountOperator(pair, affectingColumns, rowRedirection,
                        rs.revWindowScale().timestampCol(),
                        prevWindowScaleUnits, fwdWindowScaleUnits);
            } else {
                return new ObjectRollingCountOperator(pair, affectingColumns, rowRedirection,
                        rs.revWindowScale().timestampCol(),
                        prevWindowScaleUnits, fwdWindowScaleUnits);
            }
        }
    }
}<|MERGE_RESOLUTION|>--- conflicted
+++ resolved
@@ -9,23 +9,14 @@
 import io.deephaven.engine.table.ColumnSource;
 import io.deephaven.engine.table.MatchPair;
 import io.deephaven.engine.table.Table;
-<<<<<<< HEAD
 import io.deephaven.engine.table.impl.updateby.em.*;
-import io.deephaven.engine.table.impl.updateby.fill.*;
-import io.deephaven.engine.table.impl.updateby.minmax.*;
-import io.deephaven.engine.table.impl.updateby.prod.*;
-=======
 import io.deephaven.engine.table.impl.updateby.delta.*;
-import io.deephaven.engine.table.impl.updateby.ema.*;
-import io.deephaven.engine.table.impl.updateby.emsum.*;
 import io.deephaven.engine.table.impl.updateby.fill.*;
 import io.deephaven.engine.table.impl.updateby.minmax.*;
 import io.deephaven.engine.table.impl.updateby.prod.*;
 import io.deephaven.engine.table.impl.updateby.rollingcount.*;
 import io.deephaven.engine.table.impl.updateby.rollinggroup.*;
->>>>>>> 4cbbc706
 import io.deephaven.engine.table.impl.updateby.rollingavg.*;
-import io.deephaven.engine.table.impl.updateby.rollinggroup.RollingGroupOperator;
 import io.deephaven.engine.table.impl.updateby.rollingminmax.*;
 import io.deephaven.engine.table.impl.updateby.rollingproduct.*;
 import io.deephaven.engine.table.impl.updateby.rollingsum.*;
@@ -338,7 +329,6 @@
         }
 
         @Override
-<<<<<<< HEAD
         public Void visit(@NotNull final EmMinMaxSpec spec) {
             final boolean isTimeBased = spec.timeScale().isTimeBased();
             final String timestampCol = spec.timeScale().timestampCol();
@@ -353,8 +343,6 @@
         }
 
         @Override
-=======
->>>>>>> 4cbbc706
         public Void visit(@NotNull final FillBySpec fbs) {
             Arrays.stream(pairs)
                     .map(fc -> makeForwardFillOperator(fc, source))
@@ -510,19 +498,11 @@
             };
 
             if (csType == byte.class || csType == Byte.class) {
-<<<<<<< HEAD
                 return new ByteEMOperator(pair, affectingColumns, rowRedirection, control,
                         spec.timeScale().timestampCol(), timeScaleUnits, columnSource, doubleFunction, NULL_BYTE);
             } else if (csType == char.class || csType == Character.class) {
                 return new CharEMOperator(pair, affectingColumns, rowRedirection, control,
                         spec.timeScale().timestampCol(), timeScaleUnits, columnSource, doubleFunction);
-=======
-                return new ByteEMAOperator(pair, affectingColumns, rowRedirection, control,
-                        ema.timeScale().timestampCol(), timeScaleUnits, columnSource, NULL_BYTE);
-            } else if (csType == char.class || csType == Character.class) {
-                return new CharEMAOperator(pair, affectingColumns, rowRedirection, control,
-                        ema.timeScale().timestampCol(), timeScaleUnits, columnSource);
->>>>>>> 4cbbc706
             } else if (csType == short.class || csType == Short.class) {
                 return new ShortEMOperator(pair, affectingColumns, rowRedirection, control,
                         spec.timeScale().timestampCol(), timeScaleUnits, columnSource, doubleFunction);
@@ -563,7 +543,6 @@
                 affectingColumns = new String[] {spec.timeScale().timestampCol(), pair.rightColumn};
             }
 
-<<<<<<< HEAD
             // use the correct units from the EmaSpec (depending on if Time or Tick based)
             final long timeScaleUnits = spec.timeScale().timescaleUnits();
             final OperationControl control = spec.controlOrDefault();
@@ -605,45 +584,11 @@
             } else if (csType == BigInteger.class) {
                 return new BigIntegerEMOperator(pair, affectingColumns, rowRedirection, control,
                         spec.timeScale().timestampCol(), timeScaleUnits, columnSource, bdFunction);
-=======
-            // use the correct units from the EmsSpec (depending on if Time or Tick based)
-            final long timeScaleUnits = spec.timeScale().timescaleUnits();
-            final OperationControl control = spec.controlOrDefault();
-
-            if (csType == byte.class || csType == Byte.class) {
-                return new ByteEMSOperator(pair, affectingColumns, rowRedirection, control,
-                        spec.timeScale().timestampCol(), timeScaleUnits, columnSource, NULL_BYTE);
-            } else if (csType == char.class || csType == Character.class) {
-                return new CharEMSOperator(pair, affectingColumns, rowRedirection, control,
-                        spec.timeScale().timestampCol(), timeScaleUnits, columnSource);
-            } else if (csType == short.class || csType == Short.class) {
-                return new ShortEMSOperator(pair, affectingColumns, rowRedirection, control,
-                        spec.timeScale().timestampCol(), timeScaleUnits, columnSource);
-            } else if (csType == int.class || csType == Integer.class) {
-                return new IntEMSOperator(pair, affectingColumns, rowRedirection, control,
-                        spec.timeScale().timestampCol(), timeScaleUnits, columnSource);
-            } else if (csType == long.class || csType == Long.class) {
-                return new LongEMSOperator(pair, affectingColumns, rowRedirection, control,
-                        spec.timeScale().timestampCol(), timeScaleUnits, columnSource);
-            } else if (csType == float.class || csType == Float.class) {
-                return new FloatEMSOperator(pair, affectingColumns, rowRedirection, control,
-                        spec.timeScale().timestampCol(), timeScaleUnits, columnSource);
-            } else if (csType == double.class || csType == Double.class) {
-                return new DoubleEMSOperator(pair, affectingColumns, rowRedirection, control,
-                        spec.timeScale().timestampCol(), timeScaleUnits, columnSource);
-            } else if (csType == BigDecimal.class) {
-                return new BigDecimalEMSOperator(pair, affectingColumns, rowRedirection, control,
-                        spec.timeScale().timestampCol(), timeScaleUnits, columnSource);
-            } else if (csType == BigInteger.class) {
-                return new BigIntegerEMSOperator(pair, affectingColumns, rowRedirection, control,
-                        spec.timeScale().timestampCol(), timeScaleUnits, columnSource);
->>>>>>> 4cbbc706
             }
 
             throw new IllegalArgumentException("Can not perform EMS on type " + csType);
         }
 
-<<<<<<< HEAD
         private UpdateByOperator makeEmMinMaxOperator(@NotNull final MatchPair pair,
                 @NotNull final Table source,
                 @NotNull final EmMinMaxSpec spec) {
@@ -722,8 +667,6 @@
             throw new IllegalArgumentException("Can not perform EmMinMax on type " + csType);
         }
 
-=======
->>>>>>> 4cbbc706
         private UpdateByOperator makeCumProdOperator(MatchPair fc, Table source) {
             final Class<?> csType = source.getColumnSource(fc.rightColumn).getType();
             if (csType == byte.class || csType == Byte.class) {
