package io.deephaven.engine.table.impl.updateby;

import io.deephaven.api.agg.Pair;
import io.deephaven.api.updateby.ColumnUpdateOperation;
import io.deephaven.api.updateby.OperationControl;
import io.deephaven.api.updateby.UpdateByControl;
import io.deephaven.api.updateby.UpdateByOperation;
import io.deephaven.api.updateby.spec.*;
import io.deephaven.engine.table.ColumnSource;
import io.deephaven.engine.table.MatchPair;
import io.deephaven.engine.table.Table;
import io.deephaven.engine.table.impl.TableDefaults;
import io.deephaven.engine.table.impl.updateby.ema.*;
import io.deephaven.engine.table.impl.updateby.fill.*;
import io.deephaven.engine.table.impl.updateby.minmax.*;
import io.deephaven.engine.table.impl.updateby.prod.*;
import io.deephaven.engine.table.impl.updateby.rollinggroup.*;
import io.deephaven.engine.table.impl.updateby.rollingsum.*;
import io.deephaven.engine.table.impl.updateby.sum.*;
import io.deephaven.engine.table.impl.util.WritableRowRedirection;
import io.deephaven.hash.KeyedObjectHashMap;
import io.deephaven.hash.KeyedObjectKey;
import io.deephaven.time.DateTime;
import org.apache.commons.lang3.mutable.MutableBoolean;
import org.jetbrains.annotations.NotNull;
import org.jetbrains.annotations.Nullable;

import java.math.BigDecimal;
import java.math.BigInteger;
import java.util.*;
import java.util.stream.Collectors;

import static io.deephaven.util.BooleanUtils.NULL_BOOLEAN_AS_BYTE;
import static io.deephaven.util.QueryConstants.NULL_BYTE;

/**
 * A factory to visit all of the {@link UpdateByOperation}s to produce a set of {@link UpdateByOperator}s that
 * {@link UpdateBy} can use to produce a result.
 */
public class UpdateByOperatorFactory {
    private final TableDefaults source;
    private final MatchPair[] groupByColumns;
    @Nullable
    private final WritableRowRedirection rowRedirection;
    @NotNull
    private final UpdateByControl control;

    public UpdateByOperatorFactory(@NotNull final TableDefaults source,
            @NotNull final MatchPair[] groupByColumns,
            @Nullable final WritableRowRedirection rowRedirection,
            @NotNull final UpdateByControl control) {
        this.source = source;
        this.groupByColumns = groupByColumns;
        this.rowRedirection = rowRedirection;
        this.control = control;
    }

    /**
     * Create a collection of operators from a list of {@link UpdateByOperation operator specs}. This operation assumes
     * that the {@link UpdateByOperation specs} are window-compatible, i.e. will share cumulative vs. rolling properties
     * and window parameters.
     *
     * @param specs the collection of {@link UpdateByOperation specs} to create
     * @return a organized collection of {@link List<ColumnUpdateOperation> operation lists} where the operator specs
     *         can share resources within the collection
     */
    final Collection<UpdateByOperator> getOperators(@NotNull final Collection<? extends UpdateByOperation> specs) {
        final OperationVisitor v = new OperationVisitor();
        specs.forEach(s -> s.walk(v));
        return v.ops;
    }

    /**
     * Organize the {@link UpdateByOperation operator specs} into windows so that the operators that can share
     * processing resources are stored within the same collection. Generally, this collects cumulative operators
     * together and collects rolling operators with the same parameters together.
     *
     * @param specs the collection of {@link UpdateByOperation specs} to organize
     * @return a organized collection of {@link List<ColumnUpdateOperation> operation lists} where the operator specs
     *         can share resources within the collection
     */
    final Collection<List<ColumnUpdateOperation>> getWindowOperatorSpecs(
            @NotNull final Collection<? extends UpdateByOperation> specs) {
        final WindowVisitor v = new WindowVisitor();
        specs.forEach(s -> s.walk(v));
        return v.windowMap.values();
    }

    static MatchPair[] parseMatchPairs(final List<Pair> columns) {
        return columns.stream()
                .map(MatchPair::of)
                .toArray(MatchPair[]::new);
    }

    /**
     * If the input columns to add is an empty array, create a new one that maps each column to itself in the result
     *
     * @param table the source table
     * @param columnsToAdd the list of {@link MatchPair}s for the result columns
     * @return the input columns to add if it was non-empty, or a new one that maps each source column 1:1 to the
     *         output.
     */
    @NotNull
    static MatchPair[] createColumnsToAddIfMissing(final @NotNull Table table,
            final @NotNull MatchPair[] columnsToAdd,
            final @NotNull UpdateBySpec spec,
            final MatchPair[] groupByColumns) {
        if (columnsToAdd.length == 0) {
            return createOneToOneMatchPairs(table, groupByColumns, spec);
        }
        return columnsToAdd;
    }

    /**
     * Create a new {@link MatchPair} array that maps each input column to itself on the output side.
     *
     * @param table the source table.
     * @param groupByColumns the columns to group the table by
     * @return A new {@link MatchPair}[] that maps each source column 1:1 to the output.
     */
    @NotNull
    static MatchPair[] createOneToOneMatchPairs(final @NotNull Table table,
            final MatchPair[] groupByColumns,
            @NotNull final UpdateBySpec spec) {
        final Set<String> usedGroupColumns = groupByColumns.length == 0 ? Collections.emptySet()
                : Arrays.stream(groupByColumns)
                        .map(MatchPair::rightColumn).collect(Collectors.toSet());
        return table.getDefinition().getColumnStream()
                .filter(c -> !usedGroupColumns.contains(c.getName()) && spec.applicableTo(c.getDataType()))
                .map(c -> new MatchPair(c.getName(), c.getName()))
                .toArray(MatchPair[]::new);
    }

    public String describe(Collection<? extends UpdateByOperation> clauses) {
        final Describer d = new Describer();
        clauses.forEach(c -> c.walk(d));
        return d.descriptionBuilder.toString();
    }

    private static class Describer implements UpdateByOperation.Visitor<Void> {
        final StringBuilder descriptionBuilder = new StringBuilder();

        @Override
        public Void visit(ColumnUpdateOperation clause) {
            final MatchPair[] pairs = parseMatchPairs(clause.columns());
            final String columnStr;
            if (pairs.length == 0) {
                columnStr = "[All]";
            } else {
                columnStr = MatchPair.matchString(pairs);
            }

            descriptionBuilder.append(clause.spec().toString()).append("(").append(columnStr).append("), ");
            return null;
        }
    }

    private static class WindowVisitor implements UpdateByOperation.Visitor<Void> {
        // We will divide the operators into similar windows for efficient processing.
        final KeyedObjectHashMap<ColumnUpdateOperation, List<ColumnUpdateOperation>> windowMap =
                new KeyedObjectHashMap<>(new KeyedObjectKey<>() {
                    @Override
                    public ColumnUpdateOperation getKey(final List<ColumnUpdateOperation> clauseList) {
                        return clauseList.get(0);
                    }

                    @Override
                    public int hashKey(final ColumnUpdateOperation clause) {
                        final UpdateBySpec spec = clause.spec();

                        final boolean windowed = spec instanceof RollingOpSpec;
                        int hash = Boolean.hashCode(windowed);

                        // Treat all cumulative ops with the same input columns as identical, even if they rely on
                        // timestamps
                        if (!windowed) {
                            return hash;
                        }

                        final RollingOpSpec rollingSpec = (RollingOpSpec) spec;

                        // Windowed ops are unique per type (ticks/time-based) and window dimensions
                        hash = 31 * hash + Objects.hashCode(rollingSpec.revWindowScale().timestampCol());
                        hash = 31 * hash + Long.hashCode(rollingSpec.revWindowScale().timescaleUnits());
                        hash = 31 * hash + Long.hashCode(rollingSpec.fwdWindowScale().timescaleUnits());
                        return hash;
                    }

                    @Override
                    public boolean equalKey(final ColumnUpdateOperation clauseA,
                            final List<ColumnUpdateOperation> clauseList) {
                        final ColumnUpdateOperation clauseB = clauseList.get(0);

                        final UpdateBySpec specA = clauseA.spec();
                        final UpdateBySpec specB = clauseB.spec();

                        // Equivalent if both are cumulative, not equivalent if only one is cumulative
                        boolean aRolling = specA instanceof RollingOpSpec;
                        boolean bRolling = specB instanceof RollingOpSpec;

                        if (!aRolling && !bRolling) {
                            return true;
                        } else if (aRolling != bRolling) {
                            return false;
                        }

                        final RollingOpSpec rsA = (RollingOpSpec) specA;
                        final RollingOpSpec rsB = (RollingOpSpec) specB;

                        // Rolling ops are equivalent when they share a time or row based accumulation and the same
                        // fwd/prev units
                        if (!Objects.equals(rsA.revWindowScale().timestampCol(), rsB.revWindowScale().timestampCol())) {
                            return false;
                        }
                        return rsA.revWindowScale().timescaleUnits() == rsB.revWindowScale().timescaleUnits() &&
                                rsA.fwdWindowScale().timescaleUnits() == rsB.fwdWindowScale().timescaleUnits();
                    }
                });

        @Override
        public Void visit(@NotNull final ColumnUpdateOperation clause) {

            final MutableBoolean created = new MutableBoolean(false);
            final List<ColumnUpdateOperation> opList = windowMap.putIfAbsent(clause,
                    (newOpListOp) -> {
                        final List<ColumnUpdateOperation> newOpList = new ArrayList<>();
                        newOpList.add(clause);
                        created.setTrue();
                        return newOpList;
                    });
            if (!created.booleanValue()) {
                opList.add(clause);
            }
            return null;
        }
    }

    private class OperationVisitor implements UpdateBySpec.Visitor<Void>, UpdateByOperation.Visitor<Void> {
        private final List<UpdateByOperator> ops = new ArrayList<>();
        private MatchPair[] pairs;

        /**
         * Check if the supplied type is one of the supported time types.
         *
         * @param type the type
         * @return true if the type is one of the useable time types
         */
        public boolean isTimeType(final @NotNull Class<?> type) {
            // TODO: extend time handling similar to enterprise (Instant, ZonedDateTime, LocalDate, LocalTime)
            return type == DateTime.class;
        }

        @Override
        public Void visit(@NotNull final ColumnUpdateOperation clause) {
            final UpdateBySpec spec = clause.spec();
            pairs = createColumnsToAddIfMissing(source, parseMatchPairs(clause.columns()), spec, groupByColumns);
            spec.walk(this);
            pairs = null;
            return null;
        }

        @Override
        public Void visit(@NotNull final EmaSpec ema) {
            final boolean isTimeBased = ema.timeScale().isTimeBased();
            final String timestampCol = ema.timeScale().timestampCol();

            Arrays.stream(pairs)
                    .filter(p -> !isTimeBased || !p.rightColumn().equals(timestampCol))
                    .map(fc -> makeEmaOperator(fc,
                            source,
                            ema))
                    .forEach(ops::add);
            return null;
        }

        @Override
        public Void visit(@NotNull final FillBySpec f) {
            Arrays.stream(pairs)
                    .map(fc -> makeForwardFillOperator(fc, source))
                    .forEach(ops::add);
            return null;
        }

        @Override
        public Void visit(@NotNull final CumSumSpec c) {
            Arrays.stream(pairs)
                    .map(fc -> makeCumSumOperator(fc, source))
                    .forEach(ops::add);
            return null;
        }

        @Override
        public Void visit(CumMinMaxSpec m) {
            Arrays.stream(pairs)
                    .map(fc -> makeCumMinMaxOperator(fc, source, m.isMax()))
                    .forEach(ops::add);
            return null;
        }

        @Override
        public Void visit(CumProdSpec p) {
            Arrays.stream(pairs)
                    .map(fc -> makeCumProdOperator(fc, source))
                    .forEach(ops::add);
            return null;
        }

        @Override
        public Void visit(@NotNull final RollingSumSpec rs) {
            final boolean isTimeBased = rs.revWindowScale().isTimeBased();
            final String timestampCol = rs.revWindowScale().timestampCol();

            Arrays.stream(pairs)
                    .filter(p -> !isTimeBased || !p.rightColumn().equals(timestampCol))
                    .map(fc -> makeRollingSumOperator(fc,
                            source,
                            rs))
                    .forEach(ops::add);
            return null;
        }

        @Override
        public Void visit(@NotNull final RollingGroupSpec rg) {
<<<<<<< HEAD
            final boolean isTimeBased = rg.revWindowScale().isTimeBased();
            final String timestampCol = rg.revWindowScale().timestampCol();

            Arrays.stream(pairs)
                    .filter(p -> !isTimeBased || !p.rightColumn().equals(timestampCol))
                    .map(fc -> makeRollingGroupOperator(fc,
                            source,
                            rg))
                    .forEach(ops::add);
=======
            // Only one group operator needed for any number of RollingGroup that share a window
            ops.add(makeRollingGroupOperator(pairs, source, rg));
>>>>>>> 14fd8c27
            return null;
        }

        private UpdateByOperator makeEmaOperator(@NotNull final MatchPair pair,
                @NotNull final TableDefaults source,
                @NotNull final EmaSpec ema) {
            // noinspection rawtypes
            final ColumnSource columnSource = source.getColumnSource(pair.rightColumn);
            final Class<?> csType = columnSource.getType();

            final String[] affectingColumns;
            if (ema.timeScale().timestampCol() == null) {
                affectingColumns = new String[] {pair.rightColumn};
            } else {
                affectingColumns = new String[] {ema.timeScale().timestampCol(), pair.rightColumn};
            }

            // use the correct units from the EmaSpec (depending on if Time or Tick based)
            final long timeScaleUnits = ema.timeScale().timescaleUnits();
            final OperationControl control = ema.controlOrDefault();

            if (csType == byte.class || csType == Byte.class) {
                return new ByteEMAOperator(pair, affectingColumns, rowRedirection, control,
                        ema.timeScale().timestampCol(), timeScaleUnits, columnSource);
            } else if (csType == short.class || csType == Short.class) {
                return new ShortEMAOperator(pair, affectingColumns, rowRedirection, control,
                        ema.timeScale().timestampCol(), timeScaleUnits, columnSource);
            } else if (csType == int.class || csType == Integer.class) {
                return new IntEMAOperator(pair, affectingColumns, rowRedirection, control,
                        ema.timeScale().timestampCol(), timeScaleUnits, columnSource);
            } else if (csType == long.class || csType == Long.class) {
                return new LongEMAOperator(pair, affectingColumns, rowRedirection, control,
                        ema.timeScale().timestampCol(), timeScaleUnits, columnSource);
            } else if (csType == float.class || csType == Float.class) {
                return new FloatEMAOperator(pair, affectingColumns, rowRedirection, control,
                        ema.timeScale().timestampCol(), timeScaleUnits, columnSource);
            } else if (csType == double.class || csType == Double.class) {
                return new DoubleEMAOperator(pair, affectingColumns, rowRedirection, control,
                        ema.timeScale().timestampCol(), timeScaleUnits, columnSource);
            } else if (csType == BigDecimal.class) {
                return new BigDecimalEMAOperator(pair, affectingColumns, rowRedirection, control,
                        ema.timeScale().timestampCol(), timeScaleUnits, columnSource);
            } else if (csType == BigInteger.class) {
                return new BigIntegerEMAOperator(pair, affectingColumns, rowRedirection, control,
                        ema.timeScale().timestampCol(), timeScaleUnits, columnSource);
            }

            throw new IllegalArgumentException("Can not perform EMA on type " + csType);
        }

        private UpdateByOperator makeCumProdOperator(MatchPair fc, TableDefaults source) {
            final Class<?> csType = source.getColumnSource(fc.rightColumn).getType();
            if (csType == byte.class || csType == Byte.class) {
                return new ByteCumProdOperator(fc, rowRedirection);
            } else if (csType == short.class || csType == Short.class) {
                return new ShortCumProdOperator(fc, rowRedirection);
            } else if (csType == int.class || csType == Integer.class) {
                return new IntCumProdOperator(fc, rowRedirection);
            } else if (csType == long.class || csType == Long.class) {
                return new LongCumProdOperator(fc, rowRedirection);
            } else if (csType == float.class || csType == Float.class) {
                return new FloatCumProdOperator(fc, rowRedirection);
            } else if (csType == double.class || csType == Double.class) {
                return new DoubleCumProdOperator(fc, rowRedirection);
            } else if (csType == BigDecimal.class) {
                return new BigDecimalCumProdOperator(fc, rowRedirection, control.mathContextOrDefault());
            } else if (csType == BigInteger.class) {
                return new BigIntegerCumProdOperator(fc, rowRedirection);
            }

            throw new IllegalArgumentException("Can not perform Cumulative Min/Max on type " + csType);
        }

        private UpdateByOperator makeCumMinMaxOperator(MatchPair fc, TableDefaults source, boolean isMax) {
            final ColumnSource<?> columnSource = source.getColumnSource(fc.rightColumn);
            final Class<?> csType = columnSource.getType();
            if (csType == byte.class || csType == Byte.class) {
                return new ByteCumMinMaxOperator(fc, isMax, rowRedirection);
            } else if (csType == short.class || csType == Short.class) {
                return new ShortCumMinMaxOperator(fc, isMax, rowRedirection);
            } else if (csType == int.class || csType == Integer.class) {
                return new IntCumMinMaxOperator(fc, isMax, rowRedirection);
            } else if (csType == long.class || csType == Long.class || isTimeType(csType)) {
                return new LongCumMinMaxOperator(fc, isMax, rowRedirection, csType);
            } else if (csType == float.class || csType == Float.class) {
                return new FloatCumMinMaxOperator(fc, isMax, rowRedirection);
            } else if (csType == double.class || csType == Double.class) {
                return new DoubleCumMinMaxOperator(fc, isMax, rowRedirection);
            } else if (Comparable.class.isAssignableFrom(csType)) {
                // noinspection rawtypes
                return new ComparableCumMinMaxOperator(fc, isMax, rowRedirection, csType);
            }

            throw new IllegalArgumentException("Can not perform Cumulative Min/Max on type " + csType);
        }

        private UpdateByOperator makeCumSumOperator(MatchPair fc, TableDefaults source) {
            final Class<?> csType = source.getColumnSource(fc.rightColumn).getType();
            if (csType == Boolean.class || csType == boolean.class) {
                return new ByteCumSumOperator(fc, rowRedirection, NULL_BOOLEAN_AS_BYTE);
            } else if (csType == byte.class || csType == Byte.class) {
                return new ByteCumSumOperator(fc, rowRedirection, NULL_BYTE);
            } else if (csType == short.class || csType == Short.class) {
                return new ShortCumSumOperator(fc, rowRedirection);
            } else if (csType == int.class || csType == Integer.class) {
                return new IntCumSumOperator(fc, rowRedirection);
            } else if (csType == long.class || csType == Long.class) {
                return new LongCumSumOperator(fc, rowRedirection);
            } else if (csType == float.class || csType == Float.class) {
                return new FloatCumSumOperator(fc, rowRedirection);
            } else if (csType == double.class || csType == Double.class) {
                return new DoubleCumSumOperator(fc, rowRedirection);
            } else if (csType == BigDecimal.class) {
                return new BigDecimalCumSumOperator(fc, rowRedirection, control.mathContextOrDefault());
            } else if (csType == BigInteger.class) {
                return new BigIntegerCumSumOperator(fc, rowRedirection);
            }

            throw new IllegalArgumentException("Can not perform Cumulative Sum on type " + csType);
        }

        private UpdateByOperator makeForwardFillOperator(MatchPair fc, TableDefaults source) {
            final ColumnSource<?> columnSource = source.getColumnSource(fc.rightColumn);
            final Class<?> csType = columnSource.getType();
            if (csType == char.class || csType == Character.class) {
                return new CharFillByOperator(fc, rowRedirection);
            } else if (csType == byte.class || csType == Byte.class) {
                return new ByteFillByOperator(fc, rowRedirection);
            } else if (csType == short.class || csType == Short.class) {
                return new ShortFillByOperator(fc, rowRedirection);
            } else if (csType == int.class || csType == Integer.class) {
                return new IntFillByOperator(fc, rowRedirection);
            } else if (csType == long.class || csType == Long.class || isTimeType(csType)) {
                return new LongFillByOperator(fc, rowRedirection, csType);
            } else if (csType == float.class || csType == Float.class) {
                return new FloatFillByOperator(fc, rowRedirection);
            } else if (csType == double.class || csType == Double.class) {
                return new DoubleFillByOperator(fc, rowRedirection);
            } else if (csType == boolean.class || csType == Boolean.class) {
                return new BooleanFillByOperator(fc, rowRedirection);
            } else {
                return new ObjectFillByOperator<>(fc, rowRedirection, csType);
            }
        }

        private UpdateByOperator makeRollingSumOperator(@NotNull final MatchPair pair,
                @NotNull final TableDefaults source,
                @NotNull final RollingSumSpec rs) {
            // noinspection rawtypes
            final ColumnSource columnSource = source.getColumnSource(pair.rightColumn);
            final Class<?> csType = columnSource.getType();

            final String[] affectingColumns;
            if (rs.revWindowScale().timestampCol() == null) {
                affectingColumns = new String[] {pair.rightColumn};
            } else {
                affectingColumns = new String[] {rs.revWindowScale().timestampCol(), pair.rightColumn};
            }

            final long prevWindowScaleUnits = rs.revWindowScale().timescaleUnits();
            final long fwdWindowScaleUnits = rs.fwdWindowScale().timescaleUnits();

            if (csType == Boolean.class || csType == boolean.class) {
                return new ByteRollingSumOperator(pair, affectingColumns, rowRedirection,
                        rs.revWindowScale().timestampCol(),
                        prevWindowScaleUnits, fwdWindowScaleUnits, NULL_BOOLEAN_AS_BYTE);
            } else if (csType == byte.class || csType == Byte.class) {
                return new ByteRollingSumOperator(pair, affectingColumns, rowRedirection,
                        rs.revWindowScale().timestampCol(),
                        prevWindowScaleUnits, fwdWindowScaleUnits, NULL_BYTE);
            } else if (csType == short.class || csType == Short.class) {
                return new ShortRollingSumOperator(pair, affectingColumns, rowRedirection,
                        rs.revWindowScale().timestampCol(),
                        prevWindowScaleUnits, fwdWindowScaleUnits);
            } else if (csType == int.class || csType == Integer.class) {
                return new IntRollingSumOperator(pair, affectingColumns, rowRedirection,
                        rs.revWindowScale().timestampCol(),
                        prevWindowScaleUnits, fwdWindowScaleUnits);
            } else if (csType == long.class || csType == Long.class) {
                return new LongRollingSumOperator(pair, affectingColumns, rowRedirection,
                        rs.revWindowScale().timestampCol(),
                        prevWindowScaleUnits, fwdWindowScaleUnits);
            } else if (csType == float.class || csType == Float.class) {
                return new FloatRollingSumOperator(pair, affectingColumns, rowRedirection,
                        rs.revWindowScale().timestampCol(),
                        prevWindowScaleUnits, fwdWindowScaleUnits);
            } else if (csType == double.class || csType == Double.class) {
                return new DoubleRollingSumOperator(pair, affectingColumns, rowRedirection,
                        rs.revWindowScale().timestampCol(),
                        prevWindowScaleUnits, fwdWindowScaleUnits);
            } else if (csType == BigDecimal.class) {
                return new BigDecimalRollingSumOperator(pair, affectingColumns, rowRedirection,
                        rs.revWindowScale().timestampCol(),
                        prevWindowScaleUnits, fwdWindowScaleUnits, control.mathContextOrDefault());
            } else if (csType == BigInteger.class) {
                return new BigIntegerRollingSumOperator(pair, affectingColumns, rowRedirection,
                        rs.revWindowScale().timestampCol(),
                        prevWindowScaleUnits, fwdWindowScaleUnits);
            }

            throw new IllegalArgumentException("Can not perform RollingSum on type " + csType);
        }

<<<<<<< HEAD
        private UpdateByOperator makeRollingGroupOperator(@NotNull final MatchPair pair,
                @NotNull final TableDefaults source,
                @NotNull final RollingGroupSpec rs) {
            // noinspection rawtypes
            final ColumnSource columnSource = source.getColumnSource(pair.rightColumn);
            final Class<?> csType = columnSource.getType();

            final String[] affectingColumns;
            if (rs.revWindowScale().timestampCol() == null) {
                affectingColumns = new String[] {pair.rightColumn};
            } else {
                affectingColumns = new String[] {rs.revWindowScale().timestampCol(), pair.rightColumn};
            }

            final long prevWindowScaleUnits = rs.revWindowScale().timescaleUnits();
            final long fwdWindowScaleUnits = rs.fwdWindowScale().timescaleUnits();

            if (csType == Boolean.class || csType == boolean.class) {
                return new BooleanRollingGroupOperator(pair, affectingColumns, rowRedirection,
                        rs.revWindowScale().timestampCol(),
                        prevWindowScaleUnits, fwdWindowScaleUnits, columnSource);
            } else if (csType == byte.class || csType == Byte.class) {
                return new ByteRollingGroupOperator(pair, affectingColumns, rowRedirection,
                        rs.revWindowScale().timestampCol(),
                        prevWindowScaleUnits, fwdWindowScaleUnits, columnSource);
            } else if (csType == short.class || csType == Short.class) {
                return new ShortRollingGroupOperator(pair, affectingColumns, rowRedirection,
                        rs.revWindowScale().timestampCol(),
                        prevWindowScaleUnits, fwdWindowScaleUnits, columnSource);
            } else if (csType == int.class || csType == Integer.class) {
                return new IntRollingGroupOperator(pair, affectingColumns, rowRedirection,
                        rs.revWindowScale().timestampCol(),
                        prevWindowScaleUnits, fwdWindowScaleUnits, columnSource);
            } else if (csType == long.class || csType == Long.class) {
                return new LongRollingGroupOperator(pair, affectingColumns, rowRedirection,
                        rs.revWindowScale().timestampCol(),
                        prevWindowScaleUnits, fwdWindowScaleUnits, columnSource);
            } else if (csType == float.class || csType == Float.class) {
                return new FloatRollingGroupOperator(pair, affectingColumns, rowRedirection,
                        rs.revWindowScale().timestampCol(),
                        prevWindowScaleUnits, fwdWindowScaleUnits, columnSource);
            } else if (csType == double.class || csType == Double.class) {
                return new DoubleRollingGroupOperator(pair, affectingColumns, rowRedirection,
                        rs.revWindowScale().timestampCol(),
                        prevWindowScaleUnits, fwdWindowScaleUnits, columnSource);
            } else {
                return new ObjectRollingGroupOperator<>(pair, affectingColumns, rowRedirection,
                        rs.revWindowScale().timestampCol(),
                        prevWindowScaleUnits, fwdWindowScaleUnits, columnSource, csType);
            }
        }

=======
        private UpdateByOperator makeRollingGroupOperator(@NotNull final MatchPair[] pairs,
                @NotNull final TableDefaults source,
                @NotNull final RollingGroupSpec rg) {

            // noinspection rawtypes
            final ColumnSource[] columnSources = new ColumnSource[pairs.length];
            final String[] affectingColumns;
            if (rg.revWindowScale().timestampCol() == null) {
                affectingColumns = new String[pairs.length];
            } else {
                // We are affected by the timestamp column. Add it to the end of the list
                affectingColumns = new String[pairs.length + 1];
                affectingColumns[pairs.length] = rg.revWindowScale().timestampCol();
            }

            // Assemble the arrays of input and affecting sources
            for (int ii = 0; ii < pairs.length; ii++) {
                MatchPair pair = pairs[ii];

                columnSources[ii] = source.getColumnSource(pair.rightColumn);
                affectingColumns[ii] = pair.rightColumn;
            }

            final long prevWindowScaleUnits = rg.revWindowScale().timescaleUnits();
            final long fwdWindowScaleUnits = rg.fwdWindowScale().timescaleUnits();

            return new RollingGroupOperator(pairs, affectingColumns, rowRedirection,
                    rg.revWindowScale().timestampCol(),
                    prevWindowScaleUnits, fwdWindowScaleUnits, columnSources);
        }
>>>>>>> 14fd8c27
    }
}<|MERGE_RESOLUTION|>--- conflicted
+++ resolved
@@ -321,20 +321,8 @@
 
         @Override
         public Void visit(@NotNull final RollingGroupSpec rg) {
-<<<<<<< HEAD
-            final boolean isTimeBased = rg.revWindowScale().isTimeBased();
-            final String timestampCol = rg.revWindowScale().timestampCol();
-
-            Arrays.stream(pairs)
-                    .filter(p -> !isTimeBased || !p.rightColumn().equals(timestampCol))
-                    .map(fc -> makeRollingGroupOperator(fc,
-                            source,
-                            rg))
-                    .forEach(ops::add);
-=======
             // Only one group operator needed for any number of RollingGroup that share a window
             ops.add(makeRollingGroupOperator(pairs, source, rg));
->>>>>>> 14fd8c27
             return null;
         }
 
@@ -538,60 +526,6 @@
             throw new IllegalArgumentException("Can not perform RollingSum on type " + csType);
         }
 
-<<<<<<< HEAD
-        private UpdateByOperator makeRollingGroupOperator(@NotNull final MatchPair pair,
-                @NotNull final TableDefaults source,
-                @NotNull final RollingGroupSpec rs) {
-            // noinspection rawtypes
-            final ColumnSource columnSource = source.getColumnSource(pair.rightColumn);
-            final Class<?> csType = columnSource.getType();
-
-            final String[] affectingColumns;
-            if (rs.revWindowScale().timestampCol() == null) {
-                affectingColumns = new String[] {pair.rightColumn};
-            } else {
-                affectingColumns = new String[] {rs.revWindowScale().timestampCol(), pair.rightColumn};
-            }
-
-            final long prevWindowScaleUnits = rs.revWindowScale().timescaleUnits();
-            final long fwdWindowScaleUnits = rs.fwdWindowScale().timescaleUnits();
-
-            if (csType == Boolean.class || csType == boolean.class) {
-                return new BooleanRollingGroupOperator(pair, affectingColumns, rowRedirection,
-                        rs.revWindowScale().timestampCol(),
-                        prevWindowScaleUnits, fwdWindowScaleUnits, columnSource);
-            } else if (csType == byte.class || csType == Byte.class) {
-                return new ByteRollingGroupOperator(pair, affectingColumns, rowRedirection,
-                        rs.revWindowScale().timestampCol(),
-                        prevWindowScaleUnits, fwdWindowScaleUnits, columnSource);
-            } else if (csType == short.class || csType == Short.class) {
-                return new ShortRollingGroupOperator(pair, affectingColumns, rowRedirection,
-                        rs.revWindowScale().timestampCol(),
-                        prevWindowScaleUnits, fwdWindowScaleUnits, columnSource);
-            } else if (csType == int.class || csType == Integer.class) {
-                return new IntRollingGroupOperator(pair, affectingColumns, rowRedirection,
-                        rs.revWindowScale().timestampCol(),
-                        prevWindowScaleUnits, fwdWindowScaleUnits, columnSource);
-            } else if (csType == long.class || csType == Long.class) {
-                return new LongRollingGroupOperator(pair, affectingColumns, rowRedirection,
-                        rs.revWindowScale().timestampCol(),
-                        prevWindowScaleUnits, fwdWindowScaleUnits, columnSource);
-            } else if (csType == float.class || csType == Float.class) {
-                return new FloatRollingGroupOperator(pair, affectingColumns, rowRedirection,
-                        rs.revWindowScale().timestampCol(),
-                        prevWindowScaleUnits, fwdWindowScaleUnits, columnSource);
-            } else if (csType == double.class || csType == Double.class) {
-                return new DoubleRollingGroupOperator(pair, affectingColumns, rowRedirection,
-                        rs.revWindowScale().timestampCol(),
-                        prevWindowScaleUnits, fwdWindowScaleUnits, columnSource);
-            } else {
-                return new ObjectRollingGroupOperator<>(pair, affectingColumns, rowRedirection,
-                        rs.revWindowScale().timestampCol(),
-                        prevWindowScaleUnits, fwdWindowScaleUnits, columnSource, csType);
-            }
-        }
-
-=======
         private UpdateByOperator makeRollingGroupOperator(@NotNull final MatchPair[] pairs,
                 @NotNull final TableDefaults source,
                 @NotNull final RollingGroupSpec rg) {
@@ -622,6 +556,5 @@
                     rg.revWindowScale().timestampCol(),
                     prevWindowScaleUnits, fwdWindowScaleUnits, columnSources);
         }
->>>>>>> 14fd8c27
     }
 }