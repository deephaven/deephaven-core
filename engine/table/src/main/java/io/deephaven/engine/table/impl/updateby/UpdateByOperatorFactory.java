--- conflicted
+++ resolved
@@ -560,54 +560,18 @@
             for (int ii = 0; ii < pairs.length; ii++) {
                 MatchPair pair = pairs[ii];
 
-<<<<<<< HEAD
-            if (csType == Boolean.class || csType == boolean.class) {
-                // noinspection unchecked
-                return new BooleanRollingGroupOperator(pair, affectingColumns, rowRedirection,
-                        rs.revWindowScale().timestampCol(),
-                        prevWindowScaleUnits, fwdWindowScaleUnits, columnSource);
-            } else if (csType == byte.class || csType == Byte.class) {
-                // noinspection unchecked
-                return new ByteRollingGroupOperator(pair, affectingColumns, rowRedirection,
-                        rs.revWindowScale().timestampCol(),
-                        prevWindowScaleUnits, fwdWindowScaleUnits, columnSource);
-            } else if (csType == short.class || csType == Short.class) {
-                // noinspection unchecked
-                return new ShortRollingGroupOperator(pair, affectingColumns, rowRedirection,
-                        rs.revWindowScale().timestampCol(),
-                        prevWindowScaleUnits, fwdWindowScaleUnits, columnSource);
-            } else if (csType == int.class || csType == Integer.class) {
-                // noinspection unchecked
-                return new IntRollingGroupOperator(pair, affectingColumns, rowRedirection,
-                        rs.revWindowScale().timestampCol(),
-                        prevWindowScaleUnits, fwdWindowScaleUnits, columnSource);
-            } else if (csType == long.class || csType == Long.class) {
-                // noinspection unchecked
-                return new LongRollingGroupOperator(pair, affectingColumns, rowRedirection,
-                        rs.revWindowScale().timestampCol(),
-                        prevWindowScaleUnits, fwdWindowScaleUnits, columnSource);
-            } else if (csType == float.class || csType == Float.class) {
-                // noinspection unchecked
-                return new FloatRollingGroupOperator(pair, affectingColumns, rowRedirection,
-                        rs.revWindowScale().timestampCol(),
-                        prevWindowScaleUnits, fwdWindowScaleUnits, columnSource);
-            } else if (csType == double.class || csType == Double.class) {
-                // noinspection unchecked
-                return new DoubleRollingGroupOperator(pair, affectingColumns, rowRedirection,
-                        rs.revWindowScale().timestampCol(),
-                        prevWindowScaleUnits, fwdWindowScaleUnits, columnSource);
-            } else {
-                // noinspection unchecked
-                return new ObjectRollingGroupOperator<>(pair, affectingColumns, rowRedirection,
-                        rs.revWindowScale().timestampCol(),
-                        prevWindowScaleUnits, fwdWindowScaleUnits, columnSource, csType);
-=======
                 columnSources[ii] = source.getColumnSource(pair.rightColumn);
                 affectingColumns[ii] = pair.rightColumn;
->>>>>>> 14fd8c27
-            }
-
-<<<<<<< HEAD
+            }
+
+            final long prevWindowScaleUnits = rg.revWindowScale().timescaleUnits();
+            final long fwdWindowScaleUnits = rg.fwdWindowScale().timescaleUnits();
+
+            return new RollingGroupOperator(pairs, affectingColumns, rowRedirection,
+                    rg.revWindowScale().timestampCol(),
+                    prevWindowScaleUnits, fwdWindowScaleUnits, columnSources);
+        }
+
         private UpdateByOperator makeRollingAvgOperator(@NotNull final MatchPair pair,
                                                         @NotNull final TableDefaults source,
                                                         @NotNull final RollingAvgSpec rs) {
@@ -664,14 +628,6 @@
             }
 
             throw new IllegalArgumentException("Can not perform RollingSum on type " + csType);
-=======
-            final long prevWindowScaleUnits = rg.revWindowScale().timescaleUnits();
-            final long fwdWindowScaleUnits = rg.fwdWindowScale().timescaleUnits();
-
-            return new RollingGroupOperator(pairs, affectingColumns, rowRedirection,
-                    rg.revWindowScale().timestampCol(),
-                    prevWindowScaleUnits, fwdWindowScaleUnits, columnSources);
->>>>>>> 14fd8c27
         }
     }
 }