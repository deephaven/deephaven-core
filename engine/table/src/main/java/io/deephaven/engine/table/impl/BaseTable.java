//
// Copyright (c) 2016-2025 Deephaven Data Labs and Patent Pending
//
package io.deephaven.engine.table.impl;

import com.google.common.collect.BiMap;
import com.google.common.collect.HashBiMap;
import io.deephaven.api.Pair;
import io.deephaven.base.Base64;
import io.deephaven.base.log.LogOutput;
import io.deephaven.base.reference.SimpleReference;
import io.deephaven.base.reference.WeakSimpleReference;
import io.deephaven.base.verify.Assert;
import io.deephaven.base.verify.Require;
import io.deephaven.configuration.Configuration;
import io.deephaven.engine.context.ExecutionContext;
import io.deephaven.engine.exceptions.TableAlreadyFailedException;
import io.deephaven.engine.exceptions.UpdateGraphConflictException;
import io.deephaven.engine.table.impl.perf.PerformanceEntry;
import io.deephaven.engine.table.impl.util.StepUpdater;
import io.deephaven.engine.updategraph.NotificationQueue;
import io.deephaven.engine.updategraph.UpdateGraph;
import io.deephaven.engine.exceptions.NotSortableException;
import io.deephaven.engine.liveness.LivenessReferent;
import io.deephaven.engine.rowset.RowSet;
import io.deephaven.engine.rowset.RowSetFactory;
import io.deephaven.engine.rowset.RowSetShiftData;
import io.deephaven.engine.table.*;
import io.deephaven.engine.table.impl.remote.ConstructSnapshot;
import io.deephaven.engine.table.impl.select.SelectColumn;
import io.deephaven.engine.table.impl.select.SourceColumn;
import io.deephaven.engine.table.impl.select.SwitchColumn;
import io.deephaven.engine.table.impl.util.FieldUtils;
import io.deephaven.engine.updategraph.*;
import io.deephaven.engine.updategraph.impl.PeriodicUpdateGraph;
import io.deephaven.engine.util.systemicmarking.SystemicObjectTracker;
import io.deephaven.hash.KeyedObjectHashSet;
import io.deephaven.internal.log.LoggerFactory;
import io.deephaven.io.log.impl.LogOutputStringImpl;
import io.deephaven.io.logger.Logger;
import io.deephaven.util.annotations.ReferentialIntegrity;
import io.deephaven.util.datastructures.SimpleReferenceManager;
import io.deephaven.util.datastructures.hash.IdentityKeyedObjectKey;
import org.apache.commons.lang3.mutable.MutableBoolean;
import org.jetbrains.annotations.NotNull;
import org.jetbrains.annotations.Nullable;

import javax.annotation.OverridingMethodsMustInvokeSuper;
import java.io.*;
import java.util.*;
import java.util.concurrent.TimeUnit;
import java.util.concurrent.atomic.AtomicLongFieldUpdater;
import java.util.concurrent.atomic.AtomicReferenceFieldUpdater;
import java.util.concurrent.locks.Condition;
import java.util.function.BiConsumer;
import java.util.function.Predicate;
import java.util.stream.Collectors;
import java.util.stream.LongStream;
import java.util.stream.Stream;

/**
 * Base abstract class all standard table implementations.
 */
public abstract class BaseTable<IMPL_TYPE extends BaseTable<IMPL_TYPE>> extends BaseGridAttributes<Table, IMPL_TYPE>
        implements TableDefaults, NotificationStepReceiver, NotificationStepSource, HasParentPerformanceIds {

    private static final long serialVersionUID = 1L;

    private static final boolean VALIDATE_UPDATE_INDICES =
            Configuration.getInstance().getBooleanWithDefault("BaseTable.validateUpdateIndices", false);
    public static final boolean VALIDATE_UPDATE_OVERLAPS =
            Configuration.getInstance().getBooleanWithDefault("BaseTable.validateUpdateOverlaps", true);
    public static final boolean PRINT_SERIALIZED_UPDATE_OVERLAPS =
            Configuration.getInstance().getBooleanWithDefault("BaseTable.printSerializedUpdateOverlaps", false);

    private static final Logger log = LoggerFactory.getLogger(BaseTable.class);

    private static final AtomicReferenceFieldUpdater<BaseTable, Condition> CONDITION_UPDATER =
            AtomicReferenceFieldUpdater.newUpdater(BaseTable.class, Condition.class, "updateGraphCondition");

    private static final AtomicReferenceFieldUpdater<BaseTable, Collection> PARENTS_UPDATER =
            AtomicReferenceFieldUpdater.newUpdater(BaseTable.class, Collection.class, "parents");
    private static final Collection<Object> EMPTY_PARENTS = Collections.emptyList();

    private static final AtomicReferenceFieldUpdater<BaseTable, SimpleReferenceManager> CHILD_LISTENER_REFERENCES_UPDATER =
            AtomicReferenceFieldUpdater.newUpdater(
                    BaseTable.class, SimpleReferenceManager.class, "childListenerReferences");
    private static final SimpleReferenceManager<TableUpdateListener, ? extends SimpleReference<TableUpdateListener>> EMPTY_CHILD_LISTENER_REFERENCES =
            new SimpleReferenceManager<>((final TableUpdateListener listener) -> {
                throw new UnsupportedOperationException("EMPTY_CHILDREN does not support adds");
            }, Collections.emptyList());

    @SuppressWarnings("rawtypes")
    private static final AtomicLongFieldUpdater<BaseTable> LAST_SATISFIED_STEP_UPDATER =
            AtomicLongFieldUpdater.newUpdater(BaseTable.class, "lastSatisfiedStep");

    /**
     * This table's definition.
     */
    protected final TableDefinition definition;

    /**
     * This table's description.
     */
    private final String description;

    /**
     * This table's update graph.
     */
    protected final UpdateGraph updateGraph;

    /**
     * The last clock step when this table dispatched a notification.
     */
    private volatile long lastNotificationStep;

    // Fields for DynamicNode implementation and update propagation support
    private volatile boolean refreshing;
    @SuppressWarnings({"FieldMayBeFinal", "unused"}) // Set via ensureField with CONDITION_UPDATER
    private volatile Condition updateGraphCondition;
    @SuppressWarnings("FieldMayBeFinal") // Set via ensureField with PARENTS_UPDATER
    private volatile Collection<Object> parents = EMPTY_PARENTS;
    @SuppressWarnings("FieldMayBeFinal") // Set via ensureField with CHILD_LISTENER_REFERENCES_UPDATER
    private volatile SimpleReferenceManager<TableUpdateListener, ? extends SimpleReference<TableUpdateListener>> childListenerReferences =
            EMPTY_CHILD_LISTENER_REFERENCES;
    @SuppressWarnings("FieldMayBeFinal")
    private volatile long lastSatisfiedStep = NotificationStepReceiver.NULL_NOTIFICATION_STEP;
    private volatile boolean isFailed;

    /**
     * @param definition The definition for this table
     * @param description A description of this table
     * @param attributes The attributes map to use, or else {@code null} to allocate a new one
     */
    public BaseTable(
            @NotNull final TableDefinition definition,
            @NotNull final String description,
            @Nullable final Map<String, Object> attributes) {
        super(attributes);
        this.definition = definition;
        this.description = description;
        updateGraph = Require.neqNull(ExecutionContext.getContext().getUpdateGraph(), "UpdateGraph");
        lastNotificationStep = updateGraph.clock().currentStep();

        // Properly flag this table as systemic or not. Note that we use the initial attributes map, rather than
        // getAttribute, in order to avoid triggering the "immutable after first access" restrictions of
        // LiveAttributeMap.
        if (SystemicObjectTracker.isSystemicThread()
                && (attributes == null || !Boolean.TRUE.equals(attributes.get(Table.SYSTEMIC_TABLE_ATTRIBUTE)))) {
            setAttribute(Table.SYSTEMIC_TABLE_ATTRIBUTE, Boolean.TRUE);
        }
    }

    // ------------------------------------------------------------------------------------------------------------------
    // Metadata Operation Implementations
    // ------------------------------------------------------------------------------------------------------------------

    @Override
    public TableDefinition getDefinition() {
        return definition;
    }

    @Override
    public String getDescription() {
        return description;
    }

    @Override
    public UpdateGraph getUpdateGraph() {
        return updateGraph;
    }

    @Override
    public String toString() {
        return getDescription();
    }

    @Override
    public LogOutput append(@NotNull final LogOutput logOutput) {
        return logOutput.append(getDescription());
    }

    // ------------------------------------------------------------------------------------------------------------------
    // Attribute Operation Implementations
    // ------------------------------------------------------------------------------------------------------------------

    public enum CopyAttributeOperation {
        // Do not copy any attributes
        None,

        // legacy attributes
        Flatten, Sort, UpdateView, Join, Filter,
        // new attributes
        DropColumns, RenameColumns, View, Reverse,
        /**
         * The result tables that go in a PartitionBy TableMap
         */
        PartitionBy, Coalesce, WouldMatch, LastBy, FirstBy,

        // Hierarchical attributes
        Rollup, Tree,

        // Copy attributes
        RollupCopy, TreeCopy,

        Preview
    }

    private static final Map<String, EnumSet<CopyAttributeOperation>> attributeToCopySet;
    private static final EnumSet<CopyAttributeOperation> LEGACY_COPY_ATTRIBUTES = EnumSet.of(
            CopyAttributeOperation.Flatten,
            CopyAttributeOperation.Sort,
            CopyAttributeOperation.UpdateView,
            CopyAttributeOperation.Join,
            CopyAttributeOperation.Filter);
    static {
        final HashMap<String, EnumSet<CopyAttributeOperation>> tempMap = new HashMap<>();

        // the existing attributes would have been copied for these operations
        tempMap.put(INPUT_TABLE_ATTRIBUTE, LEGACY_COPY_ATTRIBUTES);

        // partitionBy was creating the sub table with a bespoke ACL copy; we should copy ACLs there in addition to the
        // legacy attributes
        final EnumSet<CopyAttributeOperation> aclCopyAttributes = EnumSet.copyOf(LEGACY_COPY_ATTRIBUTES);
        aclCopyAttributes.addAll(EnumSet.of(
                CopyAttributeOperation.FirstBy,
                CopyAttributeOperation.LastBy,
                CopyAttributeOperation.PartitionBy,
                CopyAttributeOperation.WouldMatch));

        // for a merged table, we'll allow operations that keep our RowSet + column sources the same to break us down
        // into constituent tables
        tempMap.put(MERGED_TABLE_ATTRIBUTE, EnumSet.of(
                CopyAttributeOperation.DropColumns,
                CopyAttributeOperation.RenameColumns,
                CopyAttributeOperation.View));

        tempMap.put(INITIALLY_EMPTY_COALESCED_SOURCE_TABLE_ATTRIBUTE, EnumSet.complementOf(EnumSet.of(
                CopyAttributeOperation.Rollup,
                CopyAttributeOperation.Tree)));
        tempMap.put(SORTABLE_COLUMNS_ATTRIBUTE, EnumSet.of(
                CopyAttributeOperation.Flatten,
                CopyAttributeOperation.Sort,
                CopyAttributeOperation.Join,
                CopyAttributeOperation.Filter,
                CopyAttributeOperation.Reverse,
                CopyAttributeOperation.Coalesce,
                CopyAttributeOperation.PartitionBy,
                CopyAttributeOperation.WouldMatch,
                CopyAttributeOperation.Preview));

        tempMap.put(FILTERABLE_COLUMNS_ATTRIBUTE, EnumSet.of(
                CopyAttributeOperation.Flatten,
                CopyAttributeOperation.Sort,
                CopyAttributeOperation.Join,
                CopyAttributeOperation.Filter,
                CopyAttributeOperation.Reverse,
                CopyAttributeOperation.Coalesce,
                CopyAttributeOperation.PartitionBy,
                CopyAttributeOperation.WouldMatch,
                CopyAttributeOperation.Preview));

        tempMap.put(LAYOUT_HINTS_ATTRIBUTE, EnumSet.allOf(CopyAttributeOperation.class));

        tempMap.put(TOTALS_TABLE_ATTRIBUTE, EnumSet.of(
                CopyAttributeOperation.Flatten,
                CopyAttributeOperation.Sort,
                CopyAttributeOperation.Filter,
                CopyAttributeOperation.Reverse,
                CopyAttributeOperation.PartitionBy,
                CopyAttributeOperation.Coalesce));

        tempMap.put(SYSTEMIC_TABLE_ATTRIBUTE, EnumSet.of(CopyAttributeOperation.None));

        tempMap.put(AGGREGATION_ROW_LOOKUP_ATTRIBUTE, EnumSet.of(
                CopyAttributeOperation.RollupCopy,
                CopyAttributeOperation.TreeCopy));


        tempMap.put(COLUMN_DESCRIPTIONS_ATTRIBUTE, EnumSet.of(
                CopyAttributeOperation.Flatten,
                CopyAttributeOperation.Sort,
                CopyAttributeOperation.Filter,
                CopyAttributeOperation.Reverse,
                CopyAttributeOperation.PartitionBy,
                CopyAttributeOperation.Coalesce,
                CopyAttributeOperation.FirstBy,
                CopyAttributeOperation.LastBy,
                CopyAttributeOperation.Tree,
                CopyAttributeOperation.TreeCopy,
                CopyAttributeOperation.Preview));

        tempMap.put(DESCRIPTION_ATTRIBUTE, EnumSet.of(
                CopyAttributeOperation.Flatten,
                CopyAttributeOperation.Sort,
                CopyAttributeOperation.Filter,
                CopyAttributeOperation.Reverse,
                CopyAttributeOperation.PartitionBy,
                CopyAttributeOperation.Coalesce,
                CopyAttributeOperation.Tree,
                CopyAttributeOperation.TreeCopy,
                CopyAttributeOperation.Preview));

        tempMap.put(SNAPSHOT_VIEWPORT_TYPE, EnumSet.allOf(CopyAttributeOperation.class));

        // Note: The logic applying this attribute for select/update/view/updateView is in SelectAndViewAnalyzerWrapper.
        tempMap.put(ADD_ONLY_TABLE_ATTRIBUTE, EnumSet.of(
                CopyAttributeOperation.DropColumns,
                CopyAttributeOperation.RenameColumns,
                CopyAttributeOperation.PartitionBy,
                CopyAttributeOperation.Coalesce));

        // Note: The logic applying this attribute for select/update/view/updateView is in SelectAndViewAnalyzerWrapper.
        tempMap.put(APPEND_ONLY_TABLE_ATTRIBUTE, EnumSet.of(
                CopyAttributeOperation.DropColumns,
                CopyAttributeOperation.RenameColumns,
                CopyAttributeOperation.FirstBy,
                CopyAttributeOperation.Flatten,
                CopyAttributeOperation.PartitionBy,
                CopyAttributeOperation.Coalesce));

        tempMap.put(PREVIEW_PARENT_TABLE, EnumSet.of(CopyAttributeOperation.Flatten));

        // Key column and unique keys attributes
        final EnumSet<CopyAttributeOperation> uniqueKeysCopyAttributes = EnumSet.copyOf(LEGACY_COPY_ATTRIBUTES);
        uniqueKeysCopyAttributes.add(CopyAttributeOperation.Reverse);
        uniqueKeysCopyAttributes.add(CopyAttributeOperation.WouldMatch);
        tempMap.put(UNIQUE_KEYS_ATTRIBUTE, uniqueKeysCopyAttributes);
        tempMap.put(KEY_COLUMNS_ATTRIBUTE, uniqueKeysCopyAttributes);

        tempMap.put(PLUGIN_NAME, EnumSet.of(
                CopyAttributeOperation.Coalesce,
                CopyAttributeOperation.Filter,
                CopyAttributeOperation.Sort,
                CopyAttributeOperation.Reverse,
                CopyAttributeOperation.Flatten,
                CopyAttributeOperation.LastBy,
                CopyAttributeOperation.FirstBy,
                CopyAttributeOperation.PartitionBy,
                CopyAttributeOperation.Preview));

        tempMap.put(SORTED_COLUMNS_ATTRIBUTE, EnumSet.of(
                CopyAttributeOperation.Flatten,
                CopyAttributeOperation.Filter,
                CopyAttributeOperation.PartitionBy));

        // Note: The logic applying this attribute for select/update/view/updateView is in SelectAndViewAnalyzerWrapper.
        tempMap.put(BLINK_TABLE_ATTRIBUTE, EnumSet.of(
                CopyAttributeOperation.Coalesce,
                CopyAttributeOperation.Filter,
                CopyAttributeOperation.Sort,
                CopyAttributeOperation.Reverse,
                CopyAttributeOperation.Flatten,
                CopyAttributeOperation.PartitionBy,
                CopyAttributeOperation.Preview,
                CopyAttributeOperation.DropColumns,
                CopyAttributeOperation.RenameColumns,
                CopyAttributeOperation.Join,
                CopyAttributeOperation.WouldMatch));

        tempMap.put(BARRAGE_PERFORMANCE_KEY_ATTRIBUTE, EnumSet.of(
                CopyAttributeOperation.Flatten, // add flatten for now because web flattens all views
                CopyAttributeOperation.Preview));

        tempMap.put(BARRAGE_SCHEMA_ATTRIBUTE, EnumSet.of(
                CopyAttributeOperation.Filter,
                CopyAttributeOperation.FirstBy,
                CopyAttributeOperation.Flatten,
                CopyAttributeOperation.LastBy,
                CopyAttributeOperation.PartitionBy,
                CopyAttributeOperation.Reverse,
                CopyAttributeOperation.Sort));

        attributeToCopySet = Collections.unmodifiableMap(tempMap);
    }

    public static boolean shouldCopyAttribute(String attrName, CopyAttributeOperation copyType) {
        return attributeToCopySet.getOrDefault(attrName, LEGACY_COPY_ATTRIBUTES).contains(copyType);
    }

    /**
     * Copy this table's attributes to the specified table. Attributes will be copied based upon the input
     * {@link CopyAttributeOperation}.
     *
     * @param dest The table to copy attributes to
     * @param copyType The operation being performed that requires attributes to be copied.
     */
    public void copyAttributes(BaseTable<?> dest, CopyAttributeOperation copyType) {
        copyAttributes(this, dest, copyType);
    }

    /**
     * Copy this table's attributes to the specified table. Attributes are copied based on a predicate.
     *
     * @param dest The table to copy attributes to
     * @param shouldCopy should we copy this attribute?
     */
    public void copyAttributes(BaseTable<?> dest, Predicate<String> shouldCopy) {
        copyAttributes(this, dest, shouldCopy);
    }

    /**
     * Copy attributes between tables. Attributes will be copied based upon the input {@link CopyAttributeOperation}.
     *
     * @param dest The table to copy attributes to
     * @param copyType The operation being performed that requires attributes to be copied.
     */
    static void copyAttributes(Table source, BaseTable<?> dest, CopyAttributeOperation copyType) {
        copyAttributes(source, dest, attrName -> shouldCopyAttribute(attrName, copyType));
    }

    /**
     * Returns true if this table is static, or has an attribute asserting that no modifies, shifts, or removals are
     * generated.
     *
     * @return true if this table does not produce modifications, shifts, or removals
     */
    public boolean isAddOnly() {
        if (!isRefreshing()) {
            return true;
        }
        boolean addOnly = Boolean.TRUE.equals(getAttribute(Table.ADD_ONLY_TABLE_ATTRIBUTE));
        boolean appendOnly = Boolean.TRUE.equals(getAttribute(Table.APPEND_ONLY_TABLE_ATTRIBUTE));
        return addOnly || appendOnly;
    }

    /**
     * Returns true if this table is append-only, or has an attribute asserting that no modifies, shifts, or removals
     * are generated and that all new rows are added to the end of the table.
     *
     * @return true if this table may only append rows at the end of the table
     */
    public boolean isAppendOnly() {
        if (!isRefreshing()) {
            return true;
        }
        boolean addOnly = Boolean.TRUE.equals(getAttribute(Table.ADD_ONLY_TABLE_ATTRIBUTE));
        boolean appendOnly = Boolean.TRUE.equals(getAttribute(Table.APPEND_ONLY_TABLE_ATTRIBUTE));
        return appendOnly || (addOnly && isFlat());
    }

    /**
     * Returns true if this table is a blink table.
     *
     * @return Whether this table is a blink table
     * @see #BLINK_TABLE_ATTRIBUTE
     */
    public boolean isBlink() {
        return BlinkTableTools.isBlink(this);
    }

    @Override
    public Table removeBlink() {
        return withoutAttributes(Set.of(BLINK_TABLE_ATTRIBUTE));
    }

    @Override
    public Table assertBlink() {
        return withAttributes(Map.of(BLINK_TABLE_ATTRIBUTE, true));
    }

<<<<<<< HEAD
=======
    @Override
    public Table assertAddOnly() {
        return withAttributes(Map.of(ADD_ONLY_TABLE_ATTRIBUTE, true));
    }

    @Override
    public Table assertAppendOnly() {
        return withAttributes(Map.of(APPEND_ONLY_TABLE_ATTRIBUTE, true));
    }

>>>>>>> dd8d76cb
    // ------------------------------------------------------------------------------------------------------------------
    // Implementation for update propagation support
    // ------------------------------------------------------------------------------------------------------------------

    @Override
    public final void addParentReference(@NotNull final Object parent) {
        if (parent instanceof NotificationQueue.Dependency) {
            // Ensure that we are in the same update graph
            getUpdateGraph((NotificationQueue.Dependency) parent);
        }
        if (DynamicNode.notDynamicOrIsRefreshing(parent)) {
            setRefreshing(true);
            ensureParents().add(parent);
            if (parent instanceof LivenessReferent) {
                manage((LivenessReferent) parent);
            }
        }
    }

    private Collection<Object> ensureParents() {
        // noinspection unchecked
        return FieldUtils.ensureField(this, PARENTS_UPDATER, EMPTY_PARENTS,
                () -> new KeyedObjectHashSet<>(IdentityKeyedObjectKey.getInstance()));
    }

    @Override
    public boolean satisfied(final long step) {
        if (!isRefreshing() || lastSatisfiedStep == step) {
            return true;
        }

        StepUpdater.checkForOlderStep(step, lastSatisfiedStep);
        StepUpdater.checkForOlderStep(step, lastNotificationStep);

        // If we have no parents whatsoever then we are a source, and have no dependency chain other than the UGP
        // itself
        final Collection<Object> localParents = parents;

        if (!updateGraph.satisfied(step)) {
            if (localParents.isEmpty()) {
                updateGraph.logDependencies().append("Root node not satisfied ").append(this).endl();
            } else {
                updateGraph.logDependencies().append("Update graph not satisfied for ").append(this).endl();
            }
            return false;
        }

        if (localParents.isEmpty()) {
            updateGraph.logDependencies().append("Root node satisfied ").append(this).endl();
            StepUpdater.tryUpdateRecordedStep(LAST_SATISFIED_STEP_UPDATER, this, step);
            return true;
        }

        synchronized (localParents) {
            for (Object parent : localParents) {
                if (parent instanceof NotificationQueue.Dependency) {
                    if (!((NotificationQueue.Dependency) parent).satisfied(step)) {
                        updateGraph.logDependencies()
                                .append("Parent dependencies not satisfied for ").append(this)
                                .append(", parent=").append((NotificationQueue.Dependency) parent)
                                .endl();
                        return false;
                    }
                }
            }
        }

        updateGraph.logDependencies()
                .append("All parent dependencies satisfied for ").append(this)
                .endl();

        StepUpdater.tryUpdateRecordedStep(LAST_SATISFIED_STEP_UPDATER, this, step);

        return true;
    }

    @Override
    public void awaitUpdate() throws InterruptedException {
        updateGraph.exclusiveLock().doLocked(ensureCondition()::await);
    }

    @Override
    public boolean awaitUpdate(long timeout) throws InterruptedException {
        final MutableBoolean result = new MutableBoolean(false);
        updateGraph.exclusiveLock().doLocked(
                () -> result.setValue(ensureCondition().await(timeout, TimeUnit.MILLISECONDS)));

        return result.booleanValue();
    }

    private Condition ensureCondition() {
        return FieldUtils.ensureField(this, CONDITION_UPDATER, null,
                () -> updateGraph.exclusiveLock().newCondition());
    }

    private void maybeSignal() {
        final Condition localCondition = updateGraphCondition;
        if (localCondition != null) {
            updateGraph.requestSignal(localCondition);
        }
    }

    @Override
    public void addUpdateListener(final ShiftObliviousListener listener, final boolean replayInitialImage) {
        addUpdateListener(new LegacyListenerAdapter(listener, getRowSet()));
        if (replayInitialImage) {
            if (isRefreshing()) {
                updateGraph.checkInitiateSerialTableOperation();
            }
            if (getRowSet().isNonempty()) {
                listener.setInitialImage(getRowSet());
                listener.onUpdate(getRowSet(), RowSetFactory.empty(), RowSetFactory.empty());
            }
        }
    }

    @Override
    public void addUpdateListener(@NotNull final TableUpdateListener listener) {
        if (isFailed) {
            throw new TableAlreadyFailedException("Can not listen to failed table " + getDescription());
        }
        if (isRefreshing()) {
            // ensure that listener is in the same update graph if applicable
            if (listener instanceof NotificationQueue.Dependency) {
                getUpdateGraph((NotificationQueue.Dependency) listener);
            }
            ensureChildListenerReferences().add(listener);
        }
    }

    @Override
    public boolean addUpdateListener(
            @NotNull final TableUpdateListener listener, final long requiredLastNotificationStep) {
        if (isFailed) {
            throw new TableAlreadyFailedException("Can not listen to failed table " + getDescription());
        }

        if (!isRefreshing()) {
            return false;
        }

        synchronized (this) {
            if (this.lastNotificationStep != requiredLastNotificationStep) {
                return false;
            }

            // ensure that listener is in the same update graph if applicable
            if (listener instanceof NotificationQueue.Dependency) {
                getUpdateGraph((NotificationQueue.Dependency) listener);
            }
            ensureChildListenerReferences().add(listener);

            return true;
        }
    }

    private SimpleReferenceManager<TableUpdateListener, ? extends SimpleReference<TableUpdateListener>> ensureChildListenerReferences() {
        // noinspection unchecked
        return FieldUtils.ensureField(this, CHILD_LISTENER_REFERENCES_UPDATER, EMPTY_CHILD_LISTENER_REFERENCES,
                () -> new SimpleReferenceManager<>((final TableUpdateListener tableUpdateListener) -> {
                    if (tableUpdateListener instanceof LegacyListenerAdapter) {
                        return (LegacyListenerAdapter) tableUpdateListener;
                    } else {
                        return new WeakSimpleReference<>(tableUpdateListener);
                    }
                }, true));
    }

    @Override
    public void removeUpdateListener(final ShiftObliviousListener listenerToRemove) {
        childListenerReferences
                .removeIf((final TableUpdateListener listener) -> listener instanceof LegacyListenerAdapter
                        && ((LegacyListenerAdapter) listener).matches(listenerToRemove));
    }

    @Override
    public void removeUpdateListener(final TableUpdateListener listenerToRemove) {
        childListenerReferences.remove(listenerToRemove);
    }

    @Override
    public final boolean isRefreshing() {
        return refreshing;
    }

    @Override
    public final boolean setRefreshing(boolean refreshing) {
        if (refreshing && !updateGraph.supportsRefreshing()) {
            throw new UpdateGraphConflictException("Attempt to setRefreshing(true) but Table was constructed with a " +
                    "static-only UpdateGraph.");
        }
        return this.refreshing = refreshing;
    }

    @Override
    public boolean isFailed() {
        return isFailed;
    }

    public boolean hasListeners() {
        return !childListenerReferences.isEmpty();
    }

    /**
     * Initiate update delivery to this table's listeners by enqueueing update notifications.
     *
     * @param added Row keys added to the table
     * @param removed Row keys removed from the table
     * @param modified Row keys modified in the table
     */
    public final void notifyListeners(RowSet added, RowSet removed, RowSet modified) {
        notifyListeners(new TableUpdateImpl(
                added,
                removed,
                modified,
                RowSetShiftData.EMPTY,
                modified.isEmpty() ? ModifiedColumnSet.EMPTY : ModifiedColumnSet.ALL));
    }

    /**
     * Initiate update delivery to this table's listeners by enqueueing update notifications.
     *
     * @param update The set of table changes to propagate. The caller gives this update object away; the invocation of
     *        {@code notifyListeners} takes ownership, and will call {@code release} on it once it is not used anymore;
     *        callers should pass a {@code copy} for updates they intend to further use.
     */
    public final void notifyListeners(final TableUpdate update) {
        Assert.eqFalse(isFailed, "isFailed");
        final long currentStep = updateGraph.clock().currentStep();
        // tables may only be updated once per cycle
        Assert.lt(lastNotificationStep, "lastNotificationStep", currentStep, "updateGraph.clock().currentStep()");

        update.validate();

        final TableUpdate updateToSend;
        if (update.modified().isEmpty() && update.modifiedColumnSet().nonempty()
                || (update.modifiedColumnSet().empty() && update.modified().isNonempty())) {
            updateToSend = new TableUpdateImpl(update.added().copy(), update.removed().copy(),
                    RowSetFactory.empty(), update.shifted(), ModifiedColumnSet.EMPTY);
            update.release();
        } else {
            updateToSend = update;
        }

        if (updateToSend.empty()) {
            updateToSend.release();
            return;
        }

        maybeSignal();

        Assert.neqNull(updateToSend.added(), "added");
        Assert.neqNull(updateToSend.removed(), "removed");
        Assert.neqNull(updateToSend.modified(), "modified");
        Assert.neqNull(updateToSend.shifted(), "shifted");

        if (isFlat()) {
            Assert.assertion(getRowSet().isFlat(), "getRowSet().isFlat()", getRowSet(), "getRowSet()");
        }
        if (isAppendOnly() || isAddOnly()) {
            Assert.assertion(updateToSend.removed().isEmpty(), "updateToSend.removed.empty()");
            Assert.assertion(updateToSend.modified().isEmpty(), "updateToSend.modified.empty()");
            Assert.assertion(updateToSend.shifted().empty(), "updateToSend.shifted.empty()");
        }
        if (isAppendOnly()) {
            Assert.assertion(
                    getRowSet().sizePrev() == 0 || getRowSet().lastRowKeyPrev() < updateToSend.added().firstRowKey(),
                    "getRowSet().lastRowKeyPrev() < updateToSend.added().firstRowKey()");
        }
        if (isBlink()) {
            Assert.eq(updateToSend.added().size(), "added size", getRowSet().size(), "current table size");
            Assert.eq(updateToSend.removed().size(), "removed size", getRowSet().sizePrev(), "previous table size");
            Assert.assertion(updateToSend.modified().isEmpty(), "updateToSend.modified.isEmpty()");
            Assert.assertion(updateToSend.shifted().empty(), "updateToSend.shifted.empty()");
        }

        // First validate that each rowSet is in a sane state.
        if (VALIDATE_UPDATE_INDICES) {
            updateToSend.added().validate();
            updateToSend.removed().validate();
            updateToSend.modified().validate();
            updateToSend.shifted().validate();
        }

        if (VALIDATE_UPDATE_OVERLAPS) {
            validateUpdateOverlaps(updateToSend);
        }

        // notify children
        synchronized (this) {
            lastNotificationStep = currentStep;

            final NotificationQueue notificationQueue = getNotificationQueue();
            childListenerReferences.forEach(
                    (listenerRef, listener) -> notificationQueue
                            .addNotification(listener.getNotification(updateToSend)));
        }

        updateToSend.release();
    }

    private void validateUpdateOverlaps(final TableUpdate update) {
        final boolean currentMissingAdds = !update.added().subsetOf(getRowSet());
        final boolean currentMissingModifications = !update.modified().subsetOf(getRowSet());
        final boolean previousMissingRemovals;
        try (final RowSet prevIndex = getRowSet().copyPrev()) {
            previousMissingRemovals = !update.removed().subsetOf(prevIndex);
        }
        final boolean currentContainsRemovals;
        try (final RowSet removedMinusAdded = update.removed().minus(update.added())) {
            currentContainsRemovals = removedMinusAdded.overlaps(getRowSet());
        }

        if (!previousMissingRemovals && !currentMissingAdds && !currentMissingModifications &&
                (!currentContainsRemovals || !update.shifted().empty())) {
            return;
        }

        // Excuse the sloppiness in RowSet closing after this point, we're planning to crash the process anyway...

        String serializedIndices = null;
        if (PRINT_SERIALIZED_UPDATE_OVERLAPS) {
            // The indices are really rather complicated, if we fail this check let's generate a serialized
            // representation of them that can later be loaded into a debugger. If this fails, we'll ignore it and
            // continue with our regularly scheduled exception.
            try {
                final StringBuilder outputBuffer = new StringBuilder();
                final ByteArrayOutputStream byteArrayOutputStream = new ByteArrayOutputStream();
                final ObjectOutputStream objectOutputStream = new ObjectOutputStream(byteArrayOutputStream);

                final BiConsumer<String, Object> append = (name, obj) -> {
                    try {
                        objectOutputStream.writeObject(obj);
                        outputBuffer.append(name);
                        outputBuffer.append(Base64.byteArrayToBase64(byteArrayOutputStream.toByteArray()));
                        byteArrayOutputStream.reset();
                        objectOutputStream.reset();
                    } catch (final Exception ignored) {
                    }
                };

                append.accept("build().copyPrev=", getRowSet().copyPrev());
                append.accept("build()=", getRowSet().copyPrev());
                append.accept("added=", update.added());
                append.accept("removed=", update.removed());
                append.accept("modified=", update.modified());
                append.accept("shifted=", update.shifted());

                serializedIndices = outputBuffer.toString();
            } catch (final Exception ignored) {
            }
        }

        // If we're still here, we know that things are off the rails, and we want to fire the assertion
        final RowSet removalsMinusPrevious = update.removed().minus(getRowSet().copyPrev());
        final RowSet addedMinusCurrent = update.added().minus(getRowSet());
        final RowSet removedIntersectCurrent = update.removed().intersect(getRowSet());
        final RowSet modifiedMinusCurrent = update.modified().minus(getRowSet());

        // Everything is messed up for this table, print out the indices in an easy to understand way
        final LogOutput logOutput = new LogOutputStringImpl()
                .append("RowSet update error detected: ")
                .append(LogOutput::nl).append("\t          previousIndex=").append(getRowSet().copyPrev())
                .append(LogOutput::nl).append("\t           currentIndex=").append(getRowSet())
                .append(LogOutput::nl).append("\t                  added=").append(update.added())
                .append(LogOutput::nl).append("\t                removed=").append(update.removed())
                .append(LogOutput::nl).append("\t               modified=").append(update.modified())
                .append(LogOutput::nl).append("\t                shifted=").append(update.shifted().toString())
                .append(LogOutput::nl).append("\t  removalsMinusPrevious=").append(removalsMinusPrevious)
                .append(LogOutput::nl).append("\t      addedMinusCurrent=").append(addedMinusCurrent)
                .append(LogOutput::nl).append("\t   modifiedMinusCurrent=").append(modifiedMinusCurrent);

        if (update.shifted().empty()) {
            logOutput.append(LogOutput::nl).append("\tremovedIntersectCurrent=").append(removedIntersectCurrent);
        }

        final String indexUpdateErrorMessage = logOutput.toString();

        log.error().append(indexUpdateErrorMessage).endl();

        if (serializedIndices != null) {
            log.error().append("RowSet update error detected: serialized data=").append(serializedIndices).endl();
        }

        Assert.assertion(false, "!(previousMissingRemovals || currentMissingAdds || " +
                "currentMissingModifications || (currentContainsRemovals && shifted.empty()))",
                indexUpdateErrorMessage);
    }

    /**
     * Initiate failure delivery to this table's listeners by enqueueing error notifications.
     *
     * @param e error
     * @param sourceEntry performance tracking
     */
    public final void notifyListenersOnError(final Throwable e, @Nullable final TableListener.Entry sourceEntry) {
        Assert.eqFalse(isFailed, "isFailed");
        final long currentStep = updateGraph.clock().currentStep();
        Assert.lt(lastNotificationStep, "lastNotificationStep", currentStep,
                "updateGraph.clock().currentStep()");

        isFailed = true;
        maybeSignal();

        synchronized (this) {
            lastNotificationStep = currentStep;

            final NotificationQueue notificationQueue = getNotificationQueue();
            childListenerReferences.forEach((listenerRef, listener) -> notificationQueue
                    .addNotification(listener.getErrorNotification(e, sourceEntry)));
        }
    }

    /**
     * Get the notification queue to insert notifications into as they are generated by listeners during
     * {@link #notifyListeners} and {@link #notifyListenersOnError(Throwable, TableListener.Entry)}. This method may be
     * overridden to provide a different notification queue than the table's {@link PeriodicUpdateGraph} instance for
     * more complex behavior.
     *
     * @return The {@link NotificationQueue} to add to
     */
    protected NotificationQueue getNotificationQueue() {
        return updateGraph;
    }

    @Override
    public long getLastNotificationStep() {
        return lastNotificationStep;
    }

    @Override
    public void setLastNotificationStep(long lastNotificationStep) {
        this.lastNotificationStep = lastNotificationStep;
    }

    @Override
    public boolean isSystemicObject() {
        return Boolean.TRUE.equals(getAttribute(Table.SYSTEMIC_TABLE_ATTRIBUTE));
    }

    @Override
    public Table markSystemic() {
        // TODO (https://github.com/deephaven/deephaven-core/issues/3003): Maybe we should be memoizing the result?
        return withAttributes(Map.of(Table.SYSTEMIC_TABLE_ATTRIBUTE, Boolean.TRUE));
    }

    /**
     * Simplest appropriate legacy ShiftObliviousInstrumentedListener implementation for BaseTable and descendants. It's
     * expected that most use-cases will require overriding onUpdate() - the default implementation simply passes rowSet
     * updates through to the dependent's listeners.
     *
     * It is preferred to use {@link ListenerImpl} over {@link ShiftObliviousListenerImpl}
     */
    public static class ShiftObliviousListenerImpl extends ShiftObliviousInstrumentedListener {

        @ReferentialIntegrity
        private final Table parent;
        private final BaseTable<?> dependent;

        public ShiftObliviousListenerImpl(String description, Table parent, BaseTable<?> dependent) {
            super(description);
            this.parent = parent;
            this.dependent = dependent;
            if (parent.isRefreshing()) {
                manage(parent);
                dependent.addParentReference(this);
            }
        }

        @Override
        public void onUpdate(RowSet added, RowSet removed, RowSet modified) {
            dependent.notifyListeners(new TableUpdateImpl(added.copy(), removed.copy(), modified.copy(),
                    RowSetShiftData.EMPTY, ModifiedColumnSet.ALL));
        }

        @Override
        public final void onFailureInternal(Throwable originalException, Entry sourceEntry) {
            onFailureInternalWithDependent(dependent, originalException, sourceEntry);
        }

        @Override
        public boolean canExecute(final long step) {
            return parent.satisfied(step);
        }

        @OverridingMethodsMustInvokeSuper
        @Override
        protected void destroy() {
            super.destroy();
            parent.removeUpdateListener(this);
        }
    }

    /**
     * Simplest appropriate InstrumentedShiftAwareListener implementation for BaseTable and descendants. It's expected
     * that most use-cases will require overriding onUpdate() - the default implementation simply passes rowSet updates
     * through to the dependent's listeners.
     */
    public static class ListenerImpl extends InstrumentedTableUpdateListener {

        @ReferentialIntegrity
        private final Table parent;
        private final BaseTable<?> dependent;
        private final boolean canReuseModifiedColumnSet;

        public ListenerImpl(String description, Table parent, BaseTable<?> dependent) {
            super(description, false,
                    () -> (Stream.concat(((BaseTable<?>) parent).parents.stream(), Stream.of(parent)))
                            .flatMapToLong(BaseTable::getParentPerformanceEntryIds).toArray());
            this.parent = parent;
            this.dependent = dependent;
            if (parent.isRefreshing()) {
                manage(parent);
                dependent.addParentReference(this);
            }
            if (parent instanceof QueryTable && dependent instanceof QueryTable) {
                final QueryTable pqt = (QueryTable) parent;
                final QueryTable dqt = (QueryTable) dependent;
                canReuseModifiedColumnSet =
                        !pqt.getModifiedColumnSetForUpdates().requiresTransformer(dqt.getModifiedColumnSetForUpdates());
            } else {
                // We cannot reuse the modifiedColumnSet since there are no assumptions that can be made w.r.t. parent's
                // and dependent's column source mappings.
                canReuseModifiedColumnSet = false;
            }
        }

        @Override
        public void onUpdate(final TableUpdate upstream) {
            final TableUpdate downstream = canReuseModifiedColumnSet
                    ? upstream.acquire()
                    : TableUpdateImpl.copy(upstream, ModifiedColumnSet.ALL);
            dependent.notifyListeners(downstream);
        }

        @Override
        public void onFailureInternal(Throwable originalException, Entry sourceEntry) {
            onFailureInternalWithDependent(dependent, originalException, sourceEntry);
        }

        @Override
        public boolean canExecute(final long step) {
            return parent.satisfied(step);
        }

        @OverridingMethodsMustInvokeSuper
        @Override
        protected void destroy() {
            super.destroy();
            parent.removeUpdateListener(this);
        }

        protected Table getParent() {
            return parent;
        }

        protected BaseTable<?> getDependent() {
            return dependent;
        }
    }

    @Override
    public Table withKeys(String... columns) {
        return withAttributes(Map.of(Table.KEY_COLUMNS_ATTRIBUTE, formatKeyColumns(columns)));
    }

    @Override
    public Table withUniqueKeys(String... columns) {
        return withAttributes(Map.of(
                Table.KEY_COLUMNS_ATTRIBUTE, formatKeyColumns(columns),
                Table.UNIQUE_KEYS_ATTRIBUTE, true));
    }

    private String formatKeyColumns(String... columns) {
        if (columns == null || columns.length == 0) {
            throw new IllegalArgumentException("withKeys() must be called with at least one key column");
        }
        checkAvailableColumns(Arrays.asList(columns));
        return String.join(",", columns);
    }

    @Override
    public final void checkAvailableColumns(@NotNull final Collection<String> columns) {
        getDefinition().checkHasColumns(columns);
    }

    public void copySortableColumns(
            @NotNull final BaseGridAttributes<?, ?> destination,
            @NotNull final Predicate<String> shouldCopy) {
        final Collection<String> currentSortableColumns = getSortableColumns();
        if (currentSortableColumns == null) {
            return;
        }
        destination.setSortableColumns(currentSortableColumns.stream().filter(shouldCopy).collect(Collectors.toList()));
    }

    void copySortableColumns(BaseTable<?> destination, Collection<Pair> renamedColumns) {
        final Collection<String> currentSortableColumns = getSortableColumns();
        if (currentSortableColumns == null) {
            return;
        }

        final BiMap<String, String> columnMapping = HashBiMap.create();

        // Create a bi-directional map of New -> Old column name so we can see if
        // a) A column that was sortable in the old table has been renamed & we should make the new column sortable
        // b) The original column exists, and has not been replaced by another. For example
        // T1 = [ Col1, Col2, Col3 ]; T1.renameColumns(Col1=Col3, Col2];
        if (renamedColumns != null) {
            for (final Pair pair : renamedColumns) {
                // Only the last grouping matters.
                columnMapping.forcePut(pair.output().name(), pair.input().name());
            }
        }

        final Set<String> sortableColumns = new HashSet<>();

        // Process the original set of sortable columns, adding them to the new set if one of the below
        // 1) The column exists in the new table and was not renamed in any way but the Identity (C1 = C1)
        // 2) The column does not exist in the new table, but was renamed to another (C2 = C1)
        final Set<String> resultColumnNames = destination.getDefinition().getColumnNameSet();
        for (final String columnName : currentSortableColumns) {
            // Only add it to the set of sortable columns if it hasn't changed in an unknown way
            final String maybeRenamedColumn = columnMapping.get(columnName);
            if (resultColumnNames.contains(columnName)
                    && (maybeRenamedColumn == null || maybeRenamedColumn.equals(columnName))) {
                sortableColumns.add(columnName);
            } else {
                final String newName = columnMapping.inverse().get(columnName);
                if (newName != null) {
                    sortableColumns.add(newName);
                }
            }
        }

        destination.setSortableColumns(sortableColumns);
    }

    void copySortableColumns(BaseTable<?> destination, SelectColumn[] selectCols) {
        final Collection<String> currentSortableColumns = getSortableColumns();
        if (currentSortableColumns == null) {
            return;
        }

        final Set<String> currentSortableSet = new HashSet<>(currentSortableColumns);
        final Set<String> newSortableSet = new HashSet<>();

        for (SelectColumn sc : selectCols) {
            final SourceColumn realColumn;

            if (sc instanceof SourceColumn) {
                realColumn = (SourceColumn) sc;
            } else if (sc instanceof SwitchColumn && ((SwitchColumn) sc).getRealColumn() instanceof SourceColumn) {
                realColumn = (SourceColumn) ((SwitchColumn) sc).getRealColumn();
            } else {
                newSortableSet.remove(sc.getName());
                currentSortableSet.remove(sc.getName());
                continue;
            }

            if (currentSortableSet.contains(realColumn.getSourceName())) {
                newSortableSet.add(sc.getName());
            }
        }

        // Now go through the other columns in the table and add them if they were unchanged
        final Set<String> destKeys = destination.getDefinition().getColumnNameSet();
        for (String col : currentSortableSet) {
            if (destKeys.contains(col)) {
                newSortableSet.add(col);
            }
        }

        destination.setSortableColumns(newSortableSet);
    }

    /**
     * Check if all the specified columns are sortable.
     *
     * @throws NotSortableException If one or more of the specified columns are unsortable.
     */
    void assertSortable(String... columns) throws NotSortableException {
        // Does this table actually have the requested columns?
        checkAvailableColumns(Arrays.asList(columns));

        final Collection<String> currentSortableColumns = getSortableColumns();
        if (currentSortableColumns == null) {
            return;
        }

        final Set<String> unsortable = Arrays.stream(columns)
                .map(AbsoluteSortColumnConventions::stripAbsoluteColumnName).collect(Collectors.toSet());
        currentSortableColumns.forEach(unsortable::remove);

        if (unsortable.isEmpty()) {
            return;
        }

        throw new NotSortableException(unsortable, currentSortableColumns);
    }

    /**
     * Copy all valid column-descriptions from this table's attributes to the destination table's attributes
     *
     * @param destination the table which shall possibly have a column-description attribute created
     */
    void maybeCopyColumnDescriptions(final BaseTable<?> destination) {
        // noinspection unchecked
        final Map<String, String> sourceDescriptions =
                (Map<String, String>) getAttribute(Table.COLUMN_DESCRIPTIONS_ATTRIBUTE);
        maybeCopyColumnDescriptions(destination, sourceDescriptions);
    }

    /**
     * Copy all valid column-descriptions from this table's attributes to the destination table's attributes after a
     * `renameColumns()` operation
     *
     * @param destination the table which shall possibly have a column-description attribute created
     * @param renamedColumns an array of the columns which have been renamed
     */
    void maybeCopyColumnDescriptions(
            final BaseTable<?> destination,
            final Collection<Pair> renamedColumns) {
        // noinspection unchecked
        final Map<String, String> oldDescriptions =
                (Map<String, String>) getAttribute(Table.COLUMN_DESCRIPTIONS_ATTRIBUTE);

        if (oldDescriptions == null || oldDescriptions.isEmpty()) {
            return; // short-circuit; there are no column-descriptions in this operation
        }
        final Map<String, String> sourceDescriptions = new HashMap<>(oldDescriptions);

        if (renamedColumns != null) {
            for (final Pair pair : renamedColumns) {
                final String desc = sourceDescriptions.remove(pair.input().name());
                if (desc != null) {
                    sourceDescriptions.put(pair.output().name(), desc);
                } else {
                    sourceDescriptions.remove(pair.output().name());
                }
            }
        }

        maybeCopyColumnDescriptions(destination, sourceDescriptions);
    }

    /**
     * Copy all valid column-descriptions from this table's attributes to the destination table's attributes after an
     * `update()` operation. Any column which is possibly being updated as part of this operation will have their
     * description invalidated
     *
     * @param destination the table which shall possibly have a column-description attribute created
     * @param selectColumns columns which may be changed during this operation, and have their descriptions invalidated
     */
    void maybeCopyColumnDescriptions(final BaseTable<?> destination, final SelectColumn[] selectColumns) {
        // noinspection unchecked
        final Map<String, String> oldDescriptions =
                (Map<String, String>) getAttribute(Table.COLUMN_DESCRIPTIONS_ATTRIBUTE);

        if (oldDescriptions == null || oldDescriptions.isEmpty()) {
            return; // short-circuit; there are no column-descriptions in this operation
        }
        final Map<String, String> sourceDescriptions = new HashMap<>(oldDescriptions);

        if (selectColumns != null && selectColumns.length != 0) {
            for (final SelectColumn sc : selectColumns) {
                sourceDescriptions.remove(sc.getName());
            }
        }

        maybeCopyColumnDescriptions(destination, sourceDescriptions);
    }

    /**
     * Copy all valid column-descriptions from this table's attributes to the destination table's attributes after a
     * `join()` operation. The left-table descriptions will be left as-is, and the added columns from the right-table
     * will be added to the destination-table. Joining column-descriptions will come from the right-table IFF there is
     * no description for the column on the left-table
     *
     * @param destination the table which shall possibly have a column-description attribute created
     * @param rightTable the right-side table, from where column-descriptions may be copied
     * @param joinedColumns the columns on which this table is being joined
     * @param addColumns the right-table's columns which are being added by the join operation
     */
    void maybeCopyColumnDescriptions(
            final BaseTable<?> destination,
            final Table rightTable,
            final MatchPair[] joinedColumns,
            final MatchPair[] addColumns) {
        // noinspection unchecked
        final Map<String, String> leftDescriptions =
                (Map<String, String>) getAttribute(Table.COLUMN_DESCRIPTIONS_ATTRIBUTE);
        // noinspection unchecked
        final Map<String, String> rightDescriptions =
                (Map<String, String>) rightTable.getAttribute(Table.COLUMN_DESCRIPTIONS_ATTRIBUTE);

        if ((leftDescriptions == null || leftDescriptions.isEmpty())
                && (rightDescriptions == null || rightDescriptions.isEmpty())) {
            return; // short-circuit; there are no column-descriptions in this operation
        }

        // start with the left-table descriptions, if any
        final Map<String, String> sourceDescriptions =
                leftDescriptions == null ? new HashMap<>() : new HashMap<>(leftDescriptions);

        // and join the right-table descriptions, if any
        if (rightDescriptions != null && !rightDescriptions.isEmpty()) {
            Stream.concat(joinedColumns == null ? Stream.empty() : Arrays.stream(joinedColumns),
                    addColumns == null ? Stream.empty() : Arrays.stream(addColumns))
                    .forEach(mp -> {
                        final String desc = rightDescriptions.get(mp.rightColumn());
                        if (desc != null) {
                            sourceDescriptions.putIfAbsent(mp.leftColumn(), desc);
                        }
                    });
        }

        maybeCopyColumnDescriptions(destination, sourceDescriptions);
    }

    /**
     * Helper-method used by other `maybeCopyColumnDescriptions(...)` methods
     *
     * @param destination the table which shall possibly have a column-description attribute created
     * @param sourceDescriptions column name->description mapping
     */
    private static void maybeCopyColumnDescriptions(
            final BaseTable<?> destination,
            final Map<String, String> sourceDescriptions) {
        if (sourceDescriptions == null || sourceDescriptions.isEmpty()) {
            return; // short-circuit; there are no column-descriptions in this operation
        }

        final Map<String, String> destDescriptions = new HashMap<>();
        for (final Map.Entry<String, String> attrEntry : sourceDescriptions.entrySet()) {
            if (destination.hasColumns(attrEntry.getKey())) {
                destDescriptions.put(attrEntry.getKey(), attrEntry.getValue());
            }
        }

        if (!destDescriptions.isEmpty()) {
            // only add if any column-descriptions have survived to this point
            destination.setAttribute(Table.COLUMN_DESCRIPTIONS_ATTRIBUTE, destDescriptions);
        }
    }

    @Override
    public Table setTotalsTable(String directive) {
        return withAttributes(Map.of(TOTALS_TABLE_ATTRIBUTE, directive));
    }

    public static void initializeWithSnapshot(
            @NotNull final String logPrefix,
            @Nullable final ConstructSnapshot.SnapshotControl snapshotControl,
            @NotNull final ConstructSnapshot.SnapshotFunction snapshotFunction) {
        if (snapshotControl == null) {
            snapshotFunction.call(false, LogicalClock.NULL_CLOCK_VALUE);
            return;
        }
        ConstructSnapshot.callDataSnapshotFunction(logPrefix, snapshotControl, snapshotFunction);
    }

    public interface SnapshotControlFactory<T extends ConstructSnapshot.SnapshotControl> {
        T newControl(BaseTable<?> sourceTable);
    }

    /**
     * If we are a refreshing table, then we should create a snapshot control to validate the snapshot.
     * <p>
     * Otherwise, we return null.
     *
     * @return a snapshot control to snapshot this table (or null)
     */
    @Nullable
    public <T extends OperationSnapshotControl> T createSnapshotControlIfRefreshing(
            final SnapshotControlFactory<T> factory) {
        if (!isRefreshing()) {
            return null;
        }

        return factory.newControl(this);
    }

    // ------------------------------------------------------------------------------------------------------------------
    // Reference Counting
    // ------------------------------------------------------------------------------------------------------------------

    @OverridingMethodsMustInvokeSuper
    @Override
    protected void destroy() {
        super.destroy();
        // NB: We should not assert things about empty listener lists, here, given that listener cleanup might never
        // happen or happen out of order if the listeners were GC'd and not explicitly left unmanaged.
        childListenerReferences.clear();
        parents.clear();
    }

    /**
     * Get a LongStream of {@link PerformanceEntry} {@link PerformanceEntry#getId() identifiers} for this table.
     * 
     * @return a stream of performance entry ids
     */
    @Override
    public LongStream parentPerformanceEntryIds() {
        return Stream.concat(Stream.of(this), parents.stream()).flatMapToLong(BaseTable::getParentPerformanceEntryIds);
    }

    /**
     * For a given parent, determine if a performance entry is available.
     *
     * <p>
     * Only refreshing sources have performance entry IDs and are included in the stream. ListenerRecorders are ignored,
     * as the MergedListener provides an appropriate description and parent information.
     * </p>
     *
     * @param p the parent to interrogate
     * @return a stream of performance entry identifiers
     */
    @NotNull
    private static LongStream getParentPerformanceEntryIds(Object p) {
        if (p instanceof ListenerRecorder) {
            // the merged listener takes care of us
            return LongStream.empty();
        }

        if (p instanceof InstrumentedTableListenerBase) {
            final PerformanceEntry entry = ((InstrumentedTableListenerBase) p).getEntry();
            if (entry != null) {
                return LongStream.of(entry.getId());
            }
        } else if (p instanceof HasRefreshingSource) {
            return ((HasRefreshingSource) p).sourceEntries().mapToLong(PerformanceEntry::getId);
        } else if (p instanceof MergedListener) {
            final PerformanceEntry entry = ((MergedListener) p).getEntry();
            if (entry != null) {
                return LongStream.of(entry.getId());
            }
        }
        return LongStream.empty();
    }
}<|MERGE_RESOLUTION|>--- conflicted
+++ resolved
@@ -459,8 +459,6 @@
         return withAttributes(Map.of(BLINK_TABLE_ATTRIBUTE, true));
     }
 
-<<<<<<< HEAD
-=======
     @Override
     public Table assertAddOnly() {
         return withAttributes(Map.of(ADD_ONLY_TABLE_ATTRIBUTE, true));
@@ -471,7 +469,6 @@
         return withAttributes(Map.of(APPEND_ONLY_TABLE_ATTRIBUTE, true));
     }
 
->>>>>>> dd8d76cb
     // ------------------------------------------------------------------------------------------------------------------
     // Implementation for update propagation support
     // ------------------------------------------------------------------------------------------------------------------
