//
// Copyright (c) 2016-2025 Deephaven Data Labs and Patent Pending
//
package io.deephaven.engine.table.impl;

import com.google.common.collect.BiMap;
import com.google.common.collect.HashBiMap;
import io.deephaven.api.Pair;
import io.deephaven.base.Base64;
import io.deephaven.base.log.LogOutput;
import io.deephaven.base.reference.SimpleReference;
import io.deephaven.base.reference.WeakSimpleReference;
import io.deephaven.base.verify.Assert;
import io.deephaven.base.verify.Require;
import io.deephaven.configuration.Configuration;
import io.deephaven.engine.context.ExecutionContext;
import io.deephaven.engine.exceptions.TableAlreadyFailedException;
import io.deephaven.engine.exceptions.UpdateGraphConflictException;
import io.deephaven.engine.table.impl.util.StepUpdater;
import io.deephaven.engine.updategraph.NotificationQueue;
import io.deephaven.engine.updategraph.UpdateGraph;
import io.deephaven.engine.exceptions.NotSortableException;
import io.deephaven.engine.liveness.LivenessReferent;
import io.deephaven.engine.rowset.RowSet;
import io.deephaven.engine.rowset.RowSetFactory;
import io.deephaven.engine.rowset.RowSetShiftData;
import io.deephaven.engine.table.*;
import io.deephaven.engine.table.impl.remote.ConstructSnapshot;
import io.deephaven.engine.table.impl.select.SelectColumn;
import io.deephaven.engine.table.impl.select.SourceColumn;
import io.deephaven.engine.table.impl.select.SwitchColumn;
import io.deephaven.engine.table.impl.util.FieldUtils;
import io.deephaven.engine.updategraph.*;
import io.deephaven.engine.updategraph.impl.PeriodicUpdateGraph;
import io.deephaven.engine.util.systemicmarking.SystemicObjectTracker;
import io.deephaven.hash.KeyedObjectHashSet;
import io.deephaven.internal.log.LoggerFactory;
import io.deephaven.io.log.impl.LogOutputStringImpl;
import io.deephaven.io.logger.Logger;
import io.deephaven.util.annotations.ReferentialIntegrity;
import io.deephaven.util.datastructures.SimpleReferenceManager;
import io.deephaven.util.datastructures.hash.IdentityKeyedObjectKey;
import org.apache.commons.lang3.mutable.MutableBoolean;
import org.jetbrains.annotations.NotNull;
import org.jetbrains.annotations.Nullable;

import javax.annotation.OverridingMethodsMustInvokeSuper;
import java.io.*;
import java.util.*;
import java.util.concurrent.TimeUnit;
import java.util.concurrent.atomic.AtomicLongFieldUpdater;
import java.util.concurrent.atomic.AtomicReferenceFieldUpdater;
import java.util.concurrent.locks.Condition;
import java.util.function.BiConsumer;
import java.util.function.Predicate;
import java.util.stream.Collectors;
import java.util.stream.Stream;

/**
 * Base abstract class all standard table implementations.
 */
public abstract class BaseTable<IMPL_TYPE extends BaseTable<IMPL_TYPE>> extends BaseGridAttributes<Table, IMPL_TYPE>
        implements TableDefaults, NotificationStepReceiver, NotificationStepSource {

    private static final long serialVersionUID = 1L;

    private static final boolean VALIDATE_UPDATE_INDICES =
            Configuration.getInstance().getBooleanWithDefault("BaseTable.validateUpdateIndices", false);
    public static final boolean VALIDATE_UPDATE_OVERLAPS =
            Configuration.getInstance().getBooleanWithDefault("BaseTable.validateUpdateOverlaps", true);
    public static final boolean PRINT_SERIALIZED_UPDATE_OVERLAPS =
            Configuration.getInstance().getBooleanWithDefault("BaseTable.printSerializedUpdateOverlaps", false);

    private static final Logger log = LoggerFactory.getLogger(BaseTable.class);

    private static final AtomicReferenceFieldUpdater<BaseTable, Condition> CONDITION_UPDATER =
            AtomicReferenceFieldUpdater.newUpdater(BaseTable.class, Condition.class, "updateGraphCondition");

    private static final AtomicReferenceFieldUpdater<BaseTable, Collection> PARENTS_UPDATER =
            AtomicReferenceFieldUpdater.newUpdater(BaseTable.class, Collection.class, "parents");
    private static final Collection<Object> EMPTY_PARENTS = Collections.emptyList();

    private static final AtomicReferenceFieldUpdater<BaseTable, SimpleReferenceManager> CHILD_LISTENER_REFERENCES_UPDATER =
            AtomicReferenceFieldUpdater.newUpdater(
                    BaseTable.class, SimpleReferenceManager.class, "childListenerReferences");
    private static final SimpleReferenceManager<TableUpdateListener, ? extends SimpleReference<TableUpdateListener>> EMPTY_CHILD_LISTENER_REFERENCES =
            new SimpleReferenceManager<>((final TableUpdateListener listener) -> {
                throw new UnsupportedOperationException("EMPTY_CHILDREN does not support adds");
            }, Collections.emptyList());

    @SuppressWarnings("rawtypes")
    private static final AtomicLongFieldUpdater<BaseTable> LAST_SATISFIED_STEP_UPDATER =
            AtomicLongFieldUpdater.newUpdater(BaseTable.class, "lastSatisfiedStep");

    /**
     * This table's definition.
     */
    protected final TableDefinition definition;

    /**
     * This table's description.
     */
    protected final String description;

    /**
     * This table's update graph.
     */
    protected final UpdateGraph updateGraph;

    /**
     * The last clock step when this table dispatched a notification.
     */
    private volatile long lastNotificationStep;

    // Fields for DynamicNode implementation and update propagation support
    private volatile boolean refreshing;
    @SuppressWarnings({"FieldMayBeFinal", "unused"}) // Set via ensureField with CONDITION_UPDATER
    private volatile Condition updateGraphCondition;
    @SuppressWarnings("FieldMayBeFinal") // Set via ensureField with PARENTS_UPDATER
    private volatile Collection<Object> parents = EMPTY_PARENTS;
    @SuppressWarnings("FieldMayBeFinal") // Set via ensureField with CHILD_LISTENER_REFERENCES_UPDATER
    private volatile SimpleReferenceManager<TableUpdateListener, ? extends SimpleReference<TableUpdateListener>> childListenerReferences =
            EMPTY_CHILD_LISTENER_REFERENCES;
    @SuppressWarnings("FieldMayBeFinal")
    private volatile long lastSatisfiedStep = NotificationStepReceiver.NULL_NOTIFICATION_STEP;
    private volatile boolean isFailed;

    /**
     * @param definition The definition for this table
     * @param description A description of this table
     * @param attributes The attributes map to use, or else {@code null} to allocate a new one
     */
    public BaseTable(
            @NotNull final TableDefinition definition,
            @NotNull final String description,
            @Nullable final Map<String, Object> attributes) {
        super(attributes);
        this.definition = definition;
        this.description = description;
        updateGraph = Require.neqNull(ExecutionContext.getContext().getUpdateGraph(), "UpdateGraph");
        lastNotificationStep = updateGraph.clock().currentStep();

        // Properly flag this table as systemic or not. Note that we use the initial attributes map, rather than
        // getAttribute, in order to avoid triggering the "immutable after first access" restrictions of
        // LiveAttributeMap.
        if (SystemicObjectTracker.isSystemicThread()
                && (attributes == null || !Boolean.TRUE.equals(attributes.get(Table.SYSTEMIC_TABLE_ATTRIBUTE)))) {
            setAttribute(Table.SYSTEMIC_TABLE_ATTRIBUTE, Boolean.TRUE);
        }
    }

    // ------------------------------------------------------------------------------------------------------------------
    // Metadata Operation Implementations
    // ------------------------------------------------------------------------------------------------------------------

    @Override
    public TableDefinition getDefinition() {
        return definition;
    }

    @Override
    public String getDescription() {
        return description;
    }

    @Override
    public UpdateGraph getUpdateGraph() {
        return updateGraph;
    }

    @Override
    public String toString() {
        return description;
    }

    @Override
    public LogOutput append(@NotNull final LogOutput logOutput) {
        return logOutput.append(description);
    }

    // ------------------------------------------------------------------------------------------------------------------
    // Attribute Operation Implementations
    // ------------------------------------------------------------------------------------------------------------------

    public enum CopyAttributeOperation {
        // Do not copy any attributes
        None,

        // legacy attributes
        Flatten, Sort, UpdateView, Join, Filter,
        // new attributes
        DropColumns, RenameColumns, View, Reverse,
        /**
         * The result tables that go in a PartitionBy TableMap
         */
        PartitionBy, Coalesce, WouldMatch, LastBy, FirstBy,

        // Hierarchical attributes
        Rollup, Tree,

        // Copy attributes
        RollupCopy, TreeCopy,

        Preview
    }

    private static final Map<String, EnumSet<CopyAttributeOperation>> attributeToCopySet;
    private static final EnumSet<CopyAttributeOperation> LEGACY_COPY_ATTRIBUTES = EnumSet.of(
            CopyAttributeOperation.Flatten,
            CopyAttributeOperation.Sort,
            CopyAttributeOperation.UpdateView,
            CopyAttributeOperation.Join,
            CopyAttributeOperation.Filter);
    static {
        final HashMap<String, EnumSet<CopyAttributeOperation>> tempMap = new HashMap<>();

        // the existing attributes would have been copied for these operations
        tempMap.put(INPUT_TABLE_ATTRIBUTE, LEGACY_COPY_ATTRIBUTES);

        // partitionBy was creating the sub table with a bespoke ACL copy; we should copy ACLs there in addition to the
        // legacy attributes
        final EnumSet<CopyAttributeOperation> aclCopyAttributes = EnumSet.copyOf(LEGACY_COPY_ATTRIBUTES);
        aclCopyAttributes.addAll(EnumSet.of(
                CopyAttributeOperation.FirstBy,
                CopyAttributeOperation.LastBy,
                CopyAttributeOperation.PartitionBy,
                CopyAttributeOperation.WouldMatch));

        // for a merged table, we'll allow operations that keep our RowSet + column sources the same to break us down
        // into constituent tables
        tempMap.put(MERGED_TABLE_ATTRIBUTE, EnumSet.of(
                CopyAttributeOperation.DropColumns,
                CopyAttributeOperation.RenameColumns,
                CopyAttributeOperation.View));

        tempMap.put(INITIALLY_EMPTY_COALESCED_SOURCE_TABLE_ATTRIBUTE, EnumSet.complementOf(EnumSet.of(
                CopyAttributeOperation.Rollup,
                CopyAttributeOperation.Tree)));
        tempMap.put(SORTABLE_COLUMNS_ATTRIBUTE, EnumSet.of(
                CopyAttributeOperation.Flatten,
                CopyAttributeOperation.Sort,
                CopyAttributeOperation.Join,
                CopyAttributeOperation.Filter,
                CopyAttributeOperation.Reverse,
                CopyAttributeOperation.Coalesce,
                CopyAttributeOperation.PartitionBy,
                CopyAttributeOperation.WouldMatch,
                CopyAttributeOperation.Preview));

        tempMap.put(FILTERABLE_COLUMNS_ATTRIBUTE, EnumSet.of(
                CopyAttributeOperation.Flatten,
                CopyAttributeOperation.Sort,
                CopyAttributeOperation.Join,
                CopyAttributeOperation.Filter,
                CopyAttributeOperation.Reverse,
                CopyAttributeOperation.Coalesce,
                CopyAttributeOperation.PartitionBy,
                CopyAttributeOperation.WouldMatch,
                CopyAttributeOperation.Preview));

        tempMap.put(LAYOUT_HINTS_ATTRIBUTE, EnumSet.allOf(CopyAttributeOperation.class));

        tempMap.put(TOTALS_TABLE_ATTRIBUTE, EnumSet.of(
                CopyAttributeOperation.Flatten,
                CopyAttributeOperation.Sort,
                CopyAttributeOperation.Filter,
                CopyAttributeOperation.Reverse,
                CopyAttributeOperation.PartitionBy,
                CopyAttributeOperation.Coalesce));

        tempMap.put(SYSTEMIC_TABLE_ATTRIBUTE, EnumSet.of(CopyAttributeOperation.None));

        tempMap.put(AGGREGATION_ROW_LOOKUP_ATTRIBUTE, EnumSet.of(
                CopyAttributeOperation.RollupCopy,
                CopyAttributeOperation.TreeCopy));


        tempMap.put(COLUMN_DESCRIPTIONS_ATTRIBUTE, EnumSet.of(
                CopyAttributeOperation.Flatten,
                CopyAttributeOperation.Sort,
                CopyAttributeOperation.Filter,
                CopyAttributeOperation.Reverse,
                CopyAttributeOperation.PartitionBy,
                CopyAttributeOperation.Coalesce,
                CopyAttributeOperation.FirstBy,
                CopyAttributeOperation.LastBy,
                CopyAttributeOperation.Tree,
                CopyAttributeOperation.TreeCopy,
                CopyAttributeOperation.Preview));

        tempMap.put(DESCRIPTION_ATTRIBUTE, EnumSet.of(
                CopyAttributeOperation.Flatten,
                CopyAttributeOperation.Sort,
                CopyAttributeOperation.Filter,
                CopyAttributeOperation.Reverse,
                CopyAttributeOperation.PartitionBy,
                CopyAttributeOperation.Coalesce,
                CopyAttributeOperation.Tree,
                CopyAttributeOperation.TreeCopy,
                CopyAttributeOperation.Preview));

        tempMap.put(SNAPSHOT_VIEWPORT_TYPE, EnumSet.allOf(CopyAttributeOperation.class));

        // Note: The logic applying this attribute for select/update/view/updateView is in SelectAndViewAnalyzerWrapper.
        tempMap.put(ADD_ONLY_TABLE_ATTRIBUTE, EnumSet.of(
                CopyAttributeOperation.DropColumns,
                CopyAttributeOperation.RenameColumns,
                CopyAttributeOperation.PartitionBy,
                CopyAttributeOperation.Coalesce));

        // Note: The logic applying this attribute for select/update/view/updateView is in SelectAndViewAnalyzerWrapper.
        tempMap.put(APPEND_ONLY_TABLE_ATTRIBUTE, EnumSet.of(
                CopyAttributeOperation.DropColumns,
                CopyAttributeOperation.RenameColumns,
                CopyAttributeOperation.FirstBy,
                CopyAttributeOperation.Flatten,
                CopyAttributeOperation.PartitionBy,
                CopyAttributeOperation.Coalesce));

        tempMap.put(PREVIEW_PARENT_TABLE, EnumSet.of(CopyAttributeOperation.Flatten));

        // Key column and unique keys attributes
        final EnumSet<CopyAttributeOperation> uniqueKeysCopyAttributes = EnumSet.copyOf(LEGACY_COPY_ATTRIBUTES);
        uniqueKeysCopyAttributes.add(CopyAttributeOperation.Reverse);
        uniqueKeysCopyAttributes.add(CopyAttributeOperation.WouldMatch);
        tempMap.put(UNIQUE_KEYS_ATTRIBUTE, uniqueKeysCopyAttributes);
        tempMap.put(KEY_COLUMNS_ATTRIBUTE, uniqueKeysCopyAttributes);

        tempMap.put(PLUGIN_NAME, EnumSet.of(
                CopyAttributeOperation.Coalesce,
                CopyAttributeOperation.Filter,
                CopyAttributeOperation.Sort,
                CopyAttributeOperation.Reverse,
                CopyAttributeOperation.Flatten,
                CopyAttributeOperation.LastBy,
                CopyAttributeOperation.FirstBy,
                CopyAttributeOperation.PartitionBy,
                CopyAttributeOperation.Preview));

        tempMap.put(SORTED_COLUMNS_ATTRIBUTE, EnumSet.of(
                CopyAttributeOperation.Flatten,
                CopyAttributeOperation.Filter,
                CopyAttributeOperation.PartitionBy));

        // Note: The logic applying this attribute for select/update/view/updateView is in SelectAndViewAnalyzerWrapper.
        tempMap.put(BLINK_TABLE_ATTRIBUTE, EnumSet.of(
                CopyAttributeOperation.Coalesce,
                CopyAttributeOperation.Filter,
                CopyAttributeOperation.Sort,
                CopyAttributeOperation.Reverse,
                CopyAttributeOperation.Flatten,
                CopyAttributeOperation.PartitionBy,
                CopyAttributeOperation.Preview,
                CopyAttributeOperation.DropColumns,
                CopyAttributeOperation.RenameColumns,
                CopyAttributeOperation.Join,
                CopyAttributeOperation.WouldMatch));

        tempMap.put(BARRAGE_PERFORMANCE_KEY_ATTRIBUTE, EnumSet.of(
                CopyAttributeOperation.Flatten, // add flatten for now because web flattens all views
                CopyAttributeOperation.Preview));

        tempMap.put(BARRAGE_SCHEMA_ATTRIBUTE, EnumSet.of(
                CopyAttributeOperation.Filter,
                CopyAttributeOperation.FirstBy,
                CopyAttributeOperation.Flatten,
                CopyAttributeOperation.LastBy,
                CopyAttributeOperation.PartitionBy,
                CopyAttributeOperation.Reverse,
                CopyAttributeOperation.Sort));

        attributeToCopySet = Collections.unmodifiableMap(tempMap);
    }

    public static boolean shouldCopyAttribute(String attrName, CopyAttributeOperation copyType) {
        return attributeToCopySet.getOrDefault(attrName, LEGACY_COPY_ATTRIBUTES).contains(copyType);
    }

    /**
     * Copy this table's attributes to the specified table. Attributes will be copied based upon the input
     * {@link CopyAttributeOperation}.
     *
     * @param dest The table to copy attributes to
     * @param copyType The operation being performed that requires attributes to be copied.
     */
    public void copyAttributes(BaseTable<?> dest, CopyAttributeOperation copyType) {
        copyAttributes(this, dest, copyType);
    }

    /**
     * Copy this table's attributes to the specified table. Attributes are copied based on a predicate.
     *
     * @param dest The table to copy attributes to
     * @param shouldCopy should we copy this attribute?
     */
    public void copyAttributes(BaseTable<?> dest, Predicate<String> shouldCopy) {
        copyAttributes(this, dest, shouldCopy);
    }

    /**
     * Copy attributes between tables. Attributes will be copied based upon the input {@link CopyAttributeOperation}.
     *
     * @param dest The table to copy attributes to
     * @param copyType The operation being performed that requires attributes to be copied.
     */
    static void copyAttributes(Table source, BaseTable<?> dest, CopyAttributeOperation copyType) {
        copyAttributes(source, dest, attrName -> shouldCopyAttribute(attrName, copyType));
    }

    /**
     * Returns true if this table is static, or has an attribute asserting that no modifies, shifts, or removals are
     * generated.
     *
     * @return true if this table does not produce modifications, shifts, or removals
     */
    public boolean isAddOnly() {
        if (!isRefreshing()) {
            return true;
        }
        boolean addOnly = Boolean.TRUE.equals(getAttribute(Table.ADD_ONLY_TABLE_ATTRIBUTE));
        boolean appendOnly = Boolean.TRUE.equals(getAttribute(Table.APPEND_ONLY_TABLE_ATTRIBUTE));
        return addOnly || appendOnly;
    }

    /**
     * Returns true if this table is append-only, or has an attribute asserting that no modifies, shifts, or removals
     * are generated and that all new rows are added to the end of the table.
     *
     * @return true if this table may only append rows at the end of the table
     */
    public boolean isAppendOnly() {
        if (!isRefreshing()) {
            return true;
        }
        boolean addOnly = Boolean.TRUE.equals(getAttribute(Table.ADD_ONLY_TABLE_ATTRIBUTE));
        boolean appendOnly = Boolean.TRUE.equals(getAttribute(Table.APPEND_ONLY_TABLE_ATTRIBUTE));
        return appendOnly || (addOnly && isFlat());
    }

    /**
     * Returns true if this table is a blink table.
     *
     * @return Whether this table is a blink table
     * @see #BLINK_TABLE_ATTRIBUTE
     */
    public boolean isBlink() {
        return BlinkTableTools.isBlink(this);
    }

    @Override
    public Table removeBlink() {
        return withoutAttributes(Set.of(BLINK_TABLE_ATTRIBUTE));
    }

    // ------------------------------------------------------------------------------------------------------------------
    // Implementation for update propagation support
    // ------------------------------------------------------------------------------------------------------------------

    @Override
    public final void addParentReference(@NotNull final Object parent) {
        if (parent instanceof NotificationQueue.Dependency) {
            // Ensure that we are in the same update graph
            getUpdateGraph((NotificationQueue.Dependency) parent);
        }
        if (DynamicNode.notDynamicOrIsRefreshing(parent)) {
            setRefreshing(true);
            ensureParents().add(parent);
            if (parent instanceof LivenessReferent) {
                manage((LivenessReferent) parent);
            }
        }
    }

    private Collection<Object> ensureParents() {
        // noinspection unchecked
        return FieldUtils.ensureField(this, PARENTS_UPDATER, EMPTY_PARENTS,
                () -> new KeyedObjectHashSet<>(IdentityKeyedObjectKey.getInstance()));
    }

    @Override
    public boolean satisfied(final long step) {
        if (!isRefreshing() || lastSatisfiedStep == step) {
            return true;
        }

        StepUpdater.checkForOlderStep(step, lastSatisfiedStep);
        StepUpdater.checkForOlderStep(step, lastNotificationStep);

        // If we have no parents whatsoever then we are a source, and have no dependency chain other than the UGP
        // itself
        final Collection<Object> localParents = parents;

        if (!updateGraph.satisfied(step)) {
            if (localParents.isEmpty()) {
                updateGraph.logDependencies().append("Root node not satisfied ").append(this).endl();
            } else {
                updateGraph.logDependencies().append("Update graph not satisfied for ").append(this).endl();
            }
            return false;
        }

        if (localParents.isEmpty()) {
            updateGraph.logDependencies().append("Root node satisfied ").append(this).endl();
            StepUpdater.tryUpdateRecordedStep(LAST_SATISFIED_STEP_UPDATER, this, step);
            return true;
        }

        synchronized (localParents) {
            for (Object parent : localParents) {
                if (parent instanceof NotificationQueue.Dependency) {
                    if (!((NotificationQueue.Dependency) parent).satisfied(step)) {
                        updateGraph.logDependencies()
                                .append("Parent dependencies not satisfied for ").append(this)
                                .append(", parent=").append((NotificationQueue.Dependency) parent)
                                .endl();
                        return false;
                    }
                }
            }
        }

        updateGraph.logDependencies()
                .append("All parent dependencies satisfied for ").append(this)
                .endl();

        StepUpdater.tryUpdateRecordedStep(LAST_SATISFIED_STEP_UPDATER, this, step);

        return true;
    }

    @Override
    public void awaitUpdate() throws InterruptedException {
        updateGraph.exclusiveLock().doLocked(ensureCondition()::await);
    }

    @Override
    public boolean awaitUpdate(long timeout) throws InterruptedException {
        final MutableBoolean result = new MutableBoolean(false);
        updateGraph.exclusiveLock().doLocked(
                () -> result.setValue(ensureCondition().await(timeout, TimeUnit.MILLISECONDS)));

        return result.booleanValue();
    }

    private Condition ensureCondition() {
        return FieldUtils.ensureField(this, CONDITION_UPDATER, null,
                () -> updateGraph.exclusiveLock().newCondition());
    }

    private void maybeSignal() {
        final Condition localCondition = updateGraphCondition;
        if (localCondition != null) {
            updateGraph.requestSignal(localCondition);
        }
    }

    @Override
    public void addUpdateListener(final ShiftObliviousListener listener, final boolean replayInitialImage) {
        addUpdateListener(new LegacyListenerAdapter(listener, getRowSet()));
        if (replayInitialImage) {
            if (isRefreshing()) {
                updateGraph.checkInitiateSerialTableOperation();
            }
            if (getRowSet().isNonempty()) {
                listener.setInitialImage(getRowSet());
                listener.onUpdate(getRowSet(), RowSetFactory.empty(), RowSetFactory.empty());
            }
        }
    }

    @Override
    public void addUpdateListener(@NotNull final TableUpdateListener listener) {
        if (isFailed) {
            throw new TableAlreadyFailedException("Can not listen to failed table " + description);
        }
        if (isRefreshing()) {
            // ensure that listener is in the same update graph if applicable
            if (listener instanceof NotificationQueue.Dependency) {
                getUpdateGraph((NotificationQueue.Dependency) listener);
            }
            ensureChildListenerReferences().add(listener);
        }
    }

    @Override
    public boolean addUpdateListener(
            @NotNull final TableUpdateListener listener, final long requiredLastNotificationStep) {
        if (isFailed) {
            throw new TableAlreadyFailedException("Can not listen to failed table " + description);
        }

        if (!isRefreshing()) {
            return false;
        }

        synchronized (this) {
            if (this.lastNotificationStep != requiredLastNotificationStep) {
                return false;
            }

            // ensure that listener is in the same update graph if applicable
            if (listener instanceof NotificationQueue.Dependency) {
                getUpdateGraph((NotificationQueue.Dependency) listener);
            }
            ensureChildListenerReferences().add(listener);

            return true;
        }
    }

    private SimpleReferenceManager<TableUpdateListener, ? extends SimpleReference<TableUpdateListener>> ensureChildListenerReferences() {
        // noinspection unchecked
        return FieldUtils.ensureField(this, CHILD_LISTENER_REFERENCES_UPDATER, EMPTY_CHILD_LISTENER_REFERENCES,
                () -> new SimpleReferenceManager<>((final TableUpdateListener tableUpdateListener) -> {
                    if (tableUpdateListener instanceof LegacyListenerAdapter) {
                        return (LegacyListenerAdapter) tableUpdateListener;
                    } else {
                        return new WeakSimpleReference<>(tableUpdateListener);
                    }
                }, true));
    }

    @Override
    public void removeUpdateListener(final ShiftObliviousListener listenerToRemove) {
        childListenerReferences
                .removeIf((final TableUpdateListener listener) -> listener instanceof LegacyListenerAdapter
                        && ((LegacyListenerAdapter) listener).matches(listenerToRemove));
    }

    @Override
    public void removeUpdateListener(final TableUpdateListener listenerToRemove) {
        childListenerReferences.remove(listenerToRemove);
    }

    @Override
    public final boolean isRefreshing() {
        return refreshing;
    }

    @Override
    public final boolean setRefreshing(boolean refreshing) {
        if (refreshing && !updateGraph.supportsRefreshing()) {
            throw new UpdateGraphConflictException("Attempt to setRefreshing(true) but Table was constructed with a " +
                    "static-only UpdateGraph.");
        }
        return this.refreshing = refreshing;
    }

    @Override
    public boolean isFailed() {
        return isFailed;
    }

    public boolean hasListeners() {
        return !childListenerReferences.isEmpty();
    }

    /**
     * Initiate update delivery to this table's listeners by enqueueing update notifications.
     *
     * @param added Row keys added to the table
     * @param removed Row keys removed from the table
     * @param modified Row keys modified in the table
     */
    public final void notifyListeners(RowSet added, RowSet removed, RowSet modified) {
        notifyListeners(new TableUpdateImpl(
                added,
                removed,
                modified,
                RowSetShiftData.EMPTY,
                modified.isEmpty() ? ModifiedColumnSet.EMPTY : ModifiedColumnSet.ALL));
    }

    /**
     * Initiate update delivery to this table's listeners by enqueueing update notifications.
     *
     * @param update The set of table changes to propagate. The caller gives this update object away; the invocation of
     *        {@code notifyListeners} takes ownership, and will call {@code release} on it once it is not used anymore;
     *        callers should pass a {@code copy} for updates they intend to further use.
     */
    public final void notifyListeners(final TableUpdate originalUpdate) {
        Assert.eqFalse(isFailed, "isFailed");
        final long currentStep = updateGraph.clock().currentStep();
        // tables may only be updated once per cycle
        Assert.lt(lastNotificationStep, "lastNotificationStep", currentStep, "updateGraph.clock().currentStep()");

<<<<<<< HEAD
        Assert.eqTrue(originalUpdate.valid(), "originalUpdate.valid()");

        final TableUpdate update;
        if (originalUpdate.modified().isEmpty() && originalUpdate.modifiedColumnSet().nonempty()
                || (originalUpdate.modifiedColumnSet().empty() && originalUpdate.modified().isNonempty())) {
            update = new TableUpdateImpl(originalUpdate.added().copy(), originalUpdate.removed().copy(),
                    RowSetFactory.empty(), originalUpdate.shifted(), ModifiedColumnSet.EMPTY);
            originalUpdate.release();
        } else {
            update = originalUpdate;
        }

=======
        update.validate();
>>>>>>> 28f5a07c
        if (update.empty()) {
            update.release();
            return;
        }

        maybeSignal();

        final boolean hasNoListeners = !hasListeners();
        if (hasNoListeners) {
            lastNotificationStep = currentStep;
            update.release();
            return;
        }

        Assert.neqNull(update.added(), "added");
        Assert.neqNull(update.removed(), "removed");
        Assert.neqNull(update.modified(), "modified");
        Assert.neqNull(update.shifted(), "shifted");

        if (isFlat()) {
            Assert.assertion(getRowSet().isFlat(), "getRowSet().isFlat()", getRowSet(), "getRowSet()");
        }
        if (isAppendOnly() || isAddOnly()) {
            Assert.assertion(update.removed().isEmpty(), "update.removed.empty()");
            Assert.assertion(update.modified().isEmpty(), "update.modified.empty()");
            Assert.assertion(update.shifted().empty(), "update.shifted.empty()");
        }
        if (isAppendOnly()) {
            Assert.assertion(getRowSet().sizePrev() == 0 || getRowSet().lastRowKeyPrev() < update.added().firstRowKey(),
                    "getRowSet().lastRowKeyPrev() < update.added().firstRowKey()");
        }
        if (isBlink()) {
            Assert.eq(update.added().size(), "added size", getRowSet().size(), "current table size");
            Assert.eq(update.removed().size(), "removed size", getRowSet().sizePrev(), "previous table size");
            Assert.assertion(update.modified().isEmpty(), "update.modified.isEmpty()");
            Assert.assertion(update.shifted().empty(), "update.shifted.empty()");
        }

        // First validate that each rowSet is in a sane state.
        if (VALIDATE_UPDATE_INDICES) {
            update.added().validate();
            update.removed().validate();
            update.modified().validate();
            update.shifted().validate();
        }

        if (VALIDATE_UPDATE_OVERLAPS) {
            validateUpdateOverlaps(update);
        }

        // notify children
        synchronized (this) {
            lastNotificationStep = currentStep;

            final NotificationQueue notificationQueue = getNotificationQueue();
            childListenerReferences.forEach(
                    (listenerRef, listener) -> notificationQueue.addNotification(listener.getNotification(update)));
        }

        update.release();
    }

    private void validateUpdateOverlaps(final TableUpdate update) {
        final boolean currentMissingAdds = !update.added().subsetOf(getRowSet());
        final boolean currentMissingModifications = !update.modified().subsetOf(getRowSet());
        final boolean previousMissingRemovals;
        try (final RowSet prevIndex = getRowSet().copyPrev()) {
            previousMissingRemovals = !update.removed().subsetOf(prevIndex);
        }
        final boolean currentContainsRemovals;
        try (final RowSet removedMinusAdded = update.removed().minus(update.added())) {
            currentContainsRemovals = removedMinusAdded.overlaps(getRowSet());
        }

        if (!previousMissingRemovals && !currentMissingAdds && !currentMissingModifications &&
                (!currentContainsRemovals || !update.shifted().empty())) {
            return;
        }

        // Excuse the sloppiness in RowSet closing after this point, we're planning to crash the process anyway...

        String serializedIndices = null;
        if (PRINT_SERIALIZED_UPDATE_OVERLAPS) {
            // The indices are really rather complicated, if we fail this check let's generate a serialized
            // representation of them that can later be loaded into a debugger. If this fails, we'll ignore it and
            // continue with our regularly scheduled exception.
            try {
                final StringBuilder outputBuffer = new StringBuilder();
                final ByteArrayOutputStream byteArrayOutputStream = new ByteArrayOutputStream();
                final ObjectOutputStream objectOutputStream = new ObjectOutputStream(byteArrayOutputStream);

                final BiConsumer<String, Object> append = (name, obj) -> {
                    try {
                        objectOutputStream.writeObject(obj);
                        outputBuffer.append(name);
                        outputBuffer.append(Base64.byteArrayToBase64(byteArrayOutputStream.toByteArray()));
                        byteArrayOutputStream.reset();
                        objectOutputStream.reset();
                    } catch (final Exception ignored) {
                    }
                };

                append.accept("build().copyPrev=", getRowSet().copyPrev());
                append.accept("build()=", getRowSet().copyPrev());
                append.accept("added=", update.added());
                append.accept("removed=", update.removed());
                append.accept("modified=", update.modified());
                append.accept("shifted=", update.shifted());

                serializedIndices = outputBuffer.toString();
            } catch (final Exception ignored) {
            }
        }

        // If we're still here, we know that things are off the rails, and we want to fire the assertion
        final RowSet removalsMinusPrevious = update.removed().minus(getRowSet().copyPrev());
        final RowSet addedMinusCurrent = update.added().minus(getRowSet());
        final RowSet removedIntersectCurrent = update.removed().intersect(getRowSet());
        final RowSet modifiedMinusCurrent = update.modified().minus(getRowSet());

        // Everything is messed up for this table, print out the indices in an easy to understand way
        final LogOutput logOutput = new LogOutputStringImpl()
                .append("RowSet update error detected: ")
                .append(LogOutput::nl).append("\t          previousIndex=").append(getRowSet().copyPrev())
                .append(LogOutput::nl).append("\t           currentIndex=").append(getRowSet())
                .append(LogOutput::nl).append("\t                  added=").append(update.added())
                .append(LogOutput::nl).append("\t                removed=").append(update.removed())
                .append(LogOutput::nl).append("\t               modified=").append(update.modified())
                .append(LogOutput::nl).append("\t                shifted=").append(update.shifted().toString())
                .append(LogOutput::nl).append("\t  removalsMinusPrevious=").append(removalsMinusPrevious)
                .append(LogOutput::nl).append("\t      addedMinusCurrent=").append(addedMinusCurrent)
                .append(LogOutput::nl).append("\t   modifiedMinusCurrent=").append(modifiedMinusCurrent);

        if (update.shifted().empty()) {
            logOutput.append(LogOutput::nl).append("\tremovedIntersectCurrent=").append(removedIntersectCurrent);
        }

        final String indexUpdateErrorMessage = logOutput.toString();

        log.error().append(indexUpdateErrorMessage).endl();

        if (serializedIndices != null) {
            log.error().append("RowSet update error detected: serialized data=").append(serializedIndices).endl();
        }

        Assert.assertion(false, "!(previousMissingRemovals || currentMissingAdds || " +
                "currentMissingModifications || (currentContainsRemovals && shifted.empty()))",
                indexUpdateErrorMessage);
    }

    /**
     * Initiate failure delivery to this table's listeners by enqueueing error notifications.
     *
     * @param e error
     * @param sourceEntry performance tracking
     */
    public final void notifyListenersOnError(final Throwable e, @Nullable final TableListener.Entry sourceEntry) {
        Assert.eqFalse(isFailed, "isFailed");
        final long currentStep = updateGraph.clock().currentStep();
        Assert.lt(lastNotificationStep, "lastNotificationStep", currentStep,
                "updateGraph.clock().currentStep()");

        isFailed = true;
        maybeSignal();

        synchronized (this) {
            lastNotificationStep = currentStep;

            final NotificationQueue notificationQueue = getNotificationQueue();
            childListenerReferences.forEach((listenerRef, listener) -> notificationQueue
                    .addNotification(listener.getErrorNotification(e, sourceEntry)));
        }
    }

    /**
     * Get the notification queue to insert notifications into as they are generated by listeners during
     * {@link #notifyListeners} and {@link #notifyListenersOnError(Throwable, TableListener.Entry)}. This method may be
     * overridden to provide a different notification queue than the table's {@link PeriodicUpdateGraph} instance for
     * more complex behavior.
     *
     * @return The {@link NotificationQueue} to add to
     */
    protected NotificationQueue getNotificationQueue() {
        return updateGraph;
    }

    @Override
    public long getLastNotificationStep() {
        return lastNotificationStep;
    }

    @Override
    public void setLastNotificationStep(long lastNotificationStep) {
        this.lastNotificationStep = lastNotificationStep;
    }

    @Override
    public boolean isSystemicObject() {
        return Boolean.TRUE.equals(getAttribute(Table.SYSTEMIC_TABLE_ATTRIBUTE));
    }

    @Override
    public Table markSystemic() {
        // TODO (https://github.com/deephaven/deephaven-core/issues/3003): Maybe we should be memoizing the result?
        return withAttributes(Map.of(Table.SYSTEMIC_TABLE_ATTRIBUTE, Boolean.TRUE));
    }

    /**
     * Simplest appropriate legacy ShiftObliviousInstrumentedListener implementation for BaseTable and descendants. It's
     * expected that most use-cases will require overriding onUpdate() - the default implementation simply passes rowSet
     * updates through to the dependent's listeners.
     *
     * It is preferred to use {@link ListenerImpl} over {@link ShiftObliviousListenerImpl}
     */
    public static class ShiftObliviousListenerImpl extends ShiftObliviousInstrumentedListener {

        @ReferentialIntegrity
        private final Table parent;
        private final BaseTable<?> dependent;

        public ShiftObliviousListenerImpl(String description, Table parent, BaseTable<?> dependent) {
            super(description);
            this.parent = parent;
            this.dependent = dependent;
            if (parent.isRefreshing()) {
                manage(parent);
                dependent.addParentReference(this);
            }
        }

        @Override
        public void onUpdate(RowSet added, RowSet removed, RowSet modified) {
            dependent.notifyListeners(new TableUpdateImpl(added.copy(), removed.copy(), modified.copy(),
                    RowSetShiftData.EMPTY, ModifiedColumnSet.ALL));
        }

        @Override
        public final void onFailureInternal(Throwable originalException, Entry sourceEntry) {
            onFailureInternalWithDependent(dependent, originalException, sourceEntry);
        }

        @Override
        public boolean canExecute(final long step) {
            return parent.satisfied(step);
        }

        @OverridingMethodsMustInvokeSuper
        @Override
        protected void destroy() {
            super.destroy();
            parent.removeUpdateListener(this);
        }
    }

    /**
     * Simplest appropriate InstrumentedShiftAwareListener implementation for BaseTable and descendants. It's expected
     * that most use-cases will require overriding onUpdate() - the default implementation simply passes rowSet updates
     * through to the dependent's listeners.
     */
    public static class ListenerImpl extends InstrumentedTableUpdateListener {

        @ReferentialIntegrity
        private final Table parent;
        private final BaseTable<?> dependent;
        private final boolean canReuseModifiedColumnSet;

        public ListenerImpl(String description, Table parent, BaseTable<?> dependent) {
            super(description);
            this.parent = parent;
            this.dependent = dependent;
            if (parent.isRefreshing()) {
                manage(parent);
                dependent.addParentReference(this);
            }
            if (parent instanceof QueryTable && dependent instanceof QueryTable) {
                final QueryTable pqt = (QueryTable) parent;
                final QueryTable dqt = (QueryTable) dependent;
                canReuseModifiedColumnSet =
                        !pqt.getModifiedColumnSetForUpdates().requiresTransformer(dqt.getModifiedColumnSetForUpdates());
            } else {
                // We cannot reuse the modifiedColumnSet since there are no assumptions that can be made w.r.t. parent's
                // and dependent's column source mappings.
                canReuseModifiedColumnSet = false;
            }
        }

        @Override
        public void onUpdate(final TableUpdate upstream) {
            final TableUpdate downstream = canReuseModifiedColumnSet
                    ? upstream.acquire()
                    : TableUpdateImpl.copy(upstream, ModifiedColumnSet.ALL);
            dependent.notifyListeners(downstream);
        }

        @Override
        public void onFailureInternal(Throwable originalException, Entry sourceEntry) {
            onFailureInternalWithDependent(dependent, originalException, sourceEntry);
        }

        @Override
        public boolean canExecute(final long step) {
            return parent.satisfied(step);
        }

        @OverridingMethodsMustInvokeSuper
        @Override
        protected void destroy() {
            super.destroy();
            parent.removeUpdateListener(this);
        }

        protected Table getParent() {
            return parent;
        }

        protected BaseTable<?> getDependent() {
            return dependent;
        }
    }

    @Override
    public Table withKeys(String... columns) {
        return withAttributes(Map.of(Table.KEY_COLUMNS_ATTRIBUTE, formatKeyColumns(columns)));
    }

    @Override
    public Table withUniqueKeys(String... columns) {
        return withAttributes(Map.of(
                Table.KEY_COLUMNS_ATTRIBUTE, formatKeyColumns(columns),
                Table.UNIQUE_KEYS_ATTRIBUTE, true));
    }

    private String formatKeyColumns(String... columns) {
        if (columns == null || columns.length == 0) {
            throw new IllegalArgumentException("withKeys() must be called with at least one key column");
        }
        checkAvailableColumns(Arrays.asList(columns));
        return String.join(",", columns);
    }

    @Override
    public final void checkAvailableColumns(@NotNull final Collection<String> columns) {
        getDefinition().checkHasColumns(columns);
    }

    public void copySortableColumns(
            @NotNull final BaseGridAttributes<?, ?> destination,
            @NotNull final Predicate<String> shouldCopy) {
        final Collection<String> currentSortableColumns = getSortableColumns();
        if (currentSortableColumns == null) {
            return;
        }
        destination.setSortableColumns(currentSortableColumns.stream().filter(shouldCopy).collect(Collectors.toList()));
    }

    void copySortableColumns(BaseTable<?> destination, Collection<Pair> renamedColumns) {
        final Collection<String> currentSortableColumns = getSortableColumns();
        if (currentSortableColumns == null) {
            return;
        }

        final BiMap<String, String> columnMapping = HashBiMap.create();

        // Create a bi-directional map of New -> Old column name so we can see if
        // a) A column that was sortable in the old table has been renamed & we should make the new column sortable
        // b) The original column exists, and has not been replaced by another. For example
        // T1 = [ Col1, Col2, Col3 ]; T1.renameColumns(Col1=Col3, Col2];
        if (renamedColumns != null) {
            for (final Pair pair : renamedColumns) {
                // Only the last grouping matters.
                columnMapping.forcePut(pair.output().name(), pair.input().name());
            }
        }

        final Set<String> sortableColumns = new HashSet<>();

        // Process the original set of sortable columns, adding them to the new set if one of the below
        // 1) The column exists in the new table and was not renamed in any way but the Identity (C1 = C1)
        // 2) The column does not exist in the new table, but was renamed to another (C2 = C1)
        final Set<String> resultColumnNames = destination.getDefinition().getColumnNameSet();
        for (final String columnName : currentSortableColumns) {
            // Only add it to the set of sortable columns if it hasn't changed in an unknown way
            final String maybeRenamedColumn = columnMapping.get(columnName);
            if (resultColumnNames.contains(columnName)
                    && (maybeRenamedColumn == null || maybeRenamedColumn.equals(columnName))) {
                sortableColumns.add(columnName);
            } else {
                final String newName = columnMapping.inverse().get(columnName);
                if (newName != null) {
                    sortableColumns.add(newName);
                }
            }
        }

        destination.setSortableColumns(sortableColumns);
    }

    void copySortableColumns(BaseTable<?> destination, SelectColumn[] selectCols) {
        final Collection<String> currentSortableColumns = getSortableColumns();
        if (currentSortableColumns == null) {
            return;
        }

        final Set<String> currentSortableSet = new HashSet<>(currentSortableColumns);
        final Set<String> newSortableSet = new HashSet<>();

        for (SelectColumn sc : selectCols) {
            final SourceColumn realColumn;

            if (sc instanceof SourceColumn) {
                realColumn = (SourceColumn) sc;
            } else if (sc instanceof SwitchColumn && ((SwitchColumn) sc).getRealColumn() instanceof SourceColumn) {
                realColumn = (SourceColumn) ((SwitchColumn) sc).getRealColumn();
            } else {
                newSortableSet.remove(sc.getName());
                currentSortableSet.remove(sc.getName());
                continue;
            }

            if (currentSortableSet.contains(realColumn.getSourceName())) {
                newSortableSet.add(sc.getName());
            }
        }

        // Now go through the other columns in the table and add them if they were unchanged
        final Set<String> destKeys = destination.getDefinition().getColumnNameSet();
        for (String col : currentSortableSet) {
            if (destKeys.contains(col)) {
                newSortableSet.add(col);
            }
        }

        destination.setSortableColumns(newSortableSet);
    }

    /**
     * Check if all the specified columns are sortable.
     *
     * @throws NotSortableException If one or more of the specified columns are unsortable.
     */
    void assertSortable(String... columns) throws NotSortableException {
        // Does this table actually have the requested columns?
        checkAvailableColumns(Arrays.asList(columns));

        final Collection<String> currentSortableColumns = getSortableColumns();
        if (currentSortableColumns == null) {
            return;
        }

        final Set<String> unsortable = Arrays.stream(columns)
                .map(AbsoluteSortColumnConventions::stripAbsoluteColumnName).collect(Collectors.toSet());
        currentSortableColumns.forEach(unsortable::remove);

        if (unsortable.isEmpty()) {
            return;
        }

        throw new NotSortableException(unsortable, currentSortableColumns);
    }

    /**
     * Copy all valid column-descriptions from this table's attributes to the destination table's attributes
     *
     * @param destination the table which shall possibly have a column-description attribute created
     */
    void maybeCopyColumnDescriptions(final BaseTable<?> destination) {
        // noinspection unchecked
        final Map<String, String> sourceDescriptions =
                (Map<String, String>) getAttribute(Table.COLUMN_DESCRIPTIONS_ATTRIBUTE);
        maybeCopyColumnDescriptions(destination, sourceDescriptions);
    }

    /**
     * Copy all valid column-descriptions from this table's attributes to the destination table's attributes after a
     * `renameColumns()` operation
     *
     * @param destination the table which shall possibly have a column-description attribute created
     * @param renamedColumns an array of the columns which have been renamed
     */
    void maybeCopyColumnDescriptions(
            final BaseTable<?> destination,
            final Collection<Pair> renamedColumns) {
        // noinspection unchecked
        final Map<String, String> oldDescriptions =
                (Map<String, String>) getAttribute(Table.COLUMN_DESCRIPTIONS_ATTRIBUTE);

        if (oldDescriptions == null || oldDescriptions.isEmpty()) {
            return; // short-circuit; there are no column-descriptions in this operation
        }
        final Map<String, String> sourceDescriptions = new HashMap<>(oldDescriptions);

        if (renamedColumns != null) {
            for (final Pair pair : renamedColumns) {
                final String desc = sourceDescriptions.remove(pair.input().name());
                if (desc != null) {
                    sourceDescriptions.put(pair.output().name(), desc);
                } else {
                    sourceDescriptions.remove(pair.output().name());
                }
            }
        }

        maybeCopyColumnDescriptions(destination, sourceDescriptions);
    }

    /**
     * Copy all valid column-descriptions from this table's attributes to the destination table's attributes after an
     * `update()` operation. Any column which is possibly being updated as part of this operation will have their
     * description invalidated
     *
     * @param destination the table which shall possibly have a column-description attribute created
     * @param selectColumns columns which may be changed during this operation, and have their descriptions invalidated
     */
    void maybeCopyColumnDescriptions(final BaseTable<?> destination, final SelectColumn[] selectColumns) {
        // noinspection unchecked
        final Map<String, String> oldDescriptions =
                (Map<String, String>) getAttribute(Table.COLUMN_DESCRIPTIONS_ATTRIBUTE);

        if (oldDescriptions == null || oldDescriptions.isEmpty()) {
            return; // short-circuit; there are no column-descriptions in this operation
        }
        final Map<String, String> sourceDescriptions = new HashMap<>(oldDescriptions);

        if (selectColumns != null && selectColumns.length != 0) {
            for (final SelectColumn sc : selectColumns) {
                sourceDescriptions.remove(sc.getName());
            }
        }

        maybeCopyColumnDescriptions(destination, sourceDescriptions);
    }

    /**
     * Copy all valid column-descriptions from this table's attributes to the destination table's attributes after a
     * `join()` operation. The left-table descriptions will be left as-is, and the added columns from the right-table
     * will be added to the destination-table. Joining column-descriptions will come from the right-table IFF there is
     * no description for the column on the left-table
     *
     * @param destination the table which shall possibly have a column-description attribute created
     * @param rightTable the right-side table, from where column-descriptions may be copied
     * @param joinedColumns the columns on which this table is being joined
     * @param addColumns the right-table's columns which are being added by the join operation
     */
    void maybeCopyColumnDescriptions(
            final BaseTable<?> destination,
            final Table rightTable,
            final MatchPair[] joinedColumns,
            final MatchPair[] addColumns) {
        // noinspection unchecked
        final Map<String, String> leftDescriptions =
                (Map<String, String>) getAttribute(Table.COLUMN_DESCRIPTIONS_ATTRIBUTE);
        // noinspection unchecked
        final Map<String, String> rightDescriptions =
                (Map<String, String>) rightTable.getAttribute(Table.COLUMN_DESCRIPTIONS_ATTRIBUTE);

        if ((leftDescriptions == null || leftDescriptions.isEmpty())
                && (rightDescriptions == null || rightDescriptions.isEmpty())) {
            return; // short-circuit; there are no column-descriptions in this operation
        }

        // start with the left-table descriptions, if any
        final Map<String, String> sourceDescriptions =
                leftDescriptions == null ? new HashMap<>() : new HashMap<>(leftDescriptions);

        // and join the right-table descriptions, if any
        if (rightDescriptions != null && !rightDescriptions.isEmpty()) {
            Stream.concat(joinedColumns == null ? Stream.empty() : Arrays.stream(joinedColumns),
                    addColumns == null ? Stream.empty() : Arrays.stream(addColumns))
                    .forEach(mp -> {
                        final String desc = rightDescriptions.get(mp.rightColumn());
                        if (desc != null) {
                            sourceDescriptions.putIfAbsent(mp.leftColumn(), desc);
                        }
                    });
        }

        maybeCopyColumnDescriptions(destination, sourceDescriptions);
    }

    /**
     * Helper-method used by other `maybeCopyColumnDescriptions(...)` methods
     *
     * @param destination the table which shall possibly have a column-description attribute created
     * @param sourceDescriptions column name->description mapping
     */
    private static void maybeCopyColumnDescriptions(
            final BaseTable<?> destination,
            final Map<String, String> sourceDescriptions) {
        if (sourceDescriptions == null || sourceDescriptions.isEmpty()) {
            return; // short-circuit; there are no column-descriptions in this operation
        }

        final Map<String, String> destDescriptions = new HashMap<>();
        for (final Map.Entry<String, String> attrEntry : sourceDescriptions.entrySet()) {
            if (destination.hasColumns(attrEntry.getKey())) {
                destDescriptions.put(attrEntry.getKey(), attrEntry.getValue());
            }
        }

        if (!destDescriptions.isEmpty()) {
            // only add if any column-descriptions have survived to this point
            destination.setAttribute(Table.COLUMN_DESCRIPTIONS_ATTRIBUTE, destDescriptions);
        }
    }

    @Override
    public Table setTotalsTable(String directive) {
        return withAttributes(Map.of(TOTALS_TABLE_ATTRIBUTE, directive));
    }

    public static void initializeWithSnapshot(
            @NotNull final String logPrefix,
            @Nullable final ConstructSnapshot.SnapshotControl snapshotControl,
            @NotNull final ConstructSnapshot.SnapshotFunction snapshotFunction) {
        if (snapshotControl == null) {
            snapshotFunction.call(false, LogicalClock.NULL_CLOCK_VALUE);
            return;
        }
        ConstructSnapshot.callDataSnapshotFunction(logPrefix, snapshotControl, snapshotFunction);
    }

    public interface SnapshotControlFactory<T extends ConstructSnapshot.SnapshotControl> {
        T newControl(BaseTable<?> sourceTable);
    }

    /**
     * If we are a refreshing table, then we should create a snapshot control to validate the snapshot.
     * <p>
     * Otherwise, we return null.
     *
     * @return a snapshot control to snapshot this table (or null)
     */
    @Nullable
    public <T extends OperationSnapshotControl> T createSnapshotControlIfRefreshing(
            final SnapshotControlFactory<T> factory) {
        if (!isRefreshing()) {
            return null;
        }

        return factory.newControl(this);
    }

    // ------------------------------------------------------------------------------------------------------------------
    // Reference Counting
    // ------------------------------------------------------------------------------------------------------------------

    @OverridingMethodsMustInvokeSuper
    @Override
    protected void destroy() {
        super.destroy();
        // NB: We should not assert things about empty listener lists, here, given that listener cleanup might never
        // happen or happen out of order if the listeners were GC'd and not explicitly left unmanaged.
        childListenerReferences.clear();
        parents.clear();
    }
}<|MERGE_RESOLUTION|>--- conflicted
+++ resolved
@@ -684,8 +684,7 @@
         // tables may only be updated once per cycle
         Assert.lt(lastNotificationStep, "lastNotificationStep", currentStep, "updateGraph.clock().currentStep()");
 
-<<<<<<< HEAD
-        Assert.eqTrue(originalUpdate.valid(), "originalUpdate.valid()");
+        update.validate();
 
         final TableUpdate update;
         if (originalUpdate.modified().isEmpty() && originalUpdate.modifiedColumnSet().nonempty()
@@ -697,9 +696,6 @@
             update = originalUpdate;
         }
 
-=======
-        update.validate();
->>>>>>> 28f5a07c
         if (update.empty()) {
             update.release();
             return;
