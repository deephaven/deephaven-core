/**
 * Copyright (c) 2016-2022 Deephaven Data Labs and Patent Pending
 */
package io.deephaven.engine.table.impl;

import com.google.common.collect.BiMap;
import com.google.common.collect.HashBiMap;
import io.deephaven.base.Base64;
import io.deephaven.base.log.LogOutput;
import io.deephaven.base.reference.SimpleReference;
import io.deephaven.base.reference.WeakSimpleReference;
import io.deephaven.base.verify.Assert;
import io.deephaven.base.verify.Require;
import io.deephaven.configuration.Configuration;
import io.deephaven.engine.context.ExecutionContext;
<<<<<<< HEAD
=======
import io.deephaven.engine.exceptions.TableAlreadyFailedException;
>>>>>>> e937e40c
import io.deephaven.engine.exceptions.UpdateGraphConflictException;
import io.deephaven.engine.table.impl.util.StepUpdater;
import io.deephaven.engine.updategraph.NotificationQueue;
import io.deephaven.engine.updategraph.UpdateGraph;
import io.deephaven.engine.exceptions.NotSortableException;
import io.deephaven.engine.liveness.LivenessReferent;
import io.deephaven.engine.rowset.RowSet;
import io.deephaven.engine.rowset.RowSetFactory;
import io.deephaven.engine.rowset.RowSetShiftData;
import io.deephaven.engine.table.*;
import io.deephaven.engine.table.impl.remote.ConstructSnapshot;
import io.deephaven.engine.table.impl.select.SelectColumn;
import io.deephaven.engine.table.impl.select.SourceColumn;
import io.deephaven.engine.table.impl.select.SwitchColumn;
import io.deephaven.engine.table.impl.util.FieldUtils;
import io.deephaven.engine.updategraph.*;
import io.deephaven.engine.updategraph.impl.PeriodicUpdateGraph;
import io.deephaven.engine.util.systemicmarking.SystemicObjectTracker;
import io.deephaven.hash.KeyedObjectHashSet;
import io.deephaven.internal.log.LoggerFactory;
import io.deephaven.io.log.impl.LogOutputStringImpl;
import io.deephaven.io.logger.Logger;
import io.deephaven.util.annotations.ReferentialIntegrity;
import io.deephaven.util.datastructures.SimpleReferenceManager;
import io.deephaven.util.datastructures.hash.IdentityKeyedObjectKey;
import org.apache.commons.lang3.mutable.MutableBoolean;
import org.jetbrains.annotations.NotNull;
import org.jetbrains.annotations.Nullable;

import java.io.*;
import java.util.*;
import java.util.concurrent.TimeUnit;
import java.util.concurrent.atomic.AtomicLongFieldUpdater;
import java.util.concurrent.atomic.AtomicReferenceFieldUpdater;
import java.util.concurrent.locks.Condition;
import java.util.function.BiConsumer;
import java.util.function.Predicate;
import java.util.stream.Collectors;
import java.util.stream.Stream;

/**
 * Base abstract class all standard table implementations.
 */
public abstract class BaseTable<IMPL_TYPE extends BaseTable<IMPL_TYPE>> extends BaseGridAttributes<Table, IMPL_TYPE>
        implements TableDefaults, NotificationStepReceiver, NotificationStepSource {

    private static final long serialVersionUID = 1L;

    private static final boolean VALIDATE_UPDATE_INDICES =
            Configuration.getInstance().getBooleanWithDefault("BaseTable.validateUpdateIndices", false);
    public static final boolean VALIDATE_UPDATE_OVERLAPS =
            Configuration.getInstance().getBooleanWithDefault("BaseTable.validateUpdateOverlaps", true);
    public static final boolean PRINT_SERIALIZED_UPDATE_OVERLAPS =
            Configuration.getInstance().getBooleanWithDefault("BaseTable.printSerializedUpdateOverlaps", false);

    private static final Logger log = LoggerFactory.getLogger(BaseTable.class);

    private static final AtomicReferenceFieldUpdater<BaseTable, Condition> CONDITION_UPDATER =
            AtomicReferenceFieldUpdater.newUpdater(BaseTable.class, Condition.class, "updateGraphCondition");

    private static final AtomicReferenceFieldUpdater<BaseTable, Collection> PARENTS_UPDATER =
            AtomicReferenceFieldUpdater.newUpdater(BaseTable.class, Collection.class, "parents");
    private static final Collection<Object> EMPTY_PARENTS = Collections.emptyList();

    private static final AtomicReferenceFieldUpdater<BaseTable, SimpleReferenceManager> CHILD_LISTENER_REFERENCES_UPDATER =
            AtomicReferenceFieldUpdater.newUpdater(
                    BaseTable.class, SimpleReferenceManager.class, "childListenerReferences");
    private static final SimpleReferenceManager<TableUpdateListener, ? extends SimpleReference<TableUpdateListener>> EMPTY_CHILD_LISTENER_REFERENCES =
            new SimpleReferenceManager<>((final TableUpdateListener listener) -> {
                throw new UnsupportedOperationException("EMPTY_CHILDREN does not support adds");
            }, Collections.emptyList());

    @SuppressWarnings("rawtypes")
    private static final AtomicLongFieldUpdater<BaseTable> LAST_SATISFIED_STEP_UPDATER =
            AtomicLongFieldUpdater.newUpdater(BaseTable.class, "lastSatisfiedStep");

    /**
     * This table's definition.
     */
    protected final TableDefinition definition;

    /**
     * This table's description.
     */
    protected final String description;

    /**
     * This table's update graph.
     */
    protected final UpdateGraph updateGraph;

    /**
     * The last clock step when this table dispatched a notification.
     */
    private volatile long lastNotificationStep;

    // Fields for DynamicNode implementation and update propagation support
    private volatile boolean refreshing;
    @SuppressWarnings({"FieldMayBeFinal", "unused"}) // Set via ensureField with CONDITION_UPDATER
    private volatile Condition updateGraphCondition;
    @SuppressWarnings("FieldMayBeFinal") // Set via ensureField with PARENTS_UPDATER
    private volatile Collection<Object> parents = EMPTY_PARENTS;
    @SuppressWarnings("FieldMayBeFinal") // Set via ensureField with CHILD_LISTENER_REFERENCES_UPDATER
    private volatile SimpleReferenceManager<TableUpdateListener, ? extends SimpleReference<TableUpdateListener>> childListenerReferences =
            EMPTY_CHILD_LISTENER_REFERENCES;
    @SuppressWarnings("FieldMayBeFinal")
    private volatile long lastSatisfiedStep = NotificationStepReceiver.NULL_NOTIFICATION_STEP;
    private volatile boolean isFailed;

    /**
     * @param definition The definition for this table
     * @param description A description of this table
     * @param attributes The attributes map to use, or else {@code null} to allocate a new one
     */
    public BaseTable(
            @NotNull final TableDefinition definition,
            @NotNull final String description,
            @Nullable final Map<String, Object> attributes) {
        super(attributes);
        this.definition = definition;
        this.description = description;
        updateGraph = Require.neqNull(ExecutionContext.getContext().getUpdateGraph(), "UpdateGraph");
        lastNotificationStep = updateGraph.clock().currentStep();

        // Properly flag this table as systemic or not. Note that we use the initial attributes map, rather than
        // getAttribute, in order to avoid triggering the "immutable after first access" restrictions of
        // LiveAttributeMap.
        if (SystemicObjectTracker.isSystemicThread()
                && (attributes == null || !Boolean.TRUE.equals(attributes.get(Table.SYSTEMIC_TABLE_ATTRIBUTE)))) {
            setAttribute(Table.SYSTEMIC_TABLE_ATTRIBUTE, Boolean.TRUE);
        }
    }

    // ------------------------------------------------------------------------------------------------------------------
    // Metadata Operation Implementations
    // ------------------------------------------------------------------------------------------------------------------

    @Override
    public TableDefinition getDefinition() {
        return definition;
    }

    @Override
    public String getDescription() {
        return description;
    }

    @Override
    public UpdateGraph getUpdateGraph() {
        return updateGraph;
    }

    @Override
    public String toString() {
        return description;
    }

    @Override
    public LogOutput append(@NotNull final LogOutput logOutput) {
        return logOutput.append(description);
    }

    // ------------------------------------------------------------------------------------------------------------------
    // Attribute Operation Implementations
    // ------------------------------------------------------------------------------------------------------------------

    public enum CopyAttributeOperation {
        // Do not copy any attributes
        None,

        // legacy attributes
        Flatten, Sort, UpdateView, Join, Filter,
        // new attributes
        DropColumns, RenameColumns, View, Reverse,
        /**
         * The result tables that go in a PartitionBy TableMap
         */
        PartitionBy, Coalesce, WouldMatch, LastBy, FirstBy,

        // Hierarchical attributes
        Rollup, Tree,

        // Copy attributes
        RollupCopy, TreeCopy,

        Preview
    }

    private static final Map<String, EnumSet<CopyAttributeOperation>> attributeToCopySet;
    private static final EnumSet<CopyAttributeOperation> LEGACY_COPY_ATTRIBUTES = EnumSet.of(
            CopyAttributeOperation.Flatten,
            CopyAttributeOperation.Sort,
            CopyAttributeOperation.UpdateView,
            CopyAttributeOperation.Join,
            CopyAttributeOperation.Filter);
    static {
        final HashMap<String, EnumSet<CopyAttributeOperation>> tempMap = new HashMap<>();

        // the existing attributes would have been copied for these operations
        tempMap.put(INPUT_TABLE_ATTRIBUTE, LEGACY_COPY_ATTRIBUTES);

        // partitionBy was creating the sub table with a bespoke ACL copy; we should copy ACLs there in addition to the
        // legacy attributes
        final EnumSet<CopyAttributeOperation> aclCopyAttributes = EnumSet.copyOf(LEGACY_COPY_ATTRIBUTES);
        aclCopyAttributes.addAll(EnumSet.of(
                CopyAttributeOperation.FirstBy,
                CopyAttributeOperation.LastBy,
                CopyAttributeOperation.PartitionBy,
                CopyAttributeOperation.WouldMatch));

        // for a merged table, we'll allow operations that keep our RowSet + column sources the same to break us down
        // into constituent tables
        tempMap.put(MERGED_TABLE_ATTRIBUTE, EnumSet.of(
                CopyAttributeOperation.DropColumns,
                CopyAttributeOperation.RenameColumns,
                CopyAttributeOperation.View));

        tempMap.put(INITIALLY_EMPTY_COALESCED_SOURCE_TABLE_ATTRIBUTE, EnumSet.complementOf(EnumSet.of(
                CopyAttributeOperation.Rollup,
                CopyAttributeOperation.Tree)));
        tempMap.put(SORTABLE_COLUMNS_ATTRIBUTE, EnumSet.of(
                CopyAttributeOperation.Flatten,
                CopyAttributeOperation.Sort,
                CopyAttributeOperation.Join,
                CopyAttributeOperation.Filter,
                CopyAttributeOperation.Reverse,
                CopyAttributeOperation.Coalesce,
                CopyAttributeOperation.PartitionBy,
                CopyAttributeOperation.WouldMatch,
                CopyAttributeOperation.Preview));

        tempMap.put(FILTERABLE_COLUMNS_ATTRIBUTE, EnumSet.of(
                CopyAttributeOperation.Flatten,
                CopyAttributeOperation.Sort,
                CopyAttributeOperation.Join,
                CopyAttributeOperation.Filter,
                CopyAttributeOperation.Reverse,
                CopyAttributeOperation.Coalesce,
                CopyAttributeOperation.PartitionBy,
                CopyAttributeOperation.WouldMatch,
                CopyAttributeOperation.Preview));

        tempMap.put(LAYOUT_HINTS_ATTRIBUTE, EnumSet.allOf(CopyAttributeOperation.class));

        tempMap.put(TOTALS_TABLE_ATTRIBUTE, EnumSet.of(
                CopyAttributeOperation.Flatten,
                CopyAttributeOperation.Sort,
                CopyAttributeOperation.Filter,
                CopyAttributeOperation.Reverse,
                CopyAttributeOperation.PartitionBy,
                CopyAttributeOperation.Coalesce));

        tempMap.put(SYSTEMIC_TABLE_ATTRIBUTE, EnumSet.of(CopyAttributeOperation.None));

        tempMap.put(AGGREGATION_ROW_LOOKUP_ATTRIBUTE, EnumSet.of(
                CopyAttributeOperation.RollupCopy,
                CopyAttributeOperation.TreeCopy));


        tempMap.put(COLUMN_DESCRIPTIONS_ATTRIBUTE, EnumSet.of(
                CopyAttributeOperation.Flatten,
                CopyAttributeOperation.Sort,
                CopyAttributeOperation.Filter,
                CopyAttributeOperation.Reverse,
                CopyAttributeOperation.PartitionBy,
                CopyAttributeOperation.Coalesce,
                CopyAttributeOperation.FirstBy,
                CopyAttributeOperation.LastBy,
                CopyAttributeOperation.Tree,
                CopyAttributeOperation.TreeCopy,
                CopyAttributeOperation.Preview));

        tempMap.put(DESCRIPTION_ATTRIBUTE, EnumSet.of(
                CopyAttributeOperation.Flatten,
                CopyAttributeOperation.Sort,
                CopyAttributeOperation.Filter,
                CopyAttributeOperation.Reverse,
                CopyAttributeOperation.PartitionBy,
                CopyAttributeOperation.Coalesce,
                CopyAttributeOperation.Tree,
                CopyAttributeOperation.TreeCopy,
                CopyAttributeOperation.Preview));

        tempMap.put(SNAPSHOT_VIEWPORT_TYPE, EnumSet.allOf(CopyAttributeOperation.class));

        tempMap.put(ADD_ONLY_TABLE_ATTRIBUTE, EnumSet.of(
                CopyAttributeOperation.DropColumns,
                CopyAttributeOperation.RenameColumns,
                CopyAttributeOperation.PartitionBy,
                CopyAttributeOperation.Coalesce));


        tempMap.put(APPEND_ONLY_TABLE_ATTRIBUTE, EnumSet.of(
                CopyAttributeOperation.DropColumns,
                CopyAttributeOperation.RenameColumns,
                CopyAttributeOperation.FirstBy,
                CopyAttributeOperation.Flatten,
                CopyAttributeOperation.PartitionBy,
                CopyAttributeOperation.Coalesce));

        tempMap.put(PREVIEW_PARENT_TABLE, EnumSet.of(CopyAttributeOperation.Flatten));

        // Key column and unique keys attributes
        final EnumSet<CopyAttributeOperation> uniqueKeysCopyAttributes = EnumSet.copyOf(LEGACY_COPY_ATTRIBUTES);
        uniqueKeysCopyAttributes.add(CopyAttributeOperation.Reverse);
        uniqueKeysCopyAttributes.add(CopyAttributeOperation.WouldMatch);
        tempMap.put(UNIQUE_KEYS_ATTRIBUTE, uniqueKeysCopyAttributes);
        tempMap.put(KEY_COLUMNS_ATTRIBUTE, uniqueKeysCopyAttributes);

        tempMap.put(PLUGIN_NAME, EnumSet.of(
                CopyAttributeOperation.Coalesce,
                CopyAttributeOperation.Filter,
                CopyAttributeOperation.Sort,
                CopyAttributeOperation.Reverse,
                CopyAttributeOperation.Flatten,
                CopyAttributeOperation.LastBy,
                CopyAttributeOperation.FirstBy,
                CopyAttributeOperation.PartitionBy,
                CopyAttributeOperation.Preview));

        tempMap.put(SORTED_COLUMNS_ATTRIBUTE, EnumSet.of(
                CopyAttributeOperation.Flatten,
                CopyAttributeOperation.Filter,
                CopyAttributeOperation.PartitionBy));

        tempMap.put(BLINK_TABLE_ATTRIBUTE, EnumSet.of(
                CopyAttributeOperation.Coalesce,
                CopyAttributeOperation.Filter,
                CopyAttributeOperation.Sort,
                CopyAttributeOperation.Reverse,
                CopyAttributeOperation.Flatten,
                CopyAttributeOperation.PartitionBy,
                CopyAttributeOperation.Preview,
                CopyAttributeOperation.View, // and Select, if added
                CopyAttributeOperation.UpdateView, // and Update, if added
                CopyAttributeOperation.DropColumns,
                CopyAttributeOperation.RenameColumns,
                CopyAttributeOperation.Join,
                CopyAttributeOperation.WouldMatch));

        tempMap.put(BARRAGE_PERFORMANCE_KEY_ATTRIBUTE, EnumSet.of(
                CopyAttributeOperation.Flatten, // add flatten for now because web flattens all views
                CopyAttributeOperation.Preview));

        attributeToCopySet = Collections.unmodifiableMap(tempMap);
    }

    public static boolean shouldCopyAttribute(String attrName, CopyAttributeOperation copyType) {
        return attributeToCopySet.getOrDefault(attrName, LEGACY_COPY_ATTRIBUTES).contains(copyType);
    }

    /**
     * Copy this table's attributes to the specified table. Attributes will be copied based upon the input
     * {@link CopyAttributeOperation}.
     *
     * @param dest The table to copy attributes to
     * @param copyType The operation being performed that requires attributes to be copied.
     */
    public void copyAttributes(BaseTable<?> dest, CopyAttributeOperation copyType) {
        copyAttributes(this, dest, copyType);
    }

    /**
     * Copy this table's attributes to the specified table. Attributes are copied based on a predicate.
     *
     * @param dest The table to copy attributes to
     * @param shouldCopy should we copy this attribute?
     */
    public void copyAttributes(BaseTable<?> dest, Predicate<String> shouldCopy) {
        copyAttributes(this, dest, shouldCopy);
    }

    /**
     * Copy attributes between tables. Attributes will be copied based upon the input {@link CopyAttributeOperation}.
     *
     * @param dest The table to copy attributes to
     * @param copyType The operation being performed that requires attributes to be copied.
     */
    static void copyAttributes(Table source, BaseTable<?> dest, CopyAttributeOperation copyType) {
        copyAttributes(source, dest, attrName -> shouldCopyAttribute(attrName, copyType));
    }

    /**
     * Returns true if this table is static, or has an attribute asserting that no modifies, shifts, or removals are
     * generated.
     *
     * @return true if this table does not produce modifications, shifts, or removals
     */
    public boolean isAddOnly() {
        if (!isRefreshing()) {
            return true;
        }
        boolean addOnly = Boolean.TRUE.equals(getAttribute(Table.ADD_ONLY_TABLE_ATTRIBUTE));
        boolean appendOnly = Boolean.TRUE.equals(getAttribute(Table.APPEND_ONLY_TABLE_ATTRIBUTE));
        return addOnly || appendOnly;
    }

    /**
     * Returns true if this table is append-only, or has an attribute asserting that no modifies, shifts, or removals
     * are generated and that all new rows are added to the end of the table.
     *
     * @return true if this table may only append rows at the end of the table
     */
    public boolean isAppendOnly() {
        if (!isRefreshing()) {
            return true;
        }
        boolean addOnly = Boolean.TRUE.equals(getAttribute(Table.ADD_ONLY_TABLE_ATTRIBUTE));
        boolean appendOnly = Boolean.TRUE.equals(getAttribute(Table.APPEND_ONLY_TABLE_ATTRIBUTE));
        return appendOnly || (addOnly && isFlat());
    }

    /**
     * Returns true if this table is a blink table.
     *
     * @return Whether this table is a blink table
     * @see #BLINK_TABLE_ATTRIBUTE
     */
    public boolean isBlink() {
        return BlinkTableTools.isBlink(this);
    }

    @Override
    public Table removeBlink() {
        return withoutAttributes(Set.of(BLINK_TABLE_ATTRIBUTE));
    }

    // ------------------------------------------------------------------------------------------------------------------
    // Implementation for update propagation support
    // ------------------------------------------------------------------------------------------------------------------

    @Override
    public final void addParentReference(@NotNull final Object parent) {
        if (parent instanceof NotificationQueue.Dependency) {
            // Ensure that we are in the same update graph
            getUpdateGraph((NotificationQueue.Dependency) parent);
        }
        if (DynamicNode.notDynamicOrIsRefreshing(parent)) {
            setRefreshing(true);
            ensureParents().add(parent);
            if (parent instanceof LivenessReferent) {
                manage((LivenessReferent) parent);
            }
        }
    }

    private Collection<Object> ensureParents() {
        // noinspection unchecked
        return FieldUtils.ensureField(this, PARENTS_UPDATER, EMPTY_PARENTS,
                () -> new KeyedObjectHashSet<>(IdentityKeyedObjectKey.getInstance()));
    }

    @Override
    public boolean satisfied(final long step) {
        if (!isRefreshing() || lastSatisfiedStep == step) {
            return true;
        }

        StepUpdater.checkForOlderStep(step, lastSatisfiedStep);
        StepUpdater.checkForOlderStep(step, lastNotificationStep);

<<<<<<< HEAD
        final Collection<Object> localParents = parents;
        // If we have no parents whatsoever then we are a source, and have no dependency chain other than the UGP
        // itself
        if (localParents.isEmpty()) {
            if (updateGraph.satisfied(step)) {
                updateGraph.logDependencies().append("Root node satisfied ").append(this)
                        .endl();
                StepUpdater.tryUpdateRecordedStep(LAST_SATISFIED_STEP_UPDATER, this, step);
                return true;
=======
        // If we have no parents whatsoever then we are a source, and have no dependency chain other than the UGP
        // itself
        final Collection<Object> localParents = parents;

        if (!updateGraph.satisfied(step)) {
            if (localParents.isEmpty()) {
                updateGraph.logDependencies().append("Root node not satisfied ").append(this).endl();
            } else {
                updateGraph.logDependencies().append("Update graph not satisfied for ").append(this).endl();
>>>>>>> e937e40c
            }
            return false;
        }

        if (localParents.isEmpty()) {
            updateGraph.logDependencies().append("Root node satisfied ").append(this).endl();
            StepUpdater.tryUpdateRecordedStep(LAST_SATISFIED_STEP_UPDATER, this, step);
            return true;
        }

        synchronized (localParents) {
            for (Object parent : localParents) {
                if (parent instanceof NotificationQueue.Dependency) {
                    if (!((NotificationQueue.Dependency) parent).satisfied(step)) {
                        updateGraph.logDependencies()
                                .append("Parent dependencies not satisfied for ").append(this)
                                .append(", parent=").append((NotificationQueue.Dependency) parent)
                                .endl();
                        return false;
                    }
                }
            }
        }

        updateGraph.logDependencies()
                .append("All parent dependencies satisfied for ").append(this)
                .endl();

        StepUpdater.tryUpdateRecordedStep(LAST_SATISFIED_STEP_UPDATER, this, step);

        return true;
    }

    @Override
    public void awaitUpdate() throws InterruptedException {
        updateGraph.exclusiveLock().doLocked(ensureCondition()::await);
    }

    @Override
    public boolean awaitUpdate(long timeout) throws InterruptedException {
        final MutableBoolean result = new MutableBoolean(false);
        updateGraph.exclusiveLock().doLocked(
                () -> result.setValue(ensureCondition().await(timeout, TimeUnit.MILLISECONDS)));

        return result.booleanValue();
    }

    private Condition ensureCondition() {
        return FieldUtils.ensureField(this, CONDITION_UPDATER, null,
                () -> updateGraph.exclusiveLock().newCondition());
    }

    private void maybeSignal() {
        final Condition localCondition = updateGraphCondition;
        if (localCondition != null) {
            updateGraph.requestSignal(localCondition);
        }
    }

    @Override
    public void addUpdateListener(final ShiftObliviousListener listener, final boolean replayInitialImage) {
        addUpdateListener(new LegacyListenerAdapter(listener, getRowSet()));
        if (replayInitialImage) {
            if (isRefreshing()) {
                updateGraph.checkInitiateSerialTableOperation();
            }
            if (getRowSet().isNonempty()) {
                listener.setInitialImage(getRowSet());
                listener.onUpdate(getRowSet(), RowSetFactory.empty(), RowSetFactory.empty());
            }
        }
    }

    @Override
    public void addUpdateListener(@NotNull final TableUpdateListener listener) {
        if (isFailed) {
            throw new TableAlreadyFailedException("Can not listen to failed table " + description);
        }
        if (isRefreshing()) {
            // ensure that listener is in the same update graph if applicable
            if (listener instanceof NotificationQueue.Dependency) {
                getUpdateGraph((NotificationQueue.Dependency) listener);
            }
            ensureChildListenerReferences().add(listener);
        }
    }

    @Override
    public boolean addUpdateListener(
            @NotNull final TableUpdateListener listener, final long requiredLastNotificationStep) {
        if (isFailed) {
            throw new TableAlreadyFailedException("Can not listen to failed table " + description);
        }

        if (!isRefreshing()) {
            return false;
        }

        synchronized (this) {
            if (this.lastNotificationStep != requiredLastNotificationStep) {
                return false;
            }

            // ensure that listener is in the same update graph if applicable
            if (listener instanceof NotificationQueue.Dependency) {
                getUpdateGraph((NotificationQueue.Dependency) listener);
            }
            ensureChildListenerReferences().add(listener);

            return true;
        }
    }

    private SimpleReferenceManager<TableUpdateListener, ? extends SimpleReference<TableUpdateListener>> ensureChildListenerReferences() {
        // noinspection unchecked
        return FieldUtils.ensureField(this, CHILD_LISTENER_REFERENCES_UPDATER, EMPTY_CHILD_LISTENER_REFERENCES,
                () -> new SimpleReferenceManager<>((final TableUpdateListener tableUpdateListener) -> {
                    if (tableUpdateListener instanceof LegacyListenerAdapter) {
                        return (LegacyListenerAdapter) tableUpdateListener;
                    } else {
                        return new WeakSimpleReference<>(tableUpdateListener);
                    }
                }, true));
    }

    @Override
    public void removeUpdateListener(final ShiftObliviousListener listenerToRemove) {
        childListenerReferences
                .removeIf((final TableUpdateListener listener) -> listener instanceof LegacyListenerAdapter
                        && ((LegacyListenerAdapter) listener).matches(listenerToRemove));
    }

    @Override
    public void removeUpdateListener(final TableUpdateListener listenerToRemove) {
        childListenerReferences.remove(listenerToRemove);
    }

    @Override
    public final boolean isRefreshing() {
        return refreshing;
    }

    @Override
    public final boolean setRefreshing(boolean refreshing) {
        if (refreshing && !updateGraph.supportsRefreshing()) {
            throw new UpdateGraphConflictException("Attempt to setRefreshing(true) but Table was constructed with a " +
                    "static-only UpdateGraph.");
        }
        return this.refreshing = refreshing;
    }

    @Override
    public boolean isFailed() {
        return isFailed;
    }

    public boolean hasListeners() {
        return !childListenerReferences.isEmpty();
    }

    /**
     * Initiate update delivery to this table's listeners by enqueueing update notifications.
     *
     * @param added Row keys added to the table
     * @param removed Row keys removed from the table
     * @param modified Row keys modified in the table
     */
    public final void notifyListeners(RowSet added, RowSet removed, RowSet modified) {
        notifyListeners(new TableUpdateImpl(
                added,
                removed,
                modified,
                RowSetShiftData.EMPTY,
                modified.isEmpty() ? ModifiedColumnSet.EMPTY : ModifiedColumnSet.ALL));
    }

    /**
     * Initiate update delivery to this table's listeners by enqueueing update notifications.
     *
     * @param update The set of table changes to propagate. The caller gives this update object away; the invocation of
     *        {@code notifyListeners} takes ownership, and will call {@code release} on it once it is not used anymore;
     *        callers should pass a {@code copy} for updates they intend to further use.
     */
    public final void notifyListeners(final TableUpdate update) {
        Assert.eqFalse(isFailed, "isFailed");
        final long currentStep = updateGraph.clock().currentStep();
        // tables may only be updated once per cycle
        Assert.lt(lastNotificationStep, "lastNotificationStep", currentStep, "updateGraph.clock().currentStep()");

        Assert.eqTrue(update.valid(), "update.valid()");
        if (update.empty()) {
            update.release();
            return;
        }

        maybeSignal();

        final boolean hasNoListeners = !hasListeners();
        if (hasNoListeners) {
            lastNotificationStep = currentStep;
            update.release();
            return;
        }

        Assert.neqNull(update.added(), "added");
        Assert.neqNull(update.removed(), "removed");
        Assert.neqNull(update.modified(), "modified");
        Assert.neqNull(update.shifted(), "shifted");

        if (isFlat()) {
            Assert.assertion(getRowSet().isFlat(), "getRowSet().isFlat()", getRowSet(), "getRowSet()");
        }
        if (isAppendOnly() || isAddOnly()) {
            Assert.assertion(update.removed().isEmpty(), "update.removed.empty()");
            Assert.assertion(update.modified().isEmpty(), "update.modified.empty()");
            Assert.assertion(update.shifted().empty(), "update.shifted.empty()");
        }
        if (isAppendOnly()) {
            Assert.assertion(getRowSet().sizePrev() == 0 || getRowSet().lastRowKeyPrev() < update.added().firstRowKey(),
                    "getRowSet().lastRowKeyPrev() < update.added().firstRowKey()");
        }
        if (isBlink()) {
            Assert.eq(update.added().size(), "added size", getRowSet().size(), "current table size");
            Assert.eq(update.removed().size(), "removed size", getRowSet().sizePrev(), "previous table size");
            Assert.assertion(update.modified().isEmpty(), "update.modified.isEmpty()");
            Assert.assertion(update.shifted().empty(), "update.shifted.empty()");
        }

        // First validate that each rowSet is in a sane state.
        if (VALIDATE_UPDATE_INDICES) {
            update.added().validate();
            update.removed().validate();
            update.modified().validate();
            update.shifted().validate();
            Assert.eq(update.modified().isEmpty(), "update.modified.empty()", update.modifiedColumnSet().empty(),
                    "update.modifiedColumnSet.empty()");
        }

        if (VALIDATE_UPDATE_OVERLAPS) {
            validateUpdateOverlaps(update);
        }

        // notify children
        synchronized (this) {
            lastNotificationStep = currentStep;

            final NotificationQueue notificationQueue = getNotificationQueue();
            childListenerReferences.forEach(
                    (listenerRef, listener) -> notificationQueue.addNotification(listener.getNotification(update)));
        }

        update.release();
    }

    private void validateUpdateOverlaps(final TableUpdate update) {
        final boolean currentMissingAdds = !update.added().subsetOf(getRowSet());
        final boolean currentMissingModifications = !update.modified().subsetOf(getRowSet());
        final boolean previousMissingRemovals;
        try (final RowSet prevIndex = getRowSet().copyPrev()) {
            previousMissingRemovals = !update.removed().subsetOf(prevIndex);
        }
        final boolean currentContainsRemovals;
        try (final RowSet removedMinusAdded = update.removed().minus(update.added())) {
            currentContainsRemovals = removedMinusAdded.overlaps(getRowSet());
        }

        if (!previousMissingRemovals && !currentMissingAdds && !currentMissingModifications &&
                (!currentContainsRemovals || !update.shifted().empty())) {
            return;
        }

        // Excuse the sloppiness in RowSet closing after this point, we're planning to crash the process anyway...

        String serializedIndices = null;
        if (PRINT_SERIALIZED_UPDATE_OVERLAPS) {
            // The indices are really rather complicated, if we fail this check let's generate a serialized
            // representation of them that can later be loaded into a debugger. If this fails, we'll ignore it and
            // continue with our regularly scheduled exception.
            try {
                final StringBuilder outputBuffer = new StringBuilder();
                final ByteArrayOutputStream byteArrayOutputStream = new ByteArrayOutputStream();
                final ObjectOutputStream objectOutputStream = new ObjectOutputStream(byteArrayOutputStream);

                final BiConsumer<String, Object> append = (name, obj) -> {
                    try {
                        objectOutputStream.writeObject(obj);
                        outputBuffer.append(name);
                        outputBuffer.append(Base64.byteArrayToBase64(byteArrayOutputStream.toByteArray()));
                        byteArrayOutputStream.reset();
                        objectOutputStream.reset();
                    } catch (final Exception ignored) {
                    }
                };

                append.accept("build().copyPrev=", getRowSet().copyPrev());
                append.accept("build()=", getRowSet().copyPrev());
                append.accept("added=", update.added());
                append.accept("removed=", update.removed());
                append.accept("modified=", update.modified());
                append.accept("shifted=", update.shifted());

                serializedIndices = outputBuffer.toString();
            } catch (final Exception ignored) {
            }
        }

        // If we're still here, we know that things are off the rails, and we want to fire the assertion
        final RowSet removalsMinusPrevious = update.removed().minus(getRowSet().copyPrev());
        final RowSet addedMinusCurrent = update.added().minus(getRowSet());
        final RowSet removedIntersectCurrent = update.removed().intersect(getRowSet());
        final RowSet modifiedMinusCurrent = update.modified().minus(getRowSet());

        // Everything is messed up for this table, print out the indices in an easy to understand way
        final LogOutput logOutput = new LogOutputStringImpl()
                .append("RowSet update error detected: ")
                .append(LogOutput::nl).append("\t          previousIndex=").append(getRowSet().copyPrev())
                .append(LogOutput::nl).append("\t           currentIndex=").append(getRowSet())
                .append(LogOutput::nl).append("\t                  added=").append(update.added())
                .append(LogOutput::nl).append("\t                removed=").append(update.removed())
                .append(LogOutput::nl).append("\t               modified=").append(update.modified())
                .append(LogOutput::nl).append("\t                shifted=").append(update.shifted().toString())
                .append(LogOutput::nl).append("\t  removalsMinusPrevious=").append(removalsMinusPrevious)
                .append(LogOutput::nl).append("\t      addedMinusCurrent=").append(addedMinusCurrent)
                .append(LogOutput::nl).append("\t   modifiedMinusCurrent=").append(modifiedMinusCurrent);

        if (update.shifted().empty()) {
            logOutput.append(LogOutput::nl).append("\tremovedIntersectCurrent=").append(removedIntersectCurrent);
        }

        final String indexUpdateErrorMessage = logOutput.toString();

        log.error().append(indexUpdateErrorMessage).endl();

        if (serializedIndices != null) {
            log.error().append("RowSet update error detected: serialized data=").append(serializedIndices).endl();
        }

        Assert.assertion(false, "!(previousMissingRemovals || currentMissingAdds || " +
                "currentMissingModifications || (currentContainsRemovals && shifted.empty()))",
                indexUpdateErrorMessage);
    }

    /**
     * Initiate failure delivery to this table's listeners by enqueueing error notifications.
     *
     * @param e error
     * @param sourceEntry performance tracking
     */
    public final void notifyListenersOnError(final Throwable e, @Nullable final TableListener.Entry sourceEntry) {
        Assert.eqFalse(isFailed, "isFailed");
        final long currentStep = updateGraph.clock().currentStep();
        Assert.lt(lastNotificationStep, "lastNotificationStep", currentStep,
                "updateGraph.clock().currentStep()");

        isFailed = true;
        maybeSignal();

        synchronized (this) {
            lastNotificationStep = currentStep;

            final NotificationQueue notificationQueue = getNotificationQueue();
            childListenerReferences.forEach((listenerRef, listener) -> notificationQueue
                    .addNotification(listener.getErrorNotification(e, sourceEntry)));
        }
    }

    /**
     * Get the notification queue to insert notifications into as they are generated by listeners during
     * {@link #notifyListeners} and {@link #notifyListenersOnError(Throwable, TableListener.Entry)}. This method may be
     * overridden to provide a different notification queue than the table's {@link PeriodicUpdateGraph} instance for
     * more complex behavior.
     *
     * @return The {@link NotificationQueue} to add to
     */
    protected NotificationQueue getNotificationQueue() {
        return updateGraph;
    }

    @Override
    public long getLastNotificationStep() {
        return lastNotificationStep;
    }

    @Override
    public void setLastNotificationStep(long lastNotificationStep) {
        this.lastNotificationStep = lastNotificationStep;
    }

    @Override
    public boolean isSystemicObject() {
        return Boolean.TRUE.equals(getAttribute(Table.SYSTEMIC_TABLE_ATTRIBUTE));
    }

    @Override
    public Table markSystemic() {
        // TODO (https://github.com/deephaven/deephaven-core/issues/3003): Maybe we should be memoizing the result?
        return withAttributes(Map.of(Table.SYSTEMIC_TABLE_ATTRIBUTE, Boolean.TRUE));
    }

    /**
     * Simplest appropriate legacy ShiftObliviousInstrumentedListener implementation for BaseTable and descendants. It's
     * expected that most use-cases will require overriding onUpdate() - the default implementation simply passes rowSet
     * updates through to the dependent's listeners.
     *
     * It is preferred to use {@link ListenerImpl} over {@link ShiftObliviousListenerImpl}
     */
    public static class ShiftObliviousListenerImpl extends ShiftObliviousInstrumentedListener {

        @ReferentialIntegrity
        private final Table parent;
        private final BaseTable<?> dependent;

        public ShiftObliviousListenerImpl(String description, Table parent, BaseTable<?> dependent) {
            super(description);
            this.parent = parent;
            this.dependent = dependent;
            if (parent.isRefreshing()) {
                manage(parent);
                dependent.addParentReference(this);
            }
        }

        @Override
        public void onUpdate(RowSet added, RowSet removed, RowSet modified) {
            dependent.notifyListeners(new TableUpdateImpl(added.copy(), removed.copy(), modified.copy(),
                    RowSetShiftData.EMPTY, ModifiedColumnSet.ALL));
        }

        @Override
        public final void onFailureInternal(Throwable originalException, Entry sourceEntry) {
            onFailureInternalWithDependent(dependent, originalException, sourceEntry);
        }

        @Override
        public boolean canExecute(final long step) {
            return parent.satisfied(step);
        }

        @Override
        protected void destroy() {
            super.destroy();
            parent.removeUpdateListener(this);
        }
    }

    /**
     * Simplest appropriate InstrumentedShiftAwareListener implementation for BaseTable and descendants. It's expected
     * that most use-cases will require overriding onUpdate() - the default implementation simply passes rowSet updates
     * through to the dependent's listeners.
     */
    public static class ListenerImpl extends InstrumentedTableUpdateListener {

        @ReferentialIntegrity
        private final Table parent;
        private final BaseTable<?> dependent;
        private final boolean canReuseModifiedColumnSet;

        public ListenerImpl(String description, Table parent, BaseTable<?> dependent) {
            super(description);
            this.parent = parent;
            this.dependent = dependent;
            if (parent.isRefreshing()) {
                manage(parent);
                dependent.addParentReference(this);
            }
            if (parent instanceof QueryTable && dependent instanceof QueryTable) {
                final QueryTable pqt = (QueryTable) parent;
                final QueryTable dqt = (QueryTable) dependent;
                canReuseModifiedColumnSet =
                        !pqt.getModifiedColumnSetForUpdates().requiresTransformer(dqt.getModifiedColumnSetForUpdates());
            } else {
                // We cannot reuse the modifiedColumnSet since there are no assumptions that can be made w.r.t. parent's
                // and dependent's column source mappings.
                canReuseModifiedColumnSet = false;
            }
        }

        @Override
        public void onUpdate(final TableUpdate upstream) {
            final TableUpdate downstream;
            if (!canReuseModifiedColumnSet) {
                final TableUpdateImpl upstreamCopy = TableUpdateImpl.copy(upstream);
                upstreamCopy.modifiedColumnSet = ModifiedColumnSet.ALL;
                downstream = upstreamCopy;
            } else {
                downstream = upstream.acquire();
            }
            dependent.notifyListeners(downstream);
        }

        @Override
        public void onFailureInternal(Throwable originalException, Entry sourceEntry) {
            onFailureInternalWithDependent(dependent, originalException, sourceEntry);
        }

        @Override
        public boolean canExecute(final long step) {
            return parent.satisfied(step);
        }

        @Override
        protected void destroy() {
            super.destroy();
            parent.removeUpdateListener(this);
        }

        protected Table getParent() {
            return parent;
        }

        protected BaseTable<?> getDependent() {
            return dependent;
        }
    }

    @Override
    public Table withKeys(String... columns) {
        return withAttributes(Map.of(Table.KEY_COLUMNS_ATTRIBUTE, formatKeyColumns(columns)));
    }

    @Override
    public Table withUniqueKeys(String... columns) {
        return withAttributes(Map.of(
                Table.KEY_COLUMNS_ATTRIBUTE, formatKeyColumns(columns),
                Table.UNIQUE_KEYS_ATTRIBUTE, true));
    }

    private String formatKeyColumns(String... columns) {
        if (columns == null || columns.length == 0) {
            throw new IllegalArgumentException("withKeys() must be called with at least one key column");
        }
        checkAvailableColumns(Arrays.asList(columns));
        return String.join(",", columns);
    }

    @Override
    public void checkAvailableColumns(@NotNull final Collection<String> columns) {
        final Map<String, ? extends ColumnSource<?>> sourceMap = getColumnSourceMap();
        final String[] missingColumns =
                columns.stream().filter(col -> !sourceMap.containsKey(col)).toArray(String[]::new);
        if (missingColumns.length > 0) {
            throw new NoSuchColumnException(sourceMap.keySet(), Arrays.asList(missingColumns));
        }
    }

    public void copySortableColumns(
            @NotNull final BaseGridAttributes<?, ?> destination,
            @NotNull final Predicate<String> shouldCopy) {
        final Collection<String> currentSortableColumns = getSortableColumns();
        if (currentSortableColumns == null) {
            return;
        }
        destination.setSortableColumns(currentSortableColumns.stream().filter(shouldCopy).collect(Collectors.toList()));
    }

    void copySortableColumns(BaseTable<?> destination, MatchPair[] renamedColumns) {
        final Collection<String> currentSortableColumns = getSortableColumns();
        if (currentSortableColumns == null) {
            return;
        }

        final BiMap<String, String> columnMapping = HashBiMap.create();

        // Create a bi-directional map of New -> Old column name so we can see if
        // a) A column that was sortable in the old table has been renamed & we should make the new column sortable
        // b) The original column exists, and has not been replaced by another. For example
        // T1 = [ Col1, Col2, Col3 ]; T1.renameColumns(Col1=Col3, Col2];
        if (renamedColumns != null) {
            for (MatchPair mp : renamedColumns) {
                // Only the last grouping matters.
                columnMapping.forcePut(mp.leftColumn(), mp.rightColumn());
            }
        }

        final Set<String> sortableColumns = new HashSet<>();

        // Process the original set of sortable columns, adding them to the new set if one of the below
        // 1) The column exists in the new table and was not renamed in any way but the Identity (C1 = C1)
        // 2) The column does not exist in the new table, but was renamed to another (C2 = C1)
        final Set<String> resultColumnNames = destination.getDefinition().getColumnNameMap().keySet();
        for (final String columnName : currentSortableColumns) {
            // Only add it to the set of sortable columns if it hasn't changed in an unknown way
            final String maybeRenamedColumn = columnMapping.get(columnName);
            if (resultColumnNames.contains(columnName)
                    && (maybeRenamedColumn == null || maybeRenamedColumn.equals(columnName))) {
                sortableColumns.add(columnName);
            } else {
                final String newName = columnMapping.inverse().get(columnName);
                if (newName != null) {
                    sortableColumns.add(newName);
                }
            }
        }

        destination.setSortableColumns(sortableColumns);
    }

    void copySortableColumns(BaseTable<?> destination, SelectColumn[] selectCols) {
        final Collection<String> currentSortableColumns = getSortableColumns();
        if (currentSortableColumns == null) {
            return;
        }

        final Set<String> currentSortableSet = new HashSet<>(currentSortableColumns);
        final Set<String> newSortableSet = new HashSet<>();

        for (SelectColumn sc : selectCols) {
            final SourceColumn realColumn;

            if (sc instanceof SourceColumn) {
                realColumn = (SourceColumn) sc;
            } else if (sc instanceof SwitchColumn && ((SwitchColumn) sc).getRealColumn() instanceof SourceColumn) {
                realColumn = (SourceColumn) ((SwitchColumn) sc).getRealColumn();
            } else {
                newSortableSet.remove(sc.getName());
                currentSortableSet.remove(sc.getName());
                continue;
            }

            if (currentSortableSet.contains(realColumn.getSourceName())) {
                newSortableSet.add(sc.getName());
            }
        }

        // Now go through the other columns in the table and add them if they were unchanged
        final Map<String, ? extends ColumnSource<?>> sourceMap = destination.getColumnSourceMap();
        for (String col : currentSortableSet) {
            if (sourceMap.containsKey(col)) {
                newSortableSet.add(col);
            }
        }

        destination.setSortableColumns(newSortableSet);
    }

    /**
     * Check if all the specified columns are sortable.
     *
     * @throws NotSortableException If one or more of the specified columns are unsortable.
     */
    void assertSortable(String... columns) throws NotSortableException {
        // Does this table actually have the requested columns?
        checkAvailableColumns(Arrays.asList(columns));

        final Collection<String> currentSortableColumns = getSortableColumns();
        if (currentSortableColumns == null) {
            return;
        }

        final Set<String> unsortable = Arrays.stream(columns)
                .map(AbsoluteSortColumnConventions::stripAbsoluteColumnName).collect(Collectors.toSet());
        currentSortableColumns.forEach(unsortable::remove);

        if (unsortable.isEmpty()) {
            return;
        }

        throw new NotSortableException(unsortable, currentSortableColumns);
    }

    /**
     * Copy all valid column-descriptions from this table's attributes to the destination table's attributes
     *
     * @param destination the table which shall possibly have a column-description attribute created
     */
    void maybeCopyColumnDescriptions(final BaseTable<?> destination) {
        // noinspection unchecked
        final Map<String, String> sourceDescriptions =
                (Map<String, String>) getAttribute(Table.COLUMN_DESCRIPTIONS_ATTRIBUTE);
        maybeCopyColumnDescriptions(destination, sourceDescriptions);
    }

    /**
     * Copy all valid column-descriptions from this table's attributes to the destination table's attributes after a
     * `renameColumns()` operation
     *
     * @param destination the table which shall possibly have a column-description attribute created
     * @param renamedColumns an array of the columns which have been renamed
     */
    void maybeCopyColumnDescriptions(final BaseTable<?> destination, final MatchPair[] renamedColumns) {
        // noinspection unchecked
        final Map<String, String> oldDescriptions =
                (Map<String, String>) getAttribute(Table.COLUMN_DESCRIPTIONS_ATTRIBUTE);

        if (oldDescriptions == null || oldDescriptions.isEmpty()) {
            return; // short-circuit; there are no column-descriptions in this operation
        }
        final Map<String, String> sourceDescriptions = new HashMap<>(oldDescriptions);

        if (renamedColumns != null && renamedColumns.length != 0) {
            for (final MatchPair mp : renamedColumns) {
                final String desc = sourceDescriptions.remove(mp.rightColumn());
                if (desc != null) {
                    sourceDescriptions.put(mp.leftColumn(), desc);
                }
            }
        }

        maybeCopyColumnDescriptions(destination, sourceDescriptions);
    }

    /**
     * Copy all valid column-descriptions from this table's attributes to the destination table's attributes after an
     * `update()` operation. Any column which is possibly being updated as part of this operation will have their
     * description invalidated
     *
     * @param destination the table which shall possibly have a column-description attribute created
     * @param selectColumns columns which may be changed during this operation, and have their descriptions invalidated
     */
    void maybeCopyColumnDescriptions(final BaseTable<?> destination, final SelectColumn[] selectColumns) {
        // noinspection unchecked
        final Map<String, String> oldDescriptions =
                (Map<String, String>) getAttribute(Table.COLUMN_DESCRIPTIONS_ATTRIBUTE);

        if (oldDescriptions == null || oldDescriptions.isEmpty()) {
            return; // short-circuit; there are no column-descriptions in this operation
        }
        final Map<String, String> sourceDescriptions = new HashMap<>(oldDescriptions);

        if (selectColumns != null && selectColumns.length != 0) {
            for (final SelectColumn sc : selectColumns) {
                sourceDescriptions.remove(sc.getName());
            }
        }

        maybeCopyColumnDescriptions(destination, sourceDescriptions);
    }

    /**
     * Copy all valid column-descriptions from this table's attributes to the destination table's attributes after a
     * `join()` operation. The left-table descriptions will be left as-is, and the added columns from the right-table
     * will be added to the destination-table. Joining column-descriptions will come from the right-table IFF there is
     * no description for the column on the left-table
     *
     * @param destination the table which shall possibly have a column-description attribute created
     * @param rightTable the right-side table, from where column-descriptions may be copied
     * @param joinedColumns the columns on which this table is being joined
     * @param addColumns the right-table's columns which are being added by the join operation
     */
    void maybeCopyColumnDescriptions(
            final BaseTable<?> destination,
            final Table rightTable,
            final MatchPair[] joinedColumns,
            final MatchPair[] addColumns) {
        // noinspection unchecked
        final Map<String, String> leftDescriptions =
                (Map<String, String>) getAttribute(Table.COLUMN_DESCRIPTIONS_ATTRIBUTE);
        // noinspection unchecked
        final Map<String, String> rightDescriptions =
                (Map<String, String>) rightTable.getAttribute(Table.COLUMN_DESCRIPTIONS_ATTRIBUTE);

        if ((leftDescriptions == null || leftDescriptions.isEmpty())
                && (rightDescriptions == null || rightDescriptions.isEmpty())) {
            return; // short-circuit; there are no column-descriptions in this operation
        }

        // start with the left-table descriptions, if any
        final Map<String, String> sourceDescriptions =
                leftDescriptions == null ? new HashMap<>() : new HashMap<>(leftDescriptions);

        // and join the right-table descriptions, if any
        if (rightDescriptions != null && !rightDescriptions.isEmpty()) {
            Stream.concat(joinedColumns == null ? Stream.empty() : Arrays.stream(joinedColumns),
                    addColumns == null ? Stream.empty() : Arrays.stream(addColumns))
                    .forEach(mp -> {
                        final String desc = rightDescriptions.get(mp.rightColumn());
                        if (desc != null) {
                            sourceDescriptions.putIfAbsent(mp.leftColumn(), desc);
                        }
                    });
        }

        maybeCopyColumnDescriptions(destination, sourceDescriptions);
    }

    /**
     * Helper-method used by other `maybeCopyColumnDescriptions(...)` methods
     *
     * @param destination the table which shall possibly have a column-description attribute created
     * @param sourceDescriptions column name->description mapping
     */
    private static void maybeCopyColumnDescriptions(
            final BaseTable<?> destination,
            final Map<String, String> sourceDescriptions) {
        if (sourceDescriptions == null || sourceDescriptions.isEmpty()) {
            return; // short-circuit; there are no column-descriptions in this operation
        }

        final Map<String, String> destDescriptions = new HashMap<>();
        for (final Map.Entry<String, String> attrEntry : sourceDescriptions.entrySet()) {
            if (destination.hasColumns(attrEntry.getKey())) {
                destDescriptions.put(attrEntry.getKey(), attrEntry.getValue());
            }
        }

        if (!destDescriptions.isEmpty()) {
            // only add if any column-descriptions have survived to this point
            destination.setAttribute(Table.COLUMN_DESCRIPTIONS_ATTRIBUTE, destDescriptions);
        }
    }

    @Override
    public Table setTotalsTable(String directive) {
        return withAttributes(Map.of(TOTALS_TABLE_ATTRIBUTE, directive));
    }

    public static void initializeWithSnapshot(
<<<<<<< HEAD
            String logPrefix, SwapListener swapListener, ConstructSnapshot.SnapshotFunction snapshotFunction) {
        if (swapListener == null) {
=======
            @NotNull final String logPrefix,
            @Nullable final ConstructSnapshot.SnapshotControl snapshotControl,
            @NotNull final ConstructSnapshot.SnapshotFunction snapshotFunction) {
        if (snapshotControl == null) {
>>>>>>> e937e40c
            snapshotFunction.call(false, LogicalClock.NULL_CLOCK_VALUE);
            return;
        }
        ConstructSnapshot.callDataSnapshotFunction(logPrefix, snapshotControl, snapshotFunction);
    }

<<<<<<< HEAD
    public interface SwapListenerFactory<T extends SwapListener> {
        T newListener(BaseTable<?> sourceTable);
=======
    public interface SnapshotControlFactory<T extends ConstructSnapshot.SnapshotControl> {
        T newControl(BaseTable<?> sourceTable);
>>>>>>> e937e40c
    }

    /**
     * If we are a refreshing table, then we should create a snapshot control to validate the snapshot.
     * <p>
     * Otherwise, we return null.
     *
     * @return a snapshot control to snapshot this table (or null)
     */
    @Nullable
    public <T extends OperationSnapshotControl> T createSnapshotControlIfRefreshing(
            final SnapshotControlFactory<T> factory) {
        if (!isRefreshing()) {
            return null;
        }

        return factory.newControl(this);
    }

    // ------------------------------------------------------------------------------------------------------------------
    // Reference Counting
    // ------------------------------------------------------------------------------------------------------------------

    @Override
    protected void destroy() {
        super.destroy();
        // NB: We should not assert things about empty listener lists, here, given that listener cleanup might never
        // happen or happen out of order if the listeners were GC'd and not explicitly left unmanaged.
        childListenerReferences.clear();
        parents.clear();
    }
}<|MERGE_RESOLUTION|>--- conflicted
+++ resolved
@@ -13,10 +13,7 @@
 import io.deephaven.base.verify.Require;
 import io.deephaven.configuration.Configuration;
 import io.deephaven.engine.context.ExecutionContext;
-<<<<<<< HEAD
-=======
 import io.deephaven.engine.exceptions.TableAlreadyFailedException;
->>>>>>> e937e40c
 import io.deephaven.engine.exceptions.UpdateGraphConflictException;
 import io.deephaven.engine.table.impl.util.StepUpdater;
 import io.deephaven.engine.updategraph.NotificationQueue;
@@ -478,17 +475,6 @@
         StepUpdater.checkForOlderStep(step, lastSatisfiedStep);
         StepUpdater.checkForOlderStep(step, lastNotificationStep);
 
-<<<<<<< HEAD
-        final Collection<Object> localParents = parents;
-        // If we have no parents whatsoever then we are a source, and have no dependency chain other than the UGP
-        // itself
-        if (localParents.isEmpty()) {
-            if (updateGraph.satisfied(step)) {
-                updateGraph.logDependencies().append("Root node satisfied ").append(this)
-                        .endl();
-                StepUpdater.tryUpdateRecordedStep(LAST_SATISFIED_STEP_UPDATER, this, step);
-                return true;
-=======
         // If we have no parents whatsoever then we are a source, and have no dependency chain other than the UGP
         // itself
         final Collection<Object> localParents = parents;
@@ -498,7 +484,6 @@
                 updateGraph.logDependencies().append("Root node not satisfied ").append(this).endl();
             } else {
                 updateGraph.logDependencies().append("Update graph not satisfied for ").append(this).endl();
->>>>>>> e937e40c
             }
             return false;
         }
@@ -1306,28 +1291,18 @@
     }
 
     public static void initializeWithSnapshot(
-<<<<<<< HEAD
-            String logPrefix, SwapListener swapListener, ConstructSnapshot.SnapshotFunction snapshotFunction) {
-        if (swapListener == null) {
-=======
             @NotNull final String logPrefix,
             @Nullable final ConstructSnapshot.SnapshotControl snapshotControl,
             @NotNull final ConstructSnapshot.SnapshotFunction snapshotFunction) {
         if (snapshotControl == null) {
->>>>>>> e937e40c
             snapshotFunction.call(false, LogicalClock.NULL_CLOCK_VALUE);
             return;
         }
         ConstructSnapshot.callDataSnapshotFunction(logPrefix, snapshotControl, snapshotFunction);
     }
 
-<<<<<<< HEAD
-    public interface SwapListenerFactory<T extends SwapListener> {
-        T newListener(BaseTable<?> sourceTable);
-=======
     public interface SnapshotControlFactory<T extends ConstructSnapshot.SnapshotControl> {
         T newControl(BaseTable<?> sourceTable);
->>>>>>> e937e40c
     }
 
     /**
