--- conflicted
+++ resolved
@@ -15,7 +15,6 @@
 import io.deephaven.engine.rowset.RowSequence;
 import io.deephaven.engine.table.WritableColumnSource;
 import io.deephaven.engine.table.impl.AbstractColumnSource;
-import io.deephaven.engine.table.impl.util.ShiftCallback;
 import io.deephaven.hash.KeyedObjectHashMap;
 import io.deephaven.hash.KeyedObjectKey;
 import io.deephaven.chunk.WritableChunk;
@@ -37,11 +36,7 @@
  * A column source that returns null for all keys. Trivially "writable" since it can only contain null values.
  */
 public final class NullValueColumnSource<T> extends AbstractColumnSource<T>
-<<<<<<< HEAD
-        implements ShiftCallback, InMemoryColumnSource, RowKeyAgnosticChunkSource<Values>,
-=======
         implements InMemoryColumnSource, RowKeyAgnosticChunkSource<Values>,
->>>>>>> e872f061
         WritableColumnSource<T> {
 
     private static final KeyedObjectKey.Basic<Pair<Class<?>, Class<?>>, NullValueColumnSource<?>> KEY_TYPE =
