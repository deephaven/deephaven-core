package io.deephaven.engine.table.impl.dataindex;

import io.deephaven.api.ColumnName;
import io.deephaven.base.verify.Assert;
import io.deephaven.engine.table.ColumnSource;
import io.deephaven.engine.table.Table;
import io.deephaven.engine.table.impl.QueryTable;
import io.deephaven.engine.table.impl.by.AggregationControl;
import io.deephaven.engine.table.impl.by.AggregationProcessor;
import io.deephaven.engine.table.impl.by.AggregationRowLookup;
import io.deephaven.engine.table.impl.perf.QueryPerformanceRecorder;
import org.jetbrains.annotations.NotNull;

import java.util.*;
import java.util.stream.Collectors;

import static io.deephaven.engine.table.impl.by.AggregationProcessor.EXPOSED_GROUP_ROW_SETS;

/**
 * This class creates a data index for a table. The index is a table containing the key column(s) and the RowSets that
 * contain these values. DataIndexes may be loaded from storage or created in-memory using aggregations.
 */
public class TableBackedDataIndexImpl extends BaseDataIndex {
    /** The table containing the index. Consists of sorted key column(s) and an associated RowSet column. */
    private Table indexTable;

    @NotNull
    private final QueryTable sourceTable;

    @NotNull
    private final WeakHashMap<ColumnSource<?>, String> keyColumnMap;

    @NotNull
    final String[] keyColumnNames;

    private AggregationRowLookup lookupFunction;

    public TableBackedDataIndexImpl(@NotNull final QueryTable sourceTable,
            @NotNull final String[] keyColumnNames) {

        this.sourceTable = sourceTable;
        this.keyColumnNames = keyColumnNames;
        List<ColumnSource<?>> keySources = Arrays.stream(keyColumnNames).map(sourceTable::getColumnSource)
                .collect(Collectors.toList());

        // Create an in-order reverse lookup map for the key columnn names.
        keyColumnMap = new WeakHashMap<>(keySources.size());
        for (int ii = 0; ii < keySources.size(); ii++) {
            final ColumnSource<?> keySource = keySources.get(ii);
            final String keyColumnName = keyColumnNames[ii];
            keyColumnMap.put(keySource, keyColumnName);
        }

        // We will defer the actual index creation until it is needed.
    }

    @Override
    public String[] keyColumnNames() {
        return keyColumnNames;
    }

    @Override
    @NotNull
    public Map<ColumnSource<?>, String> keyColumnMap() {
        return keyColumnMap;
    }

    @Override
    @NotNull
    public String rowSetColumnName() {
        return ROW_SET_COLUMN_NAME;
    }

    @Override
    @NotNull
    public Table table() {
        if (indexTable != null) {
            return indexTable;
        }
        synchronized (this) {
            // Test again under the lock.
            if (indexTable != null) {
                return indexTable;
            }

            // Create the index table, grouped by the key column sources.
            indexTable = QueryPerformanceRecorder
                    .withNugget("Build Table Backed Data Index [" + String.join(", ", keyColumnNames) + "]", () -> {
                        final QueryTable groupedTable = sourceTable
                                .aggNoMemo(
                                        AggregationControl.IGNORE_GROUPING,
                                        AggregationProcessor.forExposeGroupRowSets(),
                                        false,
                                        null,
                                        ColumnName.from(keyColumnNames));

                        lookupFunction = AggregationProcessor.getRowLookup(groupedTable);
                        Assert.neqNull(lookupFunction, "AggregationRowLookup lookupFunction should never be null");

<<<<<<< HEAD
                        final QueryTable renamed = (QueryTable) groupedTable.renameColumns(
                                Collections
                                        .singleton(
                                                Pair.of(EXPOSED_GROUP_ROW_SETS, ColumnName.of(ROW_SET_COLUMN_NAME))));

                        return indexTableWrapper(renamed, ROW_SET_COLUMN_NAME);
=======
                        return indexTableWrapper(groupedTable, EXPOSED_GROUP_ROW_SETS.name(), INDEX_COL_NAME);
>>>>>>> 3a8c077f
                    });
        }
        return indexTable;
    }

    @Override
<<<<<<< HEAD
    @NotNull
    public RowSetLookup rowSetLookup() {
        final ColumnSource<RowSet> rowSetColumnSource = rowSetColumn();
        return (Object key, boolean usePrev) -> {
            // Pass the object to the position lookup and get the resulting position.
            final int position = lookupFunction.get(key);
            if (position == AggregationRowLookup.DEFAULT_UNKNOWN_ROW) {
                return null;
            }

            // Aggregations return a dense result, so this position can be used directly as a row key.
            if (usePrev) {
                return rowSetColumnSource.getPrev(position);
            } else {
                return rowSetColumnSource.get(position);
            }
        };
    }

    @Override
    @NotNull
    public PositionLookup positionLookup() {
=======
    public @NotNull RowKeyLookup rowKeyLookup() {
>>>>>>> 3a8c077f
        return (Object key, boolean usePrev) -> {
            // Pass the object to the aggregation lookup, then return the resulting row key. This index will be
            // correct in prev or current space because of the aggregation's hash-based lookup.
            return lookupFunction.get(key);
        };
    }

    @Override
    public boolean isRefreshing() {
        return sourceTable.isRefreshing();
    }

    @Override
    public boolean validate() {
        return true;
    }
}
<|MERGE_RESOLUTION|>--- conflicted
+++ resolved
@@ -97,48 +97,15 @@
                         lookupFunction = AggregationProcessor.getRowLookup(groupedTable);
                         Assert.neqNull(lookupFunction, "AggregationRowLookup lookupFunction should never be null");
 
-<<<<<<< HEAD
-                        final QueryTable renamed = (QueryTable) groupedTable.renameColumns(
-                                Collections
-                                        .singleton(
-                                                Pair.of(EXPOSED_GROUP_ROW_SETS, ColumnName.of(ROW_SET_COLUMN_NAME))));
-
-                        return indexTableWrapper(renamed, ROW_SET_COLUMN_NAME);
-=======
-                        return indexTableWrapper(groupedTable, EXPOSED_GROUP_ROW_SETS.name(), INDEX_COL_NAME);
->>>>>>> 3a8c077f
+                        return indexTableWrapper(groupedTable, EXPOSED_GROUP_ROW_SETS.name(), ROW_SET_COLUMN_NAME);
                     });
         }
         return indexTable;
     }
 
     @Override
-<<<<<<< HEAD
     @NotNull
-    public RowSetLookup rowSetLookup() {
-        final ColumnSource<RowSet> rowSetColumnSource = rowSetColumn();
-        return (Object key, boolean usePrev) -> {
-            // Pass the object to the position lookup and get the resulting position.
-            final int position = lookupFunction.get(key);
-            if (position == AggregationRowLookup.DEFAULT_UNKNOWN_ROW) {
-                return null;
-            }
-
-            // Aggregations return a dense result, so this position can be used directly as a row key.
-            if (usePrev) {
-                return rowSetColumnSource.getPrev(position);
-            } else {
-                return rowSetColumnSource.get(position);
-            }
-        };
-    }
-
-    @Override
-    @NotNull
-    public PositionLookup positionLookup() {
-=======
-    public @NotNull RowKeyLookup rowKeyLookup() {
->>>>>>> 3a8c077f
+    public RowKeyLookup rowKeyLookup() {
         return (Object key, boolean usePrev) -> {
             // Pass the object to the aggregation lookup, then return the resulting row key. This index will be
             // correct in prev or current space because of the aggregation's hash-based lookup.
