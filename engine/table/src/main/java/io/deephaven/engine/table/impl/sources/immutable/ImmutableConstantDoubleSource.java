--- conflicted
+++ resolved
@@ -16,10 +16,6 @@
 import io.deephaven.engine.table.impl.AbstractColumnSource;
 import io.deephaven.engine.table.impl.ImmutableColumnSourceGetDefaults;
 import io.deephaven.engine.table.impl.sources.*;
-<<<<<<< HEAD
-import io.deephaven.engine.table.impl.util.ShiftCallback;
-=======
->>>>>>> e872f061
 import org.jetbrains.annotations.NotNull;
 
 import static io.deephaven.engine.rowset.RowSequence.NULL_ROW_KEY;
@@ -33,11 +29,7 @@
  */
 public class ImmutableConstantDoubleSource
         extends AbstractColumnSource<Double>
-<<<<<<< HEAD
-        implements ImmutableColumnSourceGetDefaults.ForDouble, ShiftCallback, InMemoryColumnSource,
-=======
         implements ImmutableColumnSourceGetDefaults.ForDouble, InMemoryColumnSource,
->>>>>>> e872f061
         RowKeyAgnosticChunkSource<Values> /* MIXIN_IMPLS */ {
 
     private final double value;
