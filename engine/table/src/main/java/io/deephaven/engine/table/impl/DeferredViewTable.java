--- conflicted
+++ resolved
@@ -267,17 +267,6 @@
         return deferredViewTable;
     }
 
-<<<<<<< HEAD
-    @Override
-    public Table updateBy(@NotNull final UpdateByControl control,
-            @NotNull final Collection<? extends UpdateByOperation> ops,
-            @NotNull final Collection<? extends ColumnName> byColumns) {
-        return QueryPerformanceRecorder.withNugget("updateBy()", sizeForInstrumentation(),
-                () -> UpdateBy.updateBy((QueryTable) this.coalesce(), ops, byColumns, control));
-    }
-
-=======
->>>>>>> 385b3fdd
     /**
      * The table reference hides the table underlying table from us.
      */
