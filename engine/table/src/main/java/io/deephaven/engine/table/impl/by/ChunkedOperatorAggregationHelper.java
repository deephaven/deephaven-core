--- conflicted
+++ resolved
@@ -1728,38 +1728,15 @@
         outputPosition.setValue(0);
         final OperatorAggregationStateManager stateManager = stateManagerSupplier.get();
 
-<<<<<<< HEAD
+        if (initialKeys.isEmpty()) {
+            return stateManager;
+        }
+
         final RowSequence rowsToInsert = usePrev ? initialKeys.getRowSet().prev() : initialKeys.getRowSet();;
         final ColumnSource<?>[] keyColumnsToInsert = Arrays.stream(keySources)
                 .map(ReinterpretUtils::maybeConvertToPrimitive)
                 .map(cs -> usePrev && !cs.isImmutable() ? cs.getPrevSource() : cs)
                 .toArray(ColumnSource[]::new);
-=======
-        if (initialKeys.isEmpty()) {
-            return stateManager;
-        }
-
-        final ColumnSource<?>[] keyColumnsToInsert;
-        final boolean closeRowsToInsert;
-        final RowSequence rowsToInsert;
-        final RowSetIndexer groupingIndexer = useGroupingAllowed && (!initialKeys.isRefreshing() || !usePrev)
-                ? RowSetIndexer.of(initialKeys.getRowSet())
-                : null;
-        if (groupingIndexer != null && groupingIndexer.hasGrouping(reinterpretedKeySources[0])) {
-            final ColumnSource groupedSource = reinterpretedKeySources[0];
-            final Map<Object, RowSet> grouping = groupingIndexer.getGrouping(groupedSource);
-            // noinspection unchecked
-            keyColumnsToInsert = new ColumnSource<?>[] {
-                    GroupingUtils.groupingKeysToImmutableFlatSource(groupedSource, grouping)};
-            closeRowsToInsert = true;
-            // noinspection resource
-            rowsToInsert = RowSequenceFactory.forRange(0, grouping.size() - 1);
-        } else {
-            keyColumnsToInsert = reinterpretedKeySources;
-            closeRowsToInsert = usePrev;
-            rowsToInsert = usePrev ? initialKeys.getRowSet().copyPrev() : initialKeys.getRowSet();
-        }
->>>>>>> 13ea304f
 
         final int chunkSize = chunkSize(rowsToInsert.size());
         try (final SafeCloseable bc = stateManager.makeAggregationStateBuildContext(keyColumnsToInsert, chunkSize);
