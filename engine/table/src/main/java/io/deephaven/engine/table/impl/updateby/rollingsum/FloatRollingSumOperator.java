--- conflicted
+++ resolved
@@ -46,13 +46,8 @@
         }
 
         @Override
-<<<<<<< HEAD
         public void push(int pos, int count) {
-            floatPairwiseSum.ensureRemaining(count);
-=======
-        public void push(long key, int pos, int count) {
             aggSum.ensureRemaining(count);
->>>>>>> 711e7aef
 
             for (int ii = 0; ii < count; ii++) {
                 float val = floatInfluencerValuesChunk.get(pos + ii);
