package io.deephaven.engine.table.impl.updateby.rollingsum;

import io.deephaven.base.ringbuffer.AggregatingFloatRingBuffer;
import io.deephaven.base.verify.Assert;
import io.deephaven.chunk.Chunk;
import io.deephaven.chunk.FloatChunk;
import io.deephaven.chunk.attributes.Values;
import io.deephaven.engine.table.MatchPair;
import io.deephaven.engine.table.impl.updateby.UpdateByOperator;
import io.deephaven.engine.table.impl.updateby.internal.BaseFloatUpdateByOperator;
import io.deephaven.engine.table.impl.util.RowRedirection;
import org.jetbrains.annotations.NotNull;
import org.jetbrains.annotations.Nullable;

import static io.deephaven.util.QueryConstants.NULL_FLOAT;

public class FloatRollingSumOperator extends BaseFloatUpdateByOperator {
    private static final int PAIRWISE_BUFFER_INITIAL_SIZE = 64;
    // region extra-fields
    // endregion extra-fields

    protected class Context extends BaseFloatUpdateByOperator.Context {
        protected FloatChunk<? extends Values> floatInfluencerValuesChunk;
        protected AggregatingFloatRingBuffer aggSum;

<<<<<<< HEAD
        protected Context(final int chunkSize) {
            super(chunkSize);
            floatPairwiseSum = new PairwiseFloatRingBuffer(PAIRWISE_BUFFER_INITIAL_SIZE, 0.0f, (a, b) -> {
=======
        protected Context(final int chunkSize, final int chunkCount) {
            super(chunkSize, chunkCount);
            aggSum = new AggregatingFloatRingBuffer(PAIRWISE_BUFFER_INITIAL_SIZE, 0.0f, (a, b) -> {
>>>>>>> 498b47ea
                if (a == NULL_FLOAT) {
                    return b;
                } else if (b == NULL_FLOAT) {
                    return  a;
                }
                return a + b;
            });
        }

        @Override
        public void close() {
            super.close();
        }

        @Override
        public void setValuesChunk(@NotNull final Chunk<? extends Values> valuesChunk) {
            floatInfluencerValuesChunk = valuesChunk.asFloatChunk();
        }

        @Override
        public void push(long key, int pos, int count) {
            aggSum.ensureRemaining(count);

            for (int ii = 0; ii < count; ii++) {
                float val = floatInfluencerValuesChunk.get(pos + ii);
                aggSum.addUnsafe(val);

                if (val == NULL_FLOAT) {
                    nullCount++;
                }
            }
        }

        @Override
        public void pop(int count) {
            Assert.geq(aggSum.size(), "aggSum.size()", count);

            for (int ii = 0; ii < count; ii++) {
                float val = aggSum.removeUnsafe();

                if (val == NULL_FLOAT) {
                    nullCount--;
                }
            }
        }

        @Override
        public void writeToOutputChunk(int outIdx) {
            if (aggSum.size() == nullCount) {
                outputValues.set(outIdx, NULL_FLOAT);
            } else {
                outputValues.set(outIdx, aggSum.evaluate());
            }
        }

        @Override
        public void reset() {
            super.reset();
            floatPairwiseSum.clear();
        }
    }

    @NotNull
    @Override
    public UpdateByOperator.Context makeUpdateContext(final int chunkSize) {
        return new Context(chunkSize);
    }

    public FloatRollingSumOperator(@NotNull final MatchPair pair,
                                   @NotNull final String[] affectingColumns,
                                   @Nullable final RowRedirection rowRedirection,
                                   @Nullable final String timestampColumnName,
                                   final long reverseWindowScaleUnits,
                                   final long forwardWindowScaleUnits
                                   // region extra-constructor-args
                                   // endregion extra-constructor-args
    ) {
        super(pair, affectingColumns, rowRedirection, timestampColumnName, reverseWindowScaleUnits, forwardWindowScaleUnits, true);
        // region constructor
        // endregion constructor
    }
}<|MERGE_RESOLUTION|>--- conflicted
+++ resolved
@@ -15,7 +15,7 @@
 import static io.deephaven.util.QueryConstants.NULL_FLOAT;
 
 public class FloatRollingSumOperator extends BaseFloatUpdateByOperator {
-    private static final int PAIRWISE_BUFFER_INITIAL_SIZE = 64;
+    private static final int BUFFER_INITIAL_SIZE = 64;
     // region extra-fields
     // endregion extra-fields
 
@@ -23,15 +23,9 @@
         protected FloatChunk<? extends Values> floatInfluencerValuesChunk;
         protected AggregatingFloatRingBuffer aggSum;
 
-<<<<<<< HEAD
         protected Context(final int chunkSize) {
             super(chunkSize);
-            floatPairwiseSum = new PairwiseFloatRingBuffer(PAIRWISE_BUFFER_INITIAL_SIZE, 0.0f, (a, b) -> {
-=======
-        protected Context(final int chunkSize, final int chunkCount) {
-            super(chunkSize, chunkCount);
-            aggSum = new AggregatingFloatRingBuffer(PAIRWISE_BUFFER_INITIAL_SIZE, 0.0f, (a, b) -> {
->>>>>>> 498b47ea
+            aggSum = new AggregatingFloatRingBuffer(BUFFER_INITIAL_SIZE, 0.0f, (a, b) -> {
                 if (a == NULL_FLOAT) {
                     return b;
                 } else if (b == NULL_FLOAT) {
@@ -90,7 +84,7 @@
         @Override
         public void reset() {
             super.reset();
-            floatPairwiseSum.clear();
+            aggSum.clear();
         }
     }
 
