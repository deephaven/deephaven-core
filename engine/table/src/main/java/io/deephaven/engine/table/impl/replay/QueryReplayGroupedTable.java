//
// Copyright (c) 2016-2024 Deephaven Data Labs and Patent Pending
//
package io.deephaven.engine.table.impl.replay;

<<<<<<< HEAD

import io.deephaven.base.verify.Require;
import io.deephaven.engine.primitive.iterator.CloseableIterator;
import io.deephaven.engine.rowset.RowSet;
import io.deephaven.engine.rowset.RowSetFactory;
import io.deephaven.engine.table.BasicDataIndex;
import io.deephaven.engine.table.Table;
import io.deephaven.engine.table.impl.QueryTable;
=======
import io.deephaven.engine.rowset.RowSet;
import io.deephaven.engine.rowset.RowSetFactory;
import io.deephaven.engine.rowset.TrackingRowSet;
import io.deephaven.engine.table.impl.indexer.RowSetIndexer;
>>>>>>> 45121bf4
import io.deephaven.engine.table.ColumnSource;
import io.deephaven.engine.table.impl.indexer.DataIndexer;
import io.deephaven.engine.table.impl.sources.RedirectedColumnSource;
import io.deephaven.engine.table.impl.util.*;
import org.jetbrains.annotations.NotNull;

import java.time.Instant;
import java.util.*;

public abstract class QueryReplayGroupedTable extends ReplayTableBase implements Runnable {


    protected final WritableRowRedirection rowRedirection;
    final Replayer replayer;
    protected PriorityQueue<IteratorsAndNextTime> allIterators = new PriorityQueue<>();

    private static Map<String, ColumnSource<?>> getResultSources(Map<String, ? extends ColumnSource<?>> input,
            WritableRowRedirection rowRedirection) {
        Map<String, ColumnSource<?>> result = new LinkedHashMap<>();
        for (Map.Entry<String, ? extends ColumnSource<?>> stringEntry : input.entrySet()) {
            ColumnSource<?> value = stringEntry.getValue();
            result.put(stringEntry.getKey(), RedirectedColumnSource.maybeRedirect(rowRedirection, value));
        }
        return result;
    }

    protected static class IteratorsAndNextTime implements Comparable<IteratorsAndNextTime> {

        private final RowSet.Iterator iterator;
        private final ColumnSource<Instant> columnSource;
        protected Instant lastTime;
        protected long lastIndex;
        public final long pos;

        private IteratorsAndNextTime(RowSet.Iterator iterator, ColumnSource<Instant> columnSource, long pos) {
            this.iterator = iterator;
            this.columnSource = columnSource;
            this.pos = pos;
            lastIndex = iterator.nextLong();
            lastTime = columnSource.get(lastIndex);
        }

        protected IteratorsAndNextTime next() {
            if (iterator.hasNext()) {
                lastIndex = iterator.nextLong();
                lastTime = columnSource.get(lastIndex);
                return this;
            } else {
                return null;
            }
        }

        @Override
        public int compareTo(IteratorsAndNextTime o) {
            if (lastTime == null) {
                return o.lastTime == null ? 0 : -1;
            }
            return lastTime.compareTo(o.lastTime);
        }
    }

    protected QueryReplayGroupedTable(
<<<<<<< HEAD
            Table source,
            String timeColumn,
            Replayer replayer,
            WritableRowRedirection rowRedirection,
            String[] groupingColumns) {

        super(RowSetFactory.empty().toTracking(), getResultSources(source.getColumnSourceMap(), rowRedirection));
        this.rowRedirection = rowRedirection;
=======
            @NotNull final String description,
            @NotNull final TrackingRowSet rowSet,
            @NotNull final Map<String, ? extends ColumnSource<?>> input,
            @NotNull final String timeColumn,
            @NotNull final Replayer replayer,
            @NotNull final WritableRowRedirection rowRedirection,
            @NotNull final String[] groupingColumns) {

        super(description, RowSetFactory.empty().toTracking(), getResultSources(input, rowRedirection));
        this.rowRedirection = rowRedirection;
        this.replayer = Objects.requireNonNull(replayer, "replayer");

        Map<Object, RowSet> grouping;
>>>>>>> 45121bf4

        final BasicDataIndex dataIndex = DataIndexer.getOrCreateDataIndex(source, groupingColumns);
        final Table indexTable = dataIndex.table();

        ColumnSource<Instant> timeSource = source.getColumnSource(timeColumn, Instant.class);
        int pos = 0;
        try (final CloseableIterator<RowSet> it = indexTable.columnIterator(dataIndex.rowSetColumnName())) {
            while (it.hasNext()) {
                RowSet.Iterator iterator = it.next().iterator();
                if (iterator.hasNext()) {
                    allIterators.add(new IteratorsAndNextTime(iterator, timeSource, pos++));
                }
            }
        }
<<<<<<< HEAD
        Require.neqNull(replayer, "replayer");
        setRefreshing(true);
        this.replayer = replayer;
=======
>>>>>>> 45121bf4
        run();
    }
}<|MERGE_RESOLUTION|>--- conflicted
+++ resolved
@@ -3,29 +3,23 @@
 //
 package io.deephaven.engine.table.impl.replay;
 
-<<<<<<< HEAD
 
-import io.deephaven.base.verify.Require;
 import io.deephaven.engine.primitive.iterator.CloseableIterator;
 import io.deephaven.engine.rowset.RowSet;
 import io.deephaven.engine.rowset.RowSetFactory;
 import io.deephaven.engine.table.BasicDataIndex;
+import io.deephaven.engine.table.ColumnSource;
 import io.deephaven.engine.table.Table;
-import io.deephaven.engine.table.impl.QueryTable;
-=======
-import io.deephaven.engine.rowset.RowSet;
-import io.deephaven.engine.rowset.RowSetFactory;
-import io.deephaven.engine.rowset.TrackingRowSet;
-import io.deephaven.engine.table.impl.indexer.RowSetIndexer;
->>>>>>> 45121bf4
-import io.deephaven.engine.table.ColumnSource;
 import io.deephaven.engine.table.impl.indexer.DataIndexer;
 import io.deephaven.engine.table.impl.sources.RedirectedColumnSource;
-import io.deephaven.engine.table.impl.util.*;
+import io.deephaven.engine.table.impl.util.WritableRowRedirection;
 import org.jetbrains.annotations.NotNull;
 
 import java.time.Instant;
-import java.util.*;
+import java.util.LinkedHashMap;
+import java.util.Map;
+import java.util.Objects;
+import java.util.PriorityQueue;
 
 public abstract class QueryReplayGroupedTable extends ReplayTableBase implements Runnable {
 
@@ -80,30 +74,18 @@
     }
 
     protected QueryReplayGroupedTable(
-<<<<<<< HEAD
-            Table source,
-            String timeColumn,
-            Replayer replayer,
-            WritableRowRedirection rowRedirection,
-            String[] groupingColumns) {
-
-        super(RowSetFactory.empty().toTracking(), getResultSources(source.getColumnSourceMap(), rowRedirection));
-        this.rowRedirection = rowRedirection;
-=======
             @NotNull final String description,
-            @NotNull final TrackingRowSet rowSet,
-            @NotNull final Map<String, ? extends ColumnSource<?>> input,
+            @NotNull final Table source,
             @NotNull final String timeColumn,
             @NotNull final Replayer replayer,
             @NotNull final WritableRowRedirection rowRedirection,
             @NotNull final String[] groupingColumns) {
 
-        super(description, RowSetFactory.empty().toTracking(), getResultSources(input, rowRedirection));
+        super(description, RowSetFactory.empty().toTracking(),
+                getResultSources(source.getColumnSourceMap(), rowRedirection));
         this.rowRedirection = rowRedirection;
         this.replayer = Objects.requireNonNull(replayer, "replayer");
 
-        Map<Object, RowSet> grouping;
->>>>>>> 45121bf4
 
         final BasicDataIndex dataIndex = DataIndexer.getOrCreateDataIndex(source, groupingColumns);
         final Table indexTable = dataIndex.table();
@@ -118,12 +100,7 @@
                 }
             }
         }
-<<<<<<< HEAD
-        Require.neqNull(replayer, "replayer");
-        setRefreshing(true);
-        this.replayer = replayer;
-=======
->>>>>>> 45121bf4
+
         run();
     }
 }