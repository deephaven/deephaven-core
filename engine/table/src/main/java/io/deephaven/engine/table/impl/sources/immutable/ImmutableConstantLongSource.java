--- conflicted
+++ resolved
@@ -25,10 +25,6 @@
 import io.deephaven.engine.table.impl.AbstractColumnSource;
 import io.deephaven.engine.table.impl.ImmutableColumnSourceGetDefaults;
 import io.deephaven.engine.table.impl.sources.*;
-<<<<<<< HEAD
-import io.deephaven.engine.table.impl.util.ShiftCallback;
-=======
->>>>>>> e872f061
 import org.jetbrains.annotations.NotNull;
 
 import static io.deephaven.engine.rowset.RowSequence.NULL_ROW_KEY;
@@ -42,11 +38,7 @@
  */
 public class ImmutableConstantLongSource
         extends AbstractColumnSource<Long>
-<<<<<<< HEAD
-        implements ImmutableColumnSourceGetDefaults.ForLong, ShiftCallback, InMemoryColumnSource,
-=======
         implements ImmutableColumnSourceGetDefaults.ForLong, InMemoryColumnSource,
->>>>>>> e872f061
         RowKeyAgnosticChunkSource<Values> , ConvertibleTimeSource {
 
     private final long value;
