//
// Copyright (c) 2016-2025 Deephaven Data Labs and Patent Pending
//
package io.deephaven.engine.table.impl;

import com.google.common.collect.Streams;
import io.deephaven.base.log.LogOutput;
import io.deephaven.base.verify.Require;
import io.deephaven.engine.context.ExecutionContext;
import io.deephaven.engine.exceptions.CancellationException;
import io.deephaven.engine.rowset.RowSet;
import io.deephaven.engine.rowset.RowSetFactory;
import io.deephaven.engine.rowset.WritableRowSet;
import io.deephaven.engine.table.ColumnSource;
import io.deephaven.engine.table.ModifiedColumnSet;
import io.deephaven.engine.table.impl.filter.ExtractBarriers;
import io.deephaven.engine.table.impl.filter.ExtractRespectedBarriers;
import io.deephaven.engine.table.impl.perf.BasePerformanceEntry;
import io.deephaven.engine.table.impl.select.WhereFilter;
import io.deephaven.engine.table.impl.util.JobScheduler;
import io.deephaven.util.SafeCloseable;
import io.deephaven.util.SafeCloseableArray;
import org.apache.commons.lang3.mutable.MutableBoolean;
import org.apache.commons.lang3.mutable.MutableObject;
import org.jetbrains.annotations.NotNull;

import java.util.ArrayList;
import java.util.Arrays;
import java.util.Collection;
import java.util.HashMap;
import java.util.List;
import java.util.Map;
import java.util.concurrent.CompletableFuture;
import java.util.concurrent.CompletionException;
import java.util.function.Consumer;
import java.util.stream.Collectors;
import java.util.stream.Stream;

/**
 * The AbstractFilterExecution incorporates the idea that we have an added and modified RowSet to filter and that there
 * are a resulting pair of added and modified rows representing what was filtered. There is also the possibility that we
 * encounter an exception "exceptionResult" in which case the operation should be considered a failure.
 * <p>
 * The strategy that is used to divide the work is that there is some target split (by default the number of threads in
 * the TableMapTransform or LiveTableMonitor update thread pools) that we will divide our operation into. If there is
 * not enough work (defined by the {@link QueryTable#PARALLEL_WHERE_ROWS_PER_SEGMENT}) for more than one thread, we
 * simply run the operation in the calling thread. After each filter, we "reseed" the operation and recursively divide
 * it. For example, you might imagine we have a sequence of filters like "isBusinessTime" followed by a filter on
 * spread. The isBusinessTime filter would produce unequal results, therefore we do an N-way split on each result set to
 * avoid some threads doing inordinately more work than others.
 * <p>
 * After a unit of work is completed, it percolates the result to its parent. Finally we call a completion routine,
 * which will either notify a downstream table (in the listener case) or set the value of a future (in the
 * initialization case).
 */
abstract class AbstractFilterExecution {
    final BasePerformanceEntry basePerformanceEntry = new BasePerformanceEntry();

    final QueryTable sourceTable;
    final WhereFilter[] filters;

    final boolean runModifiedFilters;
    final ModifiedColumnSet sourceModColumns;

    /**
     * The added RowSet we are filtering.
     */
    final RowSet addedInput;

    /**
     * The modified RowSet we are filtering.
     */
    final RowSet modifiedInput;

    /**
     * For initial filtering we may need to usePrev.
     */
    final boolean usePrev;

    AbstractFilterExecution(
            final QueryTable sourceTable,
            final WhereFilter[] filters,
            @NotNull final RowSet addedInput,
            @NotNull final RowSet modifiedInput,
            final boolean usePrev,
            final boolean runModifiedFilters,
            final ModifiedColumnSet sourceModColumns) {
        this.sourceTable = sourceTable;
        this.filters = filters;
        this.addedInput = addedInput;
        this.modifiedInput = modifiedInput;
        this.usePrev = usePrev;
        this.runModifiedFilters = runModifiedFilters;
        this.sourceModColumns = sourceModColumns;
    }

    /**
     * Retrieve the {@link JobScheduler} to use for this operation.
     */
    abstract JobScheduler jobScheduler();

    /**
     * This is called when a filter has been completed successfully.
     */
    @FunctionalInterface
    public interface FilterComplete {
        /**
         * Called when a filter has been completed successfully.
         *
         * @param adds the added rows resulting from the filter
         * @param mods the modified rows resulting from the filter
         */
        void accept(@NotNull RowSet adds, @NotNull RowSet mods);
    }

    /**
     * Run the single filter specified by this AbstractFilterExecution and store the results in addedResult and
     * modifyResult. Allows specification of the start and end positions in the added and modified inputs.
     *
     * @param filter the filter to execute
     * @param input the input to use for this filter
     * @param inputStart the start position in the input
     * @param inputEnd the end position in the input (exclusive)
     * @param onComplete the routine to call after the filter has been successfully executed
     * @param onError the routine to call if a filter raises an exception
     */
    private void doFilter(
            final WhereFilter filter,
            @NotNull final RowSet input,
            final long inputStart,
            final long inputEnd,
            final Consumer<WritableRowSet> onComplete,
            final Consumer<Exception> onError) {
        if (Thread.interrupted()) {
            throw new CancellationException("interrupted while filtering");
        }
        try {
            final WritableRowSet result;
            if (inputStart < inputEnd) {
                try (final RowSet restrictedInput = input.subSetByPositionRange(inputStart, inputEnd)) {
                    result = filter.filter(restrictedInput, sourceTable.getRowSet(), sourceTable, usePrev);
                }
            } else {
                result = RowSetFactory.empty();
            }
            onComplete.accept(result);
        } catch (Exception e) {
            onError.accept(e);
        }
    }

    /**
     * Run the filter specified by this AbstractFilterExecution in parallel
     *
     * @param filter the filter to execute
     * @param input the added input to use for this filter
     * @param onComplete the routine to call after the filter has been successfully executed
     * @param onError the routine to call if a filter raises an exception
     */
    private void doFilterParallel(
            final WhereFilter filter,
            @NotNull final RowSet input,
            final Consumer<WritableRowSet> onComplete,
            final Consumer<Exception> onError) {
        if (Thread.interrupted()) {
            throw new CancellationException("interrupted while filtering");
        }

        final long inputSize = input.size();
        final WritableRowSet inputCopy = input.copy();

        final int targetSegments = (int) Math.min(getTargetSegments(), (inputSize +
                QueryTable.PARALLEL_WHERE_ROWS_PER_SEGMENT - 1) / QueryTable.PARALLEL_WHERE_ROWS_PER_SEGMENT);
        final long targetSize = (inputSize + targetSegments - 1) / targetSegments;

        // noinspection resource
        final WritableRowSet filterResult = RowSetFactory.empty();

        jobScheduler().iterateParallel(
                ExecutionContext.getContext(),
                this::append,
                JobScheduler.DEFAULT_CONTEXT_FACTORY,
                0, targetSegments,
                (localContext, idx, nec, resume) -> {
                    final long startOffSet = idx * targetSize;
                    final long endOffset = startOffSet + targetSize;

                    final Consumer<WritableRowSet> onFilterComplete = (result) -> {
                        // Clean up the row sets created by the filter.
                        try (result) {
                            synchronized (filterResult) {
                                filterResult.insert(result);
                            }
                        }
                        resume.run();
                    };

                    // Filter this segment of the input rows.
                    doFilter(filter, inputCopy, startOffSet, endOffset, onFilterComplete, nec);
                },
                () -> onComplete.accept(filterResult),
                inputCopy::close,
                exception -> {
                    try (inputCopy) {
                        onError.accept(exception);
                    }
                });
    }

    public LogOutput append(LogOutput output) {
        return output.append("FilterExecution{")
                .append(System.identityHashCode(this)).append(": ");
    }

    /**
     * Simple class to hold a stateless filter and some metadata about it.
     */
    private class StatelessFilter implements Comparable<StatelessFilter>, SafeCloseable {
        /**
         * The index of this filter in the order supplied by the user.
         */
        public final int filterIdx;
        /**
         * The filter to be applied.
         */
        public final WhereFilter filter;
        /**
         * The executor to use for pushdown filtering, or null if pushdown is not supported.
         */
        public final PushdownFilterMatcher pushdownMatcher;
        /**
         * The context to use for pushdown filtering, or null if pushdown is not supported.
         */
        public final PushdownFilterContext context;
        /**
         * The cost of the pushdown filter operation.
         */
        public long pushdownFilterCost = Long.MAX_VALUE;
        /**
         * The result of the pushdown filter operation, or null if pushdown is not supported.
         */
        public PushdownResult pushdownResult;
        /**
         * The barriers declared by this filter.
         */
        public final Collection<Object> declaredBarriers;
        /**
         * The barriers respected by this filter including any implicit recursive dependencies.
         */
        public final Collection<Object> respectedBarriers;

        public StatelessFilter(
                final int filterIdx,
                final WhereFilter filter,
                final PushdownFilterMatcher pushdownMatcher,
                final PushdownFilterContext context,
                final Map<Object, Collection<Object>> barrierDependencies) {
            Require.eqTrue((pushdownMatcher == null) == (context == null),
                    "pushdownExecutor and context must be both null or both non-null");
            this.filterIdx = filterIdx;
            this.filter = filter;
            this.pushdownMatcher = pushdownMatcher;
            this.context = context;
            this.declaredBarriers = ExtractBarriers.of(filter);
            this.respectedBarriers = ExtractRespectedBarriers.of(filter).stream()
                    .flatMap(barrier -> {
                        final Collection<Object> dependencies = barrierDependencies.get(barrier);
                        if (dependencies == null) {
                            return Stream.of(barrier);
                        }
                        return Streams.concat(Stream.of(barrier), dependencies.stream());
                    })
                    .collect(Collectors.toSet());
        }

        /**
         * Returns a future whose successful completion means that the pushdown cost for this filter will have been
         * updated (or set to Long.MAX_VALUE if pushdown is not supported).
         *
         * @return the future
         */
<<<<<<< HEAD
        public CompletableFuture<Void> updatePushdownFilterCost(final RowSet selection) {
            if (pushdownMatcher == null) {
                pushdownFilterCost = Long.MAX_VALUE;
                return CompletableFuture.completedFuture(null);
            }
            final CompletableFuture<Void> future = new CompletableFuture<>();
            pushdownMatcher.estimatePushdownFilterCost(filter, renameMap, selection, sourceTable.getRowSet(), usePrev,
                    context, jobScheduler(), value -> {
                        StatelessFilter.this.pushdownFilterCost = value;
                        future.complete(null);
                    }, future::completeExceptionally);
            return future;
=======
        public void updatePushdownFilterCost(
                final RowSet selection,
                final PushdownFilterContext context) {
            pushdownFilterCost = pushdownMatcher == null
                    ? Long.MAX_VALUE
                    : pushdownMatcher.estimatePushdownFilterCost(filter, selection, sourceTable.getRowSet(), usePrev,
                            context);
>>>>>>> 453608f2
        }

        @Override
        public int compareTo(@NotNull StatelessFilter o) {
            // Does other filter respect a barrier that exists on this filter?
            if (declaredBarriers.stream().anyMatch(o.respectedBarriers::contains)) {
                return -1;
            }
            // Does this filter respect a barrier that exists on the other filter?
            if (o.declaredBarriers.stream().anyMatch(respectedBarriers::contains)) {
                return 1;
            }

            // Primarily sort by push-down cost.
            if (pushdownFilterCost != o.pushdownFilterCost) {
                return Long.compare(pushdownFilterCost, o.pushdownFilterCost);
            }

            // Break ties via original index to preserve the original order of execution for similar cost filters.
            return Integer.compare(filterIdx, o.filterIdx);
        }

        @Override
        public void close() {
            if (context != null) {
                context.close();
            }
            if (pushdownResult != null) {
                pushdownResult.close();
            }
        }
    }

    /**
     * Returns a future whose successful completion means that the pushdown cost for all the filters have been updated,
     * and the filters have been sorted by the new cost, starting at the given index.
     *
     * @return the future
     */
    private static CompletableFuture<Void> maybeUpdateAndSortStatelessFilters(final StatelessFilter[] filters,
            final int startIndex,
            final RowSet selection) {
        if (startIndex >= filters.length) {
            return CompletableFuture.completedFuture(null);
        }
        final List<CompletableFuture<?>> filterFutures = new ArrayList<>(filters.length - startIndex);
        // Update the pushdown filter cost for each filter in the array, starting at the given index.
        for (int i = startIndex; i < filters.length; i++) {
            filterFutures.add(filters[i].updatePushdownFilterCost(selection));
        }
        return allOfOrException(filterFutures).whenComplete((x, e) -> {
            if (e == null) {
                // Sort the filters by non-descending cost, starting at the given index.
                Arrays.sort(filters, startIndex, filters.length);
            }
        });
    }

    private static CompletableFuture<Void> allOfOrException(final Collection<CompletableFuture<?>> futures) {
        if (futures.isEmpty()) {
            return CompletableFuture.completedFuture(null);
        }
        if (futures.size() == 1) {
            return futures.iterator().next().thenApply(AbstractFilterExecution::toVoid);
        }
        // errorFuture will never be completed normally
        final CompletableFuture<Void> errorFuture = new CompletableFuture<>();
        for (final CompletableFuture<?> future : futures) {
            future.whenComplete((x, e) -> {
                if (e != null) {
                    errorFuture.completeExceptionally(e);
                }
            });
        }
        return CompletableFuture.anyOf(errorFuture, CompletableFuture.allOf(futures.toArray(CompletableFuture[]::new)))
                .thenApply(AbstractFilterExecution::toVoid);
    }

    private static Void toVoid(Object x) {
        return null;
    }

    /**
     * Simple extensions to hold either stateless or stateful filter.
     */
    private static class FilterCollection extends ArrayList<WhereFilter> {
    }
    private static class StatelessFilterCollection extends FilterCollection {
    }
    private static class StatefulFilterCollection extends FilterCollection {
    }

    /**
     * Transform an array of {@link WhereFilter filters} into collections of stateful and stateless filters.
     *
     * @param filters the filters to collect
     * @return a list of filter collections
     */
    static List<FilterCollection> collectFilters(WhereFilter[] filters) {
        final List<FilterCollection> filterCollections = new ArrayList<>();
        boolean collectionStateless = true;
        for (final WhereFilter filter : filters) {
            final boolean filterStateless = filter.permitParallelization(); // determines if a filter is stateless
            if (filterCollections.isEmpty() || collectionStateless != filterStateless) {
                filterCollections.add(filterStateless
                        ? new StatelessFilterCollection()
                        : new StatefulFilterCollection());
                collectionStateless = filterStateless;
            }
            filterCollections.get(filterCollections.size() - 1).add(filter);
        }
        return filterCollections;
    }

    /**
     * Execute the final filter (as opposed to the pushdown pre-filters) and pass the result to the consumer.
     */
    private void executeFinalFilter(
            final WhereFilter filter,
            final RowSet input,
            final Consumer<WritableRowSet> resultConsumer,
            final Consumer<Exception> exceptionConsumer) {
        // Run serially or parallelized?
        final long inputSize = input.size();
        if (!shouldParallelizeFilter(filter, inputSize)) {
            doFilter(filter, input, 0, inputSize, resultConsumer, exceptionConsumer);
        } else {
            doFilterParallel(filter, input, resultConsumer, exceptionConsumer);
        }
    }

    private static CompletableFuture<?> whenComplete(final CompletableFuture<?> f, final Runnable filterComplete,
            final Consumer<Exception> filterNec) {
        return f.whenComplete((x, e) -> {
            if (e == null) {
                filterComplete.run();
            }
        }).whenComplete((x, e) -> {
            if (e != null) {
                if (e instanceof Exception) {
                    filterNec.accept((Exception) e);
                } else {
                    filterNec.accept(new CompletionException(e));
                }
            }
        });
    }

    /**
     * Execute the stateless filter at the provided index and pass the result to the consumer.
     */
    private void executeStatelessFilter(
            final StatelessFilter[] statelessFilters,
            final int filterIdx,
            final MutableObject<WritableRowSet> localInput,
            final Runnable filterComplete,
            final Consumer<Exception> filterNec) {

        final StatelessFilter sf = statelessFilters[filterIdx];

        // Our ceiling cost is the cost of the next filter in the list, or Long.MAX_VALUE if this is the last filter.
        // This will limit the pushdown filters excecuted during this cycle to this maximum cost.
        final long costCeiling = filterIdx + 1 < statelessFilters.length
                ? statelessFilters[filterIdx + 1].pushdownFilterCost
                : Long.MAX_VALUE;

        // Result consumer for normal filtering.
        final Consumer<WritableRowSet> onFilterComplete = (result) -> {
            // Clean up the row sets created by the filter.
            try (final WritableRowSet ignored = localInput.getValue()) {
                // Store the output as the next filter input.
                localInput.setValue(result);
            }
            // This filter is complete, sort the remaining filters and conclude.
            final CompletableFuture<?> f =
                    maybeUpdateAndSortStatelessFilters(statelessFilters, filterIdx + 1, localInput.getValue());
            whenComplete(f, filterComplete, filterNec);
        };

        // Result consumer for push-down filtering.
        final Consumer<PushdownResult> onPushdownComplete = (pushdownResult) -> {
            // Update the context to reflect the filtering already executed..
            sf.context.updateExecutedFilterCost(costCeiling);

            if (pushdownResult.maybeMatch().isEmpty()) {
                localInput.setValue(pushdownResult.match().copy());
                final CompletableFuture<?> f =
                        maybeUpdateAndSortStatelessFilters(statelessFilters, filterIdx + 1, localInput.getValue());
                whenComplete(f, filterComplete, filterNec)
                        .whenComplete((x, e) -> pushdownResult.close());
                return;
            }

            // We still have some maybe rows, sort the filters again, including the current index.
            final CompletableFuture<?> f =
                    maybeUpdateAndSortStatelessFilters(statelessFilters, filterIdx, localInput.getValue());
            whenComplete(f, () -> {
                // If there is a new filter at the current index, need to evaluate it.
                if (!sf.equals(statelessFilters[filterIdx])) {
                    // Use the union of the match and maybe rows as the input for the next filter.
                    localInput.setValue(pushdownResult.match().union(pushdownResult.maybeMatch()));

                    // Store the result for later use by the companion regular filter.
                    sf.pushdownResult = pushdownResult;

                    // Do the next round of filtering with the new filter that bubbled up to the current index.
                    executeStatelessFilter(statelessFilters, filterIdx, localInput, filterComplete, filterNec);
                } else {
                    // Leverage push-down results to reduce the chunk filter input.
                    final Consumer<WritableRowSet> localConsumer = (rows) -> {
                        try (final RowSet ignored = rows; final PushdownResult ignored2 = pushdownResult) {
                            onFilterComplete.accept(rows.union(pushdownResult.match()));
                        }
                    };
                    // Do the final filtering at this position.
                    executeFinalFilter(sf.filter, pushdownResult.maybeMatch(), localConsumer, filterNec);
                }
            }, filterNec);
        };

        final RowSet input = localInput.getValue();
        if (sf.pushdownMatcher != null && sf.pushdownFilterCost < Long.MAX_VALUE) {
            // Execute the pushdown filter and return.
            sf.pushdownMatcher.pushdownFilter(sf.filter, input, sourceTable.getRowSet(), usePrev, sf.context,
                    costCeiling, jobScheduler(), onPushdownComplete, filterNec);
            return;
        }

        if (sf.pushdownResult != null) {
            // Leverage push-down results to reduce the chunk filter input before the final filter.
            final Consumer<WritableRowSet> localConsumer = (rows) -> {
                onFilterComplete.accept(rows.union(sf.pushdownResult.match()));
            };

            sf.pushdownResult.match().retain(input);
            sf.pushdownResult.maybeMatch().retain(input);

            executeFinalFilter(sf.filter, sf.pushdownResult.maybeMatch(), localConsumer, filterNec);
            return;
        }
        executeFinalFilter(sf.filter, input, onFilterComplete, filterNec);
    }

    /**
     * Execute all stateless filters in the collection and return a row set that contains the rows that match every
     * filter.
     *
     * @param filters the filters to execute
     * @param localInput the input to use for this filter, also stores the result after the filters are executed
     * @param collectionResume the routine to call after the filter has been completely executed
     * @param collectionNec the routine to call if the filter experiences an exception
     */
    private void filterStatelessCollection(
            final List<WhereFilter> filters,
            final MutableObject<WritableRowSet> localInput,
            final Runnable collectionResume,
            final Consumer<Exception> collectionNec) {
        // Create stateless filter objects for the filters in this collection.
        final StatelessFilter[] statelessFilters = new StatelessFilter[filters.size()];

        // To properly respect barriers, we need each StatelessFilter to be aware of any respected barrier including
        // transitive implicit dependencies. For example filter A may respect barrier B, defined in filter B, which
        // respects barrier C, defined in filter C. In this case, filter A should also respect barrier C even though
        // it was not explicitly declared in filter A. We build up the set of implicit and explicit inter-barrier
        // dependencies in a dynamic-programming fashion; by adding all dependent respected barriers by the filter that
        // declares the barrier to any filter that respects it.
        final Map<Object, Collection<Object>> barrierDependencies = new HashMap<>();

        final MutableBoolean filtersReady = new MutableBoolean(false);
        try (final SafeCloseable ignored = () -> {
            if (!filtersReady.booleanValue()) {
                SafeCloseableArray.close(statelessFilters);
            }
        }) {
            for (int ii = 0; ii < filters.size(); ii++) {
                final WhereFilter filter = filters.get(ii);
                final PushdownFilterMatcher executor;
                if (filter.getColumns().size() > 1) {
                    executor = PushdownPredicateManager.getSharedPPM(filter.getColumns().stream()
                            .map(sourceTable::getColumnSource)
                            .collect(Collectors.toList()));
                } else if (filter.getColumns().size() == 1) {
                    final ColumnSource<?> columnSource =
                            sourceTable.getColumnSource(filter.getColumns().get(0));
                    executor = (columnSource instanceof AbstractColumnSource)
                            ? (AbstractColumnSource<?>) columnSource
                            : null;
                } else {
                    executor = null;
                }
                final List<ColumnSource<?>> filterSources = filter.getColumns().stream()
                        .map(sourceTable::getColumnSource)
                        .collect(Collectors.toList());
                final PushdownFilterContext context = executor != null
                        ? executor.makePushdownFilterContext(filter, filterSources)
                        : null;
                statelessFilters[ii] = new StatelessFilter(ii, filter, executor, context, barrierDependencies);

                for (Object barrier : statelessFilters[ii].declaredBarriers) {
                    if (barrierDependencies.containsKey(barrier)) {
                        throw new IllegalArgumentException("Duplicate barrier declared: " + barrier);
                    }
                    barrierDependencies.put(barrier, statelessFilters[ii].respectedBarriers);
                }
            }

<<<<<<< HEAD
        // Sort the filters by cost, with the lowest cost first.
        final CompletableFuture<?> f = maybeUpdateAndSortStatelessFilters(statelessFilters, 0, localInput.getValue());
        whenComplete(f, () -> {
            // Iterate serially through the stateless filters in this set. Each filter will successively
            // restrict the input to the next filter, until we reach the end of the filter chain or no rows match.
            jobScheduler().iterateSerial(
                    ExecutionContext.getContext(),
                    this::append,
                    JobScheduler.DEFAULT_CONTEXT_FACTORY,
                    0, statelessFilters.length,
                    (filterContext, filterIdx, filterNec, filterResume) -> {
                        if (localInput.getValue().isEmpty()) {
                            // If there are no rows left to filter, skip this filter.
                            filterResume.run();
                            return;
                        }
                        executeStatelessFilter(statelessFilters, filterIdx, localInput, filterResume, filterNec);
                    },
                    collectionResume,
                    () -> SafeCloseableArray.close(statelessFilters),
                    exception -> {
                        try {
                            collectionNec.accept(exception);
                        } finally {
                            SafeCloseableArray.close(statelessFilters);
                        }
                    });
        }, collectionNec);
=======
            // Sort the filters by cost, with the lowest cost first.
            maybeUpdateAndSortStatelessFilters(statelessFilters, 0, localInput.getValue());

            // The job scheduler will close the stateless filters when it is done.
            filtersReady.setTrue();
        } catch (final Exception ex) {
            collectionNec.accept(ex);
            return;
        }
        // Iterate serially through the stateless filters in this set. Each filter will successively
        // restrict the input to the next filter, until we reach the end of the filter chain or no rows match.
        jobScheduler().iterateSerial(
                ExecutionContext.getContext(),
                this::append,
                JobScheduler.DEFAULT_CONTEXT_FACTORY,
                0, statelessFilters.length,
                (filterContext, filterIdx, filterNec, filterResume) -> {
                    if (localInput.getValue().isEmpty()) {
                        // If there are no rows left to filter, skip this filter.
                        filterResume.run();
                        return;
                    }
                    executeStatelessFilter(statelessFilters, filterIdx, localInput, filterResume, filterNec);
                },
                collectionResume,
                () -> SafeCloseableArray.close(statelessFilters),
                exception -> {
                    try {
                        collectionNec.accept(exception);
                    } finally {
                        SafeCloseableArray.close(statelessFilters);
                    }
                });
>>>>>>> 453608f2
    }

    /**
     * Execute all stateful filters in the collection and return a row set that contains the rows that match every
     * filter.
     *
     * @param filters the filters to execute
     * @param localInput the input to use for this filter, also stores the result after the filters are executed
     * @param collectionResume the routine to call after the filter has been completely executed
     * @param collectionNec the routine to call if the filter experiences an exception
     */
    private void filterStatefulCollection(
            final List<WhereFilter> filters,
            final MutableObject<WritableRowSet> localInput,
            final Runnable collectionResume,
            final Consumer<Exception> collectionNec) {
        // Iterate serially through the stateful filters in this set. Each filter will successively
        // restrict the input to the next filter, until we reach the end of the filter chain.
        jobScheduler().iterateSerial(
                ExecutionContext.getContext(),
                this::append,
                JobScheduler.DEFAULT_CONTEXT_FACTORY,
                0, filters.size(),
                (filterContext, filterIdx, filterNec, filterResume) -> {
                    final WhereFilter filter = filters.get(filterIdx);
                    // Use the restricted output for the next filter (if this is not the first invocation)
                    final RowSet input = localInput.getValue();

                    if (input.isEmpty()) {
                        // If there are no rows left to filter, skip this filter.
                        filterResume.run();
                        return;
                    }

                    final long inputSize = input.size();

                    final Consumer<WritableRowSet> onFilterComplete = (result) -> {
                        // Clean up the row sets created by the filter.
                        try (final RowSet ignored = localInput.getValue()) {
                            // Store the output as the next filter input.
                            localInput.setValue(result);
                        }
                        filterResume.run();
                    };

                    // Stateful filters require serial execution.
                    doFilter(filter, input, 0, inputSize, onFilterComplete, filterNec);
                },
                collectionResume,
                () -> {
                },
                collectionNec);
    }

    /**
     * Execute all filters; this may execute some filters in parallel when appropriate.
     *
     * @param onComplete the routine to call after the filter has been completely executed.
     * @param onError the routine to call if the filter experiences an exception.
     */
    public void scheduleCompletion(
            @NotNull final AbstractFilterExecution.FilterComplete onComplete,
            @NotNull final Consumer<Exception> onError) {

        // Union the added and modified inputs (if needed).
        final WritableRowSet input = runModifiedFilters ? addedInput.union(modifiedInput) : addedInput.copy();

        // Short-circuit if there is no input to filter.
        if (input.isEmpty()) {
            onComplete.accept(RowSetFactory.empty(), RowSetFactory.empty());
            return;
        }

        // Start with the input row sets and narrow with each filter.
        final MutableObject<WritableRowSet> localInput = new MutableObject<>(input);

        // Divide the filters into stateful and stateless filter sets.
        final List<FilterCollection> filterCollections = collectFilters(filters);

        // Iterate serially through the filter collections.
        jobScheduler().iterateSerial(
                ExecutionContext.getContext(),
                this::append,
                JobScheduler.DEFAULT_CONTEXT_FACTORY,
                0, filterCollections.size(),
                (collectionCtx, collectionIdx, collectionNec, collectionResume) -> {
                    final FilterCollection filterCollection = filterCollections.get(collectionIdx);
                    if (filterCollection instanceof StatelessFilterCollection) {
                        filterStatelessCollection(filterCollection, localInput, collectionResume, collectionNec);
                    } else {
                        filterStatefulCollection(filterCollection, localInput, collectionResume, collectionNec);
                    }
                }, () -> {
                    // Return empty RowSets instead of null.
                    final WritableRowSet result = localInput.getValue();
                    final BasePerformanceEntry baseEntry = jobScheduler().getAccumulatedPerformance();
                    if (baseEntry != null) {
                        basePerformanceEntry.accumulate(baseEntry);
                    }

                    // Separate the added and modified result if necessary.
                    if (runModifiedFilters) {
                        final WritableRowSet addedResult = result.extract(addedInput);
                        onComplete.accept(addedResult, result);
                    } else {
                        onComplete.accept(result, RowSetFactory.empty());
                    }
                },
                () -> {
                },
                onError);
    }

    /**
     * @return how many ways should we spit execution
     */
    abstract int getTargetSegments();

    /**
     * Should this operation be allowed to run parallelized?
     */
    abstract boolean permitParallelization();

    /**
     * Should a filter of the given size be parallelized or executed within this thread?
     */
    boolean shouldParallelizeFilter(WhereFilter filter, long numberOfRows) {
        return permitParallelization()
                && numberOfRows != 0
                && (QueryTable.FORCE_PARALLEL_WHERE || numberOfRows / 2 > QueryTable.PARALLEL_WHERE_ROWS_PER_SEGMENT)
                && filter.permitParallelization();
    }

    /**
     * Should parallelization be allowed for this operation.
     *
     * @param filters the filters that we are operating on
     *
     * @return true if we should permit parallelization (if any filters can be parallelized)
     */
    static boolean permitParallelization(WhereFilter[] filters) {
        final Boolean threadLocal = QueryTable.isParallelWhereDisabledForThread();
        if (threadLocal != null) {
            return !threadLocal;
        }
        if (QueryTable.DISABLE_PARALLEL_WHERE) {
            return false;
        }
        return Arrays.stream(filters).anyMatch(WhereFilter::permitParallelization);
    }
}<|MERGE_RESOLUTION|>--- conflicted
+++ resolved
@@ -279,28 +279,18 @@
          *
          * @return the future
          */
-<<<<<<< HEAD
         public CompletableFuture<Void> updatePushdownFilterCost(final RowSet selection) {
             if (pushdownMatcher == null) {
                 pushdownFilterCost = Long.MAX_VALUE;
                 return CompletableFuture.completedFuture(null);
             }
             final CompletableFuture<Void> future = new CompletableFuture<>();
-            pushdownMatcher.estimatePushdownFilterCost(filter, renameMap, selection, sourceTable.getRowSet(), usePrev,
+            pushdownMatcher.estimatePushdownFilterCost(filter, selection, sourceTable.getRowSet(), usePrev,
                     context, jobScheduler(), value -> {
                         StatelessFilter.this.pushdownFilterCost = value;
                         future.complete(null);
                     }, future::completeExceptionally);
             return future;
-=======
-        public void updatePushdownFilterCost(
-                final RowSet selection,
-                final PushdownFilterContext context) {
-            pushdownFilterCost = pushdownMatcher == null
-                    ? Long.MAX_VALUE
-                    : pushdownMatcher.estimatePushdownFilterCost(filter, selection, sourceTable.getRowSet(), usePrev,
-                            context);
->>>>>>> 453608f2
         }
 
         @Override
@@ -607,10 +597,12 @@
                 }
             }
 
-<<<<<<< HEAD
         // Sort the filters by cost, with the lowest cost first.
         final CompletableFuture<?> f = maybeUpdateAndSortStatelessFilters(statelessFilters, 0, localInput.getValue());
         whenComplete(f, () -> {
+            // The job scheduler will close the stateless filters when it is done.
+            filtersReady.setTrue();
+
             // Iterate serially through the stateless filters in this set. Each filter will successively
             // restrict the input to the next filter, until we reach the end of the filter chain or no rows match.
             jobScheduler().iterateSerial(
@@ -636,41 +628,6 @@
                         }
                     });
         }, collectionNec);
-=======
-            // Sort the filters by cost, with the lowest cost first.
-            maybeUpdateAndSortStatelessFilters(statelessFilters, 0, localInput.getValue());
-
-            // The job scheduler will close the stateless filters when it is done.
-            filtersReady.setTrue();
-        } catch (final Exception ex) {
-            collectionNec.accept(ex);
-            return;
-        }
-        // Iterate serially through the stateless filters in this set. Each filter will successively
-        // restrict the input to the next filter, until we reach the end of the filter chain or no rows match.
-        jobScheduler().iterateSerial(
-                ExecutionContext.getContext(),
-                this::append,
-                JobScheduler.DEFAULT_CONTEXT_FACTORY,
-                0, statelessFilters.length,
-                (filterContext, filterIdx, filterNec, filterResume) -> {
-                    if (localInput.getValue().isEmpty()) {
-                        // If there are no rows left to filter, skip this filter.
-                        filterResume.run();
-                        return;
-                    }
-                    executeStatelessFilter(statelessFilters, filterIdx, localInput, filterResume, filterNec);
-                },
-                collectionResume,
-                () -> SafeCloseableArray.close(statelessFilters),
-                exception -> {
-                    try {
-                        collectionNec.accept(exception);
-                    } finally {
-                        SafeCloseableArray.close(statelessFilters);
-                    }
-                });
->>>>>>> 453608f2
     }
 
     /**
