//
// Copyright (c) 2016-2025 Deephaven Data Labs and Patent Pending
//
package io.deephaven.engine.table.impl;

import io.deephaven.base.log.LogOutput;
import io.deephaven.base.verify.Require;
import io.deephaven.engine.context.ExecutionContext;
import io.deephaven.engine.exceptions.CancellationException;
import io.deephaven.engine.rowset.RowSet;
import io.deephaven.engine.rowset.RowSetFactory;
import io.deephaven.engine.rowset.WritableRowSet;
import io.deephaven.engine.table.ColumnSource;
import io.deephaven.engine.table.ModifiedColumnSet;
import io.deephaven.engine.table.impl.perf.BasePerformanceEntry;
import io.deephaven.engine.table.impl.select.WhereFilter;
import io.deephaven.engine.table.impl.util.JobScheduler;
import io.deephaven.util.SafeCloseable;
import io.deephaven.util.SafeCloseableArray;
import org.apache.commons.lang3.mutable.MutableBoolean;
import org.apache.commons.lang3.mutable.MutableObject;
import org.jetbrains.annotations.NotNull;

import java.util.ArrayList;
import java.util.Arrays;
import java.util.List;
import java.util.function.Consumer;
import java.util.stream.Collectors;

/**
 * The AbstractFilterExecution incorporates the idea that we have an added and modified RowSet to filter and that there
 * are a resulting pair of added and modified rows representing what was filtered. There is also the possibility that we
 * encounter an exception "exceptionResult" in which case the operation should be considered a failure.
 * <p>
 * The strategy that is used to divide the work is that there is some target split (by default the number of threads in
 * the TableMapTransform or LiveTableMonitor update thread pools) that we will divide our operation into. If there is
 * not enough work (defined by the {@link QueryTable#PARALLEL_WHERE_ROWS_PER_SEGMENT}) for more than one thread, we
 * simply run the operation in the calling thread. After each filter, we "reseed" the operation and recursively divide
 * it. For example, you might imagine we have a sequence of filters like "isBusinessTime" followed by a filter on
 * spread. The isBusinessTime filter would produce unequal results, therefore we do an N-way split on each result set to
 * avoid some threads doing inordinately more work than others.
 * <p>
 * After a unit of work is completed, it percolates the result to its parent. Finally we call a completion routine,
 * which will either notify a downstream table (in the listener case) or set the value of a future (in the
 * initialization case).
 */
abstract class AbstractFilterExecution {
    final BasePerformanceEntry basePerformanceEntry = new BasePerformanceEntry();

    final QueryTable sourceTable;
    final WhereFilter[] filters;

    final boolean runModifiedFilters;
    final ModifiedColumnSet sourceModColumns;

    /**
     * The added RowSet we are filtering.
     */
    final RowSet addedInput;

    /**
     * The modified RowSet we are filtering.
     */
    final RowSet modifiedInput;

    /**
     * For initial filtering we may need to usePrev.
     */
    final boolean usePrev;

    AbstractFilterExecution(
            final QueryTable sourceTable,
            final WhereFilter[] filters,
            @NotNull final RowSet addedInput,
            @NotNull final RowSet modifiedInput,
            final boolean usePrev,
            final boolean runModifiedFilters,
            final ModifiedColumnSet sourceModColumns) {
        this.sourceTable = sourceTable;
        this.filters = filters;
        this.addedInput = addedInput;
        this.modifiedInput = modifiedInput;
        this.usePrev = usePrev;
        this.runModifiedFilters = runModifiedFilters;
        this.sourceModColumns = sourceModColumns;
    }

    /**
     * Retrieve the {@link JobScheduler} to use for this operation.
     */
    abstract JobScheduler jobScheduler();

    /**
     * This is called when a filter has been completed successfully.
     */
    @FunctionalInterface
    public interface FilterComplete {
        /**
         * Called when a filter has been completed successfully.
         *
         * @param adds the added rows resulting from the filter
         * @param mods the modified rows resulting from the filter
         */
        void accept(@NotNull RowSet adds, @NotNull RowSet mods);
    }

    /**
     * Run the single filter specified by this AbstractFilterExecution and store the results in addedResult and
     * modifyResult. Allows specification of the start and end positions in the added and modified inputs.
     *
     * @param filter the filter to execute
     * @param input the input to use for this filter
     * @param inputStart the start position in the input
     * @param inputEnd the end position in the input (exclusive)
     * @param onComplete the routine to call after the filter has been successfully executed
     * @param onError the routine to call if a filter raises an exception
     */
    private void doFilter(
            final WhereFilter filter,
            @NotNull final RowSet input,
            final long inputStart,
            final long inputEnd,
            final Consumer<WritableRowSet> onComplete,
            final Consumer<Exception> onError) {
        if (Thread.interrupted()) {
            throw new CancellationException("interrupted while filtering");
        }
        try {
            final WritableRowSet result;
            if (inputStart < inputEnd) {
                try (final RowSet restrictedInput = input.subSetByPositionRange(inputStart, inputEnd)) {
                    result = filter.filter(restrictedInput, sourceTable.getRowSet(), sourceTable, usePrev);
                }
            } else {
                result = RowSetFactory.empty();
            }
            onComplete.accept(result);
        } catch (Exception e) {
            onError.accept(e);
        }
    }

    /**
     * Run the filter specified by this AbstractFilterExecution in parallel
     *
     * @param filter the filter to execute
     * @param input the added input to use for this filter
     * @param onComplete the routine to call after the filter has been successfully executed
     * @param onError the routine to call if a filter raises an exception
     */
    private void doFilterParallel(
            final WhereFilter filter,
            @NotNull final RowSet input,
            final Consumer<WritableRowSet> onComplete,
            final Consumer<Exception> onError) {
        if (Thread.interrupted()) {
            throw new CancellationException("interrupted while filtering");
        }

        final long inputSize = input.size();
        final WritableRowSet inputCopy = input.copy();

        final int targetSegments = (int) Math.min(getTargetSegments(), (inputSize +
                QueryTable.PARALLEL_WHERE_ROWS_PER_SEGMENT - 1) / QueryTable.PARALLEL_WHERE_ROWS_PER_SEGMENT);
        final long targetSize = (inputSize + targetSegments - 1) / targetSegments;

        // noinspection resource
        final WritableRowSet filterResult = RowSetFactory.empty();

        jobScheduler().iterateParallel(
                ExecutionContext.getContext(),
                this::append,
                JobScheduler.DEFAULT_CONTEXT_FACTORY,
                0, targetSegments,
                (localContext, idx, nec, resume) -> {
                    final long startOffSet = idx * targetSize;
                    final long endOffset = startOffSet + targetSize;

                    final Consumer<WritableRowSet> onFilterComplete = (result) -> {
                        // Clean up the row sets created by the filter.
                        try (result) {
                            synchronized (filterResult) {
                                filterResult.insert(result);
                            }
                        }
                        resume.run();
                    };

                    // Filter this segment of the input rows.
                    doFilter(filter, inputCopy, startOffSet, endOffset, onFilterComplete, nec);
                },
                () -> onComplete.accept(filterResult),
                inputCopy::close,
                exception -> {
                    try (inputCopy) {
                        onError.accept(exception);
                    }
                });
    }

    public LogOutput append(LogOutput output) {
        return output.append("FilterExecution{")
                .append(System.identityHashCode(this)).append(": ");
    }

    /**
     * Simple class to hold a stateless filter and some metadata about it.
     */
    private class StatelessFilter implements Comparable<StatelessFilter>, SafeCloseable {
        /**
         * The index of this filter in the order supplied by the user.
         */
        public final int filterIdx;
        /**
         * The filter to be applied.
         */
        public final WhereFilter filter;
        /**
         * The executor to use for pushdown filtering, or null if pushdown is not supported.
         */
        public final PushdownFilterMatcher pushdownMatcher;
        /**
         * The context to use for pushdown filtering, or null if pushdown is not supported.
         */
        public final PushdownFilterContext context;
        /**
         * The cost of the pushdown filter operation.
         */
        public long pushdownFilterCost = Long.MAX_VALUE;
        /**
         * The result of the pushdown filter operation, or null if pushdown is not supported.
         */
        public PushdownResult pushdownResult;

        public StatelessFilter(
                final int filterIdx,
                final WhereFilter filter,
                final PushdownFilterMatcher pushdownMatcher,
                final PushdownFilterContext context) {
            Require.eqTrue((pushdownMatcher == null) == (context == null),
                    "pushdownExecutor and context must be both null or both non-null");
            this.filterIdx = filterIdx;
            this.filter = filter;
            this.pushdownMatcher = pushdownMatcher;
            this.context = context;
        }

        /**
         * Update the pushdown cost for this filter (or set to Long.MAX_VALUE if pushdown is not supported).
         */
        public void updatePushdownFilterCost(
                final RowSet selection,
                final PushdownFilterContext context) {
            pushdownFilterCost = pushdownMatcher == null
                    ? Long.MAX_VALUE
                    : pushdownMatcher.estimatePushdownFilterCost(filter, selection, sourceTable.getRowSet(), usePrev,
                            context);
        }

        @Override
        public int compareTo(@NotNull StatelessFilter o) {
            // Compare by pushdown filter cost, then by original index. This will preserve the original order of
            // execution as for similar cost filters.
            if (pushdownFilterCost != o.pushdownFilterCost) {
                return Long.compare(pushdownFilterCost, o.pushdownFilterCost);
            }
            return Integer.compare(filterIdx, o.filterIdx);
        }

        @Override
        public void close() {
            if (context != null) {
                context.close();
            }
            if (pushdownResult != null) {
                pushdownResult.close();
            }
        }
    }

    /**
     * Update the cost for each stateless filter and sort by the new cost, starting at the given index.
     */
    private void maybeUpdateAndSortStatelessFilters(final StatelessFilter[] filters, final int startIndex,
            final RowSet selection) {
        if (startIndex >= filters.length) {
            return;
        }

        // Update the pushdown filter cost for each filter in the array, starting at the given index.
        for (int i = startIndex; i < filters.length; i++) {
            final StatelessFilter filter = filters[i];
            filters[i].updatePushdownFilterCost(selection, filter.context);
        }

        // Sort the filters by non-descending cost, starting at the given index.
        Arrays.sort(filters, startIndex, filters.length);
    }

    /**
     * Simple extensions to hold either stateless or stateful filter.
     */
    private static class FilterCollection extends ArrayList<WhereFilter> {
    }
    private static class StatelessFilterCollection extends FilterCollection {
    }
    private static class StatefulFilterCollection extends FilterCollection {
    }

    /**
     * Transform an array of {@link WhereFilter filters} into collections of stateful and stateless filters.
     *
     * @param filters the filters to collect
     * @return a list of filter collections
     */
    static List<FilterCollection> collectFilters(WhereFilter[] filters) {
        final List<FilterCollection> filterCollections = new ArrayList<>();
        boolean collectionStateless = true;
        for (final WhereFilter filter : filters) {
            final boolean filterStateless = filter.permitParallelization(); // determines if a filter is stateless
            if (filterCollections.isEmpty() || collectionStateless != filterStateless) {
                filterCollections.add(filterStateless
                        ? new StatelessFilterCollection()
                        : new StatefulFilterCollection());
                collectionStateless = filterStateless;
            }
            filterCollections.get(filterCollections.size() - 1).add(filter);
        }
        return filterCollections;
    }

    /**
     * Execute the final filter (as opposed to the pushdown pre-filters) and pass the result to the consumer.
     */
    private void executeFinalFilter(
            final WhereFilter filter,
            final RowSet input,
            final Consumer<WritableRowSet> resultConsumer,
            final Consumer<Exception> exceptionConsumer) {
        // Run serially or parallelized?
        final long inputSize = input.size();
        if (!shouldParallelizeFilter(filter, inputSize)) {
            doFilter(filter, input, 0, inputSize, resultConsumer, exceptionConsumer);
        } else {
            doFilterParallel(filter, input, resultConsumer, exceptionConsumer);
        }
    }

    /**
     * Execute the stateless filter at the provided index and pass the result to the consumer.
     */
    private void executeStatelessFilter(
            final StatelessFilter[] statelessFilters,
            final int filterIdx,
            final MutableObject<WritableRowSet> localInput,
            final Runnable filterComplete,
            final Consumer<Exception> filterNec) {

        final StatelessFilter sf = statelessFilters[filterIdx];

        // Our ceiling cost is the cost of the next filter in the list, or Long.MAX_VALUE if this is the last filter.
        // This will limit the pushdown filters excecuted during this cycle to this maximum cost.
        final long costCeiling = filterIdx + 1 < statelessFilters.length
                ? statelessFilters[filterIdx + 1].pushdownFilterCost
                : Long.MAX_VALUE;

        // Result consumer for normal filtering.
        final Consumer<WritableRowSet> onFilterComplete = (result) -> {
            // Clean up the row sets created by the filter.
            try (final WritableRowSet ignored = localInput.getValue()) {
                // Store the output as the next filter input.
                localInput.setValue(result);
            }
            // This filter is complete, sort the remaining filters and conclude.
            maybeUpdateAndSortStatelessFilters(statelessFilters, filterIdx + 1, localInput.getValue());
            filterComplete.run();
        };

        // Result consumer for push-down filtering.
        final Consumer<PushdownResult> onPushdownComplete = (pushdownResult) -> {
            // Update the context to reflect the filtering already executed..
            sf.context.updateExecutedFilterCost(costCeiling);

            if (pushdownResult.maybeMatch().isEmpty()) {
                localInput.setValue(pushdownResult.match().copy());
                maybeUpdateAndSortStatelessFilters(statelessFilters, filterIdx + 1, localInput.getValue());

                // Cleanup the rowsets and call the consumer.
                try (final PushdownResult ignored = pushdownResult) {
                    filterComplete.run();
                    return;
                }
            }

            // We still have some maybe rows, sort the filters again, including the current index.
            maybeUpdateAndSortStatelessFilters(statelessFilters, filterIdx, localInput.getValue());

            // If there is a new filter at the current index, need to evaluate it.
            if (!sf.equals(statelessFilters[filterIdx])) {
                // Use the union of the match and maybe rows as the input for the next filter.
                localInput.setValue(pushdownResult.match().union(pushdownResult.maybeMatch()));

                // Store the result for later use by the companion regular filter.
                sf.pushdownResult = pushdownResult;

                // Do the next round of filtering with the new filter that bubbled up to the current index.
                executeStatelessFilter(statelessFilters, filterIdx, localInput, filterComplete, filterNec);
            } else {
                // Leverage push-down results to reduce the chunk filter input.
                final Consumer<WritableRowSet> localConsumer = (rows) -> {
                    try (final RowSet ignored = rows; final PushdownResult ignored2 = pushdownResult) {
                        onFilterComplete.accept(rows.union(pushdownResult.match()));
                    }
                };

                // Do the final filtering at this position.
                executeFinalFilter(sf.filter, pushdownResult.maybeMatch(), localConsumer, filterNec);
            }
        };

        final RowSet input = localInput.getValue();
        if (sf.pushdownMatcher != null && sf.pushdownFilterCost < Long.MAX_VALUE) {
            // Execute the pushdown filter and return.
            sf.pushdownMatcher.pushdownFilter(sf.filter, input, sourceTable.getRowSet(), usePrev, sf.context,
                    costCeiling, jobScheduler(), onPushdownComplete, filterNec);
            return;
        }

        if (sf.pushdownResult != null) {
            // Leverage push-down results to reduce the chunk filter input before the final filter.
            final Consumer<WritableRowSet> localConsumer = (rows) -> {
                onFilterComplete.accept(rows.union(sf.pushdownResult.match()));
            };

            sf.pushdownResult.match().retain(input);
            sf.pushdownResult.maybeMatch().retain(input);

            executeFinalFilter(sf.filter, sf.pushdownResult.maybeMatch(), localConsumer, filterNec);
            return;
        }
        executeFinalFilter(sf.filter, input, onFilterComplete, filterNec);
    }

    /**
     * Execute all stateless filters in the collection and return a row set that contains the rows that match every
     * filter.
     *
     * @param filters the filters to execute
     * @param localInput the input to use for this filter, also stores the result after the filters are executed
     * @param collectionResume the routine to call after the filter has been completely executed
     * @param collectionNec the routine to call if the filter experiences an exception
     */
    private void filterStatelessCollection(
            final List<WhereFilter> filters,
            final MutableObject<WritableRowSet> localInput,
            final Runnable collectionResume,
            final Consumer<Exception> collectionNec) {

        // Create stateless filter objects for the filters in this collection.
        final StatelessFilter[] statelessFilters = new StatelessFilter[filters.size()];
        final MutableBoolean filtersReady = new MutableBoolean(false);
        try (final SafeCloseable ignored = () -> {
            if (!filtersReady.booleanValue()) {
                SafeCloseableArray.close(statelessFilters);
            }
        }) {
            for (int ii = 0; ii < filters.size(); ii++) {
                final WhereFilter filter = filters.get(ii);

                final PushdownFilterMatcher executor;
                if (filter.getColumns().size() > 1) {
                    executor = PushdownPredicateManager.getSharedPPM(filter.getColumns().stream()
                            .map(sourceTable::getColumnSource)
                            .collect(Collectors.toList()));
                } else if (filter.getColumns().size() == 1) {
                    final ColumnSource<?> columnSource =
                            sourceTable.getColumnSource(filter.getColumns().get(0));
                    executor = (columnSource instanceof AbstractColumnSource)
                            ? (AbstractColumnSource<?>) columnSource
                            : null;
                } else {
                    executor = null;
                }
                final List<ColumnSource<?>> filterSources = filter.getColumns().stream()
                        .map(sourceTable::getColumnSource)
                        .collect(Collectors.toList());
                final PushdownFilterContext context = executor != null
                        ? executor.makePushdownFilterContext(filter, filterSources)
                        : null;
                statelessFilters[ii] = new StatelessFilter(ii, filter, executor, context);
            }

            // Sort the filters by cost, with the lowest cost first.
            maybeUpdateAndSortStatelessFilters(statelessFilters, 0, localInput.getValue());

            // The job scheduler will close the stateless filters when it is done.
            filtersReady.setTrue();
        } catch (final Exception ex) {
            collectionNec.accept(ex);
            return;
        }

        // Iterate serially through the stateless filters in this set. Each filter will successively
        // restrict the input to the next filter, until we reach the end of the filter chain or no rows match.
        jobScheduler().iterateSerial(
                ExecutionContext.getContext(),
                this::append,
                JobScheduler.DEFAULT_CONTEXT_FACTORY,
                0, statelessFilters.length,
                (filterContext, filterIdx, filterNec, filterResume) -> {
                    if (localInput.getValue().isEmpty()) {
                        // If there are no rows left to filter, skip this filter.
                        filterResume.run();
                        return;
                    }
                    executeStatelessFilter(statelessFilters, filterIdx, localInput, filterResume, filterNec);
<<<<<<< HEAD
                }, () -> {
                    // Clean up the stateless filter objects.
                    SafeCloseableArray.close(statelessFilters);
                    collectionResume.run();
                }, ex -> {
                    SafeCloseableArray.close(statelessFilters);
                    collectionNec.accept(ex);
=======
                },
                collectionResume,
                () -> SafeCloseableArray.close(statelessFilters),
                exception -> {
                    try {
                        collectionNec.accept(exception);
                    } finally {
                        SafeCloseableArray.close(statelessFilters);
                    }
>>>>>>> 49aa6257
                });
    }

    /**
     * Execute all stateful filters in the collection and return a row set that contains the rows that match every
     * filter.
     *
     * @param filters the filters to execute
     * @param localInput the input to use for this filter, also stores the result after the filters are executed
     * @param collectionResume the routine to call after the filter has been completely executed
     * @param collectionNec the routine to call if the filter experiences an exception
     */
    private void filterStatefulCollection(
            final List<WhereFilter> filters,
            final MutableObject<WritableRowSet> localInput,
            final Runnable collectionResume,
            final Consumer<Exception> collectionNec) {
        // Iterate serially through the stateful filters in this set. Each filter will successively
        // restrict the input to the next filter, until we reach the end of the filter chain.
        jobScheduler().iterateSerial(
                ExecutionContext.getContext(),
                this::append,
                JobScheduler.DEFAULT_CONTEXT_FACTORY,
                0, filters.size(),
                (filterContext, filterIdx, filterNec, filterResume) -> {
                    final WhereFilter filter = filters.get(filterIdx);
                    // Use the restricted output for the next filter (if this is not the first invocation)
                    final RowSet input = localInput.getValue();

                    if (input.isEmpty()) {
                        // If there are no rows left to filter, skip this filter.
                        filterResume.run();
                        return;
                    }

                    final long inputSize = input.size();

                    final Consumer<WritableRowSet> onFilterComplete = (result) -> {
                        // Clean up the row sets created by the filter.
                        try (final RowSet ignored = localInput.getValue()) {
                            // Store the output as the next filter input.
                            localInput.setValue(result);
                        }
                        filterResume.run();
                    };

                    // Stateful filters require serial execution.
                    doFilter(filter, input, 0, inputSize, onFilterComplete, filterNec);
                },
                collectionResume,
                () -> {
                },
                collectionNec);
    }

    /**
     * Execute all filters; this may execute some filters in parallel when appropriate.
     *
     * @param onComplete the routine to call after the filter has been completely executed.
     * @param onError the routine to call if the filter experiences an exception.
     */
    public void scheduleCompletion(
            @NotNull final AbstractFilterExecution.FilterComplete onComplete,
            @NotNull final Consumer<Exception> onError) {

        // Union the added and modified inputs (if needed).
        final WritableRowSet input = runModifiedFilters ? addedInput.union(modifiedInput) : addedInput.copy();

        // Short-circuit if there is no input to filter.
        if (input.isEmpty()) {
            onComplete.accept(RowSetFactory.empty(), RowSetFactory.empty());
            return;
        }

        // Start with the input row sets and narrow with each filter.
        final MutableObject<WritableRowSet> localInput = new MutableObject<>(input);

        // Divide the filters into stateful and stateless filter sets.
        final List<FilterCollection> filterCollections = collectFilters(filters);

        // Iterate serially through the filter collections.
        jobScheduler().iterateSerial(
                ExecutionContext.getContext(),
                this::append,
                JobScheduler.DEFAULT_CONTEXT_FACTORY,
                0, filterCollections.size(),
                (collectionCtx, collectionIdx, collectionNec, collectionResume) -> {
                    final FilterCollection filterCollection = filterCollections.get(collectionIdx);
                    if (filterCollection instanceof StatelessFilterCollection) {
                        filterStatelessCollection(filterCollection, localInput, collectionResume, collectionNec);
                    } else {
                        filterStatefulCollection(filterCollection, localInput, collectionResume, collectionNec);
                    }
                }, () -> {
                    // Return empty RowSets instead of null.
                    final WritableRowSet result = localInput.getValue();
                    final BasePerformanceEntry baseEntry = jobScheduler().getAccumulatedPerformance();
                    if (baseEntry != null) {
                        basePerformanceEntry.accumulate(baseEntry);
                    }

                    // Separate the added and modified result if necessary.
                    if (runModifiedFilters) {
                        final WritableRowSet addedResult = result.extract(addedInput);
                        onComplete.accept(addedResult, result);
                    } else {
                        onComplete.accept(result, RowSetFactory.empty());
                    }
                },
                () -> {
                },
                onError);
    }

    /**
     * @return how many ways should we spit execution
     */
    abstract int getTargetSegments();

    /**
     * Should this operation be allowed to run parallelized?
     */
    abstract boolean permitParallelization();

    /**
     * Should a filter of the given size be parallelized or executed within this thread?
     */
    boolean shouldParallelizeFilter(WhereFilter filter, long numberOfRows) {
        return permitParallelization()
                && numberOfRows != 0
                && (QueryTable.FORCE_PARALLEL_WHERE || numberOfRows / 2 > QueryTable.PARALLEL_WHERE_ROWS_PER_SEGMENT)
                && filter.permitParallelization();
    }

    /**
     * Should parallelization be allowed for this operation.
     *
     * @param filters the filters that we are operating on
     *
     * @return true if we should permit parallelization (if any filters can be parallelized)
     */
    static boolean permitParallelization(WhereFilter[] filters) {
        final Boolean threadLocal = QueryTable.isParallelWhereDisabledForThread();
        if (threadLocal != null) {
            return !threadLocal;
        }
        if (QueryTable.DISABLE_PARALLEL_WHERE) {
            return false;
        }
        return Arrays.stream(filters).anyMatch(WhereFilter::permitParallelization);
    }
}<|MERGE_RESOLUTION|>--- conflicted
+++ resolved
@@ -514,15 +514,6 @@
                         return;
                     }
                     executeStatelessFilter(statelessFilters, filterIdx, localInput, filterResume, filterNec);
-<<<<<<< HEAD
-                }, () -> {
-                    // Clean up the stateless filter objects.
-                    SafeCloseableArray.close(statelessFilters);
-                    collectionResume.run();
-                }, ex -> {
-                    SafeCloseableArray.close(statelessFilters);
-                    collectionNec.accept(ex);
-=======
                 },
                 collectionResume,
                 () -> SafeCloseableArray.close(statelessFilters),
@@ -532,7 +523,6 @@
                     } finally {
                         SafeCloseableArray.close(statelessFilters);
                     }
->>>>>>> 49aa6257
                 });
     }
 
