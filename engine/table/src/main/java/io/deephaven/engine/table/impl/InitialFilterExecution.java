package io.deephaven.engine.table.impl;

import io.deephaven.engine.context.ExecutionContext;
import io.deephaven.engine.rowset.RowSet;
import io.deephaven.engine.table.ModifiedColumnSet;
import io.deephaven.engine.table.impl.perf.BasePerformanceEntry;
import io.deephaven.engine.table.impl.select.WhereFilter;
import io.deephaven.engine.table.impl.util.ImmediateJobScheduler;
import io.deephaven.engine.table.impl.util.JobScheduler;
import io.deephaven.engine.table.impl.util.OperationInitializerJobScheduler;

/**
 * A FilterExecution that is used for initial filters. When we split off sub filters as child jobs, they are enqueued in
 * the {@link io.deephaven.engine.updategraph.OperationInitializer OperationInitializer}.
 */
class InitialFilterExecution extends AbstractFilterExecution {

    private final int segmentCount;
    private final boolean permitParallelization;

    private final JobScheduler jobScheduler;

    InitialFilterExecution(
            final QueryTable sourceTable,
            final WhereFilter[] filters,
            final RowSet addedInput,
            final boolean usePrev) {
        super(sourceTable, filters, addedInput, null, usePrev, false, ModifiedColumnSet.ALL);
        segmentCount = QueryTable.PARALLEL_WHERE_SEGMENTS <= 0
                ? ExecutionContext.getContext().getOperationInitializer().parallelismFactor()
                : QueryTable.PARALLEL_WHERE_SEGMENTS;
        permitParallelization = permitParallelization(filters)
                && !QueryTable.DISABLE_PARALLEL_WHERE
                && segmentCount > 1
                && ExecutionContext.getContext().getOperationInitializer().canParallelize();

        // If any of the filters can be parallelized, we will use the OperationInitializerJobScheduler.
        if (permitParallelization) {
            jobScheduler = new OperationInitializerJobScheduler();
        } else {
<<<<<<< HEAD
            jobScheduler = ImmediateJobScheduler.INSTANCE;
=======
            jobScheduler = new ImmediateJobScheduler();
>>>>>>> 759c0f0e
        }
    }

    @Override
    int getTargetSegments() {
        return segmentCount;
    }

    @Override
    JobScheduler jobScheduler() {
        return jobScheduler;
    }

    @Override
    boolean permitParallelization() {
        return permitParallelization;
    }

    BasePerformanceEntry getBasePerformanceEntry() {
        return basePerformanceEntry;
    }
}<|MERGE_RESOLUTION|>--- conflicted
+++ resolved
@@ -38,11 +38,7 @@
         if (permitParallelization) {
             jobScheduler = new OperationInitializerJobScheduler();
         } else {
-<<<<<<< HEAD
-            jobScheduler = ImmediateJobScheduler.INSTANCE;
-=======
             jobScheduler = new ImmediateJobScheduler();
->>>>>>> 759c0f0e
         }
     }
 
