--- conflicted
+++ resolved
@@ -58,13 +58,7 @@
      * table was no longer live or the aggregation update listener was no longer live. Should be used for assignment and
      * reference equality tests, only.
      */
-<<<<<<< HEAD
-    private static final RowSetBuilderRandom NONEXISTENT_TABLE_ROW_SET_BUILDER_RANDOM = RowSetFactory.builderRandom();
-    private static final RowSetBuilderSequential NONEXISTENT_TABLE_ROW_SET_BUILDER_SEQUENTIAL =
-            RowSetFactory.builderSequential();
-=======
     private static final RowSetBuilderRandom NONEXISTENT_TABLE_ROW_SET_BUILDER = RowSetFactory.builderRandom();
->>>>>>> e5d9c826
 
     /**
      * Helper value for the following sentinel values but not used directly for comparison
@@ -98,26 +92,15 @@
     private final String callSite;
 
     private final ObjectArraySource<QueryTable> tables;
-<<<<<<< HEAD
-    private final ObjectArraySource<RowSetBuilderSequential> addedRowSetBuildersSequential;
-    private final ObjectArraySource<RowSetBuilderRandom> addedRowSetBuilders;
-    private final ObjectArraySource<RowSetBuilderRandom> removedRowSetBuilders;
-    private final ObjectArraySource<RowSetBuilderRandom> modifiedRowSetBuilders;
-=======
     private final ObjectArraySource<Object> addedBuilders;
     private final ObjectArraySource<Object> removedBuilders;
     private final ObjectArraySource<Object> modifiedBuilders;
->>>>>>> e5d9c826
 
     private final ObjectArraySource<RowSetShiftData.SmartCoalescingBuilder> shiftDataBuilders;
     private final ModifiedColumnSet resultModifiedColumnSet;
     private final ModifiedColumnSet.Transformer upstreamToResultTransformer;
 
-<<<<<<< HEAD
-    private volatile boolean initialized;
-=======
     private boolean initialized;
->>>>>>> e5d9c826
 
     private volatile Table resultTable;
     private volatile LivenessReferent aggregationUpdateListener;
@@ -161,21 +144,12 @@
             @NotNull final String... keyColumnNames) {
         this.parentTable = parentTable;
         this.resultName = resultName;
-<<<<<<< HEAD
-        this.initialized = false;
-=======
         initialized = false;
->>>>>>> e5d9c826
 
         callSite = QueryPerformanceRecorder.getCallerLine();
 
         tables = new ObjectArraySource<>(QueryTable.class);
-<<<<<<< HEAD
-        addedRowSetBuildersSequential = new ObjectArraySource<>(RowSetBuilderSequential.class);
-        addedRowSetBuilders = new ObjectArraySource<>(RowSetBuilderRandom.class);
-=======
         addedBuilders = new ObjectArraySource<>(Object.class);
->>>>>>> e5d9c826
 
         // Note: Sub-tables always share their ColumnSource map with the parent table, so they can all use this result
         // MCS.
@@ -190,13 +164,8 @@
         }
 
         if (parentTable.isRefreshing()) {
-<<<<<<< HEAD
-            removedRowSetBuilders = new ObjectArraySource<>(RowSetBuilderRandom.class);
-            modifiedRowSetBuilders = new ObjectArraySource<>(RowSetBuilderRandom.class);
-=======
             removedBuilders = new ObjectArraySource<>(Object.class);
             modifiedBuilders = new ObjectArraySource<>(Object.class);
->>>>>>> e5d9c826
             shiftDataBuilders = new ObjectArraySource<>(RowSetShiftData.SmartCoalescingBuilder.class);
 
             final Set<String> keyColumnNameSet = Arrays.stream(keyColumnNames).collect(Collectors.toSet());
@@ -214,13 +183,8 @@
                     retainedResultColumnNames,
                     retainedResultModifiedColumnSets);
         } else {
-<<<<<<< HEAD
-            removedRowSetBuilders = null;
-            modifiedRowSetBuilders = null;
-=======
             removedBuilders = null;
             modifiedBuilders = null;
->>>>>>> e5d9c826
             shiftDataBuilders = null;
             upstreamToResultTransformer = null;
         }
@@ -242,18 +206,11 @@
             final int runLength = length.get(di);
             final long destination = destinations.get(startPosition);
             if (!initialized) {
-<<<<<<< HEAD
-                accumulateToBuilderSequential(addedRowSetBuildersSequential, inputRowKeysAsOrdered, startPosition,
-                        runLength, destination);
-            } else {
-                accumulateToBuilderRandom(addedRowSetBuilders, inputRowKeysAsOrdered, startPosition, runLength,
-=======
                 // during initialization, all rows are guaranteed to be in-order
                 accumulateToBuilderSequential(addedBuilders, inputRowKeysAsOrdered, startPosition,
                         runLength, destination);
             } else {
                 accumulateToBuilderRandom(addedBuilders, inputRowKeysAsOrdered, startPosition, runLength,
->>>>>>> e5d9c826
                         destination);
             }
             if (chunkDestinationsBuilder != null) {
@@ -283,11 +240,7 @@
             final int startPosition = startPositions.get(di);
             final int runLength = length.get(di);
             final long destination = destinations.get(startPosition);
-<<<<<<< HEAD
-            accumulateToBuilderRandom(removedRowSetBuilders, inputRowKeysAsOrdered, startPosition, runLength,
-=======
             accumulateToBuilderRandom(removedBuilders, inputRowKeysAsOrdered, startPosition, runLength,
->>>>>>> e5d9c826
                     destination);
             chunkDestinationsBuilder.addKey(destination);
         }
@@ -351,11 +304,7 @@
             final int startPosition = startPositions.get(di);
             final int runLength = length.get(di);
             final long destination = destinations.get(startPosition);
-<<<<<<< HEAD
-            accumulateToBuilderRandom(modifiedRowSetBuilders, inputRowKeysAsOrdered, startPosition, runLength,
-=======
             accumulateToBuilderRandom(modifiedBuilders, inputRowKeysAsOrdered, startPosition, runLength,
->>>>>>> e5d9c826
                     destination);
             chunkDestinationsBuilder.addKey(destination);
         }
@@ -373,16 +322,9 @@
         // noinspection unchecked
         final LongChunk<OrderedRowKeys> inputRowKeysAsOrdered = (LongChunk<OrderedRowKeys>) inputRowKeys;
         if (!initialized) {
-<<<<<<< HEAD
-            accumulateToBuilderSequential(addedRowSetBuildersSequential, inputRowKeysAsOrdered, 0, chunkSize,
-                    destination);
-        } else {
-            accumulateToBuilderRandom(addedRowSetBuilders, inputRowKeysAsOrdered, 0, chunkSize, destination);
-=======
             accumulateToBuilderSequential(addedBuilders, inputRowKeysAsOrdered, 0, chunkSize, destination);
         } else {
             accumulateToBuilderRandom(addedBuilders, inputRowKeysAsOrdered, 0, chunkSize, destination);
->>>>>>> e5d9c826
         }
         if (stepUpdatedDestinations != null) {
             stepUpdatedDestinations.insert(destination);
@@ -393,15 +335,9 @@
     @Override
     public boolean addRowSet(SingletonContext context, RowSet rowSet, long destination) {
         if (!initialized) {
-<<<<<<< HEAD
-            accumulateToBuilderSequential(addedRowSetBuildersSequential, rowSet, destination);
-        } else {
-            accumulateToBuilderRandom(addedRowSetBuilders, rowSet, destination);
-=======
             accumulateToBuilderSequential(addedBuilders, rowSet, destination);
         } else {
             accumulateToBuilderRandom(addedBuilders, rowSet, destination);
->>>>>>> e5d9c826
         }
         if (stepUpdatedDestinations != null) {
             stepUpdatedDestinations.insert(destination);
@@ -417,11 +353,7 @@
         Assert.neqNull(stepUpdatedDestinations, "stepUpdatedDestinations");
         // noinspection unchecked
         final LongChunk<OrderedRowKeys> inputRowKeysAsOrdered = (LongChunk<OrderedRowKeys>) inputRowKeys;
-<<<<<<< HEAD
-        accumulateToBuilderRandom(removedRowSetBuilders, inputRowKeysAsOrdered, 0, chunkSize, destination);
-=======
         accumulateToBuilderRandom(removedBuilders, inputRowKeysAsOrdered, 0, chunkSize, destination);
->>>>>>> e5d9c826
         stepUpdatedDestinations.insert(destination);
         return false;
     }
@@ -458,31 +390,12 @@
         }
         // noinspection unchecked
         final LongChunk<OrderedRowKeys> rowKeysAsOrdered = (LongChunk<OrderedRowKeys>) rowKeys;
-<<<<<<< HEAD
-        accumulateToBuilderRandom(modifiedRowSetBuilders, rowKeysAsOrdered, 0, rowKeys.size(), destination);
-=======
         accumulateToBuilderRandom(modifiedBuilders, rowKeysAsOrdered, 0, rowKeys.size(), destination);
->>>>>>> e5d9c826
         stepUpdatedDestinations.insert(destination);
         return false;
     }
 
     private static void accumulateToBuilderSequential(
-<<<<<<< HEAD
-            @NotNull final ObjectArraySource<RowSetBuilderSequential> rowSetColumn,
-            @NotNull final LongChunk<OrderedRowKeys> rowKeysToAdd,
-            final int start, final int length, final long destination) {
-        final RowSetBuilderSequential builder = rowSetColumn.getUnsafe(destination);
-        if (builder == NONEXISTENT_TABLE_ROW_SET_BUILDER_SEQUENTIAL) {
-            return;
-        }
-        // slice the chunk to the start and length
-        LongChunk<OrderedRowKeys> sliced = rowKeysToAdd.slice(start, length);
-        if (builder == null) {
-            // create (and store) a new builder, fill with these keys
-            final RowSetBuilderSequential newBuilder = RowSetFactory.builderSequential();
-            newBuilder.appendOrderedRowKeysChunk(sliced);
-=======
             @NotNull final ObjectArraySource<Object> rowSetColumn,
             @NotNull final LongChunk<OrderedRowKeys> rowKeysToAdd,
             final int start, final int length, final long destination) {
@@ -525,21 +438,10 @@
             // create (and store) a new builder, fill with these keys
             final RowSetBuilderRandom newBuilder = RowSetFactory.builderRandom();
             newBuilder.addOrderedRowKeysChunk(rowKeysToAdd, start, length);
->>>>>>> e5d9c826
             rowSetColumn.set(destination, newBuilder);
             return;
         }
         // add the keys to the stored builder
-<<<<<<< HEAD
-        builder.appendOrderedRowKeysChunk(sliced);
-    }
-
-    private static void accumulateToBuilderSequential(
-            @NotNull final ObjectArraySource<RowSetBuilderSequential> rowSetColumn,
-            @NotNull final RowSet rowSetToAdd, final long destination) {
-        final RowSetBuilderSequential builder = rowSetColumn.getUnsafe(destination);
-        if (builder == NONEXISTENT_TABLE_ROW_SET_BUILDER_SEQUENTIAL) {
-=======
         builder.addOrderedRowKeysChunk(rowKeysToAdd, start, length);
     }
 
@@ -547,51 +449,6 @@
             @NotNull final RowSet rowSetToAdd, final long destination) {
         final RowSetBuilderRandom builder = (RowSetBuilderRandom) rowSetColumn.getUnsafe(destination);
         if (builder == NONEXISTENT_TABLE_ROW_SET_BUILDER) {
->>>>>>> e5d9c826
-            return;
-        }
-        if (builder == null) {
-            // create (and store) a new builder, fill with this rowset
-<<<<<<< HEAD
-            final RowSetBuilderSequential newBuilder = RowSetFactory.builderSequential();
-            newBuilder.appendRowSequence(rowSetToAdd);
-=======
-            final RowSetBuilderRandom newBuilder = RowSetFactory.builderRandom();
-            newBuilder.addRowSet(rowSetToAdd);
->>>>>>> e5d9c826
-            rowSetColumn.set(destination, newBuilder);
-            return;
-        }
-        // add the rowset to the stored builder
-<<<<<<< HEAD
-        builder.appendRowSequence(rowSetToAdd);
-    }
-
-
-    private static void accumulateToBuilderRandom(@NotNull final ObjectArraySource<RowSetBuilderRandom> rowSetColumn,
-            @NotNull final LongChunk<OrderedRowKeys> rowKeysToAdd,
-            final int start, final int length, final long destination) {
-        final RowSetBuilderRandom builder = rowSetColumn.getUnsafe(destination);
-        if (builder == NONEXISTENT_TABLE_ROW_SET_BUILDER_RANDOM) {
-            return;
-        }
-        // slice the chunk to the start and length
-        LongChunk<OrderedRowKeys> sliced = rowKeysToAdd.slice(start, length);
-        if (builder == null) {
-            // create (and store) a new builder, fill with these keys
-            final RowSetBuilderRandom newBuilder = RowSetFactory.builderRandom();
-            newBuilder.addRowKeysChunk(sliced);
-            rowSetColumn.set(destination, newBuilder);
-            return;
-        }
-        // add the keys to the stored builder
-        builder.addRowKeysChunk(sliced);
-    }
-
-    private static void accumulateToBuilderRandom(@NotNull final ObjectArraySource<RowSetBuilderRandom> rowSetColumn,
-            @NotNull final RowSet rowSetToAdd, final long destination) {
-        final RowSetBuilderRandom builder = rowSetColumn.getUnsafe(destination);
-        if (builder == NONEXISTENT_TABLE_ROW_SET_BUILDER_RANDOM) {
             return;
         }
         if (builder == null) {
@@ -602,8 +459,6 @@
             return;
         }
         // add the rowset to the stored builder
-=======
->>>>>>> e5d9c826
         builder.addRowSet(rowSetToAdd);
     }
 
@@ -616,33 +471,18 @@
         }
         if (builder == null) {
             final RowSet tableRowSet = tables.getUnsafe(destination).getRowSet();
-<<<<<<< HEAD
-            final RowSetBuilderRandom removedRowSetBuilder = removedRowSetBuilders.getUnsafe(destination);
-=======
             final RowSetBuilderRandom removedRowSetBuilder =
                     (RowSetBuilderRandom) removedBuilders.getUnsafe(destination);
->>>>>>> e5d9c826
             final RowSet preShiftKeys;
             if (removedRowSetBuilder == null) {
                 preShiftKeys = tableRowSet.copy();
             } else {
-<<<<<<< HEAD
-                // we want to keep the builder in `removedRowSetBuilders` ready for a call to `extractAndClearRowSet` so
-                // we remake the builder after this call
-                try (final RowSet rs = removedRowSetBuilder.build()) {
-                    preShiftKeys = tableRowSet.minus(rs);
-                    RowSetBuilderRandom newBuilder = RowSetFactory.builderRandom();
-                    newBuilder.addRowSet(rs);
-                    removedRowSetBuilders.set(destination, newBuilder);
-                }
-=======
                 final WritableRowSet rs = removedRowSetBuilder.build();
                 preShiftKeys = tableRowSet.minus(rs);
 
                 // no future modifications are expected, replace the exhausted builder with a dummy for compatibility
                 RowSetBuilderRandom newBuilder = PrecomputedRowSetBuilderRandom.createFromRowSet(rs);
                 removedBuilders.set(destination, newBuilder);
->>>>>>> e5d9c826
             }
             shiftDataBuilders.set(destination, builder = new RowSetShiftData.SmartCoalescingBuilder(preShiftKeys));
         }
@@ -672,20 +512,10 @@
     @Override
     public void ensureCapacity(final long tableSize) {
         tables.ensureCapacity(tableSize);
-<<<<<<< HEAD
-        addedRowSetBuilders.ensureCapacity(tableSize);
-        if (!initialized) {
-            addedRowSetBuildersSequential.ensureCapacity(tableSize);
-        }
-        if (parentTable.isRefreshing()) {
-            removedRowSetBuilders.ensureCapacity(tableSize);
-            modifiedRowSetBuilders.ensureCapacity(tableSize);
-=======
         addedBuilders.ensureCapacity(tableSize);
         if (parentTable.isRefreshing()) {
             removedBuilders.ensureCapacity(tableSize);
             modifiedBuilders.ensureCapacity(tableSize);
->>>>>>> e5d9c826
             shiftDataBuilders.ensureCapacity(tableSize);
         }
     }
@@ -708,13 +538,8 @@
             final boolean setCallSite = QueryPerformanceRecorder.setCallsite(callSite);
             try (final ResettableWritableObjectChunk<QueryTable, Values> tablesResettableChunk =
                     ResettableWritableObjectChunk.makeResettableChunk();
-<<<<<<< HEAD
-                    final ResettableWritableObjectChunk<RowSetBuilderSequential, Values> addedRowSetsResettableChunk =
-                            !initialized ? ResettableWritableObjectChunk.makeResettableChunk() : null;
-=======
                     final ResettableWritableObjectChunk<RowSetBuilderSequential, Values> addedBuildersResettableChunk =
                             ResettableWritableObjectChunk.makeResettableChunk();
->>>>>>> e5d9c826
                     final RowSequence.Iterator initialDestinationsIterator =
                             initialDestinations.getRowSequenceIterator()) {
 
@@ -722,24 +547,14 @@
                 final WritableObjectChunk<QueryTable, Values> tablesBackingChunk =
                         tablesResettableChunk.asWritableObjectChunk();
                 // noinspection unchecked
-<<<<<<< HEAD
-                final WritableObjectChunk<RowSetBuilderSequential, Values> addedRowSetsBackingChunk =
-                        addedRowSetsResettableChunk.asWritableObjectChunk();
-=======
                 final WritableObjectChunk<RowSetBuilderSequential, Values> addedBuildersBackingChunk =
                         addedBuildersResettableChunk.asWritableObjectChunk();
->>>>>>> e5d9c826
 
                 while (initialDestinationsIterator.hasMore()) {
                     final long firstSliceDestination = initialDestinationsIterator.peekNextKey();
                     final long firstBackingChunkDestination =
                             tables.resetWritableChunkToBackingStore(tablesResettableChunk, firstSliceDestination);
-<<<<<<< HEAD
-                    // use the sequential builders during initialization
-                    addedRowSetBuildersSequential.resetWritableChunkToBackingStore(addedRowSetsResettableChunk,
-=======
                     addedBuilders.resetWritableChunkToBackingStore(addedBuildersResettableChunk,
->>>>>>> e5d9c826
                             firstSliceDestination);
                     final long lastBackingChunkDestination =
                             firstBackingChunkDestination + tablesBackingChunk.size() - 1;
@@ -751,11 +566,7 @@
                                 Math.toIntExact(destinationToInitialize - firstBackingChunkDestination);
                         // we use sequential builders during initialization
                         final WritableRowSet initialRowSet =
-<<<<<<< HEAD
-                                extractAndClearBuilderSequential(addedRowSetsBackingChunk, backingChunkOffset);
-=======
                                 extractAndClearBuilderSequential(addedBuildersBackingChunk, backingChunkOffset);
->>>>>>> e5d9c826
                         final QueryTable newTable = makeSubTable(initialRowSet);
                         tablesBackingChunk.set(backingChunkOffset, newTable);
                     });
@@ -764,7 +575,6 @@
                 if (setCallSite) {
                     QueryPerformanceRecorder.clearCallsite();
                 }
-                initialized = true;
             }
         }
         initialized = true;
@@ -842,11 +652,7 @@
         }
         try (final ResettableWritableObjectChunk<QueryTable, Values> tablesResettableChunk =
                 ResettableWritableObjectChunk.makeResettableChunk();
-<<<<<<< HEAD
-                final ResettableWritableObjectChunk<RowSetBuilderRandom, Values> addedRowSetsResettableChunk =
-=======
                 final ResettableWritableObjectChunk<RowSetBuilderRandom, Values> addedBuildersResettableChunk =
->>>>>>> e5d9c826
                         ResettableWritableObjectChunk.makeResettableChunk();
                 final RowSequence.Iterator resurrectedDestinationsIterator =
                         resurrectedDestinations.getRowSequenceIterator()) {
@@ -855,23 +661,14 @@
             // noinspection unchecked
             final ObjectChunk<QueryTable, Values> tablesBackingChunk = tablesResettableChunk.asObjectChunk();
             // noinspection unchecked
-<<<<<<< HEAD
-            final WritableObjectChunk<RowSetBuilderRandom, Values> addedRowSetsBackingChunk =
-                    addedRowSetsResettableChunk.asWritableObjectChunk();
-=======
             final WritableObjectChunk<RowSetBuilderRandom, Values> addedBuildersBackingChunk =
                     addedBuildersResettableChunk.asWritableObjectChunk();
->>>>>>> e5d9c826
 
             while (resurrectedDestinationsIterator.hasMore()) {
                 final long firstSliceDestination = resurrectedDestinationsIterator.peekNextKey();
                 final long firstBackingChunkDestination =
                         tables.resetWritableChunkToBackingStore(tablesResettableChunk, firstSliceDestination);
-<<<<<<< HEAD
-                addedRowSetBuilders.resetWritableChunkToBackingStore(addedRowSetsResettableChunk,
-=======
                 addedBuilders.resetWritableChunkToBackingStore(addedBuildersResettableChunk,
->>>>>>> e5d9c826
                         firstSliceDestination);
                 final long lastBackingChunkDestination = firstBackingChunkDestination + tablesBackingChunk.size() - 1;
                 final RowSequence resurrectedDestinationsSlice =
@@ -895,11 +692,7 @@
                     final TableUpdateImpl downstream = new TableUpdateImpl();
 
                     downstream.added =
-<<<<<<< HEAD
-                            nullToEmpty(extractAndClearBuilderRandom(addedRowSetsBackingChunk, backingChunkOffset));
-=======
                             nullToEmpty(extractAndClearBuilderRandom(addedBuildersBackingChunk, backingChunkOffset));
->>>>>>> e5d9c826
                     downstream.removed = RowSetFactory.empty();
                     downstream.modified = RowSetFactory.empty();
                     downstream.shifted = RowSetShiftData.EMPTY;
@@ -939,16 +732,6 @@
             final WritableObjectChunk<QueryTable, Values> tablesBackingChunk =
                     tablesResettableChunk.asWritableObjectChunk();
             // noinspection unchecked
-<<<<<<< HEAD
-            final WritableObjectChunk<RowSetBuilderRandom, Values> addedRowSetsBackingChunk =
-                    addedRowSetsResettableChunk.asWritableObjectChunk();
-            // noinspection unchecked
-            final WritableObjectChunk<RowSetBuilderRandom, Values> removedRowSetsBackingChunk =
-                    allowCreation ? null : removedRowSetsResettableChunk.asWritableObjectChunk();
-            // noinspection unchecked
-            final WritableObjectChunk<RowSetBuilderRandom, Values> modifiedRowSetsBackingChunk =
-                    allowCreation ? null : modifiedRowSetsResettableChunk.asWritableObjectChunk();
-=======
             final WritableObjectChunk<RowSetBuilderRandom, Values> addedBuildersBackingChunk =
                     addedBuildersResettableChunk.asWritableObjectChunk();
             // noinspection unchecked
@@ -957,7 +740,6 @@
             // noinspection unchecked
             final WritableObjectChunk<RowSetBuilderRandom, Values> modifiedBuildersBackingChunk =
                     allowCreation ? null : modifiedBuildersResettableChunk.asWritableObjectChunk();
->>>>>>> e5d9c826
             // noinspection unchecked
             final WritableObjectChunk<RowSetShiftData.SmartCoalescingBuilder, Values> shiftDataBuildersBackingChunk =
                     allowCreation ? null : shiftDataBuildersResettableChunk.asWritableObjectChunk();
@@ -966,21 +748,12 @@
                 final long firstSliceDestination = newDestinationsIterator.peekNextKey();
                 final long firstBackingChunkDestination =
                         tables.resetWritableChunkToBackingStore(tablesResettableChunk, firstSliceDestination);
-<<<<<<< HEAD
-                addedRowSetBuilders.resetWritableChunkToBackingStore(addedRowSetsResettableChunk,
-                        firstSliceDestination);
-                if (!allowCreation) {
-                    removedRowSetBuilders.resetWritableChunkToBackingStore(removedRowSetsResettableChunk,
-                            firstSliceDestination);
-                    modifiedRowSetBuilders.resetWritableChunkToBackingStore(modifiedRowSetsResettableChunk,
-=======
                 addedBuilders.resetWritableChunkToBackingStore(addedBuildersResettableChunk,
                         firstSliceDestination);
                 if (!allowCreation) {
                     removedBuilders.resetWritableChunkToBackingStore(removedBuildersResettableChunk,
                             firstSliceDestination);
                     modifiedBuilders.resetWritableChunkToBackingStore(modifiedBuildersResettableChunk,
->>>>>>> e5d9c826
                             firstSliceDestination);
                     shiftDataBuilders.resetWritableChunkToBackingStore(shiftDataBuildersResettableChunk,
                             firstSliceDestination);
@@ -993,26 +766,16 @@
                     final int backingChunkOffset = Math.toIntExact(newDestination - firstBackingChunkDestination);
                     if (allowCreation) {
                         final WritableRowSet newRowSet =
-<<<<<<< HEAD
-                                extractAndClearBuilderRandom(addedRowSetsBackingChunk, backingChunkOffset);
-=======
                                 extractAndClearBuilderRandom(addedBuildersBackingChunk, backingChunkOffset);
->>>>>>> e5d9c826
                         final QueryTable newTable = makeSubTable(newRowSet);
                         linkTableReferences(newTable);
                         tablesBackingChunk.set(backingChunkOffset, newTable);
                     } else {
                         // We will never try to create this table again, or accumulate further state for it.
                         tablesBackingChunk.set(backingChunkOffset, NONEXISTENT_TABLE);
-<<<<<<< HEAD
-                        addedRowSetsBackingChunk.set(backingChunkOffset, NONEXISTENT_TABLE_ROW_SET_BUILDER_RANDOM);
-                        removedRowSetsBackingChunk.set(backingChunkOffset, NONEXISTENT_TABLE_ROW_SET_BUILDER_RANDOM);
-                        modifiedRowSetsBackingChunk.set(backingChunkOffset, NONEXISTENT_TABLE_ROW_SET_BUILDER_RANDOM);
-=======
                         addedBuildersBackingChunk.set(backingChunkOffset, NONEXISTENT_TABLE_ROW_SET_BUILDER);
                         removedBuildersBackingChunk.set(backingChunkOffset, NONEXISTENT_TABLE_ROW_SET_BUILDER);
                         modifiedBuildersBackingChunk.set(backingChunkOffset, NONEXISTENT_TABLE_ROW_SET_BUILDER);
->>>>>>> e5d9c826
                         shiftDataBuildersBackingChunk.set(backingChunkOffset, NONEXISTENT_TABLE_SHIFT_BUILDER);
                     }
                 });
@@ -1044,11 +807,7 @@
         }
         try (final ResettableWritableObjectChunk<QueryTable, Values> tablesResettableChunk =
                 ResettableWritableObjectChunk.makeResettableChunk();
-<<<<<<< HEAD
-                final ResettableWritableObjectChunk<RowSetBuilderRandom, Values> removedRowSetsResettableChunk =
-=======
                 final ResettableWritableObjectChunk<RowSetBuilderRandom, Values> removedBuildersResettableChunk =
->>>>>>> e5d9c826
                         ResettableWritableObjectChunk.makeResettableChunk();
                 final RowSequence.Iterator removedDestinationsIterator = removedDestinations.getRowSequenceIterator()) {
             // Destinations that were completely removed can't have any additions, modifications, or shifts.
@@ -1056,23 +815,14 @@
             // noinspection unchecked
             final ObjectChunk<QueryTable, Values> tablesBackingChunk = tablesResettableChunk.asObjectChunk();
             // noinspection unchecked
-<<<<<<< HEAD
-            final WritableObjectChunk<RowSetBuilderRandom, Values> removedRowSetsBackingChunk =
-                    removedRowSetsResettableChunk.asWritableObjectChunk();
-=======
             final WritableObjectChunk<RowSetBuilderRandom, Values> removedBuildersBackingChunk =
                     removedBuildersResettableChunk.asWritableObjectChunk();
->>>>>>> e5d9c826
 
             while (removedDestinationsIterator.hasMore()) {
                 final long firstSliceDestination = removedDestinationsIterator.peekNextKey();
                 final long firstBackingChunkDestination =
                         tables.resetWritableChunkToBackingStore(tablesResettableChunk, firstSliceDestination);
-<<<<<<< HEAD
-                removedRowSetBuilders.resetWritableChunkToBackingStore(removedRowSetsResettableChunk,
-=======
                 removedBuilders.resetWritableChunkToBackingStore(removedBuildersResettableChunk,
->>>>>>> e5d9c826
                         firstSliceDestination);
                 final long lastBackingChunkDestination = firstBackingChunkDestination + tablesBackingChunk.size() - 1;
                 final RowSequence removedDestinationsSlice =
@@ -1093,11 +843,7 @@
 
                     downstream.added = RowSetFactory.empty();
                     downstream.removed =
-<<<<<<< HEAD
-                            nullToEmpty(extractAndClearBuilderRandom(removedRowSetsBackingChunk, backingChunkOffset));
-=======
                             nullToEmpty(extractAndClearBuilderRandom(removedBuildersBackingChunk, backingChunkOffset));
->>>>>>> e5d9c826
                     downstream.modified = RowSetFactory.empty();
                     downstream.shifted = RowSetShiftData.EMPTY;
                     downstream.modifiedColumnSet = ModifiedColumnSet.EMPTY;
@@ -1117,22 +863,11 @@
         }
         try (final ResettableWritableObjectChunk<QueryTable, Values> tablesResettableChunk =
                 ResettableWritableObjectChunk.makeResettableChunk();
-<<<<<<< HEAD
-                final ResettableWritableObjectChunk<RowSetBuilderRandom, Values> addedRowSetsResettableChunk =
-                        initialized ? ResettableWritableObjectChunk.makeResettableChunk() : null;
-                final ResettableWritableObjectChunk<RowSetBuilderSequential, Values> addedRowSetsSequentialResettableChunk =
-                        !initialized ? ResettableWritableObjectChunk.makeResettableChunk() : null;
-
-                final ResettableWritableObjectChunk<RowSetBuilderRandom, Values> removedRowSetsResettableChunk =
-                        ResettableWritableObjectChunk.makeResettableChunk();
-                final ResettableWritableObjectChunk<RowSetBuilderRandom, Values> modifiedRowSetsResettableChunk =
-=======
                 final ResettableWritableObjectChunk<RowSetBuilderRandom, Values> addedBuildersResettableChunk =
                         ResettableWritableObjectChunk.makeResettableChunk();
                 final ResettableWritableObjectChunk<RowSetBuilderRandom, Values> removedBuildersResettableChunk =
                         ResettableWritableObjectChunk.makeResettableChunk();
                 final ResettableWritableObjectChunk<RowSetBuilderRandom, Values> modifiedBuildersResettableChunk =
->>>>>>> e5d9c826
                         ResettableWritableObjectChunk.makeResettableChunk();
                 final ResettableWritableObjectChunk<RowSetShiftData.SmartCoalescingBuilder, Values> shiftDataBuildersResettableChunk =
                         ResettableWritableObjectChunk.makeResettableChunk();
@@ -1142,17 +877,6 @@
             // noinspection unchecked
             final ObjectChunk<QueryTable, Values> tablesBackingChunk = tablesResettableChunk.asObjectChunk();
             // noinspection unchecked
-<<<<<<< HEAD
-            final WritableObjectChunk<RowSetBuilderRandom, Values> addedRowSetsBackingChunk =
-                    addedRowSetsResettableChunk.asWritableObjectChunk();
-
-            // noinspection unchecked
-            final WritableObjectChunk<RowSetBuilderRandom, Values> removedRowSetsBackingChunk =
-                    removedRowSetsResettableChunk.asWritableObjectChunk();
-            // noinspection unchecked
-            final WritableObjectChunk<RowSetBuilderRandom, Values> modifiedRowSetsBackingChunk =
-                    modifiedRowSetsResettableChunk.asWritableObjectChunk();
-=======
             final WritableObjectChunk<RowSetBuilderRandom, Values> addedBuildersBackingChunk =
                     addedBuildersResettableChunk.asWritableObjectChunk();
 
@@ -1162,7 +886,6 @@
             // noinspection unchecked
             final WritableObjectChunk<RowSetBuilderRandom, Values> modifiedBuildersBackingChunk =
                     modifiedBuildersResettableChunk.asWritableObjectChunk();
->>>>>>> e5d9c826
             // noinspection unchecked
             final WritableObjectChunk<RowSetShiftData.SmartCoalescingBuilder, Values> shiftDataBuildersBackingChunk =
                     shiftDataBuildersResettableChunk.asWritableObjectChunk();
@@ -1172,20 +895,11 @@
                 final long firstBackingChunkDestination =
                         tables.resetWritableChunkToBackingStore(tablesResettableChunk, firstSliceDestination);
                 // The (valid) assumption is that the other write-through resets will address the same range.
-<<<<<<< HEAD
-                addedRowSetBuilders.resetWritableChunkToBackingStore(addedRowSetsResettableChunk,
-                        firstSliceDestination);
-
-                removedRowSetBuilders.resetWritableChunkToBackingStore(removedRowSetsResettableChunk,
-                        firstSliceDestination);
-                modifiedRowSetBuilders.resetWritableChunkToBackingStore(modifiedRowSetsResettableChunk,
-=======
                 addedBuilders.resetWritableChunkToBackingStore(addedBuildersResettableChunk,
                         firstSliceDestination);
                 removedBuilders.resetWritableChunkToBackingStore(removedBuildersResettableChunk,
                         firstSliceDestination);
                 modifiedBuilders.resetWritableChunkToBackingStore(modifiedBuildersResettableChunk,
->>>>>>> e5d9c826
                         firstSliceDestination);
                 shiftDataBuilders.resetWritableChunkToBackingStore(shiftDataBuildersResettableChunk,
                         firstSliceDestination);
@@ -1207,21 +921,12 @@
                     final TableUpdateImpl downstream = new TableUpdateImpl();
 
                     downstream.added =
-<<<<<<< HEAD
-                            nullToEmpty(extractAndClearBuilderRandom(addedRowSetsBackingChunk, backingChunkOffset));
-
-                    downstream.removed =
-                            nullToEmpty(extractAndClearBuilderRandom(removedRowSetsBackingChunk, backingChunkOffset));
-                    downstream.modified = stepValuesModified
-                            ? nullToEmpty(extractAndClearBuilderRandom(modifiedRowSetsBackingChunk, backingChunkOffset))
-=======
                             nullToEmpty(extractAndClearBuilderRandom(addedBuildersBackingChunk, backingChunkOffset));
                     downstream.removed =
                             nullToEmpty(extractAndClearBuilderRandom(removedBuildersBackingChunk, backingChunkOffset));
                     downstream.modified = stepValuesModified
                             ? nullToEmpty(
                                     extractAndClearBuilderRandom(modifiedBuildersBackingChunk, backingChunkOffset))
->>>>>>> e5d9c826
                             : RowSetFactory.empty();
                     downstream.shifted =
                             extractAndClearShiftDataBuilder(shiftDataBuildersBackingChunk, backingChunkOffset);
@@ -1247,16 +952,6 @@
     }
 
     private static WritableRowSet extractAndClearBuilderRandom(
-<<<<<<< HEAD
-            @NotNull final WritableObjectChunk<RowSetBuilderRandom, Values> rowSetChunk,
-            final int offset) {
-        final RowSetBuilderRandom builder = rowSetChunk.get(offset);
-        Assert.neq(builder, "builder", NONEXISTENT_TABLE_ROW_SET_BUILDER_RANDOM,
-                "NONEXISTENT_TABLE_ROW_SET_BUILDER_RANDOM");
-        if (builder != null) {
-            final WritableRowSet rowSet = builder.build();
-            rowSetChunk.set(offset, null);
-=======
             @NotNull final WritableObjectChunk<RowSetBuilderRandom, Values> builderChunk,
             final int offset) {
         final RowSetBuilderRandom builder = builderChunk.get(offset);
@@ -1265,30 +960,18 @@
         if (builder != null) {
             final WritableRowSet rowSet = builder.build();
             builderChunk.set(offset, null);
->>>>>>> e5d9c826
             return rowSet;
         }
         return null;
     }
 
     private static WritableRowSet extractAndClearBuilderSequential(
-<<<<<<< HEAD
-            @NotNull final WritableObjectChunk<RowSetBuilderSequential, Values> rowSetChunk,
-            final int offset) {
-        final RowSetBuilderSequential builder = rowSetChunk.get(offset);
-        Assert.neq(builder, "builder", NONEXISTENT_TABLE_ROW_SET_BUILDER_SEQUENTIAL,
-                "NONEXISTENT_TABLE_ROW_SET_BUILDER_SEQUENTIAL");
-        if (builder != null) {
-            final WritableRowSet rowSet = builder.build();
-            rowSetChunk.set(offset, null);
-=======
             @NotNull final WritableObjectChunk<RowSetBuilderSequential, Values> builderChunk,
             final int offset) {
         final RowSetBuilderSequential builder = builderChunk.get(offset);
         if (builder != null) {
             final WritableRowSet rowSet = builder.build();
             builderChunk.set(offset, null);
->>>>>>> e5d9c826
             return rowSet;
         }
         return null;
