--- conflicted
+++ resolved
@@ -140,11 +140,7 @@
             // region create-dense
             this.maybeInnerSource = makeDenseSource();
             // endregion create-dense
-<<<<<<< HEAD
-            this.outputSource = new WritableRedirectedColumnSource<>(rowRedirection, maybeInnerSource, 0);
-=======
             this.outputSource = WritableRedirectedColumnSource.maybeRedirect(rowRedirection, maybeInnerSource, 0);
->>>>>>> f589c9da
         } else {
             this.maybeInnerSource = null;
             // region create-sparse
