--- conflicted
+++ resolved
@@ -21,13 +21,11 @@
 
     void compactAll();
 
-<<<<<<< HEAD
-    WritableRowRedirection buildIndexedRowRedirection(QueryTable leftTable, boolean exactMatch, InitialBuildContext ibc, ColumnSource<RowSet> indexRowSets, JoinControl.RedirectionType redirectionType);
-    WritableRowRedirection buildRowRedirectionFromRedirections(QueryTable leftTable, boolean exactMatch, InitialBuildContext ibc, JoinControl.RedirectionType redirectionType);
-=======
+    WritableRowRedirection buildIndexedRowRedirection(QueryTable leftTable, boolean exactMatch, InitialBuildContext ibc,
+            ColumnSource<RowSet> indexRowSets, JoinControl.RedirectionType redirectionType);
+
     WritableRowRedirection buildRowRedirectionFromRedirections(QueryTable leftTable, boolean exactMatch,
             InitialBuildContext ibc, JoinControl.RedirectionType redirectionType);
->>>>>>> 45121bf4
 
     Context makeProbeContext(ColumnSource<?>[] probeSources, long maxSize);
 
