--- conflicted
+++ resolved
@@ -41,13 +41,8 @@
  *
  * @param <T>
  */
-<<<<<<< HEAD
 public class RedirectedColumnSource<T> extends AbstractColumnSource<T>
-        implements UngroupableColumnSource, ConvertableTimeSource {
-=======
-public class RedirectedColumnSource<T> extends AbstractDeferredGroupingColumnSource<T>
         implements UngroupableColumnSource, ConvertibleTimeSource {
->>>>>>> fbfcbb26
     /**
      * Redirect the innerSource if it is not agnostic to redirection. Otherwise, return the innerSource.
      *
