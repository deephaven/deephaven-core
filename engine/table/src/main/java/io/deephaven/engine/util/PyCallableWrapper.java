--- conflicted
+++ resolved
@@ -84,8 +84,5 @@
         }
     }
 
-<<<<<<< HEAD
-=======
     boolean isVectorizableReturnType();
->>>>>>> e937e40c
 }