--- conflicted
+++ resolved
@@ -21,7 +21,6 @@
 import io.deephaven.engine.table.impl.sources.ChunkedBackingStoreExposedWritableSource;
 import io.deephaven.engine.table.impl.sources.ReinterpretUtils;
 import io.deephaven.engine.table.impl.util.ChunkUtils;
-import io.deephaven.engine.table.impl.util.JobScheduler;
 import io.deephaven.engine.updategraph.DynamicNode;
 import io.deephaven.engine.updategraph.UpdateCommitterEx;
 import io.deephaven.engine.updategraph.UpdateGraphProcessor;
@@ -72,15 +71,9 @@
     private ChunkSource.WithPrev<Values> chunkSource;
 
     SelectColumnLayer(RowSet parentRowSet, SelectAndViewAnalyzer inner, String name, SelectColumn sc,
-<<<<<<< HEAD
-                      WritableColumnSource<?> ws, WritableColumnSource<?> underlying,
-                      String[] deps, ModifiedColumnSet mcsBuilder, boolean isRedirected,
-                      boolean flattenedResult, boolean alreadyFlattenedSources) {
-=======
             WritableColumnSource<?> ws, WritableColumnSource<?> underlying,
             String[] deps, ModifiedColumnSet mcsBuilder, boolean isRedirected,
             boolean flattenedResult, boolean alreadyFlattenedSources) {
->>>>>>> 05c140e9
         super(inner, name, sc, ws, underlying, deps, mcsBuilder);
         this.parentRowSet = parentRowSet;
         this.writableSource = (WritableColumnSource<?>) ReinterpretUtils.maybeConvertToPrimitive(ws);
@@ -126,8 +119,8 @@
 
     @Override
     public void applyUpdate(final TableUpdate upstream, final RowSet toClear,
-                            final UpdateHelper helper, final JobScheduler jobScheduler, @Nullable final LivenessNode liveResultOwner,
-                            final SelectLayerCompletionHandler onCompletion) {
+            final UpdateHelper helper, final JobScheduler jobScheduler, @Nullable final LivenessNode liveResultOwner,
+            final SelectLayerCompletionHandler onCompletion) {
         if (upstream.removed().isNonempty()) {
             if (isRedirected) {
                 clearObjectsAtThisLevel(upstream.removed());
@@ -158,11 +151,11 @@
                                         || totalSize > QueryTable.MINIMUM_PARALLEL_SELECT_ROWS)) {
                             final long divisionSize = resultTypeIsTable ? 1
                                     : Math.max(QueryTable.MINIMUM_PARALLEL_SELECT_ROWS,
-                                    (totalSize + jobScheduler.threadCount() - 1) / jobScheduler.threadCount());
+                                            (totalSize + jobScheduler.threadCount() - 1) / jobScheduler.threadCount());
                             final List<TableUpdate> updates = new ArrayList<>();
                             // divide up the additions and modifications
                             try (final RowSequence.Iterator rsAddIt = upstream.added().getRowSequenceIterator();
-                                 final RowSequence.Iterator rsModIt = upstream.modified().getRowSequenceIterator()) {
+                                    final RowSequence.Iterator rsModIt = upstream.modified().getRowSequenceIterator()) {
                                 while (rsAddIt.hasMore() || rsModIt.hasMore()) {
                                     final TableUpdateImpl update = new TableUpdateImpl();
                                     update.modifiedColumnSet = upstream.modifiedColumnSet();
@@ -209,15 +202,9 @@
     }
 
     private void prepareParallelUpdate(final JobScheduler jobScheduler, final TableUpdate upstream,
-<<<<<<< HEAD
-                                       final RowSet toClear, final UpdateHelper helper, @Nullable final LivenessNode liveResultOwner,
-                                       final SelectLayerCompletionHandler onCompletion, final Consumer<Exception> onError,
-                                       final List<TableUpdate> splitUpdates, final boolean checkTableOperations) {
-=======
             final RowSet toClear, final UpdateHelper helper, @Nullable final LivenessNode liveResultOwner,
             final SelectLayerCompletionHandler onCompletion, final Consumer<Exception> onError,
             final List<TableUpdate> splitUpdates, final boolean checkTableOperations) {
->>>>>>> 05c140e9
         // we have to do removal and previous initialization before we can do any of the actual filling in multiple
         // threads to avoid concurrency problems with our destination column sources
         doEnsureCapacity();
@@ -244,13 +231,8 @@
     }
 
     private void doSerialApplyUpdate(final TableUpdate upstream, final RowSet toClear, final UpdateHelper helper,
-<<<<<<< HEAD
-                                     @Nullable final LivenessNode liveResultOwner, final SelectLayerCompletionHandler onCompletion,
-                                     final boolean checkTableOperations) {
-=======
             @Nullable final LivenessNode liveResultOwner, final SelectLayerCompletionHandler onCompletion,
             final boolean checkTableOperations) {
->>>>>>> 05c140e9
         doEnsureCapacity();
         final boolean oldCheck = UpdateGraphProcessor.DEFAULT.setCheckTableOperations(checkTableOperations);
         try {
@@ -266,8 +248,8 @@
     }
 
     private void doParallelApplyUpdate(final TableUpdate upstream, final RowSet toClear, final UpdateHelper helper,
-                                       @Nullable final LivenessNode liveResultOwner, final SelectLayerCompletionHandler onCompletion,
-                                       final boolean checkTableOperations, final AtomicInteger divisions, final long startOffset) {
+            @Nullable final LivenessNode liveResultOwner, final SelectLayerCompletionHandler onCompletion,
+            final boolean checkTableOperations, final AtomicInteger divisions, final long startOffset) {
         final boolean oldCheck = UpdateGraphProcessor.DEFAULT.setCheckTableOperations(checkTableOperations);
         try {
             SystemicObjectTracker.executeSystemically(isSystemic,
@@ -286,7 +268,7 @@
     }
 
     private Boolean doApplyUpdate(final TableUpdate upstream, final UpdateHelper helper,
-                                  @Nullable final LivenessNode liveResultOwner, final long startOffset) {
+            @Nullable final LivenessNode liveResultOwner, final long startOffset) {
         final int PAGE_SIZE = 4096;
         final LongToIntFunction contextSize = (long size) -> size > PAGE_SIZE ? PAGE_SIZE : (int) size;
 
@@ -311,17 +293,6 @@
                 ChunkedBackingStoreExposedWritableSource.exposesChunkedBackingStore(writableSource);
 
         try (final SafeCloseable ignored = LivenessScopeStack.open();
-<<<<<<< HEAD
-             final ChunkSink.FillFromContext destContext = needDestContext
-                     ? writableSource.makeFillFromContext(destContextSize)
-                     : null;
-             final ChunkSource.GetContext chunkSourceContext = needGetContext
-                     ? chunkSource.makeGetContext(chunkSourceContextSize)
-                     : null;
-             final ChunkSource.FillContext chunkSourceFillContext = needGetContext && isBackingChunkExposed
-                     ? chunkSource.makeFillContext(chunkSourceContextSize)
-                     : null) {
-=======
                 final ChunkSink.FillFromContext destContext = needDestContext
                         ? writableSource.makeFillFromContext(destContextSize)
                         : null;
@@ -331,7 +302,6 @@
                 final ChunkSource.FillContext chunkSourceFillContext = needGetContext && isBackingChunkExposed
                         ? chunkSource.makeFillContext(chunkSourceContextSize)
                         : null) {
->>>>>>> 05c140e9
 
             // apply shifts!
             if (!isRedirected && preMoveKeys.isNonempty()) {
@@ -340,10 +310,10 @@
                 // note: we cannot use a get context here as destination is identical to source
                 final int shiftContextSize = contextSize.applyAsInt(preMoveKeys.size());
                 try (final ChunkSource.FillContext srcContext = writableSource.makeFillContext(shiftContextSize);
-                     final WritableChunk<Values> chunk =
-                             writableSource.getChunkType().makeWritableChunk(shiftContextSize);
-                     final RowSequence.Iterator srcIter = preMoveKeys.getRowSequenceIterator();
-                     final RowSequence.Iterator destIter = postMoveKeys.getRowSequenceIterator()) {
+                        final WritableChunk<Values> chunk =
+                                writableSource.getChunkType().makeWritableChunk(shiftContextSize);
+                        final RowSequence.Iterator srcIter = preMoveKeys.getRowSequenceIterator();
+                        final RowSequence.Iterator destIter = postMoveKeys.getRowSequenceIterator()) {
 
                     while (srcIter.hasMore()) {
                         final RowSequence srcKeys = srcIter.getNextRowSequenceWithLength(PAGE_SIZE);
@@ -367,8 +337,8 @@
                         // fill as much as possible as quickly as possible
                         long destinationOffset = startOffset;
                         try (final RowSequence.Iterator keyIter = upstream.added().getRowSequenceIterator();
-                             final ResettableWritableChunk<?> backingChunk =
-                                     writableSource.getChunkType().makeResettableWritableChunk()) {
+                                final ResettableWritableChunk<?> backingChunk =
+                                        writableSource.getChunkType().makeResettableWritableChunk()) {
                             while (keyIter.hasMore()) {
                                 final long destCapacity = exposedWritableSource
                                         .resetWritableChunkToBackingStoreSlice(backingChunk, destinationOffset);
@@ -381,13 +351,13 @@
                         }
                     } else {
                         try (final RowSequence.Iterator keyIter = upstream.added().getRowSequenceIterator();
-                             final RowSequence.Iterator destIter = flattenedResult
-                                     ? RowSequenceFactory
-                                     .forRange(startOffset, startOffset + upstream.added().size() - 1)
-                                     .getRowSequenceIterator()
-                                     : null;
-                             final ResettableWritableChunk<?> backingChunk =
-                                     writableSource.getChunkType().makeResettableWritableChunk()) {
+                                final RowSequence.Iterator destIter = flattenedResult
+                                        ? RowSequenceFactory
+                                                .forRange(startOffset, startOffset + upstream.added().size() - 1)
+                                                .getRowSequenceIterator()
+                                        : null;
+                                final ResettableWritableChunk<?> backingChunk =
+                                        writableSource.getChunkType().makeResettableWritableChunk()) {
                             while (keyIter.hasMore()) {
                                 final RowSequence keys = keyIter.getNextRowSequenceWithLength(PAGE_SIZE);
                                 final RowSequence destKeys;
@@ -451,12 +421,12 @@
                 assert chunkSourceContext != null;
                 final boolean needToUnmanagePrevValues = resultTypeIsLivenessReferent && liveResultOwner != null;
                 try (final RowSequence.Iterator keyIter = upstream.modified().getRowSequenceIterator();
-                     final RowSequence.Iterator prevKeyIter = needToUnmanagePrevValues
-                             ? upstream.getModifiedPreShift().getRowSequenceIterator()
-                             : null;
-                     final ChunkSource.FillContext fillContext = needToUnmanagePrevValues
-                             ? columnSource.makeFillContext(PAGE_SIZE)
-                             : null) {
+                        final RowSequence.Iterator prevKeyIter = needToUnmanagePrevValues
+                                ? upstream.getModifiedPreShift().getRowSequenceIterator()
+                                : null;
+                        final ChunkSource.FillContext fillContext = needToUnmanagePrevValues
+                                ? columnSource.makeFillContext(PAGE_SIZE)
+                                : null) {
                     while (keyIter.hasMore()) {
                         final RowSequence keys = keyIter.getNextRowSequenceWithLength(PAGE_SIZE);
                         final Chunk<? extends Values> modifiedResults = chunkSource.getChunk(chunkSourceContext, keys);
@@ -497,8 +467,8 @@
             @NotNull final RowSequence removedKeys,
             @NotNull final LivenessNode liveResultOwner) {
         try (final RowSequence.Iterator removedKeysIterator = removedKeys.getRowSequenceIterator();
-             final ChunkSource.FillContext fillContext = columnSource.makeFillContext(
-                     (int) Math.min(removedKeys.size(), LARGEST_POOLED_CHUNK_CAPACITY))) {
+                final ChunkSource.FillContext fillContext = columnSource.makeFillContext(
+                        (int) Math.min(removedKeys.size(), LARGEST_POOLED_CHUNK_CAPACITY))) {
             while (removedKeysIterator.hasMore()) {
                 final RowSequence chunkRemovedKeys =
                         removedKeysIterator.getNextRowSequenceWithLength(LARGEST_POOLED_CHUNK_CAPACITY);
