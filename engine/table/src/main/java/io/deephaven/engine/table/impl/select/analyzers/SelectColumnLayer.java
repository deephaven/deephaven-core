--- conflicted
+++ resolved
@@ -29,11 +29,8 @@
      */
     private final WritableColumnSource writableSource;
     private final boolean isRedirected;
-<<<<<<< HEAD
     private final boolean flattenedResult;
-=======
     private final BitSet dependencyBitSet;
->>>>>>> dbf71358
 
     /**
      * A memoized copy of selectColumn's data view. Use {@link SelectColumnLayer#getChunkSource()} to access.
@@ -47,12 +44,9 @@
         super(inner, name, sc, ws, underlying, deps, mcsBuilder);
         this.writableSource = ws;
         this.isRedirected = isRedirected;
-<<<<<<< HEAD
-        this.flattenedResult = flattenedResult;
-=======
         this.dependencyBitSet = new BitSet();
         Arrays.stream(deps).mapToInt(inner::getLayerIndexFor).forEach(dependencyBitSet::set);
->>>>>>> dbf71358
+        this.flattenedResult = flattenedResult;
     }
 
     private ChunkSource<Values> getChunkSource() {
@@ -250,16 +244,14 @@
         }
     }
 
-<<<<<<< HEAD
     @Override
     public boolean flattenedResult() {
         return flattenedResult;
-=======
+    }
 
     @Override
     public LogOutput append(LogOutput logOutput) {
         return logOutput.append("{SelectColumnLayer: ").append(selectColumn.toString()).append(", layerIndex=")
                 .append(getLayerIndex()).append("}");
->>>>>>> dbf71358
     }
 }