--- conflicted
+++ resolved
@@ -11,12 +11,8 @@
 import io.deephaven.engine.rowset.*;
 import io.deephaven.engine.rowset.RowSetFactory;
 import io.deephaven.engine.table.*;
-<<<<<<< HEAD
 import io.deephaven.engine.table.impl.indexer.DataIndexer;
-=======
-import io.deephaven.engine.table.impl.indexer.RowSetIndexer;
 import io.deephaven.engine.table.iterators.ChunkedColumnIterator;
->>>>>>> 2c64fb1b
 import io.deephaven.engine.updategraph.NotificationQueue;
 import io.deephaven.engine.updategraph.DynamicNode;
 import io.deephaven.engine.table.impl.*;
@@ -27,11 +23,7 @@
 import io.deephaven.engine.table.impl.TupleSourceFactory;
 import io.deephaven.engine.updategraph.UpdateGraph;
 import io.deephaven.engine.rowset.chunkattributes.OrderedRowKeys;
-<<<<<<< HEAD
 import io.deephaven.util.SafeCloseable;
-import org.apache.commons.lang3.mutable.MutableBoolean;
-=======
->>>>>>> 2c64fb1b
 import org.jetbrains.annotations.NotNull;
 
 import java.util.*;
@@ -290,7 +282,6 @@
         return filterLinear(selection, tupleSource);
     }
 
-<<<<<<< HEAD
     @NotNull
     private WritableRowSet filterFullIndex(@NotNull final RowSet selection, final DataIndex dataIndex) {
         // Use the RowSetLookup to create a combined row set of matching rows.
@@ -418,26 +409,7 @@
         }
     }
 
-    private WritableRowSet filterLinear(RowSet selection, ColumnSource<?>[] keyColumns, TupleSource<?> tupleSource) {
-        if (keyColumns.length == 1) {
-            return filterLinearOne(selection, keyColumns[0]);
-        } else {
-            return filterLinearTuple(selection, tupleSource);
-        }
-    }
-
-    private WritableRowSet filterLinearOne(RowSet selection, ColumnSource<?> keyColumn) {
-=======
-    private WritableRowSet filterGrouping(
-            TrackingRowSet selection,
-            RowSetIndexer selectionIndexer,
-            TupleSource<?> tupleSource) {
-        final RowSet matchingKeys = selectionIndexer.getSubSetForKeySet(liveValues, tupleSource);
-        return (inclusion ? matchingKeys.copy() : selection.minus(matchingKeys));
-    }
-
     private WritableRowSet filterLinear(RowSet selection, TupleSource<?> tupleSource) {
->>>>>>> 2c64fb1b
         if (selection.isEmpty()) {
             return RowSetFactory.empty();
         }
