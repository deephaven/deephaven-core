--- conflicted
+++ resolved
@@ -289,37 +289,20 @@
                 }
             }
 
-<<<<<<< HEAD
-            // Do we have any indexes that partially match the key columns?
-            final OptionalInt minDataIndexSize = Arrays.stream(keyColumns)
-                    .map(dataIndexer::getDataIndex)
-                    .filter(Objects::nonNull)
-                    .mapToInt(di -> di.table().intSize())
-                    .min();
-
-            if (minDataIndexSize.isPresent() && (minDataIndexSize.getAsInt() * 4L) < selection.size()) {
-                return filterPartialIndexes(trackingSelection, dataIndexer, tupleSource);
-=======
             // We have a partial index, should we use it?
             if (selection.size() > (sourceDataIndex.table().size() * 4L)) {
                 return filterPartialIndex(selection, sourceDataIndex, keyColumns);
->>>>>>> b48fc91b
             }
         }
         return filterLinear(selection, keyColumns);
     }
 
     @NotNull
-<<<<<<< HEAD
-    private WritableRowSet filterFullIndex(@NotNull final RowSet selection, @NotNull final DataIndex dataIndex) {
-        // Use the RowSetLookup to create a combined row set of matching rows.
-=======
     private WritableRowSet filterFullIndex(
             @NotNull final RowSet selection,
             final DataIndex dataIndex,
             final ColumnSource<?>[] keyColumns) {
         // Use the index RowSetLookup to create a combined row set of matching rows.
->>>>>>> b48fc91b
         final RowSetBuilderRandom rowSetBuilder = RowSetFactory.builderRandom();
         final DataIndex.RowSetLookup rowSetLookup = dataIndex.rowSetLookup(keyColumns);
 
@@ -337,19 +320,10 @@
     }
 
     @NotNull
-<<<<<<< HEAD
-    private WritableRowSet filterPartialIndexes(
-            @NotNull final RowSet selection, // TODO-LAB: Why aren't we using selection?
-            final DataIndexer dataIndexer,
-            final TupleSource<?> tupleSource) {
-
-        List<ColumnSource<?>> sourceList = tupleSource.getColumnSources();
-=======
     private WritableRowSet filterPartialIndex(
             @NotNull final RowSet selection,
             final DataIndex dataIndex,
             final ColumnSource<?>[] keyColumns) {
->>>>>>> b48fc91b
 
         List<ColumnSource<?>> indexedSourceList = new ArrayList<>();
         List<Integer> indexedSourceIndices = new ArrayList<>();
@@ -372,12 +346,8 @@
             // Only one indexed source, so we can use the RowSetLookup directly.
             final int keyIndex = indexedSourceIndices.get(0);
             liveValues.forEach(key -> {
-<<<<<<< HEAD
-                final RowSet rowSet = indexLookupArr[0].apply(key, false); // TODO-LAB: Should apply to one sub-key
-=======
                 final Object[] keys = (Object[]) key;
                 final RowSet rowSet = rowSetLookup.apply(keys[keyIndex], false);
->>>>>>> b48fc91b
                 if (rowSet != null) {
                     indexRowSets.add(rowSet);
                 }
@@ -386,24 +356,12 @@
             final Object[] partialKey = new Object[indexedSourceList.size()];
 
             liveValues.forEach(key -> {
-<<<<<<< HEAD
-                RowSet result = null;
-                for (int ii = 0; ii < indexedSourceIndices.size(); ++ii) {
-                    final int tupleIndex = indexedSourceIndices.get(ii);
-                    // noinspection unchecked
-                    final Object singleKey = indexedTupleSource.exportElement(key, tupleIndex);
-                    final RowSet rowSet = indexLookupArr[ii].apply(singleKey, false);
-                    if (rowSet != null) {
-                        result = result == null ? rowSet.copy() : result.intersect(rowSet);
-                    }
-=======
                 final Object[] keys = (Object[]) key;
 
                 // Build the partial lookup key for the supplied key.
                 int pos = 0;
                 for (int keyIndex : indexedSourceIndices) {
                     partialKey[pos++] = keys[keyIndex];
->>>>>>> b48fc91b
                 }
 
                 // Perform the lookup using the partial key.
