--- conflicted
+++ resolved
@@ -170,32 +170,4 @@
             return selection.subSetByPositionRange(lowerBoundMin, selection.size());
         }
     }
-<<<<<<< HEAD
-
-    @Override
-    public boolean overlaps(
-            @NotNull final Object lower,
-            @NotNull final Object upper,
-            final boolean lowerInclusive,
-            final boolean upperInclusive) {
-        if (isGreaterThan) {
-            final int c = CompareUtils.compare(pivot, upper);
-            return c < 0 || (c == 0 && this.lowerInclusive);
-        } else {
-            final int c = CompareUtils.compare(lower, pivot);
-            return c < 0 || (c == 0 && this.lowerInclusive);
-        }
-    }
-
-    @Override
-    public boolean contains(final Object value) {
-        final int c = CompareUtils.compare(pivot, value);
-        if (isGreaterThan) {
-            return c < 0 || (c == 0 && this.lowerInclusive);
-        } else {
-            return c > 0 || (c == 0 && this.lowerInclusive);
-        }
-    }
-=======
->>>>>>> 25d993c6
 }