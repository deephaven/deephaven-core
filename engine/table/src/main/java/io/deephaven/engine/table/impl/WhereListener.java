--- conflicted
+++ resolved
@@ -146,31 +146,6 @@
             final WritableRowSet addFilterResult,
             final WritableRowSet modifiedFilterResult) {
         final TableUpdateImpl update = new TableUpdateImpl();
-<<<<<<< HEAD
-
-        // intersect removed with pre-shift keyspace
-        update.removed = currentMapping.extract(upstream.removed());
-
-        // shift keyspace
-        upstream.shifted().apply(currentMapping);
-
-        // compute added against filters
-        update.added = filterResult.getAddedResult();
-        final RowSet matchingModifies = filterResult.getModifyResult();
-
-        // which propagate as mods?
-        update.modified = (runFilters ? matchingModifies : upstream.modified()).intersect(currentMapping);
-
-        // remaining matchingModifies are adds
-        update.added.writableCast().insert(matchingModifies.minus(update.modified));
-
-        final WritableRowSet modsToRemove;
-        if (!runFilters) {
-            modsToRemove = RowSetFactory.empty();
-        } else {
-            modsToRemove = upstream.modified().minus(matchingModifies);
-            modsToRemove.writableCast().retain(currentMapping);
-=======
         try (final SafeCloseable ignored = modifiedFilterResult) {
             // Intersect removed with pre-shift keyspace
             update.removed = currentMapping.extract(upstream.removed());
@@ -204,7 +179,6 @@
                 update.modified = upstream.modified().intersect(currentMapping);
                 currentMapping.insert(update.added);
             }
->>>>>>> 45121bf4
         }
 
         update.modifiedColumnSet = sourceModColumns;
