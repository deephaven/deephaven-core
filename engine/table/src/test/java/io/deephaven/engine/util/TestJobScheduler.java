--- conflicted
+++ resolved
@@ -150,10 +150,6 @@
                     0,
                     50,
                     (context, idx, nec, resume) -> {
-<<<<<<< HEAD
-                        // verify the type is correct
-=======
->>>>>>> 6d19851e
                         assertNotNull(context);
 
                         completed[idx] = true;
@@ -266,10 +262,6 @@
                     0,
                     50,
                     (context, idx, nec, resume) -> {
-<<<<<<< HEAD
-                        // verify the type is correct
-=======
->>>>>>> 6d19851e
                         assertNotNull(context);
 
                         completed[idx] = true;
@@ -403,10 +395,6 @@
                     0,
                     50,
                     (context, idx, nec) -> {
-<<<<<<< HEAD
-                        // verify the type is correct
-=======
->>>>>>> 6d19851e
                         assertNotNull(context);
 
                         // throw before "doing work" to make verification easy
@@ -477,10 +465,6 @@
                     0,
                     50,
                     (context, idx, nec, resume) -> {
-<<<<<<< HEAD
-                        // verify the type is correct
-=======
->>>>>>> 6d19851e
                         assertNotNull(context);
 
                         completed[idx] = true;
@@ -565,10 +549,6 @@
                                 0,
                                 60,
                                 (context2, idx2, nec2) -> {
-<<<<<<< HEAD
-                                    // verify the type is correct
-=======
->>>>>>> 6d19851e
                                     assertNotNull(context2);
 
                                     // throw before "doing work" to make verification easy
@@ -648,10 +628,6 @@
                                 0,
                                 60,
                                 (context2, idx2, nec2) -> {
-<<<<<<< HEAD
-                                    // verify the type is correct
-=======
->>>>>>> 6d19851e
                                     assertNotNull(context2);
                                     completed[idx1][idx2] = true;
                                 }, r1, nec1);
@@ -721,10 +697,6 @@
                                 0,
                                 60,
                                 (context2, idx2, nec2) -> {
-<<<<<<< HEAD
-                                    // verify the type is correct
-=======
->>>>>>> 6d19851e
                                     assertNotNull(context2);
                                     completed[idx1][idx2] = true;
                                 }, r1, nec1);
@@ -792,10 +764,6 @@
                         0,
                         50,
                         (context, idx, nec) -> {
-<<<<<<< HEAD
-                            // verify the type is correct
-=======
->>>>>>> 6d19851e
                             assertNotNull(context);
 
                             // throw before "doing work" to make verification easy
@@ -850,10 +818,6 @@
                         0,
                         50,
                         (context, idx, nec) -> {
-<<<<<<< HEAD
-                            // verify the type is correct
-=======
->>>>>>> 6d19851e
                             assertNotNull(context);
                             completed[idx] = true;
                         },
