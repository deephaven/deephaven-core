/**
 * Copyright (c) 2016-2022 Deephaven Data Labs and Patent Pending
 */
package io.deephaven.engine.table.impl.sources.regioned;

import io.deephaven.base.FileUtils;
import io.deephaven.datastructures.util.CollectionUtil;
import io.deephaven.engine.context.ExecutionContext;
import io.deephaven.engine.table.*;
import io.deephaven.stringset.ArrayStringSet;
import io.deephaven.stringset.StringSet;
import io.deephaven.engine.context.QueryScope;
import io.deephaven.engine.testutil.junit4.EngineCleanup;
import io.deephaven.time.DateTimeUtils;
import io.deephaven.parquet.table.ParquetTools;
import io.deephaven.engine.util.TableTools;
import io.deephaven.util.BooleanUtils;
import io.deephaven.engine.util.file.TrackedFileHandleFactory;
import io.deephaven.engine.table.impl.QueryTable;
import io.deephaven.parquet.table.layout.DeephavenNestedPartitionLayout;
import io.deephaven.parquet.table.ParquetInstructions;
import io.deephaven.engine.table.impl.select.ReinterpretedColumn;
import io.deephaven.engine.table.impl.AbstractColumnSource;
import io.deephaven.chunk.*;
import io.deephaven.chunk.attributes.Values;
import io.deephaven.engine.rowset.RowSequence;
import io.deephaven.test.types.OutOfBandTest;
import io.deephaven.util.SafeCloseableList;
import io.deephaven.util.codec.BigIntegerCodec;
import junit.framework.TestCase;
import org.jetbrains.annotations.NotNull;
import org.junit.After;
import org.junit.Before;
import org.junit.Rule;
import org.junit.Test;

import java.io.*;
import java.math.BigInteger;
import java.nio.file.Files;
import java.nio.file.Paths;
import java.time.Instant;
import java.util.*;
import java.util.stream.IntStream;
import java.util.stream.Stream;

import org.junit.experimental.categories.Category;

import static io.deephaven.engine.testutil.TstUtils.assertTableEquals;
import static io.deephaven.parquet.table.layout.DeephavenNestedPartitionLayout.PARQUET_FILE_NAME;
import static org.junit.Assert.assertEquals;
import static org.junit.Assert.assertTrue;

/**
 * High-level unit tests for {@link RegionedColumnSource} implementations of
 * {@link ColumnSource#fillChunk(ColumnSource.FillContext, WritableChunk, RowSequence)}.
 */
@Category(OutOfBandTest.class)
public class TestChunkedRegionedOperations {

    @Rule
    public final EngineCleanup framework = new EngineCleanup();

    private static final long TABLE_SIZE = 100_000;
    private static final long STRIPE_SIZE = TABLE_SIZE / 10;

    private File dataDirectory;

    private Table expected;
    private Table actual;

    public static final class SimpleSerializable implements Serializable {

        private final long value;
        private byte valueByte;

        public SimpleSerializable(final long value) {
            this.value = value;
            valueByte = (byte) value;
        }

        @Override
        public boolean equals(final Object other) {
            if (this == other) {
                return true;
            }
            if (other == null || getClass() != other.getClass()) {
                return false;
            }
            final SimpleSerializable that = (SimpleSerializable) other;
            return value == that.value && valueByte == that.valueByte;
        }
    }

    public static final class SimpleExternalizable implements Externalizable {

        private long value;
        private byte valueByte;

        @SuppressWarnings("unused")
        public SimpleExternalizable(final long value) {
            this.value = value;
            valueByte = (byte) value;
        }

        public SimpleExternalizable() {}

        @Override
        public boolean equals(final Object other) {
            if (this == other) {
                return true;
            }
            if (other == null || getClass() != other.getClass()) {
                return false;
            }
            final SimpleExternalizable that = (SimpleExternalizable) other;
            return value == that.value && valueByte == that.valueByte;
        }

        @Override
        public void writeExternal(@NotNull final ObjectOutput out) throws IOException {
            out.writeLong(value);
            out.writeByte(valueByte);
        }

        @Override
        public void readExternal(@NotNull final ObjectInput in) throws IOException {
            value = in.readLong();
            valueByte = in.readByte();
        }
    }

    @Before
    public void setUp() throws Exception {
        final QueryScope queryScope = ExecutionContext.getContext().getQueryScope();
        queryScope.putParam("nowNanos", DateTimeUtils.currentClock().currentTimeNanos());
        queryScope.putParam("letters",
                IntStream.range('A', 'A' + 64).mapToObj(c -> new String(new char[] {(char) c})).toArray(String[]::new));
        queryScope.putParam("emptySymbolSet", new ArrayStringSet());
        queryScope.putParam("stripeSize", STRIPE_SIZE);

        ExecutionContext.getContext().getQueryLibrary().importClass(BigInteger.class);
        ExecutionContext.getContext().getQueryLibrary().importClass(StringSet.class);
        ExecutionContext.getContext().getQueryLibrary().importClass(ArrayStringSet.class);
        ExecutionContext.getContext().getQueryLibrary().importClass(SimpleSerializable.class);
        ExecutionContext.getContext().getQueryLibrary().importClass(SimpleExternalizable.class);
        ExecutionContext.getContext().getQueryLibrary().importStatic(BooleanUtils.class);

        final TableDefinition definition = TableDefinition.of(
                ColumnDefinition.ofLong("II"),
                ColumnDefinition.ofString("PC").withPartitioning(),
                ColumnDefinition.ofByte("B"),
                ColumnDefinition.ofChar("C"),
                ColumnDefinition.ofShort("S"),
                ColumnDefinition.ofInt("I"),
                ColumnDefinition.ofLong("L"),
                ColumnDefinition.ofFloat("F"),
                ColumnDefinition.ofDouble("D"),
                ColumnDefinition.ofBoolean("Bl"),
                ColumnDefinition.ofString("Sym"),
                ColumnDefinition.ofString("Str"),
                ColumnDefinition.ofTime("DT"),
                ColumnDefinition.fromGenericType("SymS", StringSet.class),
                ColumnDefinition.fromGenericType("Ser", SimpleSerializable.class),
                ColumnDefinition.fromGenericType("Ext", SimpleExternalizable.class),
                ColumnDefinition.fromGenericType("Fix", BigInteger.class),
                ColumnDefinition.fromGenericType("Var", BigInteger.class));
        final ParquetInstructions parquetInstructions = new ParquetInstructions.Builder()
                .addColumnCodec("Fix", BigIntegerCodec.class.getName(), "4")
                .addColumnCodec("Var", BigIntegerCodec.class.getName())
                .useDictionary("Sym", true)
                .setMaximumDictionaryKeys(100) // Force "Str" to use non-dictionary encoding
                .build();

        final Table inputData = ((QueryTable) TableTools.emptyTable(TABLE_SIZE)
                .update(
                        "II   = ii")
                .updateView(
                        "PC   = Long.toString((long) (II / stripeSize))",
                        "B    = II % 1000  == 0  ? NULL_BYTE   : (byte)  II",
                        "C    = II % 27    == 26 ? NULL_CHAR   : (char)  ('A' + II % 27)",
                        "S    = II % 30000 == 0  ? NULL_SHORT  : (short) II",
                        "I    = II % 512   == 0  ? NULL_INT    : (int)   II",
                        "L    = II % 1024  == 0  ? NULL_LONG   :         II",
                        "F    = II % 2048  == 0  ? NULL_FLOAT  : (float) (II * 0.25)",
                        "D    = II % 4096  == 0  ? NULL_DOUBLE :         II * 1.25",
                        "Bl   = II % 8192  == 0  ? null        :         II % 2 == 0",
                        "Sym  = II % 64    == 0  ? null        :         Long.toString(II % 1000)",
                        "Str  = II % 128   == 0  ? null        :         Long.toString(II)",
                        "DT   = II % 256   == 0  ? null        :         DateTimeUtils.epochNanosToInstant(nowNanos + II)",
                        "SymS = (StringSet) new ArrayStringSet(letters[((int) II) % 64], letters[(((int) II) + 7) % 64])",
                        "Ser  = II % 1024  == 0  ? null        : new SimpleSerializable(II)",
                        "Ext  = II % 1024  == 0  ? null        : new SimpleExternalizable(II)",
                        "Fix  = Sym == null      ? null        : new BigInteger(Sym, 10)",
                        "Var  = Str == null      ? null        : new BigInteger(Str, 10)"))
                .withDefinitionUnsafe(definition);
        // TODO: Add (Fixed|Variable)WidthObjectCodec columns

        final Table inputMissingData = ((QueryTable) TableTools.emptyTable(TABLE_SIZE)
                .update(
                        "II   = ii")
                .updateView(
                        "PC   = `N` + Long.toString((long) (II / stripeSize))",
                        "B    = NULL_BYTE",
                        "C    = NULL_CHAR",
                        "S    = NULL_SHORT",
                        "I    = NULL_INT",
                        "L    = NULL_LONG",
                        "F    = NULL_FLOAT",
                        "D    = NULL_DOUBLE",
                        "Bl   = (Boolean) null",
                        "Sym  = (String) null",
                        "Str  = (String) null",
                        "DT   = (DateTime) null",
                        "SymS = (StringSet) null",
                        "Ser  = (SimpleSerializable) null",
                        "Ext  = (SimpleExternalizable) null",
                        "Fix  = (BigInteger) null",
                        "Var  = (BigInteger) null"))
                .withDefinitionUnsafe(definition);

        dataDirectory = Files.createTempDirectory(Paths.get(""), "TestChunkedRegionedOperations-").toFile();
        dataDirectory.deleteOnExit();

        final TableDefinition partitionedDataDefinition = inputData.getDefinition();
        final TableDefinition partitionedMissingDataDefinition = inputData.view("PC", "II").getDefinition();
        final String tableName = "TestTable";

        final PartitionedTable partitionedInputData = inputData.partitionBy("PC");
        final File[] partitionedInputDestinations;
        try (final Stream<String> partitionNames = partitionedInputData.table()
                .<String>objectColumnIterator("PC").stream()) {
            partitionedInputDestinations = partitionNames.map(pcv -> new File(dataDirectory,
                    "IP" + File.separator + "P" + pcv + File.separator + tableName + File.separator
                            + PARQUET_FILE_NAME))
                    .toArray(File[]::new);
        }
        ParquetTools.writeParquetTables(
                partitionedInputData.constituents(),
                partitionedDataDefinition.getWritable(),
                parquetInstructions,
                partitionedInputDestinations,
                CollectionUtil.ZERO_LENGTH_STRING_ARRAY);

        final PartitionedTable partitionedInputMissingData = inputMissingData.view("PC", "II").partitionBy("PC");
        final File[] partitionedInputMissingDestinations;
        try (final Stream<String> partitionNames = partitionedInputMissingData.table()
                .<String>objectColumnIterator("PC").stream()) {
            partitionedInputMissingDestinations = partitionNames.map(pcv -> new File(dataDirectory,
                    "IP" + File.separator + "P" + pcv + File.separator + tableName + File.separator
                            + PARQUET_FILE_NAME))
                    .toArray(File[]::new);
        }
        ParquetTools.writeParquetTables(
                partitionedInputMissingData.constituents(),
                partitionedMissingDataDefinition.getWritable(),
                parquetInstructions,
                partitionedInputMissingDestinations,
                CollectionUtil.ZERO_LENGTH_STRING_ARRAY);

        expected = TableTools
                .merge(
                        inputData.updateView("PC = `P` + PC"),
                        inputMissingData.updateView("PC = `P` + PC"))
                .updateView(
                        "Bl_R = booleanAsByte(Bl)",
                        "DT_R = nanos(DT)");

        actual = ParquetTools.readPartitionedTable(
                DeephavenNestedPartitionLayout.forParquet(dataDirectory, tableName, "PC", null),
                ParquetInstructions.EMPTY,
                partitionedDataDefinition).updateView(
<<<<<<< HEAD
                        new ReinterpretedColumn<>("Bl", Boolean.class, "Bl_R", byte.class),
                        new ReinterpretedColumn<>("DT", Instant.class, "DT_R", long.class))
=======
                        List.of(
                                new ReinterpretedColumn<>("Bl", Boolean.class, "Bl_R", byte.class),
                                new ReinterpretedColumn<>("DT", DateTime.class, "DT_R", long.class)))
>>>>>>> d06bfff1
                .coalesce();
    }

    @After
    public void tearDown() throws Exception {

        if (expected != null) {
            expected.releaseCachedResources();
        }
        if (actual != null) {
            actual.releaseCachedResources();
        }

        if (dataDirectory.exists()) {
            TrackedFileHandleFactory.getInstance().closeAll();
            int tries = 0;
            boolean success = false;
            do {
                try {
                    FileUtils.deleteRecursively(dataDirectory);
                    success = true;
                } catch (Exception e) {
                    System.gc();
                    tries++;
                }
            } while (!success && tries < 10);
            TestCase.assertTrue(success);
        }
    }

    @Test
    public void testEqual() {
        assertTableEquals(expected, actual);
    }

    private static void assertChunkWiseEquals(@NotNull final Table expected, @NotNull final Table actual,
            final int chunkCapacity) {
        boolean first = true;
        assertEquals(expected.size(), actual.size());
        try (final SafeCloseableList closeables = new SafeCloseableList();
                final RowSequence.Iterator expectedIterator = expected.getRowSet().getRowSequenceIterator();
                final RowSequence.Iterator actualIterator = actual.getRowSet().getRowSequenceIterator()) {
            final ChunkType[] chunkTypes = expected.getDefinition().getColumnStream().map(ColumnDefinition::getDataType)
                    .map(ChunkType::fromElementType).toArray(ChunkType[]::new);
            final Equals[] equals = Arrays.stream(chunkTypes).map(Equals::make).toArray(Equals[]::new);

            // noinspection unchecked
            final WritableChunk<Values>[] expectedChunks = Arrays.stream(chunkTypes)
                    .map(ct -> closeables.add(ct.makeWritableChunk(chunkCapacity))).toArray(WritableChunk[]::new);
            // noinspection unchecked
            final WritableChunk<Values>[] actualChunks = Arrays.stream(chunkTypes)
                    .map(ct -> closeables.add(ct.makeWritableChunk(chunkCapacity))).toArray(WritableChunk[]::new);

            final ColumnSource[] expectedSources =
                    expected.getColumnSources().toArray(ColumnSource.ZERO_LENGTH_COLUMN_SOURCE_ARRAY);
            final ColumnSource[] actualSources =
                    actual.getColumnSources().toArray(ColumnSource.ZERO_LENGTH_COLUMN_SOURCE_ARRAY);

            final ColumnSource.FillContext[] expectedContexts =
                    Arrays.stream(expectedSources).map(cs -> closeables.add(cs.makeFillContext(chunkCapacity)))
                            .toArray(ColumnSource.FillContext[]::new);
            final ColumnSource.FillContext[] actualContexts =
                    Arrays.stream(actualSources).map(cs -> closeables.add(cs.makeFillContext(chunkCapacity)))
                            .toArray(ColumnSource.FillContext[]::new);

            assertEquals(expectedChunks.length, expectedContexts.length);
            assertEquals(actualChunks.length, actualContexts.length);

            while (expectedIterator.hasMore()) {
                assertTrue(actualIterator.hasMore());
                final RowSequence expectedKeys = expectedIterator.getNextRowSequenceWithLength(chunkCapacity);
                final RowSequence actualKeys = actualIterator.getNextRowSequenceWithLength(chunkCapacity);
                for (int ci = 0; ci < expectedChunks.length; ++ci) {
                    final Equals equal = equals[ci];
                    final WritableChunk<Values> expectedChunk = expectedChunks[ci];
                    final WritableChunk<Values> actualChunk = actualChunks[ci];

                    if (first) {
                        // Let's exercise the legacy get code, too, while we're in here

                        ((AbstractColumnSource) expectedSources[ci]).defaultFillChunk(expectedContexts[ci],
                                expectedChunk, expectedKeys);
                        ((AbstractColumnSource) actualSources[ci]).defaultFillChunk(actualContexts[ci], actualChunk,
                                actualKeys);

                        assertEquals(expectedChunk.size(), actualChunk.size());
                        for (int ei = 0; ei < expectedChunk.size(); ++ei) {
                            assertTrue(equal.equals(expectedChunk, actualChunk, ei));
                        }
                    }

                    assertEquals(expectedKeys.size(), actualKeys.size());

                    expectedSources[ci].fillChunk(expectedContexts[ci], expectedChunk, expectedKeys);
                    actualSources[ci].fillChunk(actualContexts[ci], actualChunk, actualKeys);

                    assertEquals(expectedKeys.size(), expectedChunk.size());
                    assertEquals(actualKeys.size(), actualChunk.size());

                    assertEquals(expectedChunk.size(), actualChunk.size());
                    for (int ei = 0; ei < expectedChunk.size(); ++ei) {
                        assertTrue(equal.equals(expectedChunk, actualChunk, ei));
                    }
                }
                first = false;
            }
        }
    }

    @FunctionalInterface
    private interface Equals {

        boolean equals(@NotNull Chunk<Values> expected, @NotNull Chunk<Values> actual, int index);

        static Equals make(@NotNull final ChunkType chunkType) {
            switch (chunkType) {
                case Boolean:
                    return (e, a, i) -> e.asBooleanChunk().get(i) == a.asBooleanChunk().get(i);
                case Byte:
                    return (e, a, i) -> e.asByteChunk().get(i) == a.asByteChunk().get(i);
                case Char:
                    return (e, a, i) -> e.asCharChunk().get(i) == a.asCharChunk().get(i);
                case Int:
                    return (e, a, i) -> e.asIntChunk().get(i) == a.asIntChunk().get(i);
                case Short:
                    return (e, a, i) -> e.asShortChunk().get(i) == a.asShortChunk().get(i);
                case Long:
                    return (e, a, i) -> e.asLongChunk().get(i) == a.asLongChunk().get(i);
                case Float:
                    return (e, a, i) -> e.asFloatChunk().get(i) == a.asFloatChunk().get(i);
                case Double:
                    return (e, a, i) -> e.asDoubleChunk().get(i) == a.asDoubleChunk().get(i);
                case Object:
                    return (e, a, i) -> Objects.equals(e.asObjectChunk().get(i), a.asObjectChunk().get(i));
            }
            throw new IllegalArgumentException("Unknown ChunkType " + chunkType);
        }
    }

    @Test
    public void testFullTableFullChunks() {
        assertChunkWiseEquals(expected, actual, expected.intSize());
    }

    @Test
    public void testFullTableNormalChunks() {
        assertChunkWiseEquals(expected, actual, 4096);
    }

    @Test
    public void testFullTableSmallChunks() {
        assertChunkWiseEquals(expected, actual, 8);
    }

    @Test
    public void testHalfDenseTableFullChunks() {
        assertChunkWiseEquals(expected.where("(ii / 100) % 2 == 0"), actual.where("(ii / 100) % 2 == 0"),
                expected.intSize());
    }

    @Test
    public void testHalfDenseTableNormalChunks() {
        assertChunkWiseEquals(expected.where("(ii / 100) % 2 == 0"), actual.where("(ii / 100) % 2 == 0"), 4096);
    }

    @Test
    public void testHalfDenseTableSmallChunks() {
        assertChunkWiseEquals(expected.where("(ii / 100) % 2 == 0"), actual.where("(ii / 100) % 2 == 0"), 8);
    }

    @Test
    public void testSparseTableFullChunks() {
        assertChunkWiseEquals(expected.where("ii % 2 == 0"), actual.where("ii % 2 == 0"), expected.intSize());
    }

    @Test
    public void testSparseTableNormalChunks() {
        assertChunkWiseEquals(expected.where("ii % 2 == 0"), actual.where("ii % 2 == 0"), 4096);
    }

    @Test
    public void testSparseTableSmallChunks() {
        assertChunkWiseEquals(expected.where("ii % 2 == 0"), actual.where("ii % 2 == 0"), 8);
    }

    @Test
    public void testEqualSymbols() {
        // TODO (https://github.com/deephaven/deephaven-core/issues/949): Uncomment this once we write encoding stats
        // //noinspection unchecked
        // final SymbolTableSource<String> symbolTableSource = (SymbolTableSource<String>)
        // actual.getColumnSource("Sym");
        //
        // assertTrue(symbolTableSource.hasSymbolTable(actual.build()));
        // final Table symbolTable = symbolTableSource.getStaticSymbolTable(actual.build(), false);
        //
        // assertTableEquals(expected.view("PC", "Sym").where("Sym != null").firstBy("PC", "Sym").dropColumns("PC"),
        // symbolTable.view("Sym = Symbol").where("Sym != null"));
        //
        // final Table joined = actual
        // .updateView(new ReinterpretedColumn<>("Sym", String.class, "SymId", long.class))
        // .where("SymId != NULL_LONG") // Symbol tables don't explicitly map the null ID
        // .exactJoin(symbolTable, "SymId=" + SymbolTableSource.ID_COLUMN_NAME, "DictionarySym=" +
        // SymbolTableSource.SYMBOL_COLUMN_NAME);
        // final Table joinedBad = joined.where("Sym != DictionarySym");
        // TestCase.assertTrue(joinedBad.isEmpty());
    }
}<|MERGE_RESOLUTION|>--- conflicted
+++ resolved
@@ -269,14 +269,9 @@
                 DeephavenNestedPartitionLayout.forParquet(dataDirectory, tableName, "PC", null),
                 ParquetInstructions.EMPTY,
                 partitionedDataDefinition).updateView(
-<<<<<<< HEAD
-                        new ReinterpretedColumn<>("Bl", Boolean.class, "Bl_R", byte.class),
-                        new ReinterpretedColumn<>("DT", Instant.class, "DT_R", long.class))
-=======
                         List.of(
                                 new ReinterpretedColumn<>("Bl", Boolean.class, "Bl_R", byte.class),
-                                new ReinterpretedColumn<>("DT", DateTime.class, "DT_R", long.class)))
->>>>>>> d06bfff1
+                                new ReinterpretedColumn<>("DT", Instant.class, "DT_R", long.class)))
                 .coalesce();
     }
 
