--- conflicted
+++ resolved
@@ -117,16 +117,27 @@
                         final String[] columnNamesArray = base.getDefinition().getColumnNamesArray();
                         final Collection<? extends UpdateByOperation> clauses = List.of(
                                 UpdateByOperation.Fill(),
-<<<<<<< HEAD
-=======
-
->>>>>>> 005a54dc
+
                                 UpdateByOperation.RollingSum(50, 50,
                                         makeOpColNames(columnNamesArray, "_rollsumticksrev", "Sym", "ts", "boolCol")),
                                 UpdateByOperation.RollingSum("ts", Duration.ofMinutes(5), Duration.ofMinutes(5),
                                         makeOpColNames(columnNamesArray, "_rollsumtimerev", "Sym", "ts", "boolCol")),
 
-<<<<<<< HEAD
+                                UpdateByOperation.RollingAvg(50, 50,
+                                        makeOpColNames(columnNamesArray, "_rollavgticksrev", "Sym", "ts", "boolCol")),
+                                UpdateByOperation.RollingAvg("ts", Duration.ofMinutes(5), Duration.ofMinutes(5),
+                                        makeOpColNames(columnNamesArray, "_rollavgtimerev", "Sym", "ts", "boolCol")),
+
+                                UpdateByOperation.RollingMin(50, 50,
+                                        makeOpColNames(columnNamesArray, "_rollminticksrev", "Sym", "ts", "boolCol")),
+                                UpdateByOperation.RollingMin("ts", Duration.ofMinutes(5), Duration.ofMinutes(5),
+                                        makeOpColNames(columnNamesArray, "_rollmintimerev", "Sym", "ts", "boolCol")),
+
+                                UpdateByOperation.RollingMax(50, 50,
+                                        makeOpColNames(columnNamesArray, "_rollmaxticksrev", "Sym", "ts", "boolCol")),
+                                UpdateByOperation.RollingMax("ts", Duration.ofMinutes(5), Duration.ofMinutes(5),
+                                        makeOpColNames(columnNamesArray, "_rollmaxtimerev", "Sym", "ts", "boolCol")),
+
                                 // Excluding 'bigDecimalCol' because we need fuzzy matching which doesn't exist for BD
                                 UpdateByOperation.RollingProduct(50, 50,
                                         makeOpColNames(columnNamesArray, "_rollprodticksrev", "Sym", "ts", "boolCol",
@@ -136,24 +147,6 @@
                                                 "bigDecimalCol")),
 
                                 UpdateByOperation.Ema(skipControl, "ts", 10 * MINUTE,
-=======
-                                UpdateByOperation.RollingAvg(50, 50,
-                                        makeOpColNames(columnNamesArray, "_rollavgticksrev", "Sym", "ts", "boolCol")),
-                                UpdateByOperation.RollingAvg("ts", Duration.ofMinutes(5), Duration.ofMinutes(5),
-                                        makeOpColNames(columnNamesArray, "_rollavgtimerev", "Sym", "ts", "boolCol")),
-
-                                UpdateByOperation.RollingMin(50, 50,
-                                        makeOpColNames(columnNamesArray, "_rollminticksrev", "Sym", "ts", "boolCol")),
-                                UpdateByOperation.RollingMin("ts", Duration.ofMinutes(5), Duration.ofMinutes(5),
-                                        makeOpColNames(columnNamesArray, "_rollmintimerev", "Sym", "ts", "boolCol")),
-
-                                UpdateByOperation.RollingMax(50, 50,
-                                        makeOpColNames(columnNamesArray, "_rollmaxticksrev", "Sym", "ts", "boolCol")),
-                                UpdateByOperation.RollingMax("ts", Duration.ofMinutes(5), Duration.ofMinutes(5),
-                                        makeOpColNames(columnNamesArray, "_rollmaxtimerev", "Sym", "ts", "boolCol")),
-
-                                UpdateByOperation.Ema(skipControl, "ts", Duration.ofMinutes(10),
->>>>>>> 005a54dc
                                         makeOpColNames(columnNamesArray, "_ema", "Sym", "ts", "boolCol")),
                                 UpdateByOperation.CumSum(makeOpColNames(columnNamesArray, "_sum", "Sym", "ts")),
                                 UpdateByOperation.CumMin(makeOpColNames(columnNamesArray, "_min", "boolCol")),
