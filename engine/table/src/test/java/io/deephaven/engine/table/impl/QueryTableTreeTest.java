--- conflicted
+++ resolved
@@ -1175,25 +1175,16 @@
     // System.out.println("Source Data:");
     // TableTools.showWithRowSet(table);
     //
-<<<<<<< HEAD
     // final Table rollup = ExecutionContext.getContext().getUpdateGraph().exclusiveLock()
-    // .computeLocked(() -> table.rollup(comboAgg, "USym", "DateTime", "BoolCol", "BigIntCol", "BigDecCol"));
-=======
-    // final Table rollup = UpdateGraphProcessor.DEFAULT.exclusiveLock()
     // .computeLocked(() -> table.rollup(comboAgg, "USym", "Instant", "BoolCol", "BigIntCol", "BigDecCol"));
->>>>>>> a4676d84
     // verifyReverseLookup(rollup);
     //
     // verifyReverseLookup(
     // ExecutionContext.getContext().getUpdateGraph().exclusiveLock().computeLocked(() -> table.rollup(comboAgg,
     // "USym")));
     // verifyReverseLookup(
-<<<<<<< HEAD
     // ExecutionContext.getContext().getUpdateGraph().exclusiveLock().computeLocked(() -> table.rollup(comboAgg,
-    // "DateTime")));
-=======
-    // UpdateGraphProcessor.DEFAULT.exclusiveLock().computeLocked(() -> table.rollup(comboAgg, "Instant")));
->>>>>>> a4676d84
+    // "Instant")));
     // verifyReverseLookup(
     // ExecutionContext.getContext().getUpdateGraph().exclusiveLock().computeLocked(() -> table.rollup(comboAgg,
     // "BoolCol")));
