--- conflicted
+++ resolved
@@ -9,11 +9,6 @@
 import io.deephaven.engine.testutil.ControlledUpdateGraph;
 import io.deephaven.engine.testutil.generator.DateGenerator;
 import io.deephaven.engine.testutil.generator.IntGenerator;
-<<<<<<< HEAD
-import io.deephaven.time.DateTime;
-=======
-import io.deephaven.engine.updategraph.UpdateGraphProcessor;
->>>>>>> a4676d84
 import io.deephaven.engine.util.TableTools;
 import io.deephaven.engine.testutil.EvalNugget;
 import io.deephaven.engine.testutil.testcase.RefreshingTableTestCase;
@@ -96,28 +91,14 @@
 
         final ControlledUpdateGraph updateGraph = ExecutionContext.getContext().getUpdateGraph().cast();
         EvalNugget[] en = new EvalNugget[] {
-<<<<<<< HEAD
                 EvalNugget.from(() -> {
                     UnitTestTimeSeriesFilter unitTestTimeSeriesFilter1 =
                             new UnitTestTimeSeriesFilter(unitTestTimeSeriesFilter);
                     filtersToRefresh.add(new WeakReference<>(unitTestTimeSeriesFilter1));
                     return updateGraph.exclusiveLock().computeLocked(
-                            () -> table.update("Date=new DateTime(Date.getTime() * 1000000L)")
+                            () -> table.update("Date=DateTimeUtils.epochNanosToInstant(Date.getTime() * 1000000L)")
                                     .where(unitTestTimeSeriesFilter1));
                 }),
-=======
-                new EvalNugget() {
-                    public Table e() {
-                        UnitTestTimeSeriesFilter unitTestTimeSeriesFilter1 =
-                                new UnitTestTimeSeriesFilter(unitTestTimeSeriesFilter);
-                        filtersToRefresh.add(new WeakReference<>(unitTestTimeSeriesFilter1));
-                        return UpdateGraphProcessor.DEFAULT.exclusiveLock()
-                                .computeLocked(() -> table
-                                        .update("Date=DateTimeUtils.epochNanosToInstant(Date.getTime() * 1000000L)")
-                                        .where(unitTestTimeSeriesFilter1));
-                    }
-                },
->>>>>>> a4676d84
         };
 
 
