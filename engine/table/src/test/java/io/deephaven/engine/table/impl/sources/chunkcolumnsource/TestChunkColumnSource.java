/**
 * Copyright (c) 2016-2022 Deephaven Data Labs and Patent Pending
 */
package io.deephaven.engine.table.impl.sources.chunkcolumnsource;

import gnu.trove.list.array.TLongArrayList;
import io.deephaven.chunk.attributes.Values;
import io.deephaven.engine.table.ChunkSource;
<<<<<<< HEAD
import io.deephaven.engine.testutil.junit4.EngineCleanup;
import io.deephaven.time.DateTime;
=======
import io.deephaven.engine.table.impl.sources.LongAsInstantColumnSource;
import io.deephaven.engine.updategraph.UpdateGraphProcessor;
>>>>>>> a4676d84
import io.deephaven.time.DateTimeUtils;
import io.deephaven.chunk.util.hashing.IntChunkEquals;
import io.deephaven.engine.table.impl.sources.ByteAsBooleanColumnSource;
import io.deephaven.chunk.*;
import io.deephaven.engine.rowset.RowSequence;
import io.deephaven.engine.rowset.RowSequenceFactory;
import io.deephaven.util.BooleanUtils;
import io.deephaven.util.QueryConstants;
import junit.framework.TestCase;
import org.apache.commons.lang3.mutable.MutableInt;
import org.junit.Rule;
import org.junit.Test;

import java.time.Instant;

public class TestChunkColumnSource {

    @Rule
    public final EngineCleanup framework = new EngineCleanup();

    @Test
    public void testSimple() {
        final WritableCharChunk<Values> charChunk1 = WritableCharChunk.makeWritableChunk(1024);
        final WritableCharChunk<Values> charChunk2 = WritableCharChunk.makeWritableChunk(1024);
        for (int ii = 0; ii < 1024; ++ii) {
            charChunk1.set(ii, (char) (1024 + ii));
            charChunk2.set(ii, (char) (2048 + ii));
        }

        final CharChunkColumnSource columnSource = new CharChunkColumnSource();
        columnSource.addChunk(charChunk1);
        columnSource.addChunk(charChunk2);

        TestCase.assertEquals(QueryConstants.NULL_CHAR, columnSource.getChar(-1));
        TestCase.assertEquals(QueryConstants.NULL_CHAR, columnSource.getChar(2048));

        for (int ii = 0; ii < 1024; ++ii) {
            TestCase.assertEquals(charChunk1.get(ii), columnSource.getChar(ii));
            TestCase.assertEquals(charChunk2.get(ii), columnSource.getChar(ii + 1024));
        }

        final WritableCharChunk<Values> destChunk = WritableCharChunk.makeWritableChunk(2048);
        try (final ChunkSource.FillContext fillContext = columnSource.makeFillContext(2048)) {
            columnSource.fillChunk(fillContext, destChunk, RowSequenceFactory.forRange(0, 2047));
            TestCase.assertEquals(2048, destChunk.size());
            for (int ii = 0; ii < 1024; ++ii) {
                TestCase.assertEquals(charChunk1.get(ii), destChunk.get(ii));
                TestCase.assertEquals(charChunk2.get(ii), destChunk.get(ii + 1024));
            }
        }

        try (final ChunkSource.FillContext fillContext = columnSource.makeFillContext(2048)) {
            columnSource.fillChunk(fillContext, destChunk, RowSequenceFactory.forRange(2047, 2047));
            TestCase.assertEquals(1, destChunk.size());
            TestCase.assertEquals(charChunk2.get(1023), destChunk.get(0));
        }

        try (final ChunkSource.FillContext fillContext = columnSource.makeFillContext(2048)) {
            columnSource.fillChunk(fillContext, destChunk, RowSequenceFactory.forRange(10, 20));
            TestCase.assertEquals(11, destChunk.size());
            for (int ii = 0; ii <= 10; ++ii) {
                TestCase.assertEquals(charChunk1.get(ii + 10), destChunk.get(ii));
            }
        }

        try (final ChunkSource.FillContext fillContext = columnSource.makeFillContext(2048)) {
            columnSource.fillChunk(fillContext, destChunk, RowSequenceFactory.forRange(1020, 1030));
            TestCase.assertEquals(11, destChunk.size());
            for (int ii = 0; ii <= 3; ++ii) {
                TestCase.assertEquals(charChunk1.get(ii + 1020), destChunk.get(ii));
            }
            for (int ii = 4; ii <= 10; ++ii) {
                TestCase.assertEquals(charChunk2.get(ii - 4), destChunk.get(ii));
            }
        }

        try (final ChunkSource.GetContext getContext = columnSource.makeGetContext(2048)) {
            final CharChunk<? extends Values> values =
                    columnSource.getChunk(getContext, RowSequenceFactory.forRange(0, 2047)).asCharChunk();
            TestCase.assertEquals(2048, values.size());
            for (int ii = 0; ii < 1024; ++ii) {
                TestCase.assertEquals(charChunk1.get(ii), values.get(ii));
                TestCase.assertEquals(charChunk2.get(ii), values.get(ii + 1024));
            }
        }

        try (final ChunkSource.GetContext getContext = columnSource.makeGetContext(2048)) {
            final CharChunk<? extends Values> values =
                    columnSource.getChunk(getContext, RowSequenceFactory.forRange(0, 1023)).asCharChunk();
            TestCase.assertEquals(1024, values.size());
            for (int ii = 0; ii < 1024; ++ii) {
                TestCase.assertEquals(charChunk1.get(ii), values.get(ii));
            }
        }

        try (final ChunkSource.GetContext getContext = columnSource.makeGetContext(2048)) {
            final CharChunk<? extends Values> values =
                    columnSource.getChunk(getContext, RowSequenceFactory.forRange(1024, 2047)).asCharChunk();
            TestCase.assertEquals(1024, values.size());
            for (int ii = 0; ii < 1024; ++ii) {
                TestCase.assertEquals(charChunk2.get(ii), values.get(ii));
            }
        }

        try (final ChunkSource.GetContext getContext = columnSource.makeGetContext(2048)) {
            final CharChunk<? extends Values> values =
                    columnSource.getChunk(getContext, RowSequenceFactory.forRange(2047, 2047)).asCharChunk();
            TestCase.assertEquals(1, values.size());
            TestCase.assertEquals(charChunk2.get(1023), values.get(0));
        }

        try (final ChunkSource.GetContext getContext = columnSource.makeGetContext(2048)) {
            final CharChunk<? extends Values> values =
                    columnSource.getChunk(getContext, RowSequenceFactory.forRange(10, 20)).asCharChunk();
            TestCase.assertEquals(11, values.size());
            for (int ii = 0; ii <= 10; ++ii) {
                TestCase.assertEquals(charChunk1.get(ii + 10), values.get(ii));
            }
        }

        try (final ChunkSource.GetContext getContext = columnSource.makeGetContext(2048)) {
            final CharChunk<? extends Values> values =
                    columnSource.getChunk(getContext, RowSequenceFactory.forRange(1020, 1030)).asCharChunk();
            TestCase.assertEquals(11, values.size());
            for (int ii = 0; ii <= 3; ++ii) {
                TestCase.assertEquals(charChunk1.get(ii + 1020), values.get(ii));
            }
            for (int ii = 4; ii <= 10; ++ii) {
                TestCase.assertEquals(charChunk2.get(ii - 4), values.get(ii));
            }
        }
    }

    @Test
    public void testFillMultipleRanges() {
        try (final WritableCharChunk<Values> charChunk1 = WritableCharChunk.makeWritableChunk(1024);
                final WritableCharChunk<Values> charChunk2 = WritableCharChunk.makeWritableChunk(1024)) {
            for (int ii = 0; ii < 1024; ++ii) {
                charChunk1.set(ii, (char) (1024 + ii));
                charChunk2.set(ii, (char) (2048 + ii));
            }

            final CharChunkColumnSource columnSource = new CharChunkColumnSource();
            columnSource.addChunk(charChunk1);
            columnSource.addChunk(charChunk2);

            try (final RowSequence ranges = RowSequenceFactory.wrapKeyRangesChunkAsRowSequence(LongChunk.chunkWrap(
                    new long[] {0, 0, 2, 99, 101, 101, 1000, 1023, 1025, 1026, 1029, 2047}));
                    final WritableCharChunk<Values> destChunk =
                            WritableCharChunk.makeWritableChunk(ranges.intSize());
                    final ChunkSource.FillContext fillContext = columnSource.makeFillContext(ranges.intSize())) {
                columnSource.fillChunk(fillContext, destChunk, ranges);
                TestCase.assertEquals(ranges.intSize(), destChunk.size());
                final MutableInt di = new MutableInt(0);
                ranges.forAllRowKeys(kk -> {
                    final int si = (int) kk;
                    if (si < 1024) {
                        TestCase.assertEquals(charChunk1.get(si), destChunk.get(di.getAndIncrement()));
                    } else {
                        TestCase.assertEquals(charChunk2.get(si - 1024), destChunk.get(di.getAndIncrement()));
                    }
                });
            }
        }
    }

    @Test
    public void testGetEmpty() {
        try (final WritableCharChunk<Values> charChunk1 = WritableCharChunk.makeWritableChunk(1024)) {
            for (int ii = 0; ii < 1024; ++ii) {
                charChunk1.set(ii, (char) (1024 + ii));
            }

            final CharChunkColumnSource columnSource = new CharChunkColumnSource();
            columnSource.addChunk(charChunk1);

            try (final ChunkSource.GetContext getContext = columnSource.makeGetContext(1024)) {
                final Chunk<? extends Values> values =
                        columnSource.getChunk(getContext, RowSequenceFactory.EMPTY);
                TestCase.assertEquals(0, values.size());
            }
        }
    }

    @Test
    public void testShared() {
        final WritableLongChunk<Values> longChunk1 = WritableLongChunk.makeWritableChunk(1024);
        final WritableLongChunk<Values> longChunk2 = WritableLongChunk.makeWritableChunk(1024);

        final WritableDoubleChunk<Values> doubleChunk1 = WritableDoubleChunk.makeWritableChunk(1024);
        final WritableDoubleChunk<Values> doubleChunk2 = WritableDoubleChunk.makeWritableChunk(1024);

        for (int ii = 0; ii < 1024; ++ii) {
            longChunk1.set(ii, 1024 + ii);
            longChunk2.set(ii, 2048 + ii);
            doubleChunk1.set(ii, 1000.1 * ii);
            doubleChunk2.set(ii, 2000.2 * ii);
        }

        final TLongArrayList offsets = new TLongArrayList();

        final ChunkColumnSource<?> longColumnSource = ChunkColumnSource.make(ChunkType.Long, long.class, offsets);
        longColumnSource.addChunk(longChunk1);
        longColumnSource.addChunk(longChunk2);

        final ChunkColumnSource<?> doubleColumnSource = ChunkColumnSource.make(ChunkType.Double, double.class, offsets);
        doubleColumnSource.addChunk(doubleChunk1);
        doubleColumnSource.addChunk(doubleChunk2);

        TestCase.assertEquals(QueryConstants.NULL_LONG, longColumnSource.getLong(-1));
        TestCase.assertEquals(QueryConstants.NULL_LONG, longColumnSource.getLong(2048));
        TestCase.assertEquals(QueryConstants.NULL_DOUBLE, doubleColumnSource.getDouble(-1));
        TestCase.assertEquals(QueryConstants.NULL_DOUBLE, doubleColumnSource.getDouble(2048));

        for (int ii = 0; ii < 1024; ++ii) {
            TestCase.assertEquals(longChunk1.get(ii), longColumnSource.getLong(ii));
            TestCase.assertEquals(longChunk2.get(ii), longColumnSource.getLong(ii + 1024));
            TestCase.assertEquals(doubleChunk1.get(ii), doubleColumnSource.getDouble(ii));
            TestCase.assertEquals(doubleChunk2.get(ii), doubleColumnSource.getDouble(ii + 1024));
        }

        checkDoubles(doubleChunk1, doubleChunk2, doubleColumnSource);
        checkLongs(longChunk1, longChunk2, longColumnSource);

        longColumnSource.clear();
        doubleColumnSource.clear();
    }

    private void checkDoubles(WritableDoubleChunk<Values> doubleChunk1,
            WritableDoubleChunk<Values> doubleChunk2, ChunkColumnSource<?> doubleColumnSource) {
        final WritableDoubleChunk<Values> destChunk = WritableDoubleChunk.makeWritableChunk(2048);
        try (final ChunkSource.FillContext doubleFillContext = doubleColumnSource.makeFillContext(2048)) {
            doubleColumnSource.fillChunk(doubleFillContext, destChunk, RowSequenceFactory.forRange(0, 2047));
            TestCase.assertEquals(2048, destChunk.size());
            for (int ii = 0; ii < 1024; ++ii) {
                TestCase.assertEquals(doubleChunk1.get(ii), destChunk.get(ii));
                TestCase.assertEquals(doubleChunk2.get(ii), destChunk.get(ii + 1024));
            }
        }

        try (final ChunkSource.FillContext fillContext = doubleColumnSource.makeFillContext(2048)) {
            doubleColumnSource.fillChunk(fillContext, destChunk, RowSequenceFactory.forRange(2047, 2047));
            TestCase.assertEquals(1, destChunk.size());
            TestCase.assertEquals(doubleChunk2.get(1023), destChunk.get(0));
        }

        try (final ChunkSource.FillContext fillContext = doubleColumnSource.makeFillContext(2048)) {
            doubleColumnSource.fillChunk(fillContext, destChunk, RowSequenceFactory.forRange(10, 20));
            TestCase.assertEquals(11, destChunk.size());
            for (int ii = 0; ii <= 10; ++ii) {
                TestCase.assertEquals(doubleChunk1.get(ii + 10), destChunk.get(ii));
            }
        }

        try (final ChunkSource.FillContext fillContext = doubleColumnSource.makeFillContext(2048)) {
            doubleColumnSource.fillChunk(fillContext, destChunk, RowSequenceFactory.forRange(1020, 1030));
            TestCase.assertEquals(11, destChunk.size());
            for (int ii = 0; ii <= 3; ++ii) {
                TestCase.assertEquals(doubleChunk1.get(ii + 1020), destChunk.get(ii));
            }
            for (int ii = 4; ii <= 10; ++ii) {
                TestCase.assertEquals(doubleChunk2.get(ii - 4), destChunk.get(ii));
            }
        }

        try (final ChunkSource.GetContext getContext = doubleColumnSource.makeGetContext(2048)) {
            final DoubleChunk<? extends Values> values =
                    doubleColumnSource.getChunk(getContext, RowSequenceFactory.forRange(0, 2047)).asDoubleChunk();
            TestCase.assertEquals(2048, values.size());
            for (int ii = 0; ii < 1024; ++ii) {
                TestCase.assertEquals(doubleChunk1.get(ii), values.get(ii));
                TestCase.assertEquals(doubleChunk2.get(ii), values.get(ii + 1024));
            }
        }

        try (final ChunkSource.GetContext getContext = doubleColumnSource.makeGetContext(2048)) {
            final DoubleChunk<? extends Values> values =
                    doubleColumnSource.getChunk(getContext, RowSequenceFactory.forRange(0, 1023)).asDoubleChunk();
            TestCase.assertEquals(1024, values.size());
            for (int ii = 0; ii < 1024; ++ii) {
                TestCase.assertEquals(doubleChunk1.get(ii), values.get(ii));
            }
        }

        try (final ChunkSource.GetContext getContext = doubleColumnSource.makeGetContext(2048)) {
            final DoubleChunk<? extends Values> values =
                    doubleColumnSource.getChunk(getContext, RowSequenceFactory.forRange(1024, 2047)).asDoubleChunk();
            TestCase.assertEquals(1024, values.size());
            for (int ii = 0; ii < 1024; ++ii) {
                TestCase.assertEquals(doubleChunk2.get(ii), values.get(ii));
            }
        }

        try (final ChunkSource.GetContext getContext = doubleColumnSource.makeGetContext(2048)) {
            final DoubleChunk<? extends Values> values =
                    doubleColumnSource.getChunk(getContext, RowSequenceFactory.forRange(2047, 2047)).asDoubleChunk();
            TestCase.assertEquals(1, values.size());
            TestCase.assertEquals(doubleChunk2.get(1023), values.get(0));
        }

        try (final ChunkSource.GetContext getContext = doubleColumnSource.makeGetContext(2048)) {
            final DoubleChunk<? extends Values> values =
                    doubleColumnSource.getChunk(getContext, RowSequenceFactory.forRange(10, 20)).asDoubleChunk();
            TestCase.assertEquals(11, values.size());
            for (int ii = 0; ii <= 10; ++ii) {
                TestCase.assertEquals(doubleChunk1.get(ii + 10), values.get(ii));
            }
        }

        try (final ChunkSource.GetContext getContext = doubleColumnSource.makeGetContext(2048)) {
            final DoubleChunk<? extends Values> values =
                    doubleColumnSource.getChunk(getContext, RowSequenceFactory.forRange(1020, 1030)).asDoubleChunk();
            TestCase.assertEquals(11, values.size());
            for (int ii = 0; ii <= 3; ++ii) {
                TestCase.assertEquals(doubleChunk1.get(ii + 1020), values.get(ii));
            }
            for (int ii = 4; ii <= 10; ++ii) {
                TestCase.assertEquals(doubleChunk2.get(ii - 4), values.get(ii));
            }
        }
    }

    private void checkLongs(WritableLongChunk<Values> longChunk1,
            WritableLongChunk<Values> longChunk2, ChunkColumnSource<?> longColumnSource) {
        final WritableLongChunk<Values> destChunk = WritableLongChunk.makeWritableChunk(2048);
        try (final ChunkSource.FillContext longFillContext = longColumnSource.makeFillContext(2048)) {
            longColumnSource.fillChunk(longFillContext, destChunk, RowSequenceFactory.forRange(0, 2047));
            TestCase.assertEquals(2048, destChunk.size());
            for (int ii = 0; ii < 1024; ++ii) {
                TestCase.assertEquals(longChunk1.get(ii), destChunk.get(ii));
                TestCase.assertEquals(longChunk2.get(ii), destChunk.get(ii + 1024));
            }
        }

        try (final ChunkSource.FillContext fillContext = longColumnSource.makeFillContext(2048)) {
            longColumnSource.fillChunk(fillContext, destChunk, RowSequenceFactory.forRange(2047, 2047));
            TestCase.assertEquals(1, destChunk.size());
            TestCase.assertEquals(longChunk2.get(1023), destChunk.get(0));
        }

        try (final ChunkSource.FillContext fillContext = longColumnSource.makeFillContext(2048)) {
            longColumnSource.fillChunk(fillContext, destChunk, RowSequenceFactory.forRange(10, 20));
            TestCase.assertEquals(11, destChunk.size());
            for (int ii = 0; ii <= 10; ++ii) {
                TestCase.assertEquals(longChunk1.get(ii + 10), destChunk.get(ii));
            }
        }

        try (final ChunkSource.FillContext fillContext = longColumnSource.makeFillContext(2048)) {
            longColumnSource.fillChunk(fillContext, destChunk, RowSequenceFactory.forRange(1020, 1030));
            TestCase.assertEquals(11, destChunk.size());
            for (int ii = 0; ii <= 3; ++ii) {
                TestCase.assertEquals(longChunk1.get(ii + 1020), destChunk.get(ii));
            }
            for (int ii = 4; ii <= 10; ++ii) {
                TestCase.assertEquals(longChunk2.get(ii - 4), destChunk.get(ii));
            }
        }

        try (final ChunkSource.GetContext getContext = longColumnSource.makeGetContext(2048)) {
            final LongChunk<? extends Values> values =
                    longColumnSource.getChunk(getContext, RowSequenceFactory.forRange(0, 2047)).asLongChunk();
            TestCase.assertEquals(2048, values.size());
            for (int ii = 0; ii < 1024; ++ii) {
                TestCase.assertEquals(longChunk1.get(ii), values.get(ii));
                TestCase.assertEquals(longChunk2.get(ii), values.get(ii + 1024));
            }
        }

        try (final ChunkSource.GetContext getContext = longColumnSource.makeGetContext(2048)) {
            final LongChunk<? extends Values> values =
                    longColumnSource.getChunk(getContext, RowSequenceFactory.forRange(0, 1023)).asLongChunk();
            TestCase.assertEquals(1024, values.size());
            for (int ii = 0; ii < 1024; ++ii) {
                TestCase.assertEquals(longChunk1.get(ii), values.get(ii));
            }
        }

        try (final ChunkSource.GetContext getContext = longColumnSource.makeGetContext(2048)) {
            final LongChunk<? extends Values> values =
                    longColumnSource.getChunk(getContext, RowSequenceFactory.forRange(1024, 2047)).asLongChunk();
            TestCase.assertEquals(1024, values.size());
            for (int ii = 0; ii < 1024; ++ii) {
                TestCase.assertEquals(longChunk2.get(ii), values.get(ii));
            }
        }

        try (final ChunkSource.GetContext getContext = longColumnSource.makeGetContext(2048)) {
            final LongChunk<? extends Values> values =
                    longColumnSource.getChunk(getContext, RowSequenceFactory.forRange(2047, 2047)).asLongChunk();
            TestCase.assertEquals(1, values.size());
            TestCase.assertEquals(longChunk2.get(1023), values.get(0));
        }

        try (final ChunkSource.GetContext getContext = longColumnSource.makeGetContext(2048)) {
            final LongChunk<? extends Values> values =
                    longColumnSource.getChunk(getContext, RowSequenceFactory.forRange(10, 20)).asLongChunk();
            TestCase.assertEquals(11, values.size());
            for (int ii = 0; ii <= 10; ++ii) {
                TestCase.assertEquals(longChunk1.get(ii + 10), values.get(ii));
            }
        }

        try (final ChunkSource.GetContext getContext = longColumnSource.makeGetContext(2048)) {
            final LongChunk<? extends Values> values =
                    longColumnSource.getChunk(getContext, RowSequenceFactory.forRange(1020, 1030)).asLongChunk();
            TestCase.assertEquals(11, values.size());
            for (int ii = 0; ii <= 3; ++ii) {
                TestCase.assertEquals(longChunk1.get(ii + 1020), values.get(ii));
            }
            for (int ii = 4; ii <= 10; ++ii) {
                TestCase.assertEquals(longChunk2.get(ii - 4), values.get(ii));
            }
        }
    }

    private static Boolean makeExpectBoolean(int idx) {
        switch (idx % 3) {
            case 0:
                return true;
            case 1:
                return false;
            case 2:
                return null;
        }
        throw new IllegalStateException();
    }

    @Test
    public void testBooleanWrapper() {
        final WritableByteChunk<Values> byteChunk = WritableByteChunk.makeWritableChunk(32);
        for (int ii = 0; ii < byteChunk.size(); ++ii) {
            byteChunk.set(ii, BooleanUtils.booleanAsByte(makeExpectBoolean(ii)));
        }

        final ByteChunkColumnSource columnSource = new ByteChunkColumnSource();
        columnSource.addChunk(byteChunk);

        final ByteAsBooleanColumnSource wrapped = new ByteAsBooleanColumnSource(columnSource);

        TestCase.assertNull(wrapped.get(-1));
        TestCase.assertNull(wrapped.get(2048));

        for (int ii = 0; ii < 32; ++ii) {
            TestCase.assertEquals(makeExpectBoolean(ii), wrapped.get(ii));
        }

        try (final WritableObjectChunk<Boolean, Values> destChunk = WritableObjectChunk.makeWritableChunk(2048);
                final ChunkSource.FillContext fillContext = wrapped.makeFillContext(32)) {
            wrapped.fillChunk(fillContext, destChunk, RowSequenceFactory.forRange(0, 31));
            TestCase.assertEquals(32, destChunk.size());
            for (int ii = 0; ii < 32; ++ii) {
                TestCase.assertEquals(makeExpectBoolean(ii), destChunk.get(ii));
            }
        }

        try (final ChunkSource.GetContext getContext = wrapped.makeGetContext(32)) {
            final ObjectChunk<Boolean, ? extends Values> values =
                    wrapped.getChunk(getContext, RowSequenceFactory.forRange(1, 10)).asObjectChunk();
            TestCase.assertEquals(10, values.size());
            for (int ii = 1; ii <= 10; ++ii) {
                TestCase.assertEquals(makeExpectBoolean(ii), values.get(ii - 1));
            }
        }

        columnSource.clear();
    }

    private static Instant makeExpectedInstant(int idx) {
        return DateTimeUtils.plus(DateTimeUtils.parseInstant("2021-07-27T09:00 NY"), idx * 3600_000_000_000L);
    }

    @Test
    public void testInstantWrapper() {
        final WritableLongChunk<Values> longChunk = WritableLongChunk.makeWritableChunk(32);
        for (int ii = 0; ii < longChunk.size(); ++ii) {
            longChunk.set(ii, DateTimeUtils.epochNanos(makeExpectedInstant(ii)));
        }

        final LongChunkColumnSource columnSource = new LongChunkColumnSource();
        columnSource.addChunk(longChunk);

        final LongAsInstantColumnSource wrapped = new LongAsInstantColumnSource(columnSource);

        TestCase.assertNull(wrapped.get(-1));
        TestCase.assertNull(wrapped.get(2048));

        for (int ii = 0; ii < 32; ++ii) {
            TestCase.assertEquals(makeExpectedInstant(ii), wrapped.get(ii));
        }

<<<<<<< HEAD
        try (final WritableObjectChunk<Boolean, Values> destChunk = WritableObjectChunk.makeWritableChunk(2048);
                final ChunkSource.FillContext fillContext = wrapped.makeFillContext(32)) {
=======
        final WritableObjectChunk<Instant, Values> destChunk = WritableObjectChunk.makeWritableChunk(2048);
        try (final ChunkSource.FillContext fillContext = wrapped.makeFillContext(32)) {
>>>>>>> a4676d84
            wrapped.fillChunk(fillContext, destChunk, RowSequenceFactory.forRange(0, 31));
            TestCase.assertEquals(32, destChunk.size());
            for (int ii = 0; ii < 32; ++ii) {
                TestCase.assertEquals(makeExpectedInstant(ii), destChunk.get(ii));
            }
        }

        try (final ChunkSource.GetContext getContext = wrapped.makeGetContext(32)) {
            final ObjectChunk<Instant, ? extends Values> values =
                    wrapped.getChunk(getContext, RowSequenceFactory.forRange(1, 10)).asObjectChunk();
            TestCase.assertEquals(10, values.size());
            for (int ii = 1; ii <= 10; ++ii) {
                TestCase.assertEquals(makeExpectedInstant(ii), values.get(ii - 1));
            }
        }

        columnSource.clear();
    }

    @Test
    public void testClear() {
        final WritableIntChunk<Values> intChunk1 = WritableIntChunk.makeWritableChunk(64);
        final WritableIntChunk<Values> intChunk2 = WritableIntChunk.makeWritableChunk(64);

        for (int ii = 0; ii < 64; ++ii) {
            intChunk1.set(ii, 1024 + ii);
            intChunk2.set(ii, 2048 + ii);
        }

        final ChunkColumnSource<?> intColumnSource = ChunkColumnSource.make(ChunkType.Int, int.class);

        TestCase.assertEquals(QueryConstants.NULL_INT, intColumnSource.getInt(-1));
        TestCase.assertEquals(QueryConstants.NULL_INT, intColumnSource.getInt(0));

        intColumnSource.addChunk(intChunk1);
        TestCase.assertEquals(QueryConstants.NULL_INT, intColumnSource.getInt(-1));
        TestCase.assertEquals(QueryConstants.NULL_INT, intColumnSource.getInt(64));

        try (final ChunkSource.GetContext context = intColumnSource.makeGetContext(64)) {
            final IntChunk<? extends Values> actual = intColumnSource.getChunk(context, 0, 63).asIntChunk();
            TestCase.assertTrue(IntChunkEquals.equalReduce(actual, intChunk1));
        }

        intColumnSource.clear();

        TestCase.assertEquals(QueryConstants.NULL_INT, intColumnSource.getInt(-1));
        TestCase.assertEquals(QueryConstants.NULL_INT, intColumnSource.getInt(0));

        intColumnSource.addChunk(intChunk2);
        TestCase.assertEquals(QueryConstants.NULL_INT, intColumnSource.getInt(-1));
        TestCase.assertEquals(QueryConstants.NULL_INT, intColumnSource.getInt(64));

        try (final ChunkSource.GetContext context = intColumnSource.makeGetContext(64)) {
            final IntChunk<? extends Values> actual = intColumnSource.getChunk(context, 0, 63).asIntChunk();
            TestCase.assertTrue(IntChunkEquals.equalReduce(actual, intChunk2));
        }

        intColumnSource.clear();
    }
}<|MERGE_RESOLUTION|>--- conflicted
+++ resolved
@@ -6,13 +6,8 @@
 import gnu.trove.list.array.TLongArrayList;
 import io.deephaven.chunk.attributes.Values;
 import io.deephaven.engine.table.ChunkSource;
-<<<<<<< HEAD
 import io.deephaven.engine.testutil.junit4.EngineCleanup;
-import io.deephaven.time.DateTime;
-=======
 import io.deephaven.engine.table.impl.sources.LongAsInstantColumnSource;
-import io.deephaven.engine.updategraph.UpdateGraphProcessor;
->>>>>>> a4676d84
 import io.deephaven.time.DateTimeUtils;
 import io.deephaven.chunk.util.hashing.IntChunkEquals;
 import io.deephaven.engine.table.impl.sources.ByteAsBooleanColumnSource;
@@ -504,13 +499,8 @@
             TestCase.assertEquals(makeExpectedInstant(ii), wrapped.get(ii));
         }
 
-<<<<<<< HEAD
-        try (final WritableObjectChunk<Boolean, Values> destChunk = WritableObjectChunk.makeWritableChunk(2048);
+        try (final WritableObjectChunk<Instant, Values> destChunk = WritableObjectChunk.makeWritableChunk(2048);
                 final ChunkSource.FillContext fillContext = wrapped.makeFillContext(32)) {
-=======
-        final WritableObjectChunk<Instant, Values> destChunk = WritableObjectChunk.makeWritableChunk(2048);
-        try (final ChunkSource.FillContext fillContext = wrapped.makeFillContext(32)) {
->>>>>>> a4676d84
             wrapped.fillChunk(fillContext, destChunk, RowSequenceFactory.forRange(0, 31));
             TestCase.assertEquals(32, destChunk.size());
             for (int ii = 0; ii < 32; ++ii) {
