/**
 * Copyright (c) 2016-2022 Deephaven Data Labs and Patent Pending
 */
package io.deephaven.engine.table.impl;

import com.google.common.primitives.Ints;
import io.deephaven.UncheckedDeephavenException;
import io.deephaven.api.Selectable;
import io.deephaven.api.agg.spec.AggSpec;
import io.deephaven.api.filter.Filter;
import io.deephaven.api.snapshot.SnapshotWhenOptions.Flag;
import io.deephaven.base.FileUtils;
import io.deephaven.base.Pair;
import io.deephaven.base.log.LogOutput;
import io.deephaven.base.verify.AssertionFailure;
import io.deephaven.datastructures.util.CollectionUtil;
import io.deephaven.engine.context.ExecutionContext;
import io.deephaven.engine.context.QueryScope;
import io.deephaven.engine.exceptions.UpdateGraphConflictException;
import io.deephaven.engine.liveness.LivenessScopeStack;
import io.deephaven.engine.liveness.SingletonLivenessManager;
import io.deephaven.engine.rowset.*;
import io.deephaven.engine.table.*;
import io.deephaven.engine.table.impl.dataindex.StaticGroupingProvider;
import io.deephaven.engine.table.GroupingBuilder;
import io.deephaven.engine.table.GroupingProvider;
import io.deephaven.engine.table.impl.remote.ConstructSnapshot;
import io.deephaven.engine.table.impl.remote.InitialSnapshotTable;
import io.deephaven.engine.table.impl.select.*;
import io.deephaven.engine.table.impl.select.MatchFilter.CaseSensitivity;
import io.deephaven.engine.table.impl.select.MatchFilter.MatchType;
<<<<<<< HEAD
import io.deephaven.engine.table.impl.sources.LongAsDateTimeColumnSource;
=======
import io.deephaven.engine.table.impl.sources.DeferredGroupingColumnSource;
import io.deephaven.engine.table.impl.sources.LongAsInstantColumnSource;
>>>>>>> fbfcbb26
import io.deephaven.engine.table.impl.util.BarrageMessage;
import io.deephaven.engine.table.impl.util.ColumnHolder;
import io.deephaven.engine.testutil.*;
import io.deephaven.engine.testutil.generator.*;
import io.deephaven.engine.testutil.testcase.RefreshingTableTestCase;
import io.deephaven.engine.updategraph.LogicalClock;
import io.deephaven.engine.updategraph.UpdateGraph;
import io.deephaven.engine.updategraph.UpdateGraphLock;
import io.deephaven.engine.util.TableTools;
import io.deephaven.io.log.LogEntry;
import io.deephaven.parquet.table.ParquetTools;
import io.deephaven.test.types.OutOfBandTest;
import io.deephaven.time.DateTimeUtils;
import io.deephaven.util.QueryConstants;
import io.deephaven.util.SafeCloseable;
import io.deephaven.util.locks.AwareFunctionalLock;
import io.deephaven.vector.*;
import junit.framework.TestCase;
import org.apache.commons.lang3.mutable.MutableObject;
import org.apache.groovy.util.Maps;
import org.jetbrains.annotations.MustBeInvokedByOverriders;
import org.jetbrains.annotations.NotNull;
import org.jetbrains.annotations.Nullable;
import org.junit.Assert;
import org.junit.experimental.categories.Category;

import java.io.File;
import java.io.IOException;
import java.nio.file.Files;
import java.text.ParseException;
import java.text.SimpleDateFormat;
import java.time.Instant;
import java.util.*;
import java.util.concurrent.*;
import java.util.concurrent.atomic.AtomicInteger;
import java.util.function.*;
import java.util.stream.LongStream;

import static io.deephaven.api.agg.Aggregation.*;
import static io.deephaven.engine.testutil.TstUtils.*;
import static io.deephaven.engine.util.TableTools.*;
import static org.junit.Assert.assertArrayEquals;

/**
 * Test of QueryTable functionality.
 * <p>
 * This test used to be a catch all, but at over 7,000 lines became unwieldy. It is still somewhat of a catch-all, but
 * some specific classes of tests have been broken out.
 * <p>
 * See also {@link QueryTableAggregationTest}, {@link QueryTableJoinTest}, {@link QueryTableSelectUpdateTest},
 * {@link QueryTableFlattenTest}, and {@link QueryTableSortTest}.
 */
@Category(OutOfBandTest.class)
public class QueryTableTest extends QueryTableTestBase {
    public void testStupidCast() {
        QueryTable table = testRefreshingTable(i(2, 4, 6).toTracking());
        // noinspection UnusedAssignment
        table = (QueryTable) table.select("x =1.2", "x=(int)x");
    }

    /**
     * Test Table.validate() on a few positive and negative cases
     */
    public void testFormulaValidation() {
        final String[][] positives = new String[][] {
                new String[] {"X = 12"},
                new String[] {"X = 12", "Y = X + 12"},
                new String[] {"X = 12", "Y = X + 12", "Z = Math.min(X_[i - 1], Y_[i - 1])"}
        };

        final String[][] negatives = new String[][] {
                new String[] {"X = twelve"},
                new String[] {"X = 12", "Y = WEIRD + 12"},
                new String[] {"X = 12", "Y = X + 12", "Z = Math.blob(X_[i - 1], Y_[i - 1])"}
        };

        for (String[] columns : positives) {
            ((QueryTable) TableTools.emptyTable(10)).validateSelect(SelectColumn.from(Selectable.from(columns)));
        }

        for (String[] columns : negatives) {
            try {
                ((QueryTable) TableTools.emptyTable(10)).validateSelect(SelectColumn.from(Selectable.from(columns)));
                TestCase.fail("validation should have failed for: " + Arrays.toString(columns));
            } catch (FormulaCompilationException fce) {
                // Expected.
            }
        }
    }

    /**
     * Test that the formula can see the internal variable that DateTimeUtils introduces here. (Prior to IDS-6532 this
     * threw an exception).
     */
    public void testIds6532() {
        final Table empty = emptyTable(5);
        final SelectColumn sc = SelectColumnFactory.getExpression("Result = '2020-03-15T09:45:00.000000000 UTC'");
        // First time ok
        // noinspection unused
        final Table t1 = empty.select(List.of(sc));
        // Second time throws exception
        // noinspection unused
        final Table t2 = empty.select(List.of(sc));
    }

    /**
     * Test that the formula behaves correctly when there are are two initDefs() without an intervening request to
     * compile the formula. Prior to the second update to IDS-6532, this threw an exception, although typically only by
     * OpenAPI code (because that code uses validateSelect() whereas other code tends not to). The issue is that this
     * sequence of operations works:
     *
     * initDef() get compiled formula initDef() get compiled formula
     *
     * But (prior to this change) this sequence of operations would not work: initDef() initDef() get compiled formula
     *
     * The reason the second one breaks is that (prior to this change), when using certain Time literals, the second
     * initDef() changes Formula state in such a way that a subsequent compilation would not succeed. The reason this
     * break was not observed in practice is that most usages are like the first example: there is a compilation request
     * interposed between initDefs() and, thanks to formula caching, the second compilation uses the cached Formula
     * object from the first compilation and doesn't actually invoke the compiler again.
     */
    public void testIds6532_part2() {
        final Table empty = emptyTable(5);
        final SelectColumn sc = SelectColumnFactory.getExpression("Result = '2020-03-15T09:45:00.000000000 UTC'");
        ((QueryTable) empty).validateSelect(sc);
        empty.select(List.of(sc));
    }

    /**
     * The formula generation code used to create internal variables called "__chunk" + columnName; it also created an
     * internal variable called "__chunkPos". Prior to the change that fixed this, a formula compilation error can
     * happen if the customer names their column "Pos".
     */
    public void testIds6614() {
        final Table empty = emptyTable(5);
        final Table table1 = empty.select("Pos = 1");
        table1.select("Result = Pos + 2");
    }

    /**
     * Confirm that the system behaves correctly with select validation and the new "flatten" code QueryTable#select().
     * Prior to the change that fixed this, "validateSelect" would cause the SelectColumn to get associated with one
     * RowSet, but then select() would want to flatten that RowSet, so a later initDef would try to associate it with a
     * different RowSet, and then the assertion would fail at AbstractFormulaColumn.java:86. The simple fix is that
     * validateSelect() should copy its select columns before using them and then throw away the copies.
     */
    public void testIds6760() {
        final Table t = emptyTable(10).select("II = ii").where("II > 5");
        final SelectColumn sc = SelectColumnFactory.getExpression("XX = II + 1000");
        ((QueryTable) t).validateSelect(sc);
        final Table result = t.select(List.of(sc));
    }

    public void testIds1822() {
        // formula column preserving types
        final Table t = emptyTable(5).select("I=i", "X=i=0?null:42");
        final Table t2 = t.update("X=isNull(X) ? 0 : X", "Y=(X)");
        final Table t3 = t.update("X=isNull(X) ? 0 : X", "Y=X");
        final Table t4 = t.update("X=isNull(X) ? 0 : X").update("Y=X");

        assertTableEquals(t2, t4);
        assertTableEquals(t3, t4);

        // formula column changing types
        final Table u = emptyTable(5).select("I=i", "X=i=0?null:42");
        final Table u2 = u.update("X=isNull(X) ? 0.1 : (double)X", "Y=(X)");
        final Table u3 = u.update("X=isNull(X) ? 0.1 : (double)X", "Y=X");
        final Table u4 = u.update("X=isNull(X) ? 0.1 : (double)X").update("Y=X");

        assertTableEquals(u2, u4);
        assertTableEquals(u3, u4);

        // source column
        final Table v = emptyTable(5).select("I=i", "X=i=0?null:42");
        final Table v3 = v.update("Z=isNull(X) ? 0 : X", "Y=Z");
        final Table v4 = v.update("Z=isNull(X) ? 0 : X").update("Y=Z");

        assertTableEquals(v3, v4);
    }

    public void testViewIncremental() {
        final Random random = new Random(0);
        final ColumnInfo[] columnInfo;
        final int size = 50;
        final QueryTable queryTable = getTable(size, random,
                columnInfo = initColumnInfos(new String[] {"Sym", "intCol", "doubleCol"},
                        new SetGenerator<>("a", "b", "c", "d", "e"),
                        new IntGenerator(10, 100),
                        new SetGenerator<>(10.1, 20.1, 30.1)));

        final Table sortedTable = queryTable.sort("intCol");

        final EvalNugget[] en = new EvalNugget[] {
                EvalNugget.from(() -> queryTable.updateView("intCol=intCol * 2")),
                EvalNugget.from(() -> queryTable.updateView("intCol=intCol + doubleCol")),
                EvalNugget.from(() -> queryTable.updateView("newCol=intCol / 2", "newCol2=newCol * 4")),
                EvalNugget.from(() -> queryTable.updateView("newCol=intCol / 2").updateView("newCol2=newCol * 4")),
                EvalNugget.from(() -> queryTable.view("intCol=intCol * 2")),
                EvalNugget.from(() -> queryTable.view("intCol=intCol + doubleCol")),
                EvalNugget.from(() -> queryTable.view("newCol=intCol / 2").updateView("newCol2=newCol * 4")),
                EvalNugget.from(() -> sortedTable.updateView("intCol=intCol * 2")),
                EvalNugget.from(() -> sortedTable.updateView("intCol=intCol + doubleCol")),
                EvalNugget.from(() -> sortedTable.updateView("newCol=intCol / 2", "newCol2=newCol * 4")),
                EvalNugget.from(() -> sortedTable.updateView("newCol=intCol / 2").updateView("newCol2=newCol * 4")),
                EvalNugget.from(() -> sortedTable.view("intCol=intCol * 2")),
                EvalNugget.from(() -> sortedTable.view("intCol=intCol + doubleCol")),
                EvalNugget.from(() -> sortedTable.view("newCol=intCol / 2").updateView("newCol2=newCol * 4")),
                EvalNugget.from(() -> queryTable.updateView("newCol=intCol / 2", "newCol2=newCol_[i-1] * 4")),
                EvalNugget.from(() -> queryTable.updateView("newCol=intCol / 2", "newCol2=newCol_[i-1] * newCol")),
                EvalNugget.from(() -> queryTable.updateView("repeatedCol=doubleCol - 0.5", "newCol=intCol / 2",
                        "repeatedCol=newCol_[i-1] * repeatedCol")),
                EvalNugget.from(() -> queryTable.updateView("newCol2=intCol / 2", "newCol=newCol2_[i-1] + 7")),
                EvalNugget.from(() -> queryTable.updateView("newCol=intCol_[i-1]")),
                EvalNugget.from(() -> sortedTable.updateView("newCol=intCol / 2", "newCol2=newCol_[i-1] * 4")),
                EvalNugget.from(() -> sortedTable.updateView("newCol=intCol / 2", "newCol2=newCol_[i-1] * newCol")),
                EvalNugget.from(() -> sortedTable.updateView("repeatedCol=doubleCol - 0.5", "newCol=intCol / 2",
                        "repeatedCol=newCol_[i-1] * repeatedCol")),
                EvalNugget.from(() -> sortedTable.updateView("newCol2=intCol / 2", "newCol=newCol2_[i-1] + 7")),
                EvalNugget.from(() -> sortedTable.updateView("newCol=intCol_[i-1]")),
                EvalNugget.from(() -> queryTable.view("newCol=intCol_[i-1]")),
                EvalNugget.from(() -> queryTable.view("newCol=intCol / 2", "newCol2=newCol_[i-1] * 4")),
                EvalNugget.from(() -> queryTable.view("newCol=intCol / 2", "newCol2=newCol_[i-1] * newCol")),
                EvalNugget.from(() -> queryTable.view("repeatedCol=doubleCol - 0.5", "newCol=intCol / 2",
                        "repeatedCol=newCol_[i-1] * repeatedCol")),
                EvalNugget.from(() -> queryTable.view("newCol2=intCol / 2", "newCol=newCol2_[i-1] + 7")),
                EvalNugget.from(() -> sortedTable.view("newCol=intCol_[i-1]")),
                EvalNugget.from(() -> sortedTable.view("newCol=intCol / 2", "newCol2=newCol_[i-1] * 4")),
                EvalNugget.from(() -> sortedTable.view("newCol=intCol / 2", "newCol2=newCol_[i-1] * newCol")),
                EvalNugget.from(() -> sortedTable.view("repeatedCol=doubleCol - 0.5", "newCol=intCol / 2",
                        "repeatedCol=newCol_[i-1] * repeatedCol")),
                EvalNugget.from(() -> sortedTable.view("newCol2=intCol / 2", "newCol=newCol2_[i-1] + 7")),
                EvalNugget.from(() -> queryTable.updateView("newCol2=intCol / 2", "newCol=newCol2",
                        "newCol=newCol_[i-1] + 7")),
                EvalNugget.from(() -> queryTable.updateView("newCol=intCol / 2", "newCol=newCol_[i-1] + 7")),
        };

        for (int i = 0; i < 10; i++) {
            simulateShiftAwareStep(size, random, queryTable, columnInfo, en);
        }
    }

    public void testView() {
        QueryScope.addParam("indexMinEdge", 2.0);
        QueryScope.addParam("IsIndex", true);
        QueryScope.addParam("MEF", 1.0);
        QueryScope.addParam("LnRatioStd", 1.0);
        QueryScope.addParam("VegaPer", 1.0);
        TableTools.emptyTable(3).updateView("MinEdge = (IsIndex ? indexMinEdge : MEF * LnRatioStd) * VegaPer");

        final QueryTable table0 = (QueryTable) TableTools.emptyTable(3).view("x = i*2", "y = \"\" + x");
        assertEquals(Arrays.asList(0, 2, 4),
                Arrays.asList(DataAccessHelpers.getColumn(table0, "x").get(0, table0.size())));
        assertEquals(Arrays.asList("0", "2", "4"),
                Arrays.asList(DataAccessHelpers.getColumn(table0, "y").get(0, table0.size())));

        final QueryTable table = (QueryTable) table0.updateView("z = x + 1", "x = z + 1", "t = x - 3");
        assertEquals(Arrays.asList(1, 3, 5),
                Arrays.asList(DataAccessHelpers.getColumn(table, "z").get(0, table.size())));
        assertEquals(Arrays.asList(2, 4, 6),
                Arrays.asList(DataAccessHelpers.getColumn(table, "x").get(0, table.size())));
        assertEquals(Arrays.asList(-1, 1, 3),
                Arrays.asList(DataAccessHelpers.getColumn(table, "t").get(0, table.size())));

        final QueryTable table1 = testRefreshingTable(i(2, 4, 6).toTracking(),
                col("x", 1, 2, 3), col("y", 'a', 'b', 'c'));
        final QueryTable table2 = (QueryTable) table1.updateView("z = x", "x = z + 1", "t = x - 3");
        final ShiftObliviousListener table2Listener = newListenerWithGlobals(table2);
        table2.addUpdateListener(table2Listener);

        final ControlledUpdateGraph updateGraph = ExecutionContext.getContext().getUpdateGraph().cast();
        updateGraph.runWithinUnitTestCycle(() -> {
            addToTable(table1, i(7, 9), col("x", 4, 5), col("y", 'd', 'e'));
            table1.notifyListeners(i(7, 9), i(), i());
        });
        assertEquals(5, table1.size());
        assertEquals(5, table2.size());
        assertTableEquals(table2, table1.update("z = x", "x = z + 1", "t = x - 3"));
        assertEquals(added, i(7, 9));
        assertEquals(modified, i());
        assertEquals(removed, i());

        updateGraph.runWithinUnitTestCycle(() -> {
            addToTable(table1, i(7, 9), col("x", 3, 10), col("y", 'e', 'd'));
            table1.notifyListeners(i(), i(), i(7, 9));
        });
        assertEquals(5, table1.size());
        assertEquals(5, table2.size());
        assertTableEquals(table2, table1.update("z = x", "x = z + 1", "t = x - 3"));
        assertEquals(added, i());
        assertEquals(modified, i(7, 9));
        assertEquals(removed, i());

        updateGraph.runWithinUnitTestCycle(() -> {
            removeRows(table1, i(2, 6, 7));
            table1.notifyListeners(i(), i(2, 6, 7), i());
        });

        assertEquals(2, table1.size());
        assertEquals(2, table2.size());
        assertTableEquals(table2, table1.update("z = x", "x = z + 1", "t = x - 3"));
        assertEquals(added, i());
        assertEquals(removed, i(2, 6, 7));
        assertEquals(modified, i());

        updateGraph.runWithinUnitTestCycle(() -> {
            removeRows(table1, i(9));
            addToTable(table1, i(2, 4, 6), col("x", 1, 22, 3), col("y", 'a', 'x', 'c'));
            table1.notifyListeners(i(2, 6), i(9), i(4));
        });

        assertEquals(3, table1.size());
        assertEquals(3, table2.size());
        assertTableEquals(table2, table1.update("z = x", "x = z + 1", "t = x - 3"));
        assertEquals(added, i(2, 6));
        assertEquals(removed, i(9));
        assertEquals(modified, i(4));

        final QueryTable table3 = testRefreshingTable(i(2, 4, 6).toTracking(),
                col("x", 1, 2, 3), col("y", 'a', 'b', 'c'));
        final QueryTable table4 = (QueryTable) table3.view("z = x", "x = z + 1", "t = x - 3");
        final ShiftObliviousListener table4Listener = newListenerWithGlobals(table4);
        table4.addUpdateListener(table4Listener);

        updateGraph.runWithinUnitTestCycle(() -> {
            addToTable(table3, i(7, 9), col("x", 4, 5), col("y", 'd', 'e'));
            table3.notifyListeners(i(7, 9), i(), i());
        });

        assertEquals(5, table3.size());
        assertEquals(5, table4.size());
        assertTableEquals(table4, table3.select("z = x", "x = z + 1", "t = x - 3"));
        assertEquals(added, i(7, 9));
        assertEquals(modified, i());
        assertEquals(removed, i());


        updateGraph.runWithinUnitTestCycle(() -> {
            addToTable(table3, i(7, 9), col("x", 3, 10), col("y", 'e', 'd'));
            table3.notifyListeners(i(), i(), i(7, 9));
        });

        assertEquals(5, table3.size());
        assertEquals(5, table4.size());
        assertTableEquals(table4, table3.select("z = x", "x = z + 1", "t = x - 3"));
        assertEquals(added, i());
        assertEquals(modified, i(7, 9));
        assertEquals(removed, i());

        updateGraph.runWithinUnitTestCycle(() -> {
            removeRows(table3, i(2, 6, 7));
            table3.notifyListeners(i(), i(2, 6, 7), i());
        });

        assertEquals(2, table4.size());
        assertEquals(2, table3.size());
        assertTableEquals(table4, table3.select("z = x", "x = z + 1", "t = x - 3"));
        assertEquals(added, i());
        assertEquals(removed, i(2, 6, 7));
        assertEquals(modified, i());


        updateGraph.runWithinUnitTestCycle(() -> {
            removeRows(table3, i(9));
            addToTable(table3, i(2, 4, 6), col("x", 1, 22, 3), col("y", 'a', 'x', 'c'));
            table3.notifyListeners(i(2, 6), i(9), i(4));
        });

        assertEquals(3, table1.size());
        assertEquals(3, table3.size());
        assertTableEquals(table4, table3.select("z = x", "x = z + 1", "t = x - 3"));
        assertEquals(added, i(2, 6));
        assertEquals(removed, i(9));
        assertEquals(modified, i(4));
    }

    public void testView1() {
        final Table t = testRefreshingTable(col("x", true, false, true));
        final Table t1 = t.select("y=x && true");
        final Table t2 = t.view("y=x && true");
        TableTools.merge(t1, t2);
        TableTools.merge(t2, t1);
        assertNull(DataAccessHelpers.getColumn(t.updateView("nullD = NULL_DOUBLE + 0"), "nullD").get(0));

        assertEquals(
                Arrays.asList(DataAccessHelpers
                        .getColumn(emptyTable(4).updateView("b1 = (i%2 = 0)?null:true").updateView("x = b1 == null?1:2")
                                .select("x"), "x")
                        .get(0, 4)),
                Arrays.asList(1, 2, 1, 2));

        Table table = newTable(3, Arrays.asList("String", "Int"),
                Arrays.asList(TableTools.objColSource("c", "e", "g"), TableTools.colSource(2, 4, 6)));
        assertEquals(2, table.view(CollectionUtil.ZERO_LENGTH_STRING_ARRAY).numColumns());
        assertEquals(table.getDefinition().getColumns().get(0).getName(),
                table.view(CollectionUtil.ZERO_LENGTH_STRING_ARRAY).getDefinition().getColumns().get(0).getName());
        assertEquals(table.getDefinition().getColumns().get(1).getName(),
                table.view(CollectionUtil.ZERO_LENGTH_STRING_ARRAY).getDefinition().getColumns().get(1).getName());

        assertEquals(2, table.view("String", "Int").numColumns());
        assertEquals(table.getDefinition().getColumns().get(0).getName(),
                table.view("String", "Int").getDefinition().getColumns().get(0).getName());
        assertEquals(table.getDefinition().getColumns().get(1).getName(),
                table.view("String", "Int").getDefinition().getColumns().get(1).getName());

        assertEquals(2, table.view("Int", "String").numColumns());
        assertEquals(table.getDefinition().getColumns().get(0).getName(),
                table.view("Int", "String").getDefinition().getColumns().get(1).getName());
        assertEquals(table.getDefinition().getColumns().get(1).getName(),
                table.view("Int", "String").getDefinition().getColumns().get(0).getName());

        assertEquals(2, table.view("Int1=Int", "String1=String").numColumns());
        assertSame(table.getDefinition().getColumns().get(0).getDataType(),
                table.view("Int1=Int", "String1=String").getDefinition().getColumns().get(1).getDataType());
        assertSame(table.getDefinition().getColumns().get(1).getDataType(),
                table.view("Int1=Int", "String1=String").getDefinition().getColumns().get(0).getDataType());
        assertEquals("Int1", table.view("Int1=Int", "String1=String").getDefinition().getColumns().get(0).getName());
        assertEquals("String1", table.view("Int1=Int", "String1=String").getDefinition().getColumns().get(1).getName());

        table = TableTools.emptyTable(3);
        table = table.view("x = i*2", "y = \"\" + x");
        assertEquals(Arrays.asList(0, 2, 4), Arrays.asList(DataAccessHelpers.getColumn(table, "x").get(0, 3)));
        assertEquals(Arrays.asList("0", "2", "4"), Arrays.asList(DataAccessHelpers.getColumn(table, "y").get(0, 3)));

        table = table.updateView("z = x + 1", "x = z + 1", "t = x - 3");
        assertEquals(Arrays.asList(1, 3, 5), Arrays.asList(DataAccessHelpers.getColumn(table, "z").get(0, 3)));
        assertEquals(Arrays.asList(2, 4, 6), Arrays.asList(DataAccessHelpers.getColumn(table, "x").get(0, 3)));
        assertEquals(Arrays.asList(-1, 1, 3), Arrays.asList(DataAccessHelpers.getColumn(table, "t").get(0, 3)));
    }

    public void testReinterpret() {
        final Table source = emptyTable(5).select("dt = epochNanosToInstant(ii)", "n = ii");
        final Table result = source.updateView(List.of(
                new ReinterpretedColumn<>("dt", Instant.class, "dt", long.class)));
        assertEquals((long[]) DataAccessHelpers.getColumn(result, 0).getDirect(), LongStream.range(0, 5).toArray());
        final Table reflexive = result.updateView(List.of(
                new ReinterpretedColumn<>("dt", long.class, "dt", Instant.class)));
        assertTableEquals(reflexive, source);
        final Table sortedSource = source.sortDescending("dt").dropColumns("dt");
        final Table sortedResult = result.sortDescending("dt").dropColumns("dt");
        assertTableEquals(sortedResult, sortedSource);
    }

    public void testStaticSelectIntermediateColumn() {
        final Table et = emptyTable(3);
        final Table result = et.select("A = i").join(et).select("B = A", "C = A + B");
        assertTrue(result.isFlat());

        final List<String> exNames = Arrays.asList("B", "C");
        final List<ColumnSource<?>> exSources = Arrays.asList(
                TableTools.colSource(0, 0, 0, 1, 1, 1, 2, 2, 2),
                TableTools.colSource(0, 0, 0, 2, 2, 2, 4, 4, 4));
        final Table expected = newTable(9, exNames, exSources);
        assertTableEquals(expected, result);
    }

    public void testDropColumns() {
        final List<String> colNames = Arrays.asList("String", "Int", "Double");
        final List<ColumnSource<?>> colSources =
                Arrays.asList(TableTools.objColSource("c", "e", "g"), colSource(2, 4, 6), colSource(1.0, 2.0, 3.0));
        final Table table = newTable(3, colNames, colSources);
        assertEquals(3, table.dropColumns(Collections.emptyList()).getColumnSources().size());
        Collection<? extends ColumnSource<?>> columnSourcesAfterDrop = table.getColumnSources();
        ColumnSource<?>[] columnsAfterDrop =
                columnSourcesAfterDrop.toArray(ColumnSource.ZERO_LENGTH_COLUMN_SOURCE_ARRAY);
        Collection<? extends ColumnSource<?>> columnSources =
                table.dropColumns(Collections.emptyList()).getColumnSources();
        ColumnSource<?>[] columns = columnSources.toArray(ColumnSource.ZERO_LENGTH_COLUMN_SOURCE_ARRAY);
        assertSame(columns[0], columnsAfterDrop[0]);
        assertSame(columns[1], columnsAfterDrop[1]);
        assertSame(columns[2], columnsAfterDrop[2]);
        assertSame(table.getColumnSource("String"),
                table.dropColumns(Collections.emptyList()).getColumnSource("String"));
        assertSame(table.getColumnSource("Int"), table.dropColumns(Collections.emptyList()).getColumnSource("Int"));
        assertSame(table.getColumnSource("Double"),
                table.dropColumns(Collections.emptyList()).getColumnSource("Double"));

        assertEquals(2, table.dropColumns("Int").getColumnSources().size());
        columnSourcesAfterDrop = table.dropColumns("Int").getColumnSources();
        columnsAfterDrop = columnSourcesAfterDrop.toArray(ColumnSource.ZERO_LENGTH_COLUMN_SOURCE_ARRAY);
        columnSources = table.getColumnSources();
        columns = columnSources.toArray(ColumnSource.ZERO_LENGTH_COLUMN_SOURCE_ARRAY);
        assertSame(columns[0], columnsAfterDrop[0]);
        assertSame(columns[2], columnsAfterDrop[1]);
        assertSame(table.getColumnSource("String"), table.dropColumns("Int").getColumnSource("String"));
        assertSame(table.getColumnSource("Double"), table.dropColumns("Int").getColumnSource("Double"));
        try {
            table.dropColumns("Int").getColumnSource("Int");
            fail("Expected exception");
        } catch (RuntimeException ignored) {
        }

        columnSourcesAfterDrop = table.dropColumns("String", "Int").getColumnSources();
        columnsAfterDrop = columnSourcesAfterDrop.toArray(ColumnSource.ZERO_LENGTH_COLUMN_SOURCE_ARRAY);
        columnSources = table.getColumnSources();
        columns = columnSources.toArray(ColumnSource.ZERO_LENGTH_COLUMN_SOURCE_ARRAY);
        assertEquals(1, table.dropColumns("String", "Int").getColumnSources().size());
        assertSame(columns[2], columnsAfterDrop[0]);
        assertSame(table.getColumnSource("Double"), table.dropColumns("String", "Int").getColumnSource("Double"));
        try {
            table.dropColumns("String", "Int").getColumnSource("String");
            fail("Expected exception");
        } catch (RuntimeException ignored) {
        }
        try {
            DataAccessHelpers.getColumn(table.dropColumns("String", "Int"), "Int");
            fail("Expected exception");
        } catch (RuntimeException ignored) {
        }

        assertEquals(1, table.dropColumns("String").dropColumns("Int").numColumns());
        columnSourcesAfterDrop = table.dropColumns("String").dropColumns("Int").getColumnSources();
        columnsAfterDrop = columnSourcesAfterDrop.toArray(ColumnSource.ZERO_LENGTH_COLUMN_SOURCE_ARRAY);
        columnSources = table.getColumnSources();
        columns = columnSources.toArray(ColumnSource.ZERO_LENGTH_COLUMN_SOURCE_ARRAY);
        assertSame(columnsAfterDrop[0], columns[2]);
        assertSame(table.getColumnSource("Double"),
                table.dropColumns("String").dropColumns("Int").getColumnSource("Double"));
        try {
            table.dropColumns("String").dropColumns("Int").getColumnSource("String");
            fail("Expected exception");
        } catch (RuntimeException ignored) {
        }
        try {
            table.dropColumns("String").dropColumns("Int").getColumnSource("Int");
            fail("Expected exception");
        } catch (RuntimeException ignored) {
        }

        try {
            table.dropColumns(Collections.singletonList("DoesNotExist"));
        } catch (RuntimeException e) {
            assertEquals("Unknown columns: [DoesNotExist], available columns = [String, Int, Double]", e.getMessage());
        }
        try {
            table.dropColumns(Arrays.asList("Int", "DoesNotExist"));
        } catch (RuntimeException e) {
            assertEquals("Unknown columns: [DoesNotExist], available columns = [String, Int, Double]", e.getMessage());
        }
    }

    public void testRenameColumns() {
        final Table table = newTable(3,
                Arrays.asList("String", "Int", "Double"),
                Arrays.asList(TableTools.objColSource("c", "e", "g"), colSource(2, 4, 6), colSource(1.0, 2.0, 3.0)));
        assertEquals(3, table.renameColumns(CollectionUtil.ZERO_LENGTH_STRING_ARRAY).getColumnSources().size());
        final Collection<? extends ColumnSource<?>> columnSources = table.getColumnSources();
        final ColumnSource<?>[] columns = columnSources.toArray(ColumnSource.ZERO_LENGTH_COLUMN_SOURCE_ARRAY);
        final Collection<? extends ColumnSource<?>> renamedColumnSources =
                table.renameColumns(CollectionUtil.ZERO_LENGTH_STRING_ARRAY).getColumnSources();
        final ColumnSource<?>[] renamedColumns =
                renamedColumnSources.toArray(ColumnSource.ZERO_LENGTH_COLUMN_SOURCE_ARRAY);
        assertSame(columns[0], renamedColumns[0]);
        assertSame(columns[1], renamedColumns[1]);
        assertSame(columns[2], renamedColumns[2]);
        assertSame(table.getColumnSource("String"),
                table.renameColumns(CollectionUtil.ZERO_LENGTH_STRING_ARRAY).getColumnSource("String"));
        assertSame(table.getColumnSource("Int"),
                table.renameColumns(CollectionUtil.ZERO_LENGTH_STRING_ARRAY).getColumnSource("Int"));
        assertSame(table.getColumnSource("Double"),
                table.renameColumns(CollectionUtil.ZERO_LENGTH_STRING_ARRAY).getColumnSource("Double"));

        assertEquals(3, table.renameColumns("NewInt=Int").numColumns());
        assertEquals(table.getColumnSources().toArray()[0],
                table.renameColumns("NewInt=Int").getColumnSources().toArray()[0]);
        assertArrayEquals((int[]) DataAccessHelpers.getColumn(table, 1).getDirect(),
                (int[]) DataAccessHelpers.getColumn(table.renameColumns("NewInt=Int"), 1).getDirect());
        assertEquals(table.getColumnSources().toArray()[2],
                table.renameColumns("NewInt=Int").getColumnSources().toArray()[2]);
        assertEquals(table.getColumnSource("String"), table.renameColumns("NewInt=Int").getColumnSource("String"));
        assertArrayEquals((int[]) DataAccessHelpers.getColumn(table, "Int").getDirect(),
                (int[]) DataAccessHelpers.getColumn(table.renameColumns("NewInt=Int"), "NewInt").getDirect());
        assertEquals(table.getColumnSource("Double"), table.renameColumns("NewInt=Int").getColumnSource("Double"));
        try {
            DataAccessHelpers.getColumn(table.renameColumns("NewInt=Int"), "Int");
            fail("Expected exception");
        } catch (RuntimeException ignored) {
        }

        assertEquals(3, table.renameColumns("NewInt=Int", "NewString=String").numColumns());
        assertArrayEquals((String[]) DataAccessHelpers.getColumn(table, 0).getDirect(),
                (String[]) DataAccessHelpers.getColumn(table.renameColumns("NewInt=Int", "NewString=String"), 0)
                        .getDirect());
        assertArrayEquals((int[]) DataAccessHelpers.getColumn(table, 1).getDirect(),
                (int[]) DataAccessHelpers.getColumn(table.renameColumns("NewInt=Int"), 1).getDirect());
        assertEquals(table.getColumnSources().toArray()[2],
                table.renameColumns("NewInt=Int", "NewString=String").getColumnSources().toArray()[2]);
        assertArrayEquals((String[]) DataAccessHelpers.getColumn(table, "String").getDirect(),
                (String[]) DataAccessHelpers
                        .getColumn(table.renameColumns("NewInt=Int", "NewString=String"), "NewString").getDirect());
        assertArrayEquals((int[]) DataAccessHelpers.getColumn(table, "Int").getDirect(),
                (int[]) DataAccessHelpers.getColumn(table.renameColumns("NewInt=Int"), "NewInt").getDirect());
        assertEquals(table.getColumnSource("Double"),
                table.renameColumns("NewInt=Int", "NewString=String").getColumnSource("Double"));
        try {
            DataAccessHelpers.getColumn(table.renameColumns("NewInt=Int", "NewString=String"), "Int");
            fail("Expected exception");
        } catch (RuntimeException ignored) {
        }
        try {
            DataAccessHelpers.getColumn(table.renameColumns("NewInt=Int", "NewString=String"), "String");
            fail("Expected exception");
        } catch (RuntimeException ignored) {
        }

        assertEquals(3, table.renameColumns("NewInt=Int").renameColumns("NewString=String").numColumns());
        assertArrayEquals((String[]) DataAccessHelpers.getColumn(table, 0).getDirect(),
                (String[]) DataAccessHelpers.getColumn(table.renameColumns("NewInt=Int", "NewString=String"), 0)
                        .getDirect());
        assertArrayEquals((int[]) DataAccessHelpers.getColumn(table, 1).getDirect(),
                (int[]) DataAccessHelpers.getColumn(table.renameColumns("NewInt=Int"), 1).getDirect());
        assertEquals(table.getColumnSources().toArray()[2],
                table.renameColumns("NewInt=Int").renameColumns("NewString=String").getColumnSources().toArray()[2]);
        assertArrayEquals((String[]) DataAccessHelpers.getColumn(table, "String").getDirect(),
                (String[]) DataAccessHelpers
                        .getColumn(table.renameColumns("NewInt=Int", "NewString=String"), "NewString").getDirect());
        assertArrayEquals((int[]) DataAccessHelpers.getColumn(table, "Int").getDirect(),
                (int[]) DataAccessHelpers.getColumn(table.renameColumns("NewInt=Int"), "NewInt").getDirect());
        assertEquals(table.getColumnSource("Double"),
                table.renameColumns("NewInt=Int").renameColumns("NewString=String").getColumnSource("Double"));
        try {
            DataAccessHelpers.getColumn(table.renameColumns("NewInt=Int").renameColumns("NewString=String"), "Int");
            fail("Expected exception");
        } catch (RuntimeException ignored) {
        }
        try {
            DataAccessHelpers.getColumn(table.renameColumns("NewInt=Int").renameColumns("NewString=String"), "String");
            fail("Expected exception");
        } catch (RuntimeException ignored) {
        }
    }

    public void testRenameColumnsIncremental() {
        final Random random = new Random(0);

        final int size = 100;
        final ColumnInfo<?, ?>[] columnInfo;
        final QueryTable queryTable = getTable(size, random,
                columnInfo = initColumnInfos(new String[] {"Sym", "intCol", "doubleCol"},
                        new SetGenerator<>("a", "b", "c", "d"),
                        new IntGenerator(10, 100),
                        new SetGenerator<>(10.1, 20.1, 30.1)));

        final EvalNugget[] en = new EvalNugget[] {
                EvalNugget.from(() -> queryTable.renameColumns(List.of())),
                EvalNugget.from(() -> queryTable.renameColumns("Symbol=Sym")),
                EvalNugget.from(() -> queryTable.renameColumns("Symbol=Sym", "Symbols=Sym")),
                EvalNugget.from(() -> queryTable.renameColumns("Sym2=Sym", "intCol2=intCol", "doubleCol2=doubleCol")),
        };

        // Verify our assumption that columns can be renamed at most once.
        Assert.assertTrue(queryTable.renameColumns("Symbol=Sym", "Symbols=Sym").hasColumns("Symbols"));
        Assert.assertFalse(queryTable.renameColumns("Symbol=Sym", "Symbols=Sym").hasColumns("Symbol"));

        final int steps = 100;
        for (int i = 0; i < steps; i++) {
            if (printTableUpdates) {
                System.out.println("\n == Simple Step i = " + i);
            }
            simulateShiftAwareStep("step == " + i, size, random, queryTable, columnInfo, en);
        }
    }

    public static WhereFilter stringContainsFilter(
            String columnName,
            String... values) {
        return stringContainsFilter(MatchType.Regular, columnName, values);
    }

    public static WhereFilter stringContainsFilter(
            MatchType matchType,
            String columnName,
            String... values) {
        return stringContainsFilter(CaseSensitivity.MatchCase, matchType, columnName, values);
    }

    public static WhereFilter stringContainsFilter(
            CaseSensitivity sensitivity,
            MatchType matchType,
            @NotNull String columnName,
            String... values) {
        return WhereFilterFactory.stringContainsFilter(sensitivity, matchType, columnName, true, false, values);
    }

    public void testStringContainsFilter() {
        Function<String, WhereFilter> filter = ConditionFilter::createConditionFilter;
        final Random random = new Random(0);

        final int size = 500;

        final ColumnInfo<?, ?>[] columnInfo;
        final QueryTable table = getTable(size, random, columnInfo = initColumnInfos(new String[] {"S1", "S2"},
                new StringGenerator(),
                new StringGenerator()));

        final EvalNuggetInterface[] en = new EvalNuggetInterface[] {
                new TableComparator(
                        table.where(filter.apply("S1.contains(`aab`)")),
                        table.where(stringContainsFilter("S1", "aab"))),
                new TableComparator(
                        table.where(filter.apply("S2.contains(`m`)")),
                        table.where(stringContainsFilter("S2", "m"))),
                new TableComparator(
                        table.where(filter.apply("!S2.contains(`ma`)")),
                        table.where(stringContainsFilter(MatchFilter.MatchType.Inverted, "S2", "ma"))),
                new TableComparator(
                        table.where(filter.apply("S2.toLowerCase().contains(`ma`)")),
                        table.where(stringContainsFilter(MatchFilter.CaseSensitivity.IgnoreCase,
                                MatchFilter.MatchType.Regular, "S2", "mA"))),
                new TableComparator(
                        table.where(filter.apply("S2.contains(`mA`)")),
                        table.where(stringContainsFilter("S2", "mA"))),
        };

        for (int i = 0; i < 500; i++) {
            simulateShiftAwareStep(size, random, table, columnInfo, en);
        }
    }

    public void testDoubleRangeFilterSimple() {
        final Table t = TableTools.newTable(doubleCol("DV", 1.0, 2.0, -3.0, Double.NaN, QueryConstants.NULL_DOUBLE, 6.0,
                Double.POSITIVE_INFINITY, Double.NEGATIVE_INFINITY, 9.0)).update("IV=i+1");
        Table leq1 = t.where("DV <= 1.0");
        Table leq1b = t.where("DV <= 1.0 && true");

        assertTableEquals(leq1b, leq1);
        assertTableEquals(
                TableTools.newTable(doubleCol("DV", 1.0, -3.0, QueryConstants.NULL_DOUBLE, Double.NEGATIVE_INFINITY),
                        intCol("IV", 1, 3, 5, 8)),
                leq1);

        Table geq1 = t.where("DV >= 1.0");
        Table geq1b = t.where("DV >= 1.0 && true");
        TableTools.showWithRowSet(geq1);
        TableTools.showWithRowSet(geq1b);

        assertTableEquals(geq1b, geq1);
        assertTableEquals(TableTools.newTable(doubleCol("DV", 1.0, 2.0, Double.NaN, 6.0, Double.POSITIVE_INFINITY, 9.0),
                intCol("IV", 1, 2, 4, 6, 7, 9)), geq1);
    }

    public void testLongRangeFilterSimple() {
        final Table t = TableTools.newTable(longCol("LV", 1, 2, -3, Long.MAX_VALUE, QueryConstants.NULL_LONG, 6))
                .update("IV=i+1");
        Table leq1 = t.where("LV <= 1");
        Table leq1b = t.where("LV <= 1 && true");

        assertTableEquals(leq1b, leq1);
        assertTableEquals(TableTools.newTable(longCol("LV", 1, -3, QueryConstants.NULL_LONG), intCol("IV", 1, 3, 5)),
                leq1);

        Table geq1 = t.where("LV >= 1");
        Table geq1b = t.where("LV >= 1 && true");
        TableTools.showWithRowSet(geq1);
        TableTools.showWithRowSet(geq1b);

        assertTableEquals(geq1b, geq1);
        assertTableEquals(TableTools.newTable(longCol("LV", 1, 2, Long.MAX_VALUE, 6), intCol("IV", 1, 2, 4, 6)), geq1);
    }

    public void testComparableRangeFilterSimple() {
        final Table t = TableTools.newTable(longCol("LV", 1, 2, -3, Long.MAX_VALUE, QueryConstants.NULL_LONG, 6))
                .update("IV=i+1", "LV=LV==null ? null : java.math.BigInteger.valueOf(LV)");
        Table leq1 = t.where("LV <= 1");
        Table leq1b = t.where("io.deephaven.util.compare.ObjectComparisons.leq(LV, java.math.BigInteger.ONE)");
        Table leq1c = t.where("LV <= java.math.BigInteger.ONE");

        assertTableEquals(leq1b, leq1);
        assertTableEquals(leq1c, leq1);
        assertTableEquals(TableTools.newTable(intCol("IV", 1, 3, 5)), leq1.dropColumns("LV"));

        Table geq1 = t.where("LV >= 1");
        Table geq1b = t.where("io.deephaven.util.compare.ObjectComparisons.geq(LV, java.math.BigInteger.ONE)");
        Table geq1c = t.where("LV >= java.math.BigInteger.ONE");
        TableTools.showWithRowSet(geq1);
        TableTools.showWithRowSet(geq1b);

        assertTableEquals(geq1b, geq1);
        assertTableEquals(geq1c, geq1);
        assertTableEquals(TableTools.newTable(intCol("IV", 1, 2, 4, 6)), geq1.dropColumns("LV"));
    }

    public void testDoubleRangeFilter() {
        Function<String, WhereFilter> filter = ConditionFilter::createConditionFilter;
        final Random random = new Random(0);

        final int size = 500;

        final ColumnInfo<?, ?>[] columnInfo;
        final QueryTable table = getTable(size, random,
                columnInfo = initColumnInfos(new String[] {"D1", "D2", "F1", "F2"},
                        new DoubleGenerator(),
                        new DoubleGenerator(0, 1000, 0.1, 0.1),
                        new FloatGenerator(),
                        new FloatGenerator(0, 1000, 0.1, 0.1)));

        final EvalNuggetInterface[] en = new EvalNuggetInterface[] {
                new TableComparator(table.where(filter.apply("D1 > 500 && D1 <= 501")),
                        table.where(new DoubleRangeFilter("D1", 500, 501, false, true))),
                new TableComparator(table.where(filter.apply("D1 > 500.7 && D1 <= 500.8")),
                        table.where(new DoubleRangeFilter("D1", 500.7, 500.8, false, true))),
                new TableComparator(table.where(filter.apply("D2 >= 250.02 && D2 < 250.03")),
                        table.where(DoubleRangeFilter.makeRange("D2", "250.02"))),
                new TableComparator(table.where(filter.apply("F1 > 500 && F1 <= 501")),
                        table.where(new FloatRangeFilter("F1", 500, 501, false, true))),
                new TableComparator(table.where(filter.apply("F1 > 500.7 && F1 <= 500.8")),
                        table.where(new FloatRangeFilter("F1", 500.7f, 500.8f, false, true))),
                new TableComparator(table.where(filter.apply("F2 >= 250.02 && F2 < 250.03")),
                        table.where(FloatRangeFilter.makeRange("F2", "250.02"))),

                new TableComparator(table.where(filter.apply("F1 <= -250.02 && F1 > -250.03")),
                        table.where(FloatRangeFilter.makeRange("F1", "-250.02"))),
                new TableComparator(table.where(filter.apply("F1 <= -37.0002 && F1 > -37.0003")),
                        table.where(FloatRangeFilter.makeRange("F1", "-37.0002"))),
                new TableComparator(table.where(filter.apply("D1 <= -250.02 && D1 > -250.03")),
                        table.where(DoubleRangeFilter.makeRange("D1", "-250.02"))),
                new TableComparator(table.where(filter.apply("D1 <= -37.0002 && D1 > -37.0003")),
                        table.where(DoubleRangeFilter.makeRange("D1", "-37.0002")))
        };

        for (int i = 0; i < 500; i++) {
            simulateShiftAwareStep(size, random, table, columnInfo, en);
        }
    }

    public void testInstantRangeFilter() {
        Function<String, WhereFilter> filter = ConditionFilter::createConditionFilter;
        final Random random = new Random(0);

        final int size = 500;

        final Instant startTime = DateTimeUtils.parseInstant("2019-04-30T16:00:00 NY");
        final Instant endTime = DateTimeUtils.parseInstant("2019-04-30T16:01:00 NY");

        final ColumnInfo<?, ?>[] columnInfo;
        final QueryTable table = getTable(size, random,
                columnInfo = initColumnInfos(new String[] {"Timestamp", "Ts2", "Sentinel"},
                        new UnsortedInstantGenerator(startTime, endTime),
                        new UnsortedInstantLongGenerator(startTime, endTime),
                        new IntGenerator(0, 1000)));

        final Instant lower = DateTimeUtils.plus(startTime, DateTimeUtils.SECOND);
        final Instant upper = DateTimeUtils.plus(startTime, DateTimeUtils.SECOND * 2);

        final EvalNuggetInterface[] en = new EvalNuggetInterface[] {
                new TableComparator(
                        table.where(filter.apply(
                                "Timestamp >= '" + lower.toString() + "' && Timestamp <= '" + upper.toString() + "'")),
                        "Condition", table.where(new InstantRangeFilter("Timestamp", lower, upper, true, true)),
                        "Range"),
                new TableComparator(
                        table.where(filter.apply(
                                "Timestamp >= '" + lower.toString() + "' && Timestamp < '" + upper.toString() + "'")),
                        table.where(new InstantRangeFilter("Timestamp", lower, upper, true, false))),
                new TableComparator(
                        table.where(filter.apply(
                                "Timestamp > '" + lower.toString() + "' && Timestamp <= '" + upper.toString() + "'")),
                        table.where(new InstantRangeFilter("Timestamp", lower, upper, true, true))),
                new TableComparator(
                        table.where(filter.apply(
                                "Timestamp > '" + lower.toString() + "' && Timestamp < '" + upper.toString() + "'")),
                        table.where(new InstantRangeFilter("Timestamp", lower, upper, false, false))),

                new TableComparator(
                        table.where(
                                filter.apply("Ts2 >= '" + lower.toString() + "' && Ts2 <= '" + upper.toString() + "'")),
                        "Condition", table.where(new InstantRangeFilter("Ts2", lower, upper, true, true)), "Range"),
                new TableComparator(
                        table.where(
                                filter.apply("Ts2 >= '" + lower.toString() + "' && Ts2 < '" + upper.toString() + "'")),
                        table.where(new InstantRangeFilter("Ts2", lower, upper, true, false))),
                new TableComparator(
                        table.where(
                                filter.apply("Ts2 > '" + lower.toString() + "' && Ts2 <= '" + upper.toString() + "'")),
                        table.where(new InstantRangeFilter("Ts2", lower, upper, true, true))),
                new TableComparator(
                        table.where(
                                filter.apply("Ts2 > '" + lower.toString() + "' && Ts2 < '" + upper.toString() + "'")),
                        table.where(new InstantRangeFilter("Ts2", lower, upper, false, false)))
        };

        for (int i = 0; i < 500; i++) {
            simulateShiftAwareStep(size, random, table, columnInfo, en);
        }
    }

    public void testInstantRangeFilterNulls() {
        final Function<String, WhereFilter> filter = ConditionFilter::createConditionFilter;
        final Random random = new Random(0);

        final int size = 500;

        final Instant startTime = DateTimeUtils.parseInstant("2019-04-30T16:00:00 NY");
        final Instant endTime = DateTimeUtils.parseInstant("2019-04-30T16:01:00 NY");

        final ColumnInfo<?, ?>[] columnInfo;
        final QueryTable table = getTable(size, random,
                columnInfo = initColumnInfos(new String[] {"Timestamp", "Sentinel"},
                        new UnsortedInstantGenerator(startTime, endTime, 0.1),
                        new IntGenerator(0, 1000)));

        final Instant lower = DateTimeUtils.plus(startTime, DateTimeUtils.SECOND);
        final Instant upper = DateTimeUtils.plus(startTime, DateTimeUtils.SECOND * 2);

        final EvalNuggetInterface[] en = new EvalNuggetInterface[] {
                new TableComparator(
                        table.where(filter.apply(
                                "Timestamp >= '" + lower.toString() + "' && Timestamp <= '" + upper.toString() + "'")),
                        "Condition", table.where(new InstantRangeFilter("Timestamp", lower, upper, true, true)),
                        "Range"),
                new TableComparator(
                        table.where(filter.apply(
                                "Timestamp >= '" + lower.toString() + "' && Timestamp < '" + upper.toString() + "'")),
                        table.where(new InstantRangeFilter("Timestamp", lower, upper, true, false))),
                new TableComparator(
                        table.where(filter.apply(
                                "Timestamp > '" + lower.toString() + "' && Timestamp <= '" + upper.toString() + "'")),
                        table.where(new InstantRangeFilter("Timestamp", lower, upper, true, true))),
                new TableComparator(
                        table.where(filter.apply(
                                "Timestamp > '" + lower.toString() + "' && Timestamp < '" + upper.toString() + "'")),
                        table.where(new InstantRangeFilter("Timestamp", lower, upper, false, false))),
        };

        for (int i = 0; i < 500; i++) {
            simulateShiftAwareStep(size, random, table, columnInfo, en);
        }
    }

    public void testReverse() {
        final QueryTable table = testRefreshingTable(i(1, 2, 3).toTracking(),
                col("Ticker", "AAPL", "IBM", "TSLA"),
                col("Timestamp", 1L, 10L, 50L));

        final Table reversed = table.reverse();
        show(reversed);

        checkReverse(table, reversed, "Ticker");

        final ControlledUpdateGraph updateGraph = ExecutionContext.getContext().getUpdateGraph().cast();
        updateGraph.runWithinUnitTestCycle(() -> {
            final ColumnHolder<?>[] columnAdditions =
                    new ColumnHolder<?>[] {col("Ticker", "SPY", "VXX"), col("Timestamp", 60L, 70L)};
            addToTable(table, i(2048, 2049), columnAdditions);
            table.notifyListeners(i(2048, 2049), i(), i());
        });

        show(reversed);

        checkReverse(table, reversed, "Ticker");

        assertEquals("TSLA", reversed.getColumnSource("Ticker").getPrev(reversed.getRowSet().copyPrev().get(0)));


        updateGraph.runWithinUnitTestCycle(() -> {
        });

        assertEquals("VXX", reversed.getColumnSource("Ticker").getPrev(reversed.getRowSet().copyPrev().get(0)));


        final ColumnSource<Long> longIdentityColumnSource =
                new AbstractColumnSource.DefaultedImmutable<>(long.class) {
                    @Override
                    public void startTrackingPrevValues() { /* nothing to do */ }

                    @Override
                    public Long get(long rowKey) {
                        return getLong(rowKey);
                    }

                    @Override
                    public long getLong(long rowKey) {
                        return rowKey;
                    }
                };

        final QueryTable bigTable = new QueryTable(
                i(0, Integer.MAX_VALUE, (long) Integer.MAX_VALUE * 2L).toTracking(),
                Collections.singletonMap("LICS", longIdentityColumnSource));
        bigTable.setRefreshing(true);
        final Table bigReversed = bigTable.reverse();
        // noinspection unchecked
        final DataColumn<Long> licsr = DataAccessHelpers.getColumn(bigReversed, "LICS");
        assertEquals((long) Integer.MAX_VALUE * 2L, (long) licsr.get(0));
        assertEquals(Integer.MAX_VALUE, (long) licsr.get(1));
        assertEquals(0, (long) licsr.get(2));

        updateGraph.runWithinUnitTestCycle(() -> {
            bigTable.getRowSet().writableCast().insert(Long.MAX_VALUE);
            bigTable.notifyListeners(i(Long.MAX_VALUE), i(), i());
        });

        assertEquals(4, bigReversed.size());

        assertEquals(Long.MAX_VALUE, (long) licsr.get(0));
        assertEquals((long) Integer.MAX_VALUE * 2L, (long) licsr.get(1));
        assertEquals(Integer.MAX_VALUE, (long) licsr.get(2));
        assertEquals(0, (long) licsr.get(3));

    }


    public void testReverse2() {
        final QueryTable table = testRefreshingTable(i(1).toTracking(), col("Timestamp", 1L));

        final Table reversed = table.reverse();
        show(reversed);

        checkReverse(table, reversed, "Timestamp");

        final ControlledUpdateGraph updateGraph = ExecutionContext.getContext().getUpdateGraph().cast();
        updateGraph.runWithinUnitTestCycle(() -> {
            final ColumnHolder<?>[] columnAdditions1 = new ColumnHolder<?>[] {col("Timestamp", 2048L, 2049L)};
            addToTable(table, i(2048, 2049), columnAdditions1);
            table.notifyListeners(i(2048, 2049), i(), i());
        });

        show(reversed);

        checkReverse(table, reversed, "Timestamp");

        updateGraph.runWithinUnitTestCycle(() -> {
            removeRows(table, i(1, 2048, 2049));
            table.notifyListeners(i(), i(1, 2048, 2049), i());
        });

        assertEquals(0, reversed.size());

        updateGraph.runWithinUnitTestCycle(() -> {
            final ColumnHolder<?>[] columnAdditions = new ColumnHolder<?>[] {col("Timestamp", 8192L)};
            addToTable(table, i(8192L), columnAdditions);
            table.notifyListeners(i(8192L), i(), i());
        });

        checkReverse(table, reversed, "Timestamp");


    }

    private void checkReverse(QueryTable table, Table reversed, String timestamp) {
        assertEquals(table.size(), reversed.size());
        for (long ii = 0; ii < table.size(); ++ii) {
            final long jj = table.size() - ii - 1;
            assertEquals(DataAccessHelpers.getColumn(table, timestamp).get(ii),
                    DataAccessHelpers.getColumn(reversed, timestamp).get(jj));
        }
    }

    public void testReverseClipping() {
        final QueryTable table = testRefreshingTable(i(1).toTracking(), col("Sentinel", 1));

        final QueryTable reverseTable = (QueryTable) table.reverse();
        final io.deephaven.engine.table.impl.SimpleListener listener =
                new io.deephaven.engine.table.impl.SimpleListener(reverseTable);
        reverseTable.addUpdateListener(listener);

        final ControlledUpdateGraph updateGraph = ExecutionContext.getContext().getUpdateGraph().cast();
        updateGraph.runWithinUnitTestCycle(() -> {
            TableUpdateImpl downstream = new TableUpdateImpl();
            downstream.added = i();
            downstream.removed = i();
            downstream.modified = i(1);
            downstream.modifiedColumnSet = ModifiedColumnSet.ALL;

            final RowSetShiftData.Builder builder = new RowSetShiftData.Builder();
            builder.shiftRange(1 << 29, 1 << 30, 1024);
            downstream.shifted = builder.build();
            table.notifyListeners(downstream);
        });

        assertNotNull(listener.update);
        assertNotNull(listener.update.shifted());
        assertEquals(0, listener.update.shifted().size());
    }

    public void testReverseClippingDuringShift() {
        final QueryTable table = testRefreshingTable(i(1).toTracking(), col("Sentinel", 1));
        final QueryTable reversedTable = (QueryTable) table.reverse();

        final io.deephaven.engine.table.impl.SimpleListener listener =
                new io.deephaven.engine.table.impl.SimpleListener(reversedTable);
        reversedTable.addUpdateListener(listener);

        final ControlledUpdateGraph updateGraph = ExecutionContext.getContext().getUpdateGraph().cast();
        updateGraph.runWithinUnitTestCycle(() -> {
            TableUpdateImpl downstream = new TableUpdateImpl();
            downstream.added = i();
            downstream.removed = i();
            downstream.modified = i();
            downstream.modifiedColumnSet = ModifiedColumnSet.EMPTY;

            final RowSetShiftData.Builder builder = new RowSetShiftData.Builder();
            builder.shiftRange(0, 1024, 1 << 20);
            builder.shiftRange(1 << 29, 1 << 30, 1024);
            downstream.shifted = builder.build();

            try (final WritableRowSet rowSetCopy = table.getRowSet().copy()) {
                downstream.shifted().apply(rowSetCopy);
                removeRows(table, table.getRowSet());
                addToTable(table, rowSetCopy, col("Sentinel", 1));
            }

            table.notifyListeners(downstream);
        });

        assertNotNull(listener.update);
        assertNotNull(listener.update.shifted());
        assertEquals(1, listener.update.shifted().size());
        assertEquals(table.reverse().getRowSet(), reversedTable.getRowSet());
    }

    public void testReverseIncremental() throws ParseException {
        final Random random = new Random(0);

        final int size = 1000;
        // Increase this number if your BigIntegers collide
        final int bitSize = 1000;
        final ColumnInfo<?, ?>[] columnInfo;
        final QueryTable table = getTable(size, random,
                columnInfo = initColumnInfos(new String[] {"Date", "C1", "C2", "KEY"},
                        new DateGenerator(format.parse("2011-02-02"), format.parse("2011-02-03")),
                        new SetGenerator<>("a", "b"),
                        new SetGenerator<>(10, 20, 30),
                        new SortedBigIntegerGenerator(bitSize)));

        final EvalNuggetInterface[] en = new EvalNuggetInterface[] {
                EvalNugget.from(() -> table.update("K=KEY").reverse()),
                new TableComparator(table.update("K=KEY").reverse(), table.update("K=KEY").sortDescending("K"))
        };

        final int updateSize = (int) Math.ceil(Math.sqrt(size));
        for (int step = 0; step < 500; step++) {
            simulateShiftAwareStep(updateSize, random, table, columnInfo, en);
        }
    }

    public void testReverseBlink() {
        final Table table = testRefreshingTable(RowSetFactory.flat(1).toTracking(), intCol("Sentinel", 100))
                .withAttributes(Map.of(Table.BLINK_TABLE_ATTRIBUTE, true));
        final Table reverseTable = table.reverse();
        final io.deephaven.engine.table.impl.SimpleListener listener =
                new io.deephaven.engine.table.impl.SimpleListener(reverseTable);
        reverseTable.addUpdateListener(listener);

        final long nextSize = ReverseOperation.MINIMUM_PIVOT + 2;
        final int[] data = new int[Math.toIntExact(nextSize - 1)];
        Arrays.fill(data, 200);
        final ControlledUpdateGraph updateGraph = ExecutionContext.getContext().getUpdateGraph().cast();
        updateGraph.runWithinUnitTestCycle(() -> {
            TstUtils.addToTable(table, RowSetFactory.fromRange(1, nextSize - 1), intCol("Sentinel", data));
            final TableUpdateImpl downstream = new TableUpdateImpl();
            downstream.added = RowSetFactory.flat(nextSize);
            downstream.removed = RowSetFactory.flat(1);
            downstream.modified = i();
            downstream.modifiedColumnSet = ModifiedColumnSet.EMPTY;
            downstream.shifted = RowSetShiftData.EMPTY;
            ((QueryTable) table).notifyListeners(downstream);
        });

        assertNotNull(listener.update);
        assertNotNull(listener.update.shifted());
        assertEquals(0, listener.update.shifted().size());
    }

    public void testSnapshot() {
        final QueryTable base = testRefreshingTable(i(10, 25, 30).toTracking(),
                col("A", 3, 1, 2), col("B", "c", "a", "b"));
        final QueryTable trigger1 = testRefreshingTable(col("T", 1));
        final Table expected = base.naturalJoin(trigger1, "", "T");
        TableTools.showWithRowSet(expected);
        final Table actual = base.snapshotWhen(trigger1, Flag.INITIAL);
        validateUpdates(actual);
        assertTableEquals(expected, actual);

        assertTableEquals(base.head(0).updateView("T=1"), base.snapshotWhen(trigger1));

        final QueryTable trigger2 = testRefreshingTable(col("T", 1, 2));
        final Table snapshot = base.snapshotWhen(trigger2, Flag.INITIAL);
        validateUpdates(snapshot);

        final Table expect1 = newTable(col("A", 3, 1, 2), col("B", "c", "a", "b"), col("T", 2, 2, 2));
        assertTableEquals(expect1, snapshot);

        final ControlledUpdateGraph updateGraph = ExecutionContext.getContext().getUpdateGraph().cast();
        updateGraph.runWithinUnitTestCycle(() -> {
            addToTable(base, i(20, 40), col("A", 30, 50), col("B", "aa", "bc"));
            base.notifyListeners(i(20, 40), i(), i());
        });
        show(snapshot, 50);
        assertTableEquals(expect1, snapshot);

        updateGraph.runWithinUnitTestCycle(() -> {
            addToTable(trigger2, i(3), col("T", 5));
            trigger2.notifyListeners(i(3), i(), i());
        });
        show(snapshot, 50);
        final Table expect2 =
                newTable(col("A", 3, 30, 1, 2, 50), col("B", "c", "aa", "a", "b", "bc"), col("T", 5, 5, 5, 5, 5));
        assertTableEquals(expect2, snapshot);

        updateGraph.runWithinUnitTestCycle(() -> {
            removeRows(base, i(10, 20, 30));
            addToTable(base, i(25), col("A", 11), col("B", "A"));
            base.notifyListeners(i(), i(10, 20, 30), i(25));
        });
        show(snapshot, 50);
        assertTableEquals(expect2, snapshot);

        updateGraph.runWithinUnitTestCycle(() -> {
            addToTable(trigger2, i(4, 5), col("T", 7, 8));
            trigger2.notifyListeners(i(4, 5), i(), i());
        });
        show(base, 50);
        show(snapshot, 50);
        final Table expect3 = newTable(col("A", 11, 50), col("B", "A", "bc"), col("T", 8, 8));
        assertTableEquals(expect3, snapshot);
    }

    public void testSnapshotArrayTrigger() {
        final QueryTable base = testRefreshingTable(i(10, 25, 30).toTracking(),
                col("A", 3, 1, 2), col("B", "c", "a", "b"));

        final QueryTable left1 = testRefreshingTable(col("T", 1));
        final Table leftBy = left1.aggBy(AggGroup("T"));

        final Table expected = base.naturalJoin(leftBy, "", "T");
        TableTools.showWithRowSet(expected);
        final Table actual = base.snapshotWhen(leftBy, Flag.INITIAL);
        validateUpdates(actual);
        assertTableEquals(expected, actual);

        final ControlledUpdateGraph updateGraph = ExecutionContext.getContext().getUpdateGraph().cast();
        updateGraph.runWithinUnitTestCycle(() -> {
            addToTable(base, i(20, 40), col("A", 30, 50), col("B", "aa", "bc"));
            base.notifyListeners(i(20, 40), i(), i());
        });
        assertTableEquals(expected.where("A in 1, 2, 3"), actual);

        updateGraph.runWithinUnitTestCycle(() -> {
            addToTable(left1, i(3), col("T", 5));
            left1.notifyListeners(i(3), i(), i());
        });
        assertTableEquals(expected, actual);
    }

    public void testSnapshotArrayValues() {
        final QueryTable right = testRefreshingTable(i(10, 25, 30).toTracking(),
                col("A", 3, 1, 2), col("B", "c", "a", "b"));
        final Table rightBy = right.aggAllBy(AggSpec.group());

        final QueryTable trigger1 = testRefreshingTable(col("T", 1));
        // noinspection RedundantArrayCreation
        final Table ex1 = newTable(col("A", new IntVector[] {new IntVectorDirect(3, 1, 2)}),
                col("B", new ObjectVector[] {new ObjectVectorDirect<>("c", "a", "b")}), intCol("T", 1));
        TableTools.showWithRowSet(ex1);

        final Table actual = rightBy.snapshotWhen(trigger1, Flag.INITIAL);
        validateUpdates(actual);
        assertTableEquals(ex1, actual);

        final ControlledUpdateGraph updateGraph = ExecutionContext.getContext().getUpdateGraph().cast();
        updateGraph.runWithinUnitTestCycle(() -> {
            addToTable(right, i(20, 40), col("A", 30, 50), col("B", "aa", "bc"));
            right.notifyListeners(i(20, 40), i(), i());
        });
        assertTableEquals(ex1, actual);

        updateGraph.runWithinUnitTestCycle(() -> {
            addToTable(trigger1, i(3), col("T", 5));
            trigger1.notifyListeners(i(3), i(), i());
        });
        final Table ex2 = newTable(col("A", new IntVector[] {new IntVectorDirect(3, 30, 1, 2, 50)}),
                col("B", new ObjectVector[] {new ObjectVectorDirect<>("c", "aa", "a", "b", "bc")}), intCol("T", 5));
        assertTableEquals(ex2, actual);

        updateGraph.runWithinUnitTestCycle(() -> {
            addToTable(right, i(20), intCol("A", 31), stringCol("B", "aaa"));
            right.notifyListeners(i(), i(), i(20));
        });
        assertTableEquals(ex2, actual);

        updateGraph.runWithinUnitTestCycle(() -> {
            addToTable(trigger1, i(4), col("T", 6));
            trigger1.notifyListeners(i(4), i(), i());
        });

        final Table ex3 = newTable(col("A", new IntVector[] {new IntVectorDirect(3, 31, 1, 2, 50)}),
                col("B", new ObjectVector[] {new ObjectVectorDirect<>("c", "aaa", "a", "b", "bc")}), intCol("T", 6));
        assertTableEquals(ex3, actual);
    }

    public void testSnapshotHistorical() {
        final QueryTable base = testRefreshingTable(i(10, 25, 30).toTracking(),
                col("A", 3, 1, 2), col("B", "c", "a", "b"));
        final QueryTable trigger1 = testRefreshingTable(col("T", 1));
        show(base.snapshotWhen(trigger1, Flag.HISTORY));
        assertEquals("", diff(base.snapshotWhen(trigger1, Flag.HISTORY),
                testRefreshingTable(col("T", 1, 1, 1), col("A", 3, 1, 2), col("B", "c", "a", "b")), 10));

        final QueryTable trigger2 = testRefreshingTable(col("T", 1, 2));
        final Table snapshot = base.snapshotWhen(trigger2, Flag.HISTORY);
        show(snapshot);
        assertTableEquals(snapshot, testRefreshingTable(
                col("T", 1, 1, 1, 2, 2, 2),
                col("A", 3, 1, 2, 3, 1, 2),
                col("B", "c", "a", "b", "c", "a", "b")));

        final ControlledUpdateGraph updateGraph = ExecutionContext.getContext().getUpdateGraph().cast();
        updateGraph.runWithinUnitTestCycle(() -> {
            addToTable(base, i(20, 40), col("A", 30, 50), col("B", "aa", "bc"));
            base.notifyListeners(i(20, 40), i(), i());
        });
        show(snapshot, 50);
        assertTableEquals(snapshot, testRefreshingTable(
                col("T", 1, 1, 1, 2, 2, 2),
                col("A", 3, 1, 2, 3, 1, 2),
                col("B", "c", "a", "b", "c", "a", "b")));

        updateGraph.runWithinUnitTestCycle(() -> {
            addToTable(trigger2, i(3), col("T", 5));
            trigger2.notifyListeners(i(3), i(), i());
        });
        show(snapshot, 50);
        assertTableEquals(snapshot, testRefreshingTable(
                col("T", 1, 1, 1, 2, 2, 2, 5, 5, 5, 5, 5),
                col("A", 3, 1, 2, 3, 1, 2, 3, 30, 1, 2, 50),
                col("B", "c", "a", "b", "c", "a", "b", "c", "aa", "a", "b", "bc")));

        updateGraph.runWithinUnitTestCycle(() -> {
            removeRows(base, i(10, 20, 30));
            addToTable(base, i(25), col("A", 11), col("B", "A"));
            base.notifyListeners(i(), i(10, 20, 30), i(25));
        });
        show(snapshot, 50);
        assertTableEquals(snapshot, testRefreshingTable(
                col("T", 1, 1, 1, 2, 2, 2, 5, 5, 5, 5, 5),
                col("A", 3, 1, 2, 3, 1, 2, 3, 30, 1, 2, 50),
                col("B", "c", "a", "b", "c", "a", "b", "c", "aa", "a", "b", "bc")));

        updateGraph.runWithinUnitTestCycle(() -> {
            addToTable(trigger2, i(4, 5), col("T", 7, 8));
            trigger2.notifyListeners(i(4, 5), i(), i());
        });
        show(snapshot, 50);
        assertTableEquals(snapshot, testRefreshingTable(
                col("T", 1, 1, 1, 2, 2, 2, 5, 5, 5, 5, 5, 7, 7, 8, 8),
                col("A", 3, 1, 2, 3, 1, 2, 3, 30, 1, 2, 50, 11, 50, 11, 50),
                col("B", "c", "a", "b", "c", "a", "b", "c", "aa", "a", "b", "bc", "A", "bc", "A", "bc")));

        updateGraph.runWithinUnitTestCycle(() -> {
            final RowSet rowsToRemove = base.getRowSet().copy();
            removeRows(base, rowsToRemove);
            base.notifyListeners(i(), rowsToRemove, i());
        });
        show(snapshot, 50);
        assertTableEquals(snapshot, testRefreshingTable(
                col("T", 1, 1, 1, 2, 2, 2, 5, 5, 5, 5, 5, 7, 7, 8, 8),
                col("A", 3, 1, 2, 3, 1, 2, 3, 30, 1, 2, 50, 11, 50, 11, 50),
                col("B", "c", "a", "b", "c", "a", "b", "c", "aa", "a", "b", "bc", "A", "bc", "A", "bc")));

        updateGraph.runWithinUnitTestCycle(() -> {
            addToTable(trigger2, i(6), col("T", 9));
            trigger2.notifyListeners(i(6), i(), i());
        });
        show(snapshot, 50);
        assertTableEquals(snapshot, testRefreshingTable(
                col("T", 1, 1, 1, 2, 2, 2, 5, 5, 5, 5, 5, 7, 7, 8, 8),
                col("A", 3, 1, 2, 3, 1, 2, 3, 30, 1, 2, 50, 11, 50, 11, 50),
                col("B", "c", "a", "b", "c", "a", "b", "c", "aa", "a", "b", "bc", "A", "bc", "A", "bc")));
    }

    public void testSnapshotDependencies() {
        final QueryTable base = testRefreshingTable(i(10).toTracking(), col("A", 1));
        final QueryTable trigger = testRefreshingTable(col("T", 1));

        QueryScope.addParam("testSnapshotDependenciesCounter", new AtomicInteger());

        final Table snappedFirst = base.snapshotWhen(trigger, Flag.INITIAL);
        validateUpdates(snappedFirst);
        final Table snappedDep = snappedFirst.select("B=testSnapshotDependenciesCounter.incrementAndGet()");
        final Table snappedOfSnap = snappedDep.snapshotWhen(trigger, Flag.INITIAL);
        validateUpdates(snappedOfSnap);

        final ControlledUpdateGraph updateGraph = ExecutionContext.getContext().getUpdateGraph().cast();
        updateGraph.runWithinUnitTestCycle(() -> {
            TestCase.assertTrue(
                    snappedFirst.satisfied(ExecutionContext.getContext().getUpdateGraph().clock().currentStep()));
            TestCase.assertTrue(
                    snappedDep.satisfied(ExecutionContext.getContext().getUpdateGraph().clock().currentStep()));
            TestCase.assertTrue(
                    snappedOfSnap.satisfied(ExecutionContext.getContext().getUpdateGraph().clock().currentStep()));
        });

        // This will do the notification for left; at which point we can do the first snapshot
        // This should flush the TUV and the select
        // Now we should flush the second snapshot
        // This should flush the second TUV
        // And now we should be done
        updateGraph.runWithinUnitTestCycle(() -> {
            addToTable(trigger, i(2), col("T", 2));
            trigger.notifyListeners(i(2), i(), i());
            TestCase.assertFalse(
                    snappedFirst.satisfied(ExecutionContext.getContext().getUpdateGraph().clock().currentStep()));
            TestCase.assertFalse(
                    snappedDep.satisfied(ExecutionContext.getContext().getUpdateGraph().clock().currentStep()));
            TestCase.assertFalse(
                    snappedOfSnap.satisfied(ExecutionContext.getContext().getUpdateGraph().clock().currentStep()));

            // This will do the notification for left; at which point we can do the first snapshot
            boolean flushed = updateGraph.flushOneNotificationForUnitTests();

            TestCase.assertTrue(flushed);
            TestCase.assertTrue(
                    snappedFirst.satisfied(ExecutionContext.getContext().getUpdateGraph().clock().currentStep()));
            TestCase.assertFalse(
                    snappedDep.satisfied(ExecutionContext.getContext().getUpdateGraph().clock().currentStep()));
            TestCase.assertFalse(
                    snappedOfSnap.satisfied(ExecutionContext.getContext().getUpdateGraph().clock().currentStep()));

            // This should flush the TUV and the select
            flushed = updateGraph.flushOneNotificationForUnitTests();
            TestCase.assertTrue(flushed);
            flushed = updateGraph.flushOneNotificationForUnitTests();
            TestCase.assertTrue(flushed);
            TestCase.assertTrue(
                    snappedFirst.satisfied(ExecutionContext.getContext().getUpdateGraph().clock().currentStep()));
            TestCase.assertTrue(
                    snappedDep.satisfied(ExecutionContext.getContext().getUpdateGraph().clock().currentStep()));
            TestCase.assertFalse(
                    snappedOfSnap.satisfied(ExecutionContext.getContext().getUpdateGraph().clock().currentStep()));

            // Now we should flush the second snapshot
            flushed = updateGraph.flushOneNotificationForUnitTests();
            TestCase.assertTrue(flushed);
            TestCase.assertTrue(
                    snappedFirst.satisfied(ExecutionContext.getContext().getUpdateGraph().clock().currentStep()));
            TestCase.assertTrue(
                    snappedDep.satisfied(ExecutionContext.getContext().getUpdateGraph().clock().currentStep()));
            TestCase.assertTrue(
                    snappedOfSnap.satisfied(ExecutionContext.getContext().getUpdateGraph().clock().currentStep()));

            // This should flush the second TUV
            flushed = updateGraph.flushOneNotificationForUnitTests();
            TestCase.assertTrue(flushed);

            // And now we should be done
            flushed = updateGraph.flushOneNotificationForUnitTests();
            TestCase.assertFalse(flushed);
        });
        TableTools.show(snappedOfSnap);

        TestCase.assertEquals(1, snappedOfSnap.size());
        TestCase.assertEquals(2, DataAccessHelpers.getColumn(snappedOfSnap, "B").get(0));
    }

    public void testSnapshotAdditions() {
        final QueryTable base = testRefreshingTable(i(10).toTracking(), col("A", 1));
        final QueryTable trigger = testRefreshingTable(col("T", 1));

        final Table snapshot = base.snapshotWhen(trigger, Flag.INITIAL);
        validateUpdates(snapshot);

        final ControlledUpdateGraph updateGraph = ExecutionContext.getContext().getUpdateGraph().cast();
        updateGraph.runWithinUnitTestCycle(() -> {
            addToTable(base, i(20), col("A", 2));
            trigger.notifyListeners(i(), i(), i(0));
        });

        TestCase.assertEquals(2, snapshot.size());
        assertTableEquals(testTable(col("A", 1, 2), col("T", 1, 1)), snapshot);
    }

    public void testSnapshotRemovals() {
        final QueryTable base = testRefreshingTable(i(10, 20).toTracking(), col("A", 1, 2));
        final QueryTable trigger = testRefreshingTable(col("T", 1));

        final Table snapshot = base.snapshotWhen(trigger, Flag.INITIAL);
        validateUpdates(snapshot);

        final ControlledUpdateGraph updateGraph = ExecutionContext.getContext().getUpdateGraph().cast();
        updateGraph.runWithinUnitTestCycle(() -> {
            removeRows(base, i(20));
            trigger.notifyListeners(i(), i(), i(0));
        });

        TestCase.assertEquals(1, snapshot.size());
        assertTableEquals(testTable(col("A", 1), col("T", 1)), snapshot);
    }

    public void testSnapshotModifies() {
        final QueryTable base = testRefreshingTable(i(10).toTracking(), col("A", 1));
        final QueryTable trigger = testRefreshingTable(col("T", 1));

        final Table snapshot = base.snapshotWhen(trigger, Flag.INITIAL);
        validateUpdates(snapshot);

        final ControlledUpdateGraph updateGraph = ExecutionContext.getContext().getUpdateGraph().cast();
        updateGraph.runWithinUnitTestCycle(() -> {
            base.notifyListeners(i(), i(), i(20));
            trigger.notifyListeners(i(), i(), i(0));
        });

        TestCase.assertEquals(1, snapshot.size());
        assertTableEquals(testTable(col("A", 1), col("T", 1)), snapshot);
    }

    public void testSnapshotIncrementalDependencies() {
        final QueryTable base = testRefreshingTable(i(10).toTracking(), col("A", 1));
        final QueryTable trigger = testRefreshingTable(col("T", 1));

        QueryScope.addParam("testSnapshotDependenciesCounter", new AtomicInteger());

        final Table snappedFirst = base.snapshotWhen(trigger, Flag.INCREMENTAL);
        final Table snappedDep = snappedFirst.select("B=testSnapshotDependenciesCounter.incrementAndGet()");
        final Table snappedOfSnap = snappedDep.snapshotWhen(trigger, Flag.INCREMENTAL);

        final ControlledUpdateGraph updateGraph = ExecutionContext.getContext().getUpdateGraph().cast();
        updateGraph.runWithinUnitTestCycle(() -> {
            System.out.println("Checking everything is satisfied with no updates.");
            TestCase.assertTrue(
                    snappedFirst.satisfied(ExecutionContext.getContext().getUpdateGraph().clock().currentStep()));
            TestCase.assertTrue(
                    snappedDep.satisfied(ExecutionContext.getContext().getUpdateGraph().clock().currentStep()));
            TestCase.assertTrue(
                    snappedOfSnap.satisfied(ExecutionContext.getContext().getUpdateGraph().clock().currentStep()));
            System.out.println("Simple Update Cycle Complete.");
        });

        updateGraph.runWithinUnitTestCycle(() -> {
            System.out.println("Adding Table.");
            addToTable(trigger, i(2), col("T", 2));
            trigger.notifyListeners(i(2), i(), i());

            System.out.println("Checking initial satisfaction.");
            TestCase.assertFalse(
                    snappedFirst.satisfied(ExecutionContext.getContext().getUpdateGraph().clock().currentStep()));
            TestCase.assertFalse(
                    snappedDep.satisfied(ExecutionContext.getContext().getUpdateGraph().clock().currentStep()));
            TestCase.assertFalse(
                    snappedOfSnap.satisfied(ExecutionContext.getContext().getUpdateGraph().clock().currentStep()));

            System.out.println("Flushing first notification.");
            // this will do the notification for left
            boolean flushed2 = updateGraph.flushOneNotificationForUnitTests();

            System.out.println("Checking satisfaction after #1.");
            TestCase.assertTrue(flushed2);
            TestCase.assertFalse(
                    snappedFirst.satisfied(ExecutionContext.getContext().getUpdateGraph().clock().currentStep()));
            TestCase.assertFalse(
                    snappedDep.satisfied(ExecutionContext.getContext().getUpdateGraph().clock().currentStep()));
            TestCase.assertFalse(
                    snappedOfSnap.satisfied(ExecutionContext.getContext().getUpdateGraph().clock().currentStep()));

            System.out.println("Flushing second notification, which should be our listener recorder");
            flushed2 = updateGraph.flushOneNotificationForUnitTests();

            System.out.println("Checking satisfaction after #2.");
            TestCase.assertTrue(flushed2);
            TestCase.assertFalse(
                    snappedFirst.satisfied(ExecutionContext.getContext().getUpdateGraph().clock().currentStep()));
            TestCase.assertFalse(
                    snappedDep.satisfied(ExecutionContext.getContext().getUpdateGraph().clock().currentStep()));
            TestCase.assertFalse(
                    snappedOfSnap.satisfied(ExecutionContext.getContext().getUpdateGraph().clock().currentStep()));

            System.out.println("Flushing third notification, which should be our merged listener");

            System.out.println("Checking satisfaction after #3.");
            flushed2 = updateGraph.flushOneNotificationForUnitTests();
            // this will do the merged notification; which means the snaphsot is satisfied
            TestCase.assertTrue(flushed2);
            TestCase.assertTrue(
                    snappedFirst.satisfied(ExecutionContext.getContext().getUpdateGraph().clock().currentStep()));
            TestCase.assertFalse(
                    snappedDep.satisfied(ExecutionContext.getContext().getUpdateGraph().clock().currentStep()));
            TestCase.assertFalse(
                    snappedOfSnap.satisfied(ExecutionContext.getContext().getUpdateGraph().clock().currentStep()));

            // now we should flush the select
            flushed2 = updateGraph.flushOneNotificationForUnitTests();
            TestCase.assertTrue(flushed2);
            TestCase.assertTrue(
                    snappedFirst.satisfied(ExecutionContext.getContext().getUpdateGraph().clock().currentStep()));
            TestCase.assertTrue(
                    snappedDep.satisfied(ExecutionContext.getContext().getUpdateGraph().clock().currentStep()));
            TestCase.assertFalse(
                    snappedOfSnap.satisfied(ExecutionContext.getContext().getUpdateGraph().clock().currentStep()));

            // now we should flush the second snapshot recorder
            flushed2 = updateGraph.flushOneNotificationForUnitTests();
            TestCase.assertTrue(flushed2);
            TestCase.assertTrue(
                    snappedFirst.satisfied(ExecutionContext.getContext().getUpdateGraph().clock().currentStep()));
            TestCase.assertTrue(
                    snappedDep.satisfied(ExecutionContext.getContext().getUpdateGraph().clock().currentStep()));
            TestCase.assertFalse(
                    snappedOfSnap.satisfied(ExecutionContext.getContext().getUpdateGraph().clock().currentStep()));

            // now we should flush the second snapshot merged listener
            flushed2 = updateGraph.flushOneNotificationForUnitTests();
            TestCase.assertTrue(flushed2);
            TestCase.assertTrue(
                    snappedFirst.satisfied(ExecutionContext.getContext().getUpdateGraph().clock().currentStep()));
            TestCase.assertTrue(
                    snappedDep.satisfied(ExecutionContext.getContext().getUpdateGraph().clock().currentStep()));
            TestCase.assertTrue(
                    snappedOfSnap.satisfied(ExecutionContext.getContext().getUpdateGraph().clock().currentStep()));

            // nothing left
            flushed2 = updateGraph.flushOneNotificationForUnitTests();
            TestCase.assertFalse(flushed2);
        });
        TableTools.show(snappedOfSnap);

        TestCase.assertEquals(snappedOfSnap.size(), 1);
        TestCase.assertEquals(DataAccessHelpers.getColumn(snappedOfSnap, "B").get(0), 1);

        // this will do the notification for right; at which point we can should get the update going through
        // nothing left
        updateGraph.runWithinUnitTestCycle(() -> {
            System.out.println("Adding Right Table.");
            addToTable(base, i(2), col("A", 3));
            base.notifyListeners(i(2), i(), i());

            System.out.println("Checking initial satisfaction.");
            TestCase.assertFalse(
                    snappedFirst.satisfied(ExecutionContext.getContext().getUpdateGraph().clock().currentStep()));
            TestCase.assertFalse(
                    snappedDep.satisfied(ExecutionContext.getContext().getUpdateGraph().clock().currentStep()));
            TestCase.assertFalse(
                    snappedOfSnap.satisfied(ExecutionContext.getContext().getUpdateGraph().clock().currentStep()));

            System.out.println("Flushing first notification.");
            // this will do the notification for right; at which point we can should get the update going through
            boolean flushed1 = updateGraph.flushOneNotificationForUnitTests();

            System.out.println("Checking satisfaction after #1.");
            TestCase.assertTrue(flushed1);
            TestCase.assertFalse(
                    snappedFirst.satisfied(ExecutionContext.getContext().getUpdateGraph().clock().currentStep()));
            TestCase.assertFalse(
                    snappedDep.satisfied(ExecutionContext.getContext().getUpdateGraph().clock().currentStep()));
            TestCase.assertFalse(
                    snappedOfSnap.satisfied(ExecutionContext.getContext().getUpdateGraph().clock().currentStep()));

            System.out.println("Flushing second notification, which should be our merged listener");
            flushed1 = updateGraph.flushOneNotificationForUnitTests();

            System.out.println("Checking satisfaction after #2.");
            TestCase.assertTrue(flushed1);
            TestCase.assertTrue(
                    snappedFirst.satisfied(ExecutionContext.getContext().getUpdateGraph().clock().currentStep()));
            TestCase.assertTrue(
                    snappedDep.satisfied(ExecutionContext.getContext().getUpdateGraph().clock().currentStep()));
            TestCase.assertTrue(
                    snappedOfSnap.satisfied(ExecutionContext.getContext().getUpdateGraph().clock().currentStep()));

            // nothing left
            flushed1 = updateGraph.flushOneNotificationForUnitTests();
            TestCase.assertFalse(flushed1);
        });
        TableTools.show(snappedOfSnap);

        TestCase.assertEquals(snappedOfSnap.size(), 1);
        TestCase.assertEquals(DataAccessHelpers.getColumn(snappedOfSnap, "B").get(0), 1);

        // now we should flush the select
        // now we should flush the second snapshot recorder
        // now we should flush the second snapshot merged listener
        // nothing left
        updateGraph.runWithinUnitTestCycle(() -> {
            System.out.println("Adding Right Table.");
            addToTable(base, i(2), col("A", 3));
            base.notifyListeners(i(2), i(), i());

            System.out.println("Adding Left Table.");
            addToTable(trigger, i(3), col("T", 3));
            trigger.notifyListeners(i(3), i(), i());

            System.out.println("Checking initial satisfaction.");
            TestCase.assertFalse(
                    snappedFirst.satisfied(ExecutionContext.getContext().getUpdateGraph().clock().currentStep()));
            TestCase.assertFalse(
                    snappedDep.satisfied(ExecutionContext.getContext().getUpdateGraph().clock().currentStep()));
            TestCase.assertFalse(
                    snappedOfSnap.satisfied(ExecutionContext.getContext().getUpdateGraph().clock().currentStep()));

            System.out.println("Flushing first notification.");
            boolean flushed = updateGraph.flushOneNotificationForUnitTests();
            System.out.println("Checking satisfaction after #1.");
            TestCase.assertTrue(flushed);
            TestCase.assertFalse(
                    snappedFirst.satisfied(ExecutionContext.getContext().getUpdateGraph().clock().currentStep()));
            TestCase.assertFalse(
                    snappedDep.satisfied(ExecutionContext.getContext().getUpdateGraph().clock().currentStep()));
            TestCase.assertFalse(
                    snappedOfSnap.satisfied(ExecutionContext.getContext().getUpdateGraph().clock().currentStep()));

            System.out.println("Flushing second notification, which should be the recorder for our second snapshot");
            flushed = updateGraph.flushOneNotificationForUnitTests();

            System.out.println("Checking satisfaction after #2.");
            TestCase.assertTrue(flushed);
            TestCase.assertFalse(
                    snappedFirst.satisfied(ExecutionContext.getContext().getUpdateGraph().clock().currentStep()));
            TestCase.assertFalse(
                    snappedDep.satisfied(ExecutionContext.getContext().getUpdateGraph().clock().currentStep()));
            TestCase.assertFalse(
                    snappedOfSnap.satisfied(ExecutionContext.getContext().getUpdateGraph().clock().currentStep()));

            System.out.println("Flushing third notification, which should be our right recorder");
            flushed = updateGraph.flushOneNotificationForUnitTests();

            System.out.println("Checking satisfaction after #3.");
            TestCase.assertTrue(flushed);
            TestCase.assertFalse(
                    snappedFirst.satisfied(ExecutionContext.getContext().getUpdateGraph().clock().currentStep()));
            TestCase.assertFalse(
                    snappedDep.satisfied(ExecutionContext.getContext().getUpdateGraph().clock().currentStep()));
            TestCase.assertFalse(
                    snappedOfSnap.satisfied(ExecutionContext.getContext().getUpdateGraph().clock().currentStep()));

            System.out.println("Flushing fourth notification, which should be our MergedListener");
            flushed = updateGraph.flushOneNotificationForUnitTests();

            System.out.println("Checking satisfaction after #4.");
            TestCase.assertTrue(flushed);
            TestCase.assertTrue(
                    snappedFirst.satisfied(ExecutionContext.getContext().getUpdateGraph().clock().currentStep()));
            TestCase.assertFalse(
                    snappedDep.satisfied(ExecutionContext.getContext().getUpdateGraph().clock().currentStep()));
            TestCase.assertFalse(
                    snappedOfSnap.satisfied(ExecutionContext.getContext().getUpdateGraph().clock().currentStep()));

            // now we should flush the select
            flushed = updateGraph.flushOneNotificationForUnitTests();
            TestCase.assertTrue(flushed);
            TestCase.assertTrue(
                    snappedFirst.satisfied(ExecutionContext.getContext().getUpdateGraph().clock().currentStep()));
            TestCase.assertTrue(
                    snappedDep.satisfied(ExecutionContext.getContext().getUpdateGraph().clock().currentStep()));
            TestCase.assertFalse(
                    snappedOfSnap.satisfied(ExecutionContext.getContext().getUpdateGraph().clock().currentStep()));

            // now we should flush the second snapshot recorder
            flushed = updateGraph.flushOneNotificationForUnitTests();
            TestCase.assertTrue(flushed);
            TestCase.assertTrue(
                    snappedFirst.satisfied(ExecutionContext.getContext().getUpdateGraph().clock().currentStep()));
            TestCase.assertTrue(
                    snappedDep.satisfied(ExecutionContext.getContext().getUpdateGraph().clock().currentStep()));
            TestCase.assertFalse(
                    snappedOfSnap.satisfied(ExecutionContext.getContext().getUpdateGraph().clock().currentStep()));

            // now we should flush the second snapshot merged listener
            flushed = updateGraph.flushOneNotificationForUnitTests();
            TestCase.assertTrue(flushed);
            TestCase.assertTrue(
                    snappedFirst.satisfied(ExecutionContext.getContext().getUpdateGraph().clock().currentStep()));
            TestCase.assertTrue(
                    snappedDep.satisfied(ExecutionContext.getContext().getUpdateGraph().clock().currentStep()));
            TestCase.assertTrue(
                    snappedOfSnap.satisfied(ExecutionContext.getContext().getUpdateGraph().clock().currentStep()));

            // nothing left
            flushed = updateGraph.flushOneNotificationForUnitTests();
            TestCase.assertFalse(flushed);
        });
        TableTools.show(snappedOfSnap);

        TestCase.assertEquals(snappedOfSnap.size(), 2);
        TestCase.assertEquals(DataAccessHelpers.getColumn(snappedOfSnap, "B").get(0), 2);
    }

    public void testWhereInScope() {
        final Table toBeFiltered = testRefreshingTable(
                TableTools.col("Key", "A", "B", "C", "D", "E"),
                TableTools.intCol("Value", 1, 2, 3, 4, 5));

        // The setScope will own the set table. rc == 1
        final SafeCloseable setScope = LivenessScopeStack.open();
        final QueryTable setTable = testRefreshingTable(TableTools.stringCol("Key"));

        // Owned by setScope, rc == 1
        // It will also manage setTable whose rc == 3 after (1 SwapListener, 1 SwapListener from groupBy)
        final Table whereIn = toBeFiltered.whereIn(setTable, "Key");

        // Manage it rcs == (2,3)
        final SingletonLivenessManager singletonManager = new SingletonLivenessManager(whereIn);

        // This will release setTable once and whereIn once, Rcs are now (1,2)
        ExecutionContext.getContext().getUpdateGraph().exclusiveLock().doLocked(setScope::close);

        assertEquals(0, whereIn.size());

        ExecutionContext.getContext().getUpdateGraph().<ControlledUpdateGraph>cast().startCycleForUnitTests();
        addToTable(setTable, i(0), col("Key", "B"));
        setTable.notifyListeners(i(0), i(), i());
        ExecutionContext.getContext().getUpdateGraph().<ControlledUpdateGraph>cast().completeCycleForUnitTests();

        assertEquals(1, whereIn.size());
        assertEquals(new Object[] {"B", 2}, DataAccessHelpers.getRecord(whereIn, 0));

        assertTrue(whereIn.tryRetainReference());
        whereIn.dropReference();

        assertTrue(setTable.tryRetainReference());
        setTable.dropReference();

        ExecutionContext.getContext().getUpdateGraph().<ControlledUpdateGraph>cast().startCycleForUnitTests();
        addToTable(setTable, i(1), col("Key", "D"));
        setTable.notifyListeners(i(1), i(), i());
        ExecutionContext.getContext().getUpdateGraph().<ControlledUpdateGraph>cast().completeCycleForUnitTests();

        assertEquals(2, whereIn.size());
        assertEquals(new Object[] {"B", 2}, DataAccessHelpers.getRecord(whereIn, 0));
        assertEquals(new Object[] {"D", 4}, DataAccessHelpers.getRecord(whereIn, 1));

        // Everything is dropped after this, the singletonManager was holding everything.
        ExecutionContext.getContext().getUpdateGraph().exclusiveLock().doLocked(singletonManager::release);

        assertFalse(whereIn.tryRetainReference());
        assertFalse(setTable.tryRetainReference());
    }

    public void testSnapshotIncremental() {
        QueryTable base = testRefreshingTable(i(10, 25, 30).toTracking(),
                col("A", 3, 1, 2), col("B", "c", "a", "b"));
        QueryTable trigger = testRefreshingTable(col("T", 1));
        Table empty = base.snapshotWhen(trigger, Flag.INCREMENTAL);
        assertEquals("", diff(empty, testRefreshingTable(intCol("A"), stringCol("B"), intCol("T")), 10));

        final QueryTable trigger2 = testRefreshingTable(col("T", 1, 2));

        final Table snapshot = base.snapshotWhen(trigger2, Flag.INCREMENTAL);
        System.out.println("Initial table:");
        show(snapshot);
        System.out.println("Initial prev:");
        show(prevTable(snapshot));
        assertTableEquals(snapshot, testRefreshingTable(intCol("A"), stringCol("B"), intCol("T")));

        final ListenerWithGlobals listener;
        snapshot.addUpdateListener(listener = newListenerWithGlobals(snapshot));
        listener.reset();

        final ControlledUpdateGraph updateGraph = ExecutionContext.getContext().getUpdateGraph().cast();
        updateGraph.runWithinUnitTestCycle(() -> {
            addToTable(base, i(20, 40), col("A", 30, 50), col("B", "aa", "bc"));
            base.notifyListeners(i(20, 40), i(), i());
        });
        show(snapshot, 50);
        assertTableEquals(snapshot, testRefreshingTable(intCol("A"), stringCol("B"), intCol("T")));
        assertEquals(listener.getCount(), 0);

        updateGraph.runWithinUnitTestCycle(() -> {
            addToTable(trigger2, i(3), col("T", 5));
            trigger2.notifyListeners(i(3), i(), i());
        });
        show(snapshot, 50);
        assertTableEquals(snapshot, testRefreshingTable(
                col("A", 3, 30, 1, 2, 50),
                col("B", "c", "aa", "a", "b", "bc"),
                col("T", 5, 5, 5, 5, 5)));
        assertEquals(listener.getCount(), 1);
        assertEquals(base.getRowSet(), added);
        assertEquals(i(), modified);
        assertEquals(i(), removed);
        listener.reset();

        updateGraph.runWithinUnitTestCycle(() -> {
            removeRows(base, i(10, 20, 30));
            addToTable(base, i(25, 75), col("A", 11, 34), col("B", "A", "Q"));
            base.notifyListeners(i(75), i(10, 20, 30), i(25));
        });
        TableTools.showWithRowSet(snapshot, 50);
        assertTableEquals(snapshot, testRefreshingTable(
                col("A", 3, 30, 1, 2, 50),
                col("B", "c", "aa", "a", "b", "bc"),
                col("T", 5, 5, 5, 5, 5)));
        assertEquals(listener.getCount(), 0);

        updateGraph.runWithinUnitTestCycle(() -> {
            addToTable(trigger2, i(4, 5), col("T", 7, 8));
            trigger2.notifyListeners(i(4, 5), i(), i());
        });
        System.out.println("Right Table:");
        TableTools.showWithRowSet(base, 50);
        System.out.println("Snapshot Table:");
        TableTools.showWithRowSet(snapshot, 50);

        assertTableEquals(snapshot, testRefreshingTable(
                col("A", 11, 50, 34),
                col("B", "A", "bc", "Q"),
                col("T", 8, 5, 8)));
        assertEquals(listener.getCount(), 1);
        assertEquals(i(75), added);
        assertEquals(i(25), modified);
        assertEquals(i(10, 20, 30), removed);
        listener.reset();
    }

    public void testSnapshotIncrementalBigInitial() {
        final int size = 1000000;
        final Table base = emptyTable(size).update("X=Long.toString(ii)", "I=ii");
        final QueryTable trigger = testRefreshingTable(col("T", 1));
        final Table result = base.snapshotWhen(trigger, Flag.INCREMENTAL, Flag.INITIAL);
        final Table expected = emptyTable(size).updateView("X=Long.toString(ii)", "I=ii", "T=1");
        assertTableEquals(expected, result);

        final Table result2 = base.snapshotWhen(trigger, Flag.INCREMENTAL);
        final ControlledUpdateGraph updateGraph = ExecutionContext.getContext().getUpdateGraph().cast();
        updateGraph.runWithinUnitTestCycle(() -> {
            addToTable(trigger, i(1), col("T", 2));
            trigger.notifyListeners(i(1), i(), i());
        });
        final Table expected2 = emptyTable(size).updateView("X=Long.toString(ii)", "I=ii", "T=2");
        assertTableEquals(expected2, result2);
    }

    public void testSnapshotIncrementalPrev() {
        final QueryTable base = testRefreshingTable(i(10, 25, 30).toTracking(),
                col("A", 3, 1, 2), col("B", "c", "a", "b"));
        final QueryTable trigger = testRefreshingTable(col("T", 1, 2));

        final Table snapshot = base.snapshotWhen(trigger, Flag.INCREMENTAL, Flag.INITIAL);
        validateUpdates(snapshot);

        System.out.println("Initial table:");
        show(snapshot);
        System.out.println("Initial prev:");
        show(prevTable(snapshot));
        final QueryTable firstResult =
                testRefreshingTable(col("A", 3, 1, 2), col("B", "c", "a", "b"), col("T", 2, 2, 2));
        assertTableEquals(snapshot, firstResult);
        assertTableEquals(prevTable(snapshot), firstResult);

        final io.deephaven.engine.table.impl.SimpleListener listener;
        snapshot.addUpdateListener(listener = new io.deephaven.engine.table.impl.SimpleListener(snapshot));
        listener.reset();

        final ControlledUpdateGraph updateGraph = ExecutionContext.getContext().getUpdateGraph().cast();
        updateGraph.runWithinUnitTestCycle(() -> {
            assertTableEquals(prevTable(snapshot), firstResult);
            assertTableEquals(snapshot, firstResult);

            addToTable(base, i(20, 40), col("A", 30, 50), col("B", "aa", "bc"));
            base.notifyListeners(i(20, 40), i(), i());
        });
        show(snapshot, 50);
        assertTableEquals(snapshot, firstResult);
        assertTableEquals(prevTable(snapshot), firstResult);
        assertEquals(listener.getCount(), 0);


        updateGraph.runWithinUnitTestCycle(() -> {
            addToTable(trigger, i(3), col("T", 5));
            trigger.notifyListeners(i(3), i(), i());
            assertEquals("", diff(prevTable(snapshot), firstResult, 10));
        });

        show(snapshot, 50);
        final QueryTable secondResult =
                testRefreshingTable(col("A", 3, 30, 1, 2, 50), col("B", "c", "aa", "a", "b", "bc"),
                        col("T", 2, 5, 2, 2, 5));
        assertTableEquals(snapshot, secondResult);
        assertEquals(listener.getCount(), 1);
        assertEquals(i(20, 40), listener.update.added());
        assertEquals(i(), listener.update.modified());
        assertEquals(i(), listener.update.removed());
        assertTrue(listener.update.shifted().empty());
        listener.reset();

        updateGraph.runWithinUnitTestCycle(() -> {
            removeRows(base, i(10, 20, 30));
            addToTable(base, i(25, 75), col("A", 11, 34), col("B", "A", "Q"));
            base.notifyListeners(i(75), i(10, 20, 30), i(25));
        });
        TableTools.showWithRowSet(snapshot, 50);
        assertTableEquals(snapshot, secondResult);
        assertEquals(listener.getCount(), 0);

        updateGraph.runWithinUnitTestCycle(() -> {
            addToTable(trigger, i(4, 5), col("T", 7, 8));
            trigger.notifyListeners(i(4, 5), i(), i());
        });

        final QueryTable thirdResult =
                testRefreshingTable(col("A", 11, 50, 34), col("B", "A", "bc", "Q"), col("T", 8, 5, 8));
        assertTableEquals(snapshot, thirdResult);
        assertEquals(listener.getCount(), 1);
        assertEquals(i(75), listener.update.added());
        assertEquals(i(25), listener.update.modified());
        assertEquals(i(10, 20, 30), listener.update.removed());
        assertTrue(listener.update.shifted().empty());
        listener.reset();

        updateGraph.runWithinUnitTestCycle(() -> {
            addToTable(base, i(25), col("A", 12), col("B", "R"));
            base.notifyListeners(i(), i(), i(25));
        });

        updateGraph.runWithinUnitTestCycle(() -> {
            addToTable(trigger, i(6), col("T", 9));
            trigger.notifyListeners(i(6), i(), i());
        });

        final QueryTable fourthResult =
                testRefreshingTable(col("A", 12, 50, 34), col("B", "R", "bc", "Q"), col("T", 9, 5, 8));
        assertTableEquals(snapshot, fourthResult);
        assertEquals(listener.getCount(), 1);
        assertEquals(i(), listener.update.added());
        assertEquals(i(25), listener.update.modified());
        assertEquals(i(), listener.update.removed());
        assertTrue(listener.update.shifted().empty());
        listener.reset();

        TableTools.showWithRowSet(snapshot);
        listener.close();
    }

    public void testSnapshotIncrementalRandom() {
        final ColumnInfo<?, ?>[] stampInfo;
        final ColumnInfo<?, ?>[] rightInfo;

        final int stampSize = 10;
        final int filteredSize = 500;
        final Random random = new Random(0);

        final QueryTable stampTable = getTable(stampSize, random, stampInfo = initColumnInfos(new String[] {"Stamp"},
                new IntGenerator(0, 100)));
        final QueryTable base = getTable(stampSize, random,
                rightInfo = initColumnInfos(new String[] {"Sym", "intCol", "doubleCol"},
                        new SetGenerator<>("aa", "bb", "bc", "cc", "dd", "ee", "ff", "gg", "hh", "ii"),
                        new IntGenerator(0, 100),
                        new DoubleGenerator(0, 100)));

        final QueryTable snapshot = (QueryTable) base.snapshotWhen(stampTable, Flag.INCREMENTAL);

        final SimpleShiftObliviousListener simpleListener = new SimpleShiftObliviousListener(snapshot);
        snapshot.addUpdateListener(simpleListener);

        final CoalescingListener coalescingListener = new CoalescingListener(base);
        base.addUpdateListener(coalescingListener, true);

        Table lastSnapshot = snapshot.silent().select();
        RowSet lastRowSet = RowSetFactory.empty();

        try {
            for (int step = 0; step < 200; step++) {
                final int fstep = step;
                final boolean modStamp = random.nextInt(3) < 1;
                final boolean modRight = random.nextBoolean();
                final boolean modifyRightFirst = modRight && modStamp && random.nextBoolean();

                final ControlledUpdateGraph updateGraph = ExecutionContext.getContext().getUpdateGraph().cast();
                updateGraph.runWithinUnitTestCycle(() -> {
                    if (printTableUpdates) {
                        System.out.println("Step = " + fstep + ", modStamp=" + modStamp + ", modRight=" + modRight
                                + ", modifyRightFirst=" + modifyRightFirst);
                    }

                    if (modifyRightFirst) {
                        GenerateTableUpdates.generateTableUpdates(filteredSize, random, base, rightInfo);
                    }
                    if (modStamp) {
                        final long lastStamp1 = stampTable.getRowSet().lastRowKey();
                        final int numAdditions = 1 + random.nextInt(stampSize);
                        final RowSet stampsToAdd =
                                RowSetFactory.fromRange(lastStamp1 + 1, lastStamp1 + numAdditions);

                        final ColumnHolder<?>[] columnAdditions = new ColumnHolder<?>[stampInfo.length];
                        for (int ii = 0; ii < columnAdditions.length; ii++) {
                            columnAdditions[ii] = stampInfo[ii].generateUpdateColumnHolder(stampsToAdd, random);
                        }
                        addToTable(stampTable, stampsToAdd, columnAdditions);
                        stampTable.notifyListeners(stampsToAdd, RowSetFactory.empty(),
                                RowSetFactory.empty());
                    }
                    if (!modifyRightFirst && modRight) {
                        GenerateTableUpdates.generateTableUpdates(filteredSize, random, base, rightInfo);
                    }
                });
                if (modStamp) {
                    System.out.println("Snapshot Size: " + snapshot.size());
                    TableTools.showWithRowSet(snapshot);

                    assertTableEquals(base, snapshot.dropColumns("Stamp"));

                    if (coalescingListener.getCount() > 0) {
                        System.out.println("Snapshot Added: " + simpleListener.added);
                        System.out.println("Snapshot Removed: " + simpleListener.removed);
                        System.out.println("Snapshot Modified: " + simpleListener.modified);
                        final RowSet coalAdded = coalescingListener.indexUpdateCoalescer.takeAdded();
                        System.out.println("Right Coalesced Added: " + coalAdded);
                        final RowSet coalRemoved = coalescingListener.indexUpdateCoalescer.takeRemoved();
                        System.out.println("Right Coalesced Removed: " + coalRemoved);
                        final RowSet coalModified = coalescingListener.indexUpdateCoalescer.takeModified();
                        System.out.println("Right Coalesced Modified: " + coalModified);

                        final RowSet modified = simpleListener.added.union(simpleListener.modified);
                        final RowSet unmodified = snapshot.getRowSet().minus(modified);
                        System.out.println("Modified: " + modified);
                        System.out.println("Unmodified: " + unmodified);

                        // verify the modified stamps
                        final int lastStamp =
                                stampTable.getColumnSource("Stamp").getInt(stampTable.getRowSet().lastRowKey());
                        final ColumnSource<Integer> stamps = snapshot.getColumnSource("Stamp");
                        for (final RowSet.Iterator it = modified.iterator(); it.hasNext();) {
                            final long next = it.nextLong();
                            final int stamp = stamps.getInt(next);
                            assertEquals(lastStamp, stamp);
                        }

                        // and anything unmodified should be the same as last time
                        @SuppressWarnings("unchecked")
                        final DataColumn<Integer> lastStamps = DataAccessHelpers.getColumn(lastSnapshot, "Stamp");
                        for (final RowSet.Iterator it = unmodified.iterator(); it.hasNext();) {
                            final long next = it.nextLong();
                            final long lastPos = lastRowSet.find(next);
                            assertTrue(lastPos >= 0);
                            final int priorStamp = lastStamps.getInt((int) lastPos);
                            final int stamp = stamps.getInt(next);
                            assertEquals(priorStamp, stamp);
                        }

                        assertEquals(1, simpleListener.getCount());

                        assertEquals(coalAdded, simpleListener.added);
                        assertEquals(coalRemoved, simpleListener.removed);
                        assertEquals(coalModified, simpleListener.modified);
                    } else {
                        assertEquals(0, simpleListener.getCount());
                    }

                    // make sure everything from the right table matches the snapshot
                    lastSnapshot = new QueryTable(snapshot.getRowSet().copy().toTracking(),
                            snapshot.getColumnSourceMap());
                    lastRowSet = base.getRowSet().copy();
                    // the coalescing listener can be reset
                    coalescingListener.reset();
                    simpleListener.reset();
                } else {
                    assertEquals(0, simpleListener.getCount());
                    // make sure there were no changes
                    assertTableEquals(lastSnapshot, snapshot);
                }
            }
        } finally {
            simpleListener.freeResources();
        }
    }

    public void testSelectModifications() {
        testShiftingModifications(arg -> (QueryTable) arg.select());
    }

    static void testLegacyFlattenModifications(UnaryOperator<QueryTable> function) {
        final QueryTable queryTable = testRefreshingTable(i(1, 2, 4, 6).toTracking(),
                col("intCol", 10, 20, 40, 60));

        final QueryTable selected = function.apply(queryTable);
        final io.deephaven.engine.table.impl.SimpleListener simpleListener =
                new io.deephaven.engine.table.impl.SimpleListener(selected);
        selected.addUpdateListener(simpleListener);

        final Supplier<TableUpdateImpl> newUpdate =
                () -> new TableUpdateImpl(i(), i(), i(), RowSetShiftData.EMPTY, ModifiedColumnSet.EMPTY);

        final ControlledUpdateGraph updateGraph = ExecutionContext.getContext().getUpdateGraph().cast();
        updateGraph.runWithinUnitTestCycle(() -> {
            addToTable(queryTable, i(3), col("intCol", 30));
            removeRows(queryTable, i(2));
            final TableUpdateImpl update3 = newUpdate.get();
            update3.added = i(3);
            update3.removed = i(2);
            queryTable.notifyListeners(update3);
        });

        Assert.assertEquals("simpleListener.getCount() == 1", 1, simpleListener.getCount());
        Assert.assertEquals("simpleListener.update.shifted.size() = 0", 0, simpleListener.update.shifted().size());
        Assert.assertEquals("simpleListener.update.added.size() = 1", 1, simpleListener.update.added().size());
        Assert.assertEquals("simpleListener.update.removed.size() = 1", 1, simpleListener.update.removed().size());
        Assert.assertEquals("simpleListener.update.modified.size() = 0", 0, simpleListener.update.modified().size());
        Assert.assertEquals("simpleListener.update.added = {1}", i(1), simpleListener.update.added());
        Assert.assertEquals("simpleListener.update.removed = {1}", i(1), simpleListener.update.removed());

        updateGraph.runWithinUnitTestCycle(() -> {
            addToTable(queryTable, i(3), col("intCol", 30));
            final TableUpdateImpl update2 = newUpdate.get();
            update2.modified = i(3);
            update2.modifiedColumnSet = queryTable.newModifiedColumnSet("intCol");
            queryTable.notifyListeners(update2);
        });

        Assert.assertEquals("simpleListener.getCount() == 2", 2, simpleListener.getCount());
        Assert.assertEquals("simpleListener.update.added.size() = 0", 0, simpleListener.update.added().size());
        Assert.assertEquals("simpleListener.update.removed.size() = 0", 0, simpleListener.update.removed().size());
        Assert.assertEquals("simpleListener.update.modified.size() = 1", 1, simpleListener.update.modified().size());
        Assert.assertEquals("simpleListener.update.modified = {1}", i(1), simpleListener.update.modified());
        Assert.assertEquals("simpleListener.update.shifted.size() = 0", 0, simpleListener.update.shifted().size());

        updateGraph.runWithinUnitTestCycle(() -> {
            addToTable(queryTable, i(3, 5), col("intCol", 30, 50));
            final TableUpdateImpl update1 = newUpdate.get();
            update1.added = i(5);
            update1.modified = i(3);
            update1.modifiedColumnSet = queryTable.newModifiedColumnSet("intCol");
            queryTable.notifyListeners(update1);
        });

        Assert.assertEquals("simpleListener.getCount() == 3", 3, simpleListener.getCount());
        Assert.assertEquals("simpleListener.update.removed.size() = 0", 0, simpleListener.update.removed().size());
        Assert.assertEquals("simpleListener.update.added.size() = 1", 1, simpleListener.update.added().size());
        Assert.assertEquals("simpleListener.update.added = {3}", i(3), simpleListener.update.added());
        Assert.assertEquals("simpleListener.update.modified.size() = 1", 1, simpleListener.update.modified().size());
        Assert.assertEquals("simpleListener.update.modified = {1}", i(1), simpleListener.update.modified());
        Assert.assertEquals("simpleListener.update.shifted.size() = 1", 1, simpleListener.update.shifted().size());
        Assert.assertEquals("simpleListener.update.shifted.getBeginRange(0) = 3", 3,
                simpleListener.update.shifted().getBeginRange(0));
        Assert.assertEquals("simpleListener.update.shifted.getEndRange(0) = 3", 3,
                simpleListener.update.shifted().getEndRange(0));
        Assert.assertEquals("simpleListener.update.shifted.getShiftDelta(0) = 1", 1,
                simpleListener.update.shifted().getShiftDelta(0));

        updateGraph.runWithinUnitTestCycle(() -> {
            removeRows(queryTable, i(4));
            final TableUpdateImpl update = newUpdate.get();
            update.removed = i(4);
            queryTable.notifyListeners(update);
        });

        Assert.assertEquals("simpleListener.getCount() == 4", 4, simpleListener.getCount());
        Assert.assertEquals("simpleListener.update.added.size() = 0", 0, simpleListener.update.added().size());
        Assert.assertEquals("simpleListener.update.removed.size() = 1", 1, simpleListener.update.removed().size());
        Assert.assertEquals("simpleListener.update.removed = {2}", i(2), simpleListener.update.removed());
        Assert.assertEquals("simpleListener.update.modified.size() = 0", 0, simpleListener.update.modified().size());
        Assert.assertEquals("simpleListener.update.shifted.size() = 1", 1, simpleListener.update.shifted().size());
        Assert.assertEquals("simpleListener.update.shifted.getBeginRange(0) = 3", 3,
                simpleListener.update.shifted().getBeginRange(0));
        Assert.assertEquals("simpleListener.update.shifted.getEndRange(0) = 4", 4,
                simpleListener.update.shifted().getEndRange(0));
        Assert.assertEquals("simpleListener.update.shifted.getShiftDelta(0) = -1", -1,
                simpleListener.update.shifted().getShiftDelta(0));

        simpleListener.close();
    }

    static void testShiftingModifications(UnaryOperator<QueryTable> function) {
        final QueryTable queryTable = testRefreshingTable(i(1, 2, 4, 6).toTracking(),
                col("intCol", 10, 20, 40, 60));

        final QueryTable selected = function.apply(queryTable);
        final io.deephaven.engine.table.impl.SimpleListener simpleListener =
                new io.deephaven.engine.table.impl.SimpleListener(selected);
        selected.addUpdateListener(simpleListener);

        final Supplier<TableUpdateImpl> newUpdate =
                () -> new TableUpdateImpl(i(), i(), i(), RowSetShiftData.EMPTY, ModifiedColumnSet.EMPTY);

        final ControlledUpdateGraph updateGraph = ExecutionContext.getContext().getUpdateGraph().cast();
        updateGraph.runWithinUnitTestCycle(() -> {
            addToTable(queryTable, i(3), col("intCol", 30));
            removeRows(queryTable, i(2));
            final TableUpdateImpl update3 = newUpdate.get();
            update3.added = i(3);
            update3.removed = i(2);
            queryTable.notifyListeners(update3);
        });

        Assert.assertEquals("simpleListener.getCount() == 1", 1, simpleListener.getCount());
        Assert.assertEquals("simpleListener.update.shifted.size() = 0", 0, simpleListener.update.shifted().size());
        Assert.assertEquals("simpleListener.update.added.size() = 1", 1, simpleListener.update.added().size());
        Assert.assertEquals("simpleListener.update.removed.size() = 1", 1, simpleListener.update.removed().size());
        Assert.assertEquals("simpleListener.update.modified.size() = 0", 0, simpleListener.update.modified().size());
        Assert.assertEquals("simpleListener.update.added = {3}", i(3), simpleListener.update.added());
        Assert.assertEquals("simpleListener.update.removed = {2}", i(2), simpleListener.update.removed());

        updateGraph.runWithinUnitTestCycle(() -> {
            addToTable(queryTable, i(3), col("intCol", 30));
            final TableUpdateImpl update2 = newUpdate.get();
            update2.modified = i(3);
            update2.modifiedColumnSet = queryTable.newModifiedColumnSet("intCol");
            queryTable.notifyListeners(update2);
        });

        Assert.assertEquals("simpleListener.getCount() == 2", 2, simpleListener.getCount());
        Assert.assertEquals("simpleListener.update.added.size() = 0", 0, simpleListener.update.added().size());
        Assert.assertEquals("simpleListener.update.removed.size() = 0", 0, simpleListener.update.removed().size());
        Assert.assertEquals("simpleListener.update.modified.size() = 1", 1, simpleListener.update.modified().size());
        Assert.assertEquals("simpleListener.update.modified = {3}", i(3), simpleListener.update.modified());
        Assert.assertEquals("simpleListener.update.shifted.size() = 0", 0, simpleListener.update.shifted().size());

        updateGraph.runWithinUnitTestCycle(() -> {
            addToTable(queryTable, i(3, 5), col("intCol", 30, 50));
            final TableUpdateImpl update1 = newUpdate.get();
            update1.added = i(5);
            update1.modified = i(3);
            update1.modifiedColumnSet = queryTable.newModifiedColumnSet("intCol");
            queryTable.notifyListeners(update1);
        });

        Assert.assertEquals("simpleListener.getCount() == 3", 3, simpleListener.getCount());
        Assert.assertEquals("simpleListener.update.removed.size() = 0", 0, simpleListener.update.removed().size());
        Assert.assertEquals("simpleListener.update.added.size() = 1", 1, simpleListener.update.added().size());
        Assert.assertEquals("simpleListener.update.added = {5}", i(5), simpleListener.update.added());
        Assert.assertEquals("simpleListener.update.modified.size() = 1", 1, simpleListener.update.modified().size());
        Assert.assertEquals("simpleListener.update.modified = {1}", i(3), simpleListener.update.modified());
        Assert.assertEquals("simpleListener.update.shifted.size() = 0", 0, simpleListener.update.shifted().size());
        // Assert.assertEquals("simpleListener.update.shifted.getBeginRange(0) = 3", 3,
        // simpleListener.update.shifted.getBeginRange(0));
        // Assert.assertEquals("simpleListener.update.shifted.getEndRange(0) = 3", 3,
        // simpleListener.update.shifted.getEndRange(0));
        // Assert.assertEquals("simpleListener.update.shifted.getShiftDelta(0) = 1", 1,
        // simpleListener.update.shifted.getShiftDelta(0));

        updateGraph.runWithinUnitTestCycle(() -> {
            removeRows(queryTable, i(4));
            final TableUpdateImpl update = newUpdate.get();
            update.removed = i(4);
            queryTable.notifyListeners(update);
        });

        Assert.assertEquals("simpleListener.getCount() == 4", 4, simpleListener.getCount());
        Assert.assertEquals("simpleListener.update.added.size() = 0", 0, simpleListener.update.added().size());
        Assert.assertEquals("simpleListener.update.removed.size() = 1", 1, simpleListener.update.removed().size());
        Assert.assertEquals("simpleListener.update.removed = {4}", i(4), simpleListener.update.removed());
        Assert.assertEquals("simpleListener.update.modified.size() = 0", 0, simpleListener.update.modified().size());
        Assert.assertEquals("simpleListener.update.shifted.size() = 0", 0, simpleListener.update.shifted().size());
        // Assert.assertEquals("simpleListener.update.shifted.getBeginRange(0) = 3", 3,
        // simpleListener.update.shifted.getBeginRange(0));
        // Assert.assertEquals("simpleListener.update.shifted.getEndRange(0) = 4", 4,
        // simpleListener.update.shifted.getEndRange(0));
        // Assert.assertEquals("simpleListener.update.shifted.getShiftDelta(0) = -1", -1,
        // simpleListener.update.shifted.getShiftDelta(0));

        simpleListener.close();
    }

    public void testInstantColumns() {
        final QueryTable queryTable = testRefreshingTable(
                col("Sym", "aa", "bc", "aa", "aa"),
                col("Timestamp", DateTimeUtils.now(),
                        DateTimeUtils.now(),
                        DateTimeUtils.now(),
                        DateTimeUtils.now()));
        assertEquals(queryTable.groupBy("Sym").getDefinition().getColumn("Timestamp").getComponentType(),
                Instant.class);
        show(queryTable.update("x = Timestamp_[0]"));
        show(queryTable.update("TimeinSeconds=round((maxObj(Timestamp_)-minObj(Timestamp_))/1000000000)"));
        show(queryTable.groupBy("Sym").view("Sym", "x = Timestamp[0]"));
        show(queryTable.groupBy("Sym").view("Sym",
                "TimeinSeconds=round((maxObj(Timestamp)-minObj(Timestamp))/1000000000)"));
    }

    public void testUngroupingAgnostic() {
        int[][] data1 = new int[][] {new int[] {4, 5, 6}, new int[0], new int[] {7, 8}};
        Table table = testRefreshingTable(col("X", 1, 2, 3),
                col("Y", new String[] {"a", "b", "c"}, CollectionUtil.ZERO_LENGTH_STRING_ARRAY,
                        new String[] {"d", "e"}),
                col("Z", data1));

        Table t1 = table.ungroup("Y", "Z");
        assertEquals(5, t1.size());
        assertEquals(Arrays.asList("X", "Y", "Z"), t1.getDefinition().getColumnNames());
        assertEquals(Arrays.asList(1, 1, 1, 3, 3), Arrays.asList(DataAccessHelpers.getColumn(t1, "X").get(0, 5)));
        assertEquals(Arrays.asList("a", "b", "c", "d", "e"),
                Arrays.asList(DataAccessHelpers.getColumn(t1, "Y").get(0, 5)));
        assertEquals(Arrays.asList(4, 5, 6, 7, 8), Arrays.asList(DataAccessHelpers.getColumn(t1, "Z").get(0, 5)));

        t1 = table.ungroup();
        assertEquals(5, t1.size());
        assertEquals(Arrays.asList("X", "Y", "Z"), t1.getDefinition().getColumnNames());
        assertEquals(Arrays.asList(1, 1, 1, 3, 3), Arrays.asList(DataAccessHelpers.getColumn(t1, "X").get(0, 5)));
        assertEquals(Arrays.asList("a", "b", "c", "d", "e"),
                Arrays.asList(DataAccessHelpers.getColumn(t1, "Y").get(0, 5)));
        assertEquals(Arrays.asList(4, 5, 6, 7, 8), Arrays.asList(DataAccessHelpers.getColumn(t1, "Z").get(0, 5)));

        int[][] data = new int[][] {new int[] {4, 5, 6}, new int[0], new int[] {7, 8}};
        table = testRefreshingTable(col("X", 1, 2, 3),
                col("Y", new String[] {"a", "b", "c"}, new String[] {"d", "e"},
                        CollectionUtil.ZERO_LENGTH_STRING_ARRAY),
                col("Z", data));
        try {
            table.ungroup();
        } catch (Exception e) {
            assertEquals(
                    "Assertion failed: asserted sizes[i] == Array.getLength(arrayColumn.get(i)), instead referenceColumn == \"Y\", name == \"Z\", row == 1.",
                    e.getMessage());
        }

        try {
            table.ungroup("Y", "Z");
        } catch (Exception e) {
            assertEquals(
                    "Assertion failed: asserted sizes[i] == Array.getLength(arrayColumn.get(i)), instead referenceColumn == \"Y\", name == \"Z\", row == 1.",
                    e.getMessage());
        }

        t1 = table.ungroup("Y");
        assertEquals(5, t1.size());
        assertEquals(Arrays.asList("X", "Y", "Z"), t1.getDefinition().getColumnNames());
        assertEquals(Arrays.asList(1, 1, 1, 2, 2), Arrays.asList(DataAccessHelpers.getColumn(t1, "X").get(0, 5)));
        assertEquals(Arrays.asList("a", "b", "c", "d", "e"),
                Arrays.asList(DataAccessHelpers.getColumn(t1, "Y").get(0, 5)));
        show(t1);
        show(t1.ungroup("Z"));
        t1 = t1.ungroup("Z");
        assertEquals(9, t1.size());
        assertEquals(Arrays.asList("X", "Y", "Z"), t1.getDefinition().getColumnNames());
        assertEquals(Arrays.asList(1, 1, 1, 1, 1, 1, 1, 1, 1),
                Arrays.asList(DataAccessHelpers.getColumn(t1, "X").get(0, 9)));
        assertEquals(Arrays.asList("a", "a", "a", "b", "b", "b", "c", "c", "c"),
                Arrays.asList(DataAccessHelpers.getColumn(t1, "Y").get(0, 9)));
        assertEquals(Arrays.asList(4, 5, 6, 4, 5, 6, 4, 5, 6),
                Arrays.asList(DataAccessHelpers.getColumn(t1, "Z").get(0, 9)));


        t1 = table.ungroup("Z");
        assertEquals(5, t1.size());
        assertEquals(Arrays.asList("X", "Y", "Z"), t1.getDefinition().getColumnNames());
        assertEquals(Arrays.asList(1, 1, 1, 3, 3), Arrays.asList(DataAccessHelpers.getColumn(t1, "X").get(0, 5)));
        assertEquals(Arrays.asList(4, 5, 6, 7, 8), Arrays.asList(DataAccessHelpers.getColumn(t1, "Z").get(0, 5)));
        t1 = t1.ungroup("Y");
        assertEquals(9, t1.size());
        assertEquals(Arrays.asList("X", "Y", "Z"), t1.getDefinition().getColumnNames());
        assertEquals(Arrays.asList(1, 1, 1, 1, 1, 1, 1, 1, 1),
                Arrays.asList(DataAccessHelpers.getColumn(t1, "X").get(0, 9)));
        assertEquals(Arrays.asList(4, 4, 4, 5, 5, 5, 6, 6, 6),
                Arrays.asList(DataAccessHelpers.getColumn(t1, "Z").get(0, 9)));
        assertEquals(Arrays.asList("a", "b", "c", "a", "b", "c", "a", "b", "c"),
                Arrays.asList(DataAccessHelpers.getColumn(t1, "Y").get(0, 9)));
    }

    public void testUngroupConstructSnapshotOfBoxedNull() {
        final Table t =
                testRefreshingTable(i(0).toTracking())
                        .update("X = new Integer[]{null, 2, 3}", "Z = new Integer[]{4, 5, null}");
        final Table ungrouped = t.ungroup();

        try (final BarrageMessage snap = ConstructSnapshot.constructBackplaneSnapshot(this, (BaseTable<?>) ungrouped)) {
            assertEquals(snap.rowsAdded, i(0, 1, 2));
            assertEquals(snap.addColumnData[0].data.get(0).asIntChunk().get(0),
                    io.deephaven.util.QueryConstants.NULL_INT);
            assertEquals(snap.addColumnData[1].data.get(0).asIntChunk().get(2),
                    io.deephaven.util.QueryConstants.NULL_INT);
        }
    }

    public void testUngroupableColumnSources() {
        final Table table = testRefreshingTable(col("X", 1, 1, 2, 2, 3, 3, 4, 4), col("Int", 1, 2, 3, 4, 5, 6, 7, null),
                col("Double", 0.1, 0.15, 0.2, 0.25, 0.3, 0.35, null, 0.45),
                col("String", "a", "b", "c", "d", "e", "f", "g", null));
        final Table t1 = table.groupBy("X");
        final Table t2 = t1.ungroup();

        assertEquals(table.size(), t2.size());

        assertTableEquals(t2, table);

        final Table t3 = t1.ungroup().sortDescending("X");
        assertTableEquals(t3, table.sortDescending("X"));

        final Table t4 = t1.update("Array=new int[]{19, 40}");
        TableTools.showWithRowSet(t4);
        final Table t5 = t4.ungroup();
        TableTools.showWithRowSet(t5);

        final Table t6 = table.update("Array=i%2==0?19:40");
        assertTableEquals(t5, t6);

        final Table t7 = t6.sortDescending("X");
        final Table t8 = t4.sortDescending("X").ungroup();
        assertTableEquals(t8, t7);

        final Table t9 = t1.update("Array=new io.deephaven.vector.IntVectorDirect(19, 40)");
        final Table t10 = t9.ungroup();
        assertTableEquals(t10, t6);

        final Table t11 = t9.sortDescending("X").ungroup();
        assertTableEquals(t11, t7);

        final int[] intDirect = (int[]) DataAccessHelpers.getColumn(t2, "Int").getDirect();
        System.out.println(Arrays.toString(intDirect));

        final int[] expected = new int[] {1, 2, 3, 4, 5, 6, 7, io.deephaven.util.QueryConstants.NULL_INT};

        if (!Arrays.equals(expected, intDirect)) {
            System.out.println("Expected: " + Arrays.toString(expected));
            System.out.println("Direct: " + Arrays.toString(intDirect));
            fail("Expected does not match direct value!");
        }

        int[] intPrevDirect =
                (int[]) IndexedDataColumn.makePreviousColumn(t2.getRowSet(), t2.getColumnSource("Int")).getDirect();
        if (!Arrays.equals(expected, intPrevDirect)) {
            System.out.println("Expected: " + Arrays.toString(expected));
            System.out.println("Prev: " + Arrays.toString(intPrevDirect));
            fail("Expected does not match previous value!");
        }

        final ControlledUpdateGraph updateGraph = ExecutionContext.getContext().getUpdateGraph().cast();
        updateGraph.runWithinUnitTestCycle(() -> {
        });

        intPrevDirect =
                (int[]) IndexedDataColumn.makePreviousColumn(t2.getRowSet(), t2.getColumnSource("Int")).getDirect();
        if (!Arrays.equals(expected, intPrevDirect)) {
            System.out.println("Expected: " + Arrays.toString(expected));
            System.out.println("Prev: " + Arrays.toString(intPrevDirect));
            fail("Expected does not match previous value!");
        }
    }

    public void testUngroupOverflow() {
        try (final ErrorExpectation ignored = new ErrorExpectation()) {
            final QueryTable table = testRefreshingTable(i(5, 7).toTracking(), col("X", 1, 2),
                    col("Y", new String[] {"a", "b", "c"}, new String[] {"d", "e"}));
            final QueryTable t1 = (QueryTable) table.ungroup("Y");
            assertEquals(5, t1.size());
            assertEquals(Arrays.asList("X", "Y"), t1.getDefinition().getColumnNames());
            assertEquals(Arrays.asList(1, 1, 1, 2, 2), Arrays.asList(DataAccessHelpers.getColumn(t1, "X").get(0, 5)));
            assertEquals(Arrays.asList("a", "b", "c", "d", "e"),
                    Arrays.asList(DataAccessHelpers.getColumn(t1, "Y").get(0, 5)));

            final ErrorListener errorListener = new ErrorListener(t1);
            t1.addUpdateListener(errorListener);

            // This is too big, we should fail
            final ControlledUpdateGraph updateGraph = ExecutionContext.getContext().getUpdateGraph().cast();
            updateGraph.runWithinUnitTestCycle(() -> {
                final long bigIndex = 1L << 55;
                addToTable(table, i(bigIndex), intCol("X", 3),
                        new ColumnHolder<>("Y", String[].class, String.class, false, new String[] {"f"}));
                table.notifyListeners(i(bigIndex), i(), i());
            });
            TableTools.showWithRowSet(t1);

            if (errorListener.originalException() == null) {
                fail("errorListener.originalException == null");
            }
            if (!(errorListener.originalException() instanceof IllegalStateException)) {
                fail("!(errorListener.originalException instanceof IllegalStateException)");
            }
            if (!(errorListener.originalException().getMessage().startsWith("Key overflow detected"))) {
                fail("!errorListener.originalException.getMessage().startsWith(\"Key overflow detected\")");
            }
        }
    }


    public void testUngroupWithRebase() {
        final int minimumUngroupBase = QueryTable.setMinimumUngroupBase(2);
        try {
            final QueryTable table = testRefreshingTable(i(5, 7).toTracking(),
                    col("X", 1, 2), col("Y", new String[] {"a", "b", "c"}, new String[] {"d", "e"}));
            final QueryTable t1 = (QueryTable) table.ungroup("Y");
            assertEquals(5, t1.size());
            assertEquals(Arrays.asList("X", "Y"), t1.getDefinition().getColumnNames());
            assertEquals(Arrays.asList(1, 1, 1, 2, 2),
                    Ints.asList((int[]) DataAccessHelpers.getColumn(t1, "X").getDirect()));
            assertEquals(Arrays.asList("a", "b", "c", "d", "e"),
                    Arrays.asList((String[]) DataAccessHelpers.getColumn(t1, "Y").getDirect()));
            validateUpdates(t1);

            // This is too big, we should fail
            final ControlledUpdateGraph updateGraph = ExecutionContext.getContext().getUpdateGraph().cast();
            updateGraph.runWithinUnitTestCycle(() -> {
                addToTable(table, i(9), col("X", 3), new ColumnHolder<>("Y", String[].class, String.class, false,
                        new String[] {"f", "g", "h", "i", "j", "k"}));
                table.notifyListeners(i(9), i(), i());
            });
            TableTools.showWithRowSet(t1);

            assertEquals(Arrays.asList("X", "Y"), t1.getDefinition().getColumnNames());
            assertEquals(Arrays.asList(1, 1, 1, 2, 2, 3, 3, 3, 3, 3, 3),
                    Ints.asList((int[]) (DataAccessHelpers.getColumn(t1, "X").getDirect())));
            assertEquals(Arrays.asList("a", "b", "c", "d", "e", "f", "g", "h", "i", "j", "k"),
                    Arrays.asList((String[]) DataAccessHelpers.getColumn(t1, "Y").getDirect()));

            assertEquals(Arrays.asList(1, 1, 1, 2, 2), Ints.asList(
                    (int[]) IndexedDataColumn.makePreviousColumn(t1.getRowSet(), t1.getColumnSource("X")).getDirect()));
            assertEquals(Arrays.asList("a", "b", "c", "d", "e"), Arrays.asList((String[]) IndexedDataColumn
                    .makePreviousColumn(t1.getRowSet(), t1.getColumnSource("Y")).getDirect()));

            updateGraph.runWithinUnitTestCycle(() -> {
            });

            assertEquals(Arrays.asList("X", "Y"), t1.getDefinition().getColumnNames());
            assertEquals(Arrays.asList(1, 1, 1, 2, 2, 3, 3, 3, 3, 3, 3),
                    Ints.asList((int[]) DataAccessHelpers.getColumn(t1, "X").getDirect()));
            assertEquals(Arrays.asList("a", "b", "c", "d", "e", "f", "g", "h", "i", "j", "k"),
                    Arrays.asList((String[]) DataAccessHelpers.getColumn(t1, "Y").getDirect()));
            assertEquals(Arrays.asList(1, 1, 1, 2, 2, 3, 3, 3, 3, 3, 3), Ints.asList(
                    (int[]) IndexedDataColumn.makePreviousColumn(t1.getRowSet(), t1.getColumnSource("X")).getDirect()));
            assertEquals(Arrays.asList("a", "b", "c", "d", "e", "f", "g", "h", "i", "j", "k"),
                    Arrays.asList((String[]) IndexedDataColumn
                            .makePreviousColumn(t1.getRowSet(), t1.getColumnSource("Y")).getDirect()));
        } finally {
            QueryTable.setMinimumUngroupBase(minimumUngroupBase);
        }
    }

    public void testUngroupIncremental() throws ParseException {
        testUngroupIncremental(100, false);
        testUngroupIncremental(100, true);
    }

    private void testUngroupIncremental(int tableSize, boolean nullFill) throws ParseException {
        final Random random = new Random(0);
        QueryScope.addParam("f", new SimpleDateFormat("dd HH:mm:ss"));

        final ColumnInfo<?, ?>[] columnInfo;
        final QueryTable table = getTable(tableSize, random,
                columnInfo = initColumnInfos(new String[] {"Date", "C1", "C2", "C3"},
                        new DateGenerator(format.parse("2011-02-02"), format.parse("2011-02-03")),
                        new SetGenerator<>("a", "b"),
                        new SetGenerator<>(10, 20, 30),
                        new SetGenerator<>(CollectionUtil.ZERO_LENGTH_STRING_ARRAY, new String[] {"a", "b"},
                                new String[] {"a", "b", "c"})));

        final EvalNuggetInterface[] en = new EvalNuggetInterface[] {
                EvalNugget.from(() -> table.groupBy().ungroup(nullFill)),
                EvalNugget.from(() -> table.groupBy("C1").sort("C1").ungroup(nullFill)),
                new UpdateValidatorNugget(table.groupBy("C1").ungroup(nullFill)),
                EvalNugget.from(() -> table.groupBy().ungroup(nullFill, "C1")),
                EvalNugget.from(() -> table.groupBy("C1").sort("C1").ungroup(nullFill, "C2")),
                EvalNugget.from(() -> table.groupBy("C1").sort("C1").ungroup(nullFill, "C2").ungroup(nullFill, "Date")),
                EvalNugget.from(() -> table.groupBy("C1").sort("C1").ungroup(nullFill, "C2").ungroup(nullFill)),
                EvalNugget.from(() -> table.groupBy("C1", "C2").sort("C1", "C2").ungroup(nullFill)),
                EvalNugget
                        .from(() -> table.groupBy().update("Date=Date.toArray()", "C1=C1.toArray()", "C2=C2.toArray()")
                                .ungroup(nullFill)),
                EvalNugget.from(() -> table.groupBy("C1").update("Date=Date.toArray()", "C2=C2.toArray()").sort("C1")
                        .ungroup(nullFill)),
                EvalNugget
                        .from(() -> table.groupBy().update("Date=Date.toArray()", "C1=C1.toArray()", "C2=C2.toArray()")
                                .ungroup(nullFill, "C1")),
                EvalNugget.from(() -> table.groupBy("C1").update("Date=Date.toArray()", "C2=C2.toArray()").sort("C1")
                        .ungroup(nullFill, "C2")),
                EvalNugget.from(() -> table.groupBy("C1").update("Date=Date.toArray()", "C2=C2.toArray()").sort("C1")
                        .ungroup(nullFill, "C2").ungroup(nullFill, "Date")),
                EvalNugget.from(() -> table.groupBy("C1").update("Date=Date.toArray()", "C2=C2.toArray()").sort("C1")
                        .ungroup(nullFill, "C2").ungroup(nullFill)),
                EvalNugget.from(
                        () -> table.groupBy("C1", "C2").update("Date=Date.toArray()").sort("C1", "C2")
                                .ungroup(nullFill)),
                EvalNugget.from(() -> table.groupBy("C1").update("Date=Date.toArray()", "C2=C2.toArray()").sort("C1")
                        .ungroup(nullFill)),
                EvalNugget.from(() -> table.view("C3").ungroup(nullFill))
        };

        final int stepSize = (int) Math.ceil(Math.sqrt(tableSize));
        for (int i = 0; i < 100; i++) {
            if (RefreshingTableTestCase.printTableUpdates) {
                System.out.println("Step == " + i);
            }
            simulateShiftAwareStep(stepSize, random, table, columnInfo, en);
        }
    }

    public void testUngroupMismatch() {
        testUngroupMismatch(100, true);
        try {
            testUngroupMismatch(100, false);
            fail("Expected AssertionFailure");
        } catch (AssertionFailure ignored) {
        }
    }

    private void testUngroupMismatch(int size, boolean nullFill) {
        final Random random = new Random(0);
        final Boolean[] boolArray = {true, false};
        final Double[] doubleArray = {1.0, 2.0, 3.0};
        QueryScope.addParam("boolArray", boolArray);
        QueryScope.addParam("doubleArray", doubleArray);
        for (int q = 0; q < 10; q++) {
            final ColumnInfo<?, ?>[] columnInfo;
            final QueryTable table = getTable(size, random,
                    columnInfo = initColumnInfos(new String[] {"Sym", "intCol",},
                            new SetGenerator<>("a", "b", "c", "d"),
                            new IntGenerator(10, 100)));

            final Table mismatch =
                    table.groupBy("Sym").sort("Sym").update("MyBoolean=boolArray", "MyDouble=doubleArray");

            final EvalNugget[] en = new EvalNugget[] {
                    EvalNugget.from(() -> mismatch.ungroup(nullFill)),
            };

            for (int i = 0; i < 10; i++) {
                // show(mismatch, 100);
                simulateShiftAwareStep(size, random, table, columnInfo, en);
            }
        }
    }

    @SuppressWarnings({"RedundantCast", "unchecked"})
    public void testUngroupJoined_IDS6311() {
        final QueryTable left =
                testRefreshingTable(col("Letter", 'a', 'b', 'c', 'd'), intCol("Value", 0, 1, 2, 3));

        final QueryTable right = testRefreshingTable(col("Letter", '0', 'b'),
                byteCol("BValue", (byte) 0, (byte) 1),
                shortCol("SValue", (short) 0, (short) 1),
                intCol("EulavI", 0, 1),
                longCol("LValue", 0, 1),
                floatCol("FValue", 0.0f, 1.1f),
                doubleCol("DValue", 0.0d, 1.1d),
                charCol("CCol", 'a', 'b'),
                col("BoCol", true, false),
                col("OCol", (Pair<Integer, Integer>[]) new Pair[] {new Pair<>(0, 1), new Pair<>(2, 3)}));

        final Table leftBy = left.groupBy("Letter");
        final Table rightBy = right.groupBy("Letter");

        final Table joined = leftBy.naturalJoin(rightBy, "Letter")
                .withAttributes(Map.of(BaseTable.TEST_SOURCE_TABLE_ATTRIBUTE, true))
                .updateView("BValue = ((i%2) == 0) ? null : BValue");

        QueryTable expected = testRefreshingTable(col("Letter", 'a', 'b', 'c', 'd'),
                col("Value", (IntVector) new IntVectorDirect(0), (IntVector) new IntVectorDirect(1),
                        (IntVector) new IntVectorDirect(2), (IntVector) new IntVectorDirect(3)),
                col("BValue", null, (ByteVector) new ByteVectorDirect((byte) 1), null, null),
                col("SValue", null, (ShortVector) new ShortVectorDirect((short) 1), null, null),
                col("EulavI", null, (IntVector) new IntVectorDirect(1), null, null),
                col("LValue", null, (LongVector) new LongVectorDirect(1), null, null),
                col("FValue", null, (FloatVector) new FloatVectorDirect(1.1f), null, null),
                col("DValue", null, (DoubleVector) new DoubleVectorDirect(1.1d), null, null),
                col("CCol", null, (CharVector) new CharVectorDirect('b'), null, null),
                col("BoCol", null, (ObjectVector<Boolean>) new ObjectVectorDirect<>(false), null, null),
                col("OCol", null, (ObjectVector<Pair<Integer, Integer>>) new ObjectVectorDirect<>(new Pair<>(2, 3)),
                        null,
                        null));

        assertTableEquals(expected, joined);

        final Table ungrouped = joined.ungroup(true);

        expected = testRefreshingTable(col("Letter", 'a', 'b', 'c', 'd'),
                col("Value", 0, 1, 2, 3),
                byteCol("BValue", io.deephaven.util.QueryConstants.NULL_BYTE, (byte) 1,
                        io.deephaven.util.QueryConstants.NULL_BYTE, io.deephaven.util.QueryConstants.NULL_BYTE),
                shortCol("SValue", io.deephaven.util.QueryConstants.NULL_SHORT, (short) 1,
                        io.deephaven.util.QueryConstants.NULL_SHORT, io.deephaven.util.QueryConstants.NULL_SHORT),
                intCol("EulavI", io.deephaven.util.QueryConstants.NULL_INT, 1,
                        io.deephaven.util.QueryConstants.NULL_INT, io.deephaven.util.QueryConstants.NULL_INT),
                longCol("LValue", io.deephaven.util.QueryConstants.NULL_LONG, (long) 1,
                        io.deephaven.util.QueryConstants.NULL_LONG, io.deephaven.util.QueryConstants.NULL_LONG),
                floatCol("FValue", io.deephaven.util.QueryConstants.NULL_FLOAT, 1.1f,
                        io.deephaven.util.QueryConstants.NULL_FLOAT, io.deephaven.util.QueryConstants.NULL_FLOAT),
                doubleCol("DValue", io.deephaven.util.QueryConstants.NULL_DOUBLE, 1.1d,
                        io.deephaven.util.QueryConstants.NULL_DOUBLE, io.deephaven.util.QueryConstants.NULL_DOUBLE),
                charCol("CCol", io.deephaven.util.QueryConstants.NULL_CHAR, 'b',
                        io.deephaven.util.QueryConstants.NULL_CHAR, io.deephaven.util.QueryConstants.NULL_CHAR),
                col("BoCol", null, false, null, null),
                col("OCol", (Pair<Integer, Integer>[]) new Pair[] {null, new Pair<>(2, 3), null, null}));

        assertTableEquals(expected, ungrouped);

        // assertTableEquals only calls get(), we need to make sure the specialized get()s also work too.
        final long firstKey = ungrouped.getRowSet().firstRowKey();
        final long secondKey = ungrouped.getRowSet().get(1);

        assertEquals(io.deephaven.util.QueryConstants.NULL_BYTE, ungrouped.getColumnSource("BValue").getByte(firstKey));
        assertEquals((byte) 1, ungrouped.getColumnSource("BValue").getByte(secondKey));

        assertEquals(io.deephaven.util.QueryConstants.NULL_SHORT,
                ungrouped.getColumnSource("SValue").getShort(firstKey));
        assertEquals((short) 1, ungrouped.getColumnSource("SValue").getShort(secondKey));

        assertEquals(io.deephaven.util.QueryConstants.NULL_INT, ungrouped.getColumnSource("EulavI").getInt(firstKey));
        assertEquals(1, ungrouped.getColumnSource("EulavI").getInt(secondKey));

        assertEquals(io.deephaven.util.QueryConstants.NULL_LONG, ungrouped.getColumnSource("LValue").getLong(firstKey));
        assertEquals(1, ungrouped.getColumnSource("LValue").getLong(secondKey));

        assertEquals(io.deephaven.util.QueryConstants.NULL_FLOAT,
                ungrouped.getColumnSource("FValue").getFloat(firstKey));
        assertEquals(1.1f, ungrouped.getColumnSource("FValue").getFloat(secondKey));

        assertEquals(io.deephaven.util.QueryConstants.NULL_DOUBLE,
                ungrouped.getColumnSource("DValue").getDouble(firstKey));
        assertEquals(1.1d, ungrouped.getColumnSource("DValue").getDouble(secondKey));

        assertEquals(io.deephaven.util.QueryConstants.NULL_CHAR, ungrouped.getColumnSource("CCol").getChar(firstKey));
        assertEquals('b', ungrouped.getColumnSource("CCol").getChar(secondKey));

        // repeat with prev
        assertEquals(io.deephaven.util.QueryConstants.NULL_BYTE,
                ungrouped.getColumnSource("BValue").getPrevByte(firstKey));
        assertEquals((byte) 1, ungrouped.getColumnSource("BValue").getPrevByte(secondKey));

        assertEquals(io.deephaven.util.QueryConstants.NULL_SHORT,
                ungrouped.getColumnSource("SValue").getPrevShort(firstKey));
        assertEquals((short) 1, ungrouped.getColumnSource("SValue").getPrevShort(secondKey));

        assertEquals(io.deephaven.util.QueryConstants.NULL_INT,
                ungrouped.getColumnSource("EulavI").getPrevInt(firstKey));
        assertEquals(1, ungrouped.getColumnSource("EulavI").getPrevInt(secondKey));

        assertEquals(io.deephaven.util.QueryConstants.NULL_LONG,
                ungrouped.getColumnSource("LValue").getPrevLong(firstKey));
        assertEquals(1, ungrouped.getColumnSource("LValue").getPrevLong(secondKey));

        assertEquals(io.deephaven.util.QueryConstants.NULL_FLOAT,
                ungrouped.getColumnSource("FValue").getPrevFloat(firstKey));
        assertEquals(1.1f, ungrouped.getColumnSource("FValue").getPrevFloat(secondKey));

        assertEquals(io.deephaven.util.QueryConstants.NULL_DOUBLE,
                ungrouped.getColumnSource("DValue").getPrevDouble(firstKey));
        assertEquals(1.1d, ungrouped.getColumnSource("DValue").getPrevDouble(secondKey));

        assertEquals(QueryConstants.NULL_CHAR, ungrouped.getColumnSource("CCol").getPrevChar(firstKey));
        assertEquals('b', ungrouped.getColumnSource("CCol").getPrevChar(secondKey));

        assertNull(ungrouped.getColumnSource("CCol").getPrev(firstKey));
        assertEquals('b', ungrouped.getColumnSource("CCol").getPrev(secondKey));

        // This tests the NPE condition in the ungrouped column sources
        final Table snappy = InitialSnapshotTable.setupInitialSnapshotTable(ungrouped,
                ConstructSnapshot.constructInitialSnapshot(this, (QueryTable) ungrouped));
        assertTableEquals(expected, snappy);
    }

    private void testMemoize(QueryTable source, UnaryOperator<Table> op) {
        testMemoize(source, true, op);
    }

    private void testMemoize(QueryTable source, boolean withCopy, UnaryOperator<Table> op) {
        final Table result = op.apply(source);
        final Table result2 = op.apply(source);
        Assert.assertSame(result, result2);

        // copy may or may not preserve the operation
        final Table result3 = op.apply(source.copy());
        if (withCopy) {
            assertTrue(result3 instanceof QueryTable.CopiedTable);
            assertTrue(((QueryTable.CopiedTable) result3).checkParent(result));
        } else {
            Assert.assertNotSame(result, result3);
        }
    }

    private void testNoMemoize(Table source, UnaryOperator<Table> op1, UnaryOperator<Table> op2) {
        final Table result = op1.apply(source);
        final Table result2 = op2.apply(source);
        Assert.assertNotSame(result, result2);
    }

    private void testMemoize(Table source, UnaryOperator<Table> op1, UnaryOperator<Table> op2) {
        final Table result = op1.apply(source);
        final Table result2 = op2.apply(source);
        Assert.assertSame(result, result2);
    }

    private void testNoMemoize(QueryTable source, UnaryOperator<Table> op) {
        final Table result = op.apply(source);
        final Table result2 = op.apply(source);
        Assert.assertNotSame(result, result2);
        // copying shouldn't make anything memoize magically
        final Table result3 = op.apply(source.copy());
        Assert.assertNotSame(result, result3);
    }

    private void testNoMemoize(QueryTable source, QueryTable copy, UnaryOperator<Table> op) {
        final Table result = op.apply(source);
        final Table result2 = op.apply(copy);
        Assert.assertNotSame(result, result2);
    }

    public void testMemoize() {
        final Random random = new Random(0);
        final QueryTable source = getTable(1000, random, initColumnInfos(new String[] {"Sym", "intCol", "doubleCol"},
                new SetGenerator<>("aa", "bb", "bc", "cc", "dd", "ee", "ff", "gg", "hh", "ii"),
                new IntGenerator(0, 100),
                new DoubleGenerator(0, 100)));

        final boolean old = QueryTable.setMemoizeResults(true);
        try {
            testMemoize(source, Table::flatten);

            testMemoize(source, t -> t.view("Sym"));
            testMemoize(source, t -> t.view("intCol"));
            testMemoize(source, t -> t.view("intCol", "doubleCol"));
            testMemoize(source, t -> t.view("doubleCol", "intCol"));
            testNoMemoize(source, t -> t.view("doubleCol", "intCol"), t -> t.view("doubleCol"));
            testNoMemoize(source, t -> t.view("doubleCol", "intCol"), t -> t.view("intCol", "doubleCol"));
            // we are not smart enough to handle formulas, because they might have different query scopes
            testNoMemoize(source, t -> t.view("doubleCol=doubleCol/2.0"));
            // we don't handle renames, because the SwitchColumn is hard to get right
            testNoMemoize(source, t -> t.view("intCol2=intCol", "doubleCol"));

            testMemoize(source, t -> t.sort("intCol", "doubleCol"));
            testMemoize(source, t -> t.sort("intCol"));
            testMemoize(source, t -> t.sortDescending("intCol"));
            testNoMemoize(source, t -> t.sort("intCol"), t -> t.sort("doubleCol"));
            testNoMemoize(source, t -> t.sort("intCol"), t -> t.sortDescending("intCol"));

            testMemoize(source, Table::reverse);

            testNoMemoize(source, t -> t.where("Sym.startsWith(`a`)"));
            testMemoize(source, t -> t.where("Sym=`aa`"));
            testMemoize(source, t -> t.where("Sym in `aa`, `bb`"));
            testMemoize(source,
                    t -> t.where(Filter.or(Filter.from("Sym in `aa`, `bb`", "intCol=7"))));
            testMemoize(source, t -> t.where(DisjunctiveFilter
                    .makeDisjunctiveFilter(WhereFilterFactory.getExpressions("Sym in `aa`, `bb`", "intCol=7"))));
            testMemoize(source, t -> t.where(ConjunctiveFilter
                    .makeConjunctiveFilter(WhereFilterFactory.getExpressions("Sym in `aa`, `bb`", "intCol=7"))));
            testNoMemoize(source,
                    t -> t.where(ConjunctiveFilter.makeConjunctiveFilter(
                            WhereFilterFactory.getExpressions("Sym in `aa`, `bb`", "intCol=7"))),
                    t -> t.where(DisjunctiveFilter.makeDisjunctiveFilter(
                            WhereFilterFactory.getExpressions("Sym in `aa`, `bb`", "intCol=7"))));
            testNoMemoize(source, t -> t.where("Sym in `aa`, `bb`"), t -> t.where("Sym not in `aa`, `bb`"));
            testNoMemoize(source, t -> t.where("Sym in `aa`, `bb`"), t -> t.where("Sym in `aa`, `cc`"));
            testNoMemoize(source, t -> t.where("Sym.startsWith(`a`)"));

            testMemoize(source, t -> t.countBy("Count", "Sym"));
            testMemoize(source, t -> t.countBy("Sym"));
            testMemoize(source, t -> t.sumBy("Sym"));
            testMemoize(source, t -> t.avgBy("Sym"));
            testMemoize(source, t -> t.minBy("Sym"));
            testMemoize(source, t -> t.dropColumns("Sym"));
            testMemoize(source, t -> t.dropColumns("Sym", "intCol"));
            testMemoize(source, t -> t.dropColumns("Sym", "intCol"), t -> t.dropColumns("intCol", "Sym"));
            testMemoize(source, t -> t.dropColumns("intCol", "Sym"));
            testNoMemoize(source, t -> t.dropColumns("Sym"), t -> t.dropColumns("intCol"));
            testMemoize(source, t -> t.maxBy("Sym"));
            testMemoize(source, t -> t.aggBy(List.of(AggSum("intCol"), AggAbsSum("absInt=intCol"), AggMax("doubleCol"),
                    AggFirst("Sym"), AggCountDistinct("UniqueCountSym=Sym"), AggDistinct("UniqueSym=Sym"))));
            testMemoize(source, t -> t.aggBy(List.of(AggCountDistinct("UniqueCountSym=Sym"))));
            testMemoize(source, t -> t.aggBy(List.of(AggCountDistinct(true, "UniqueCountSym=Sym"))));
            testNoMemoize(source, t -> t.aggBy(List.of(AggCountDistinct("UniqueCountSym=Sym"))),
                    t -> t.aggBy(List.of(AggCountDistinct(true, "UniqueCountSym=Sym"))));
            testMemoize(source, t -> t.aggBy(List.of(AggDistinct("UniqueSym=Sym"))));
            testMemoize(source, t -> t.aggBy(List.of(AggDistinct(true, "UniqueSym=Sym"))));
            testNoMemoize(source, t -> t.aggBy(List.of(AggCountDistinct("UniqueCountSym=Sym"))),
                    t -> t.aggBy(List.of(AggDistinct("UniqueCountSym=Sym"))));
            testNoMemoize(source, t -> t.aggBy(List.of(AggDistinct("UniqueSym=Sym"))),
                    t -> t.aggBy(List.of(AggDistinct(true, "UniqueSym=Sym"))));
            testNoMemoize(source, t -> t.countBy("Sym"), t -> t.countBy("Count", "Sym"));
            testNoMemoize(source, t -> t.sumBy("Sym"), t -> t.countBy("Count", "Sym"));
            testNoMemoize(source, t -> t.sumBy("Sym"), t -> t.avgBy("Sym"));
            testNoMemoize(source, t -> t.minBy("Sym"), t -> t.maxBy("Sym"));

            final List<String> value = new ArrayList<>();
            value.add("aa");
            value.add("bb");
            QueryScope.addParam("memoizeTestVariable", value);
            testMemoize(source, t -> t.where("Sym in memoizeTestVariable"));
            testNoMemoize(source, t -> t.where("Sym in memoizeTestVariable"), t -> {
                value.add("cc");
                return t.where("Sym in memoizeTestVariable");
            });

            final Table withRestrictions = source.copy().restrictSortTo("intCol", "doubleCol");
            testNoMemoize(source, (QueryTable) withRestrictions, t -> t.sort("intCol", "doubleCol"));
        } finally {
            QueryTable.setMemoizeResults(old);
        }
    }

    public void testMemoizeConcurrent() {
        final ExecutorService dualPool = Executors.newFixedThreadPool(2);

        final boolean old = QueryTable.setMemoizeResults(true);
        try {
            final AtomicInteger counterValue = new AtomicInteger();
            final IntSupplier counter = () -> {
                try {
                    Thread.sleep(1000);
                } catch (InterruptedException ignored) {
                }
                return counterValue.incrementAndGet();
            };
            QueryScope.addParam("supplier", counter);

            final Table source = emptyTable(1);
            final QueryTable updated = (QueryTable) source.updateView("Int=supplier.getAsInt()");

            final Future<Table> resultFuture = dualPool.submit((Callable<Table>) updated::select);
            Thread.sleep(1);
            final Future<Table> resultFuture2 = dualPool.submit((Callable<Table>) updated::select);

            final Table result = resultFuture.get();
            final Table result2 = resultFuture2.get();

            Assert.assertSame(result, result2);

            assertEquals(1, counterValue.get());
        } catch (InterruptedException | ExecutionException e) {
            e.printStackTrace();
            fail(e.getMessage());
        } finally {
            QueryTable.setMemoizeResults(old);
        }

        dualPool.shutdownNow();
    }

    public void testWhereInGrouped() throws IOException {
        diskBackedTestHarness(t -> {
            final ColumnSource<String> symbol = t.getColumnSource("Symbol");
            symbol.setGroupingProvider(StaticGroupingProvider.buildFrom(symbol, "Symbol", t.getRowSet()));
            final Table result =
                    t.whereIn(t.where("Truthiness=true"), "Symbol", "Timestamp");
            TableTools.showWithRowSet(result);
        });
    }

    private void diskBackedTestHarness(Consumer<Table> testFunction) throws IOException {
        final File testDirectory = Files.createTempDirectory("SymbolTableTest").toFile();

        final TableDefinition definition = TableDefinition.of(
                ColumnDefinition.ofInt("Sentinel"),
                ColumnDefinition.ofString("Symbol").withGrouping(),
                ColumnDefinition.ofTime("Timestamp"),
                ColumnDefinition.ofBoolean("Truthiness"));

        final String[] syms = new String[] {"Apple", "Banana", "Cantaloupe"};
        final Instant baseTime = DateTimeUtils.parseInstant("2019-04-11T09:30 NY");
        final long[] dateOffset = new long[] {0, 5, 10, 15, 1, 6, 11, 16, 2, 7};
        final Boolean[] booleans = new Boolean[] {true, false, null, true, false, null, true, false, null, true, false};
        QueryScope.addParam("syms", syms);
        QueryScope.addParam("baseTime", baseTime);
        QueryScope.addParam("dateOffset", dateOffset);
        QueryScope.addParam("booleans", booleans);

        final Table source = emptyTable(10)
                .updateView("Sentinel=i", "Symbol=syms[i % syms.length]",
                        "Timestamp=baseTime+dateOffset[i]*3600L*1000000000L", "Truthiness=booleans[i]")
                .groupBy("Symbol").ungroup();
        testDirectory.mkdirs();
        final File dest = new File(testDirectory, "Table.parquet");
        try {
            ParquetTools.writeTable(source, dest, definition);
            final Table table = ParquetTools.readTable(dest);
            testFunction.accept(table);
            table.close();
        } finally {
            FileUtils.deleteRecursively(testDirectory);
        }
    }

    public void testIds7153() {
        final QueryTable lTable =
                testRefreshingTable(RowSetFactory.fromKeys(10, 12, 14, 16).toTracking(),
                        col("X", "a", "b", "c", "d"));
        final QueryTable rTable = testRefreshingTable(col("X", "a", "b", "c", "d"), col("R", 0, 1, 2, 3));

        final MutableObject<QueryTable> nj = new MutableObject<>();
        final MutableObject<QueryTable> ft = new MutableObject<>();

        // now is safe to create the nj
        // The real test happens here. Off of the UGP thread we do an operation, one that supports concurrent
        // instantiation, such that we use prev values when applicable. Assume the parent table has not ticked
        // this cycle: 1) if the parent table pre-existed then we want to use prev values (to handle when parent
        // is mid-tick but unpublished) 2) if the parent table was created this cycle, then A) prev values are
        // undefined, B) it must have been created AFTER any of its dependencies may have ticked this cycle and
        // C) the table is not allowed to tick this cycle.
        // The specific scenario we are trying to catch is when the parent re-uses data structures (i.e. RowSet)
        // from its parent, which have valid prev values, but the prev values must not be used during the first
        // cycle.
        final ControlledUpdateGraph updateGraph = ExecutionContext.getContext().getUpdateGraph().cast();
        updateGraph.runWithinUnitTestCycle(() -> {
            final RowSet newRows = i(2, 4, 18, 20);
            addToTable(lTable, newRows, col("X", "e", "f", "g", "h"));
            final TableUpdateImpl update = new TableUpdateImpl();
            update.added = newRows;
            update.removed = i();
            update.modified = i();
            update.modifiedColumnSet = ModifiedColumnSet.EMPTY;
            update.shifted = RowSetShiftData.EMPTY;
            lTable.notifyListeners(update);

            // now is safe to create the nj
            nj.setValue((QueryTable) lTable.naturalJoin(rTable, "X"));

            try {
                // The real test happens here. Off of the UGP thread we do an operation, one that supports concurrent
                // instantiation, such that we use prev values when applicable. Assume the parent table has not ticked
                // this cycle: 1) if the parent table pre-existed then we want to use prev values (to handle when parent
                // is mid-tick but unpublished) 2) if the parent table was created this cycle, then A) prev values are
                // undefined, B) it must have been created AFTER any of its dependencies may have ticked this cycle and
                // C) the table is not allowed to tick this cycle.

                // The specific scenario we are trying to catch is when the parent re-uses data structures (i.e. RowSet)
                // from its parent, which have valid prev values, but the prev values must not be used during the first
                // cycle.
                final Thread offugp = new Thread(() -> ft.setValue((QueryTable) nj.getValue().flatten()));
                offugp.start();
                offugp.join();
            } catch (final Exception e) {
                throw new UncheckedDeephavenException("test failed", e);
            }
        });

        Assert.assertEquals(lTable.getRowSet().size(), ft.getValue().getRowSet().sizePrev());
        Assert.assertTrue(ft.getValue().isFlat());
        Assert.assertEquals(ft.getValue().getRowSet().size(), 8);
    }

    public void testNoCoalesceOnNotification() {
        // SourceTable is an uncoalesced table that also has an idempotent "start" despite whether or not the coalesced
        // table continues to be live and managed. When the source table ticks and it is currently uncoalesced, there
        // was a regression inside of BaseTable#notifyListeners that would invoke build() and cause this table to be
        // coalesced and for the new result table to receive and propagate that update. IDS-7153 made it explicitly
        // illegal
        // to publish an update on a table's very first cycle if it was initiated under the UGP lock. It's also not
        // great
        // to coalesce a table and immediately make it garbage.

        // This regression check verifies that we do not see a lastNotificationStep !=
        // ExecutionContext.getContext().getUpdateGraph().logicalClock().currentStep()
        // assertion error when notifying from an uncoalesced table.

        final TrackingWritableRowSet parentRowSet = RowSetFactory.empty().toTracking();
        final Supplier<QueryTable> supplier = () -> testRefreshingTable(parentRowSet);

        final UncoalescedTable<?> table = new MockUncoalescedTable(supplier);
        table.setRefreshing(true);

        final ControlledUpdateGraph updateGraph = ExecutionContext.getContext().getUpdateGraph().cast();
        updateGraph.runWithinUnitTestCycle(() -> {
            final TableUpdateImpl update = new TableUpdateImpl();

            update.added = RowSetFactory.fromKeys(parentRowSet.size());
            update.removed = RowSetFactory.empty();
            update.modified = RowSetFactory.empty();
            update.modifiedColumnSet = ModifiedColumnSet.EMPTY;
            update.shifted = RowSetShiftData.EMPTY;

            parentRowSet.insert(update.added());
            table.notifyListeners(update);
            Assert.assertEquals(ExecutionContext.getContext().getUpdateGraph().clock().currentStep(),
                    table.getLastNotificationStep());
        });
    }

    public void testNotifyListenersReleasesUpdateEmptyUpdate() {
        final QueryTable src = testRefreshingTable(RowSetFactory.flat(100).toTracking());
        final TableUpdateImpl update = new TableUpdateImpl();
        update.added = i();
        update.removed = i();
        update.modified = i();
        update.shifted = RowSetShiftData.EMPTY;
        update.modifiedColumnSet = ModifiedColumnSet.EMPTY;

        // any listener will do for this empty update test
        final TableUpdateListener listener = new io.deephaven.engine.table.impl.SimpleListener(src);
        src.addUpdateListener(listener);

        final ControlledUpdateGraph updateGraph = ExecutionContext.getContext().getUpdateGraph().cast();
        updateGraph.runWithinUnitTestCycle(() -> {
            addToTable(src, update.added());
            src.notifyListeners(update);
        });
        Assert.assertNull(update.added());
    }

    public void testNotifyListenersReleasesUpdateNoListeners() {
        final QueryTable src = testRefreshingTable(RowSetFactory.flat(100).toTracking());
        final TableUpdateImpl update = new TableUpdateImpl();
        update.added = RowSetFactory.fromRange(200, 220); // must be a non-empty update
        update.removed = i();
        update.modified = i();
        update.shifted = RowSetShiftData.EMPTY;
        update.modifiedColumnSet = ModifiedColumnSet.EMPTY;

        final ControlledUpdateGraph updateGraph = ExecutionContext.getContext().getUpdateGraph().cast();
        updateGraph.runWithinUnitTestCycle(() -> {
            addToTable(src, update.added());
            src.notifyListeners(update);
        });
        Assert.assertNull(update.added());
    }

    public void testNotifyListenersReleasesUpdateChildListener() {
        final QueryTable src = testRefreshingTable(RowSetFactory.flat(100).toTracking());
        final TableUpdateImpl update = new TableUpdateImpl();
        update.added = RowSetFactory.fromRange(200, 220); // must be a non-empty update
        update.removed = i();
        update.modified = i();
        update.shifted = RowSetShiftData.EMPTY;
        update.modifiedColumnSet = ModifiedColumnSet.EMPTY;

        // we want to specifically test non-shift-aware-listener path
        final ShiftObliviousListener listener = new SimpleShiftObliviousListener(src);
        src.addUpdateListener(listener);

        final ControlledUpdateGraph updateGraph = ExecutionContext.getContext().getUpdateGraph().cast();
        updateGraph.runWithinUnitTestCycle(() -> {
            addToTable(src, update.added());
            src.notifyListeners(update);
        });
        Assert.assertNull(update.added());
    }

    public void testNotifyListenersReleasesUpdateShiftAwareChildListener() {
        final QueryTable src = testRefreshingTable(RowSetFactory.flat(100).toTracking());
        final TableUpdateImpl update = new TableUpdateImpl();
        update.added = RowSetFactory.fromRange(200, 220); // must be a non-empty update
        update.removed = i();
        update.modified = i();
        update.shifted = RowSetShiftData.EMPTY;
        update.modifiedColumnSet = ModifiedColumnSet.EMPTY;

        // we want to specifically test shift-aware-listener path
        final io.deephaven.engine.table.impl.SimpleListener listener =
                new io.deephaven.engine.table.impl.SimpleListener(src);
        src.addUpdateListener(listener);

        final ControlledUpdateGraph updateGraph = ExecutionContext.getContext().getUpdateGraph().cast();
        updateGraph.runWithinUnitTestCycle(() -> {
            addToTable(src, update.added());
            src.notifyListeners(update);
        });
        listener.close(); // we typically grab and ref-count this for testing

        Assert.assertNull(update.added());
    }

    public void testRegressionIssue544() {
        // The expression that fails in the console is:
        // x = merge(newTable(byteCol("Q", (byte)0)), timeTable("PT00:00:01").view("Q=(byte)(i%2)"))
        // .tail(1)
        // .view("Q=Q*i")
        // .sumBy()
        //
        // The exception we were getting was: java.lang.IllegalArgumentException: keys argument has elements not in the
        // row set
        //
        final Table t0 = newTable(byteCol("Q", (byte) 0));
        final QueryTable t1 = testRefreshingTable(i().toTracking(), intCol("T"));
        final Table t2 = t1.view("Q=(byte)(i%2)");
        final Table result = merge(t0, t2).tail(1)
                .withAttributes(Map.of(BaseTable.TEST_SOURCE_TABLE_ATTRIBUTE, true))
                .view("Q=Q*i")
                .sumBy();
        int i = 1;
        for (int step = 0; step < 2; ++step) {
            final int key = i++;
            final ControlledUpdateGraph updateGraph = ExecutionContext.getContext().getUpdateGraph().cast();
            updateGraph.runWithinUnitTestCycle(() -> {
                final RowSet addRowSet = i(key);
                addToTable(t1, addRowSet, intCol("T", key));
                t1.notifyListeners(addRowSet, i(), i());
                TableTools.show(result);
            });
        }
        assertEquals(0, getUpdateErrors().size());
    }

<<<<<<< HEAD
    private static class TestDateTimeGroupingSource extends LongAsDateTimeColumnSource
            implements ColumnSource<DateTime> {
=======
    private static class TestInstantGroupingSource
            extends LongAsInstantColumnSource
            implements DeferredGroupingColumnSource<Instant> {
>>>>>>> fbfcbb26

        final GroupingProvider groupingProvider = new GroupingProvider() {
            @Override
            public @NotNull GroupingBuilder getGroupingBuilder() {
                return null;
            }

            @Override
            public boolean hasGrouping() {
                return false;
            }
        };

        TestInstantGroupingSource(ColumnSource<Long> realSource) {
            super(realSource);
            // noinspection unchecked,rawtypes
            realSource.setGroupingProvider(groupingProvider);
        }

        @Override
        public @Nullable GroupingBuilder getGroupingBuilder() {
            return null;
        }

        @Override
<<<<<<< HEAD
        public GroupingProvider getGroupingProvider() {
=======
        public GroupingProvider<Instant> getGroupingProvider() {
>>>>>>> fbfcbb26
            return null;
        }

        @Override
<<<<<<< HEAD
        public void setGroupingProvider(@Nullable GroupingProvider groupingProvider) {
=======
        public void setGroupingProvider(@Nullable GroupingProvider<Instant> groupingProvider) {
>>>>>>> fbfcbb26
            throw new UnsupportedOperationException();
        }
    }

    public void testDeferredGroupingPropagationInstantCol() {
        // This is a regression test on a class cast exception in QueryTable#propagateGrouping.
        // RegionedColumnSourceInstant is a grouping source, but is not an InMemoryColumnSource. The select column
        // destination is not a grouping source as it is reinterpreted.

        TrackingRowSet rowSet = RowSetFactory.flat(4).toTracking();

        // This dance with a custom column is because an InMemoryColumnSource will be reused at the select layer
        // which skips propagation of grouping, and avoids the class cast exception.
        final TestInstantGroupingSource cs = new TestInstantGroupingSource(colSource(0L, 1, 2, 3));
        final Map<String, ? extends ColumnSource<?>> columns = Maps.of("T", cs);
        final QueryTable t1 = new QueryTable(rowSet, columns);
        final Table t2 = t1.select("T");

        // noinspection rawtypes
        final ColumnSource result = t2.getColumnSource("T").reinterpret(long.class);
        assertSame(cs.groupingProvider, result.getGroupingProvider());
    }

    private static void validateUpdates(final Table table) {
        final TableUpdateValidator validator = TableUpdateValidator.make((QueryTable) table);
        final QueryTable validatorTable = validator.getResultTable();
        final TableUpdateListener validatorTableListener =
                // NB: We specify retain=true to ensure the listener is not GC'd. It will be dropped when
                // the enclosing LivenessScope is released.
                new InstrumentedTableUpdateListenerAdapter(validatorTable, true) {
                    @Override
                    public void onUpdate(TableUpdate upstream) {}

                    @Override
                    public void onFailureInternal(Throwable originalException, Entry sourceEntry) {
                        TestCase.fail(originalException.getMessage());
                    }
                };
        validatorTable.addUpdateListener(validatorTableListener);
    }

    private static class MockUncoalescedTable extends UncoalescedTable<MockUncoalescedTable> {

        private final Supplier<QueryTable> supplier;

        public MockUncoalescedTable(Supplier<QueryTable> supplier) {
            super(supplier.get().getDefinition(), "mock un-coalesced table");
            this.supplier = supplier;
        }

        @Override
        protected Table doCoalesce() {
            final QueryTable table = supplier.get();
            copyAttributes(table, CopyAttributeOperation.Coalesce);
            return table;
        }

        @Override
        protected MockUncoalescedTable copy() {
            return new MockUncoalescedTable(supplier);
        }
    }

    public void testMultipleUpdateGraphs() {
        final QueryTable r1, s1, r2, s2;
        final UpdateGraph g1 = new DummyUpdateGraph("one");
        final UpdateGraph g2 = new DummyUpdateGraph("two");

        try (final SafeCloseable ignored = ExecutionContext.getContext().withUpdateGraph(g1).open()) {
            r1 = testRefreshingTable(i().toTracking(), intCol("T"));
            s1 = testTable(i().toTracking(), intCol("T"));
        }
        try (final SafeCloseable ignored = ExecutionContext.getContext().withUpdateGraph(g2).open()) {
            r2 = testRefreshingTable(i().toTracking(), intCol("T"));
            s2 = testTable(i().toTracking(), intCol("T"));
        }

        try {
            g1.sharedLock().computeLocked(() -> g2.sharedLock().computeLocked(() -> merge(r1, r2)));
            fail("Expected conflict");
        } catch (UpdateGraphConflictException expected) {
        }

        try {
            g1.sharedLock().computeLocked(() -> g2.sharedLock().computeLocked(() -> merge(s1, r1, s2, r2)));
            fail("Expected conflict");
        } catch (UpdateGraphConflictException expected) {
        }

        assertEquals(g1, g1.sharedLock().computeLocked(() -> merge(r1, s2).getUpdateGraph()));
        assertEquals(g1, g1.sharedLock().computeLocked(() -> merge(s2, r1).getUpdateGraph()));
        assertEquals(g1, g1.sharedLock().computeLocked(() -> merge(r1, s1, s2).getUpdateGraph()));
        assertEquals(g1, g1.sharedLock().computeLocked(() -> merge(s2, s1, r1).getUpdateGraph()));

        assertEquals(g2, g2.sharedLock().computeLocked(() -> merge(r2, s1).getUpdateGraph()));
        assertEquals(g2, g2.sharedLock().computeLocked(() -> merge(s1, r2).getUpdateGraph()));
        assertEquals(g2, g2.sharedLock().computeLocked(() -> merge(r2, s2, s1).getUpdateGraph()));
        assertEquals(g2, g2.sharedLock().computeLocked(() -> merge(s1, s2, r2).getUpdateGraph()));
    }

    private static final class DummyUpdateGraph implements UpdateGraph {

        private final String name;
        private final UpdateGraphLock lock;

        private final ThreadLocal<Boolean> serialTableOperationsSafe = ThreadLocal.withInitial(() -> false);

        private DummyUpdateGraph(@NotNull final String name) {
            this.name = name;
            lock = UpdateGraphLock.create(this, true);
        }

        @Override
        public LogOutput append(LogOutput logOutput) {
            return logOutput.append(getClass().getName());
        }

        @Override
        public boolean satisfied(long step) {
            throw new UnsupportedOperationException();
        }

        @Override
        public UpdateGraph getUpdateGraph() {
            return this;
        }

        @Override
        public void addNotification(@NotNull Notification notification) {
            throw new UnsupportedOperationException();
        }

        @Override
        public void addNotifications(@NotNull Collection<? extends Notification> notifications) {
            throw new UnsupportedOperationException();
        }

        @Override
        public boolean maybeAddNotification(@NotNull Notification notification, long deliveryStep) {
            throw new UnsupportedOperationException();
        }

        @Override
        public AwareFunctionalLock sharedLock() {
            return lock.sharedLock();
        }

        @Override
        public AwareFunctionalLock exclusiveLock() {
            return lock.exclusiveLock();
        }

        @Override
        public LogicalClock clock() {
            return () -> 1;
        }

        @Override
        public int parallelismFactor() {
            return 1;
        }

        @Override
        public LogEntry logDependencies() {
            throw new UnsupportedOperationException();
        }

        @Override
        public boolean currentThreadProcessesUpdates() {
            return false;
        }

        @Override
        public boolean serialTableOperationsSafe() {
            return serialTableOperationsSafe.get();
        }

        @Override
        public boolean setSerialTableOperationsSafe(final boolean newValue) {
            final boolean oldValue = serialTableOperationsSafe.get();
            serialTableOperationsSafe.set(newValue);
            return oldValue;
        }

        @Override
        public boolean supportsRefreshing() {
            return true;
        }

        @Override
        public void addSource(@NotNull Runnable updateSource) {}

        @Override
        public void removeSource(@NotNull Runnable updateSource) {}

        @Override
        public void requestRefresh() {
            throw new UnsupportedOperationException();
        }
    }
}<|MERGE_RESOLUTION|>--- conflicted
+++ resolved
@@ -29,12 +29,7 @@
 import io.deephaven.engine.table.impl.select.*;
 import io.deephaven.engine.table.impl.select.MatchFilter.CaseSensitivity;
 import io.deephaven.engine.table.impl.select.MatchFilter.MatchType;
-<<<<<<< HEAD
-import io.deephaven.engine.table.impl.sources.LongAsDateTimeColumnSource;
-=======
-import io.deephaven.engine.table.impl.sources.DeferredGroupingColumnSource;
 import io.deephaven.engine.table.impl.sources.LongAsInstantColumnSource;
->>>>>>> fbfcbb26
 import io.deephaven.engine.table.impl.util.BarrageMessage;
 import io.deephaven.engine.table.impl.util.ColumnHolder;
 import io.deephaven.engine.testutil.*;
@@ -3290,14 +3285,9 @@
         assertEquals(0, getUpdateErrors().size());
     }
 
-<<<<<<< HEAD
-    private static class TestDateTimeGroupingSource extends LongAsDateTimeColumnSource
-            implements ColumnSource<DateTime> {
-=======
     private static class TestInstantGroupingSource
             extends LongAsInstantColumnSource
-            implements DeferredGroupingColumnSource<Instant> {
->>>>>>> fbfcbb26
+            implements ColumnSource<Instant> {
 
         final GroupingProvider groupingProvider = new GroupingProvider() {
             @Override
@@ -3323,20 +3313,12 @@
         }
 
         @Override
-<<<<<<< HEAD
         public GroupingProvider getGroupingProvider() {
-=======
-        public GroupingProvider<Instant> getGroupingProvider() {
->>>>>>> fbfcbb26
             return null;
         }
 
         @Override
-<<<<<<< HEAD
         public void setGroupingProvider(@Nullable GroupingProvider groupingProvider) {
-=======
-        public void setGroupingProvider(@Nullable GroupingProvider<Instant> groupingProvider) {
->>>>>>> fbfcbb26
             throw new UnsupportedOperationException();
         }
     }
