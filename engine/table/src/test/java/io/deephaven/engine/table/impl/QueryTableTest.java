--- conflicted
+++ resolved
@@ -448,11 +448,7 @@
         final Table source = emptyTable(5).select("dt = nanosToTime(ii)", "n = ii");
         final Table result = source.view(List.of(new ReinterpretedColumn<>("dt", Instant.class, "dt", long.class)));
         assertEquals((long[]) result.getColumn(0).getDirect(), LongStream.range(0, 5).toArray());
-<<<<<<< HEAD
-        final Table reflexive = result.view(new ReinterpretedColumn<>("dt", long.class, "dt", Instant.class));
-=======
-        final Table reflexive = result.view(List.of(new ReinterpretedColumn<>("dt", long.class, "dt", DateTime.class)));
->>>>>>> d06bfff1
+        final Table reflexive = result.view(List.of(new ReinterpretedColumn<>("dt", long.class, "dt", Instant.class)));
         assertTableEquals(reflexive, source.dropColumns("n"));
         final Table sortedSource = source.sortDescending("dt").dropColumns("dt");
         final Table sortedResult = result.sortDescending("dt").dropColumns("dt");
