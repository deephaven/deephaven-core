package io.deephaven.engine.table.impl.updateby;

import io.deephaven.api.updateby.BadDataBehavior;
import io.deephaven.api.updateby.OperationControl;
import io.deephaven.api.updateby.UpdateByOperation;
import io.deephaven.chunk.Chunk;
import io.deephaven.chunk.ObjectChunk;
import io.deephaven.chunk.attributes.Values;
import io.deephaven.engine.context.QueryScope;
import io.deephaven.engine.rowset.RowSet;
import io.deephaven.engine.rowset.RowSetFactory;
import io.deephaven.engine.table.Table;
import io.deephaven.engine.table.impl.QueryTable;
import io.deephaven.engine.table.impl.TableDefaults;
import io.deephaven.engine.table.impl.locations.TableDataException;
import io.deephaven.engine.table.impl.util.ColumnHolder;
import io.deephaven.engine.testutil.EvalNugget;
<<<<<<< HEAD
import io.deephaven.engine.testutil.generator.SortedInstantGenerator;
=======
import io.deephaven.engine.testutil.generator.CharGenerator;
import io.deephaven.engine.testutil.generator.SortedDateTimeGenerator;
>>>>>>> d06bfff1
import io.deephaven.engine.testutil.generator.TestDataGenerator;
import io.deephaven.engine.updategraph.UpdateGraphProcessor;
import io.deephaven.engine.util.TableDiff;
import io.deephaven.engine.util.string.StringUtils;
import io.deephaven.numerics.movingaverages.AbstractMa;
import io.deephaven.numerics.movingaverages.ByEma;
import io.deephaven.numerics.movingaverages.ByEmaSimple;
import io.deephaven.test.types.OutOfBandTest;
import io.deephaven.time.DateTimeUtils;
import org.junit.Test;
import org.junit.experimental.categories.Category;

import java.math.BigDecimal;
import java.math.BigInteger;
<<<<<<< HEAD
import java.time.Instant;
=======
import java.time.Duration;
>>>>>>> d06bfff1
import java.util.Random;
import java.util.concurrent.TimeUnit;

import static io.deephaven.engine.testutil.GenerateTableUpdates.generateAppends;
import static io.deephaven.engine.testutil.TstUtils.*;
import static io.deephaven.engine.testutil.testcase.RefreshingTableTestCase.simulateShiftAwareStep;
import static io.deephaven.engine.util.TableTools.*;
import static io.deephaven.time.DateTimeUtils.MINUTE;
import static io.deephaven.util.QueryConstants.*;
import static org.junit.jupiter.api.Assertions.assertThrows;

@Category(OutOfBandTest.class)
public class TestEma extends BaseUpdateByTest {

    // region Zero Key Tests
    @Test
    public void testStaticZeroKey() {
        final QueryTable t = createTestTable(100000, false, false, false, 0xFFFABBBC,
                new String[] {"ts"}, new TestDataGenerator[] {new SortedInstantGenerator(
                        DateTimeUtils.parseInstant("2022-03-09T09:00:00.000 NY"),
                        DateTimeUtils.parseInstant("2022-03-09T16:30:00.000 NY"))}).t;

        final OperationControl skipControl = OperationControl.builder()
                .onNullValue(BadDataBehavior.SKIP)
                .onNanValue(BadDataBehavior.SKIP).build();

        final OperationControl resetControl = OperationControl.builder()
                .onNullValue(BadDataBehavior.RESET)
                .onNanValue(BadDataBehavior.RESET).build();

        computeEma((TableDefaults) t.dropColumns("ts"), null, 100, skipControl);
        computeEma((TableDefaults) t.dropColumns("ts"), null, 100, resetControl);

        computeEma((TableDefaults) t.dropColumns("ts"), null, 1.5, skipControl);
        computeEma((TableDefaults) t.dropColumns("ts"), null, 1.5, resetControl);

        computeEma(t, "ts", 10 * MINUTE, skipControl);
        computeEma(t, "ts", 10 * MINUTE, resetControl);
    }
    // endregion

    // region Bucketed Tests
    @Test
    public void testStaticBucketed() {
        doTestStaticBucketed(false);
    }

    @Test
    public void testStaticGroupedBucketed() {
        doTestStaticBucketed(true);
    }

    private void doTestStaticBucketed(boolean grouped) {
        final TableDefaults t = createTestTable(100000, true, grouped, false, 0x31313131,
                new String[] {"ts"}, new TestDataGenerator[] {new SortedInstantGenerator(
                        DateTimeUtils.parseInstant("2022-03-09T09:00:00.000 NY"),
                        DateTimeUtils.parseInstant("2022-03-09T16:30:00.000 NY"))}).t;

        final OperationControl skipControl = OperationControl.builder()
                .onNullValue(BadDataBehavior.SKIP)
                .onNanValue(BadDataBehavior.SKIP).build();

        final OperationControl resetControl = OperationControl.builder()
                .onNullValue(BadDataBehavior.RESET)
                .onNanValue(BadDataBehavior.RESET).build();
        computeEma((TableDefaults) t.dropColumns("ts"), null, 100, skipControl, "Sym");
        computeEma((TableDefaults) t.dropColumns("ts"), null, 100, resetControl, "Sym");

        computeEma((TableDefaults) t.dropColumns("ts"), null, 1.5, skipControl, "Sym");
        computeEma((TableDefaults) t.dropColumns("ts"), null, 1.5, resetControl, "Sym");

        computeEma(t, "ts", 10 * MINUTE, skipControl, "Sym");
        computeEma(t, "ts", 10 * MINUTE, resetControl, "Sym");
    }

    @Test
    public void testThrowBehaviors() {
        final OperationControl throwControl = OperationControl.builder()
                .onNullValue(BadDataBehavior.THROW).build();

        final TableDefaults bytes = testTable(RowSetFactory.flat(4).toTracking(),
                byteCol("col", (byte) 0, (byte) 1, NULL_BYTE, (byte) 3));

        assertThrows(TableDataException.class,
                () -> bytes.updateBy(UpdateByOperation.Ema(throwControl, 10)));


        assertThrows(TableDataException.class,
                () -> bytes.updateBy(UpdateByOperation.Ema(throwControl, 10)));

        TableDefaults shorts = testTable(RowSetFactory.flat(4).toTracking(),
                shortCol("col", (short) 0, (short) 1, NULL_SHORT, (short) 3));

        assertThrows(TableDataException.class,
                () -> shorts.updateBy(UpdateByOperation.Ema(throwControl, 10)));

        TableDefaults ints = testTable(RowSetFactory.flat(4).toTracking(),
                intCol("col", 0, 1, NULL_INT, 3));

        assertThrows(TableDataException.class,
                () -> ints.updateBy(UpdateByOperation.Ema(throwControl, 10)));

        TableDefaults longs = testTable(RowSetFactory.flat(4).toTracking(),
                longCol("col", 0, 1, NULL_LONG, 3));

        assertThrows(TableDataException.class,
                () -> longs.updateBy(UpdateByOperation.Ema(throwControl, 10)));

        TableDefaults floats = testTable(RowSetFactory.flat(4).toTracking(),
                floatCol("col", 0, 1, NULL_FLOAT, Float.NaN));

        assertThrows(TableDataException.class,
                () -> floats.updateBy(
                        UpdateByOperation.Ema(OperationControl.builder().onNullValue(BadDataBehavior.THROW).build(),
                                10)),
                "Encountered null value during EMA processing");

        assertThrows(TableDataException.class,
                () -> floats.updateBy(
                        UpdateByOperation.Ema(OperationControl.builder().onNanValue(BadDataBehavior.THROW).build(),
                                10)),
                "Encountered NaN value during EMA processing");

        TableDefaults doubles = testTable(RowSetFactory.flat(4).toTracking(),
                doubleCol("col", 0, 1, NULL_DOUBLE, Double.NaN));

        assertThrows(TableDataException.class,
                () -> doubles.updateBy(
                        UpdateByOperation.Ema(OperationControl.builder().onNullValue(BadDataBehavior.THROW).build(),
                                10)),
                "Encountered null value during EMA processing");

        assertThrows(TableDataException.class,
                () -> doubles.updateBy(
                        UpdateByOperation.Ema(OperationControl.builder().onNanValue(BadDataBehavior.THROW).build(),
                                10)),
                "Encountered NaN value during EMA processing");


        TableDefaults bi = testTable(RowSetFactory.flat(4).toTracking(),
                col("col", BigInteger.valueOf(0), BigInteger.valueOf(1), null, BigInteger.valueOf(3)));

        assertThrows(TableDataException.class,
                () -> bi.updateBy(UpdateByOperation.Ema(throwControl, 10)));

        TableDefaults bd = testTable(RowSetFactory.flat(4).toTracking(),
                col("col", BigDecimal.valueOf(0), BigDecimal.valueOf(1), null, BigDecimal.valueOf(3)));

        assertThrows(TableDataException.class,
                () -> bd.updateBy(UpdateByOperation.Ema(throwControl, 10)));
    }

    @Test
    public void testTimeThrowBehaviors() {
        final ColumnHolder ts = col("ts",
                DateTimeUtils.parseInstant("2022-03-11T09:30:00.000 NY"),
                DateTimeUtils.parseInstant("2022-03-11T09:29:00.000 NY"),
                DateTimeUtils.parseInstant("2022-03-11T09:30:00.000 NY"),
                DateTimeUtils.parseInstant("2022-03-11T09:32:00.000 NY"),
                null);

        testThrowsInternal(
                testTable(RowSetFactory.flat(5).toTracking(), ts,
                        byteCol("col", (byte) 0, (byte) 1, (byte) 2, (byte) 3, (byte) 4)));

        testThrowsInternal(
                testTable(RowSetFactory.flat(5).toTracking(), ts,
                        shortCol("col", (short) 0, (short) 1, (short) 2, (short) 3, (short) 4)));

        testThrowsInternal(
                testTable(RowSetFactory.flat(5).toTracking(), ts,
                        intCol("col", 0, 1, 2, 3, 4)));

        testThrowsInternal(
                testTable(RowSetFactory.flat(5).toTracking(), ts,
                        longCol("col", 0, 1, 2, 3, 4)));

        testThrowsInternal(
                testTable(RowSetFactory.flat(5).toTracking(), ts,
                        floatCol("col", 0, 1, 2, 3, 4)));

        testThrowsInternal(
                testTable(RowSetFactory.flat(5).toTracking(), ts,
                        doubleCol("col", 0, 1, 2, 3, 4)));

        testThrowsInternal(
                testTable(RowSetFactory.flat(5).toTracking(), ts,
                        col("col", BigInteger.valueOf(0),
                                BigInteger.valueOf(1),
                                BigInteger.valueOf(2),
                                BigInteger.valueOf(3),
                                BigInteger.valueOf(4))));

        testThrowsInternal(
                testTable(RowSetFactory.flat(5).toTracking(), ts,
                        col("col", BigDecimal.valueOf(0),
                                BigDecimal.valueOf(1),
                                BigDecimal.valueOf(2),
                                BigDecimal.valueOf(3),
                                BigDecimal.valueOf(4))));
    }

    private void testThrowsInternal(TableDefaults table) {
        assertThrows(TableDataException.class,
                () -> table.updateBy(UpdateByOperation.Ema(
                        OperationControl.builder().build(), "ts", 100)),
                "Encountered negative delta time during EMA processing");
    }

    @Test
    public void testResetBehavior() {
        // Value reset
        final OperationControl dataResetControl = OperationControl.builder()
                .onNullValue(BadDataBehavior.RESET)
                .build();

        final ColumnHolder ts = col("ts",
                DateTimeUtils.parseInstant("2022-03-11T09:30:00.000 NY"),
                DateTimeUtils.parseInstant("2022-03-11T09:31:00.000 NY"),
                DateTimeUtils.parseInstant("2022-03-11T09:32:00.000 NY"),
                DateTimeUtils.parseInstant("2022-03-11T09:33:00.000 NY"),
                DateTimeUtils.parseInstant("2022-03-11T09:34:00.000 NY"),
                DateTimeUtils.parseInstant("2022-03-11T09:35:00.000 NY"));

        Table expected = testTable(RowSetFactory.flat(6).toTracking(), ts,
                doubleCol("col", 0, NULL_DOUBLE, 2, NULL_DOUBLE, 4, NULL_DOUBLE));

        TableDefaults input = testTable(RowSetFactory.flat(6).toTracking(), ts,
                byteCol("col", (byte) 0, NULL_BYTE, (byte) 2, NULL_BYTE, (byte) 4, NULL_BYTE));
        Table result = input.updateBy(UpdateByOperation.Ema(dataResetControl, "ts", 1_000_000_000));
        assertTableEquals(expected, result);

        input = testTable(RowSetFactory.flat(6).toTracking(), ts,
                shortCol("col", (short) 0, NULL_SHORT, (short) 2, NULL_SHORT, (short) 4, NULL_SHORT));
        result = input.updateBy(UpdateByOperation.Ema(dataResetControl, "ts", 1_000_000_000));
        assertTableEquals(expected, result);

        input = testTable(RowSetFactory.flat(6).toTracking(), ts,
                intCol("col", 0, NULL_INT, 2, NULL_INT, 4, NULL_INT));
        result = input.updateBy(UpdateByOperation.Ema(dataResetControl, "ts", 1_000_000_000));
        assertTableEquals(expected, result);

        input = testTable(RowSetFactory.flat(6).toTracking(), ts,
                longCol("col", 0, NULL_LONG, 2, NULL_LONG, 4, NULL_LONG));
        result = input.updateBy(UpdateByOperation.Ema(dataResetControl, "ts", 1_000_000_000));
        assertTableEquals(expected, result);

        input = testTable(RowSetFactory.flat(6).toTracking(), ts,
                floatCol("col", 0, NULL_FLOAT, 2, NULL_FLOAT, 4, NULL_FLOAT));
        result = input.updateBy(UpdateByOperation.Ema(dataResetControl, "ts", 1_000_000_000));
        assertTableEquals(expected, result);

        input = testTable(RowSetFactory.flat(6).toTracking(), ts,
                doubleCol("col", 0, NULL_DOUBLE, 2, NULL_DOUBLE, 4, NULL_DOUBLE));
        result = input.updateBy(UpdateByOperation.Ema(dataResetControl, "ts", 1_000_000_000));
        assertTableEquals(expected, result);

        // BigInteger/BigDecimal

        expected = testTable(RowSetFactory.flat(6).toTracking(), ts,
                col("col", BigDecimal.valueOf(0), null, BigDecimal.valueOf(2), null, BigDecimal.valueOf(4), null));

        input = testTable(RowSetFactory.flat(6).toTracking(), ts,
                col("col", BigInteger.valueOf(0),
                        null,
                        BigInteger.valueOf(2),
                        null,
                        BigInteger.valueOf(4),
                        null));
        result = input.updateBy(UpdateByOperation.Ema(dataResetControl, "ts", 1_000_000_000));
        assertTableEquals(expected, result);

        input = testTable(RowSetFactory.flat(6).toTracking(), ts,
                col("col", BigDecimal.valueOf(0),
                        null,
                        BigDecimal.valueOf(2),
                        null,
                        BigDecimal.valueOf(4),
                        null));
        result = input.updateBy(UpdateByOperation.Ema(dataResetControl, "ts", 1_000_000_000));
        assertTableEquals(expected, result);

        // Test reset for NaN values
        final OperationControl resetControl = OperationControl.builder()
                .onNanValue(BadDataBehavior.RESET)
                .build();

        input = testTable(RowSetFactory.flat(3).toTracking(), doubleCol("col", 0, Double.NaN, 1));
        result = input.updateBy(UpdateByOperation.Ema(resetControl, 100));
        expected = testTable(RowSetFactory.flat(3).toTracking(), doubleCol("col", 0, NULL_DOUBLE, 1));
        assertTableEquals(expected, result);

        input = testTable(RowSetFactory.flat(3).toTracking(), floatCol("col", 0, Float.NaN, 1));
        result = input.updateBy(UpdateByOperation.Ema(resetControl, 100));
        expected = testTable(RowSetFactory.flat(3).toTracking(), doubleCol("col", 0, NULL_DOUBLE, 1));
        assertTableEquals(expected, result);
    }

    @Test
    public void testPoison() {
        final OperationControl nanCtl = OperationControl.builder().onNanValue(BadDataBehavior.POISON)
                .onNullValue(BadDataBehavior.RESET)
                .build();

        Table expected = testTable(RowSetFactory.flat(5).toTracking(),
                doubleCol("col", 0, Double.NaN, NULL_DOUBLE, Double.NaN, Double.NaN));
        TableDefaults input = testTable(RowSetFactory.flat(5).toTracking(),
                doubleCol("col", 0, Double.NaN, NULL_DOUBLE, Double.NaN, 4));
        assertTableEquals(expected, input.updateBy(UpdateByOperation.Ema(nanCtl, 10)));
        input = testTable(RowSetFactory.flat(5).toTracking(), floatCol("col", 0, Float.NaN, NULL_FLOAT, Float.NaN, 4));
        assertTableEquals(expected, input.updateBy(UpdateByOperation.Ema(nanCtl, 10)));

        final ColumnHolder ts = col("ts",
                DateTimeUtils.parseInstant("2022-03-11T09:30:00.000 NY"),
                DateTimeUtils.parseInstant("2022-03-11T09:31:00.000 NY"),
                null,
                DateTimeUtils.parseInstant("2022-03-11T09:33:00.000 NY"),
                DateTimeUtils.parseInstant("2022-03-11T09:34:00.000 NY"),
                null);

        expected = testTable(RowSetFactory.flat(6).toTracking(), ts,
                doubleCol("col", 0, Double.NaN, Double.NaN, Double.NaN, Double.NaN, Double.NaN));
        input = testTable(RowSetFactory.flat(6).toTracking(), ts,
                doubleCol("col", 0, Double.NaN, 2, Double.NaN, 4, 5));
        Table result = input.updateBy(UpdateByOperation.Ema(nanCtl, "ts", 10));
        assertTableEquals(expected, result);

        input = testTable(RowSetFactory.flat(6).toTracking(), ts,
                floatCol("col", 0, Float.NaN, 2, Float.NaN, 4, 5));
        assertTableEquals(expected, input.updateBy(UpdateByOperation.Ema(nanCtl, "ts", 10)));
    }

    /**
     * This is a hacky, inefficient way to force nulls into the timestamps while maintaining sorted-ness otherwise
     */
    private class SortedIntGeneratorWithNulls extends SortedInstantGenerator {
        final double nullFrac;

        public SortedIntGeneratorWithNulls(Instant minTime, Instant maxTime, double nullFrac) {
            super(minTime, maxTime);
            this.nullFrac = nullFrac;
        }

        @Override
        public Chunk<Values> populateChunk(RowSet toAdd, Random random) {
            Chunk<Values> retChunk = super.populateChunk(toAdd, random);
            if (nullFrac == 0.0) {
                return retChunk;
            }
            ObjectChunk<Instant, Values> srcChunk = retChunk.asObjectChunk();
            Object[] dateArr = new Object[srcChunk.size()];
            srcChunk.copyToArray(0, dateArr, 0, dateArr.length);

            // force some entries to null
            for (int ii = 0; ii < srcChunk.size(); ii++) {
                if (random.nextDouble() < nullFrac) {
                    dateArr[ii] = null;
                }
            }
            return ObjectChunk.chunkWrap(dateArr);
        }
    }

    @Test
    public void testNullTimestamps() {
        final CreateResult timeResult = createTestTable(100, true, false, true, 0x31313131,
                new String[] {"ts"}, new TestDataGenerator[] {new SortedIntGeneratorWithNulls(
                        DateTimeUtils.parseInstant("2022-03-09T09:00:00.000 NY"),
                        DateTimeUtils.parseInstant("2022-03-09T16:30:00.000 NY"),
                        0.25)});

        final OperationControl skipControl = OperationControl.builder()
                .onNullValue(BadDataBehavior.SKIP)
                .onNanValue(BadDataBehavior.SKIP).build();

        final EvalNugget[] timeNuggets = new EvalNugget[] {
                new EvalNugget() {
                    @Override
                    protected Table e() {
                        TableDefaults base = timeResult.t;
                        // short timescale to make sure we trigger all the transition behavior
                        return base.updateBy(UpdateByOperation.Ema(skipControl, "ts", 2 * MINUTE));
                    }
                }
        };
        final Random billy = new Random(0xB177B177);
        for (int ii = 0; ii < 100; ii++) {
            try {
                simulateShiftAwareStep(10, billy, timeResult.t, timeResult.infos, timeNuggets);
            } catch (Throwable t) {
                System.out.println("Crapped out on step " + ii);
                throw t;
            }
        }
    }
    // endregion

    // region Live Tests
    @Test
    public void testZeroKeyAppendOnly() {
        doTestTicking(false, true);
    }

    @Test
    public void testZeroKeyGeneral() {
        doTestTicking(false, false);
    }

    @Test
    public void testBucketedAppendOnly() {
        doTestTicking(true, true);
    }

    @Test
    public void testBucketedGeneral() {
        doTestTicking(true, false);
    }

    private void doTestTicking(boolean bucketed, boolean appendOnly) {
        final CreateResult tickResult = createTestTable(10000, bucketed, false, true, 0x31313131);
        final CreateResult timeResult = createTestTable(10000, bucketed, false, true, 0x31313131,
                new String[] {"ts"}, new TestDataGenerator[] {new SortedInstantGenerator(
                        DateTimeUtils.parseInstant("2022-03-09T09:00:00.000 NY"),
                        DateTimeUtils.parseInstant("2022-03-09T16:30:00.000 NY"))});

        if (appendOnly) {
            tickResult.t.setAttribute(Table.ADD_ONLY_TABLE_ATTRIBUTE, Boolean.TRUE);
            timeResult.t.setAttribute(Table.ADD_ONLY_TABLE_ATTRIBUTE, Boolean.TRUE);
        }

        final OperationControl skipControl = OperationControl.builder()
                .onNullValue(BadDataBehavior.SKIP)
                .onNanValue(BadDataBehavior.SKIP).build();

        final OperationControl resetControl = OperationControl.builder()
                .onNullValue(BadDataBehavior.RESET)
                .onNanValue(BadDataBehavior.RESET).build();

        final EvalNugget[] nuggets = new EvalNugget[] {
                new EvalNugget() {
                    @Override
                    protected Table e() {
                        return bucketed
                                ? tickResult.t.updateBy(UpdateByOperation.Ema(skipControl, 100), "Sym")
                                : tickResult.t.updateBy(UpdateByOperation.Ema(skipControl, 100));
                    }
                },
                new EvalNugget() {
                    @Override
                    protected Table e() {
                        return bucketed
                                ? tickResult.t.updateBy(UpdateByOperation.Ema(resetControl, 100), "Sym")
                                : tickResult.t.updateBy(UpdateByOperation.Ema(resetControl, 100));
                    }
                },
                new EvalNugget() {
                    @Override
                    protected Table e() {
                        return bucketed
                                ? tickResult.t.updateBy(UpdateByOperation.Ema(skipControl, 1.5), "Sym")
                                : tickResult.t.updateBy(UpdateByOperation.Ema(skipControl, 1.5));
                    }
                },
                new EvalNugget() {
                    @Override
                    protected Table e() {
                        return bucketed
                                ? tickResult.t.updateBy(UpdateByOperation.Ema(resetControl, 1.5), "Sym")
                                : tickResult.t.updateBy(UpdateByOperation.Ema(resetControl, 1.5));
                    }
                },

        };

        final EvalNugget[] timeNuggets = new EvalNugget[] {
                new EvalNugget() {
                    @Override
                    protected Table e() {
                        TableDefaults base = timeResult.t;
                        if (!appendOnly) {
                            base = (TableDefaults) base.sort("ts");
                        }
                        return bucketed
                                ? base.updateBy(UpdateByOperation.Ema(skipControl, "ts", 10 * MINUTE), "Sym")
                                : base.updateBy(UpdateByOperation.Ema(skipControl, "ts", 10 * MINUTE));
                    }
                },
                new EvalNugget() {
                    @Override
                    protected Table e() {
                        TableDefaults base = timeResult.t;
                        if (!appendOnly) {
                            base = (TableDefaults) base.sort("ts");
                        }
                        return bucketed
                                ? base.updateBy(UpdateByOperation.Ema(resetControl, "ts", 10 * MINUTE), "Sym")
                                : base.updateBy(UpdateByOperation.Ema(resetControl, "ts", 10 * MINUTE));
                    }
                }
        };

        final Random billy = new Random(0xB177B177);
        for (int ii = 0; ii < 100; ii++) {
            try {
                if (appendOnly) {
                    UpdateGraphProcessor.DEFAULT.runWithinUnitTestCycle(() -> {
                        generateAppends(100, billy, tickResult.t, tickResult.infos);
                        generateAppends(100, billy, timeResult.t, timeResult.infos);
                    });
                    validate("Table", nuggets);
                    validate("Table", timeNuggets);
                } else {
                    simulateShiftAwareStep(100, billy, tickResult.t, tickResult.infos, nuggets);
                    simulateShiftAwareStep(100, billy, timeResult.t, timeResult.infos, timeNuggets);
                }
            } catch (Throwable t) {
                System.out.println("Crapped out on step " + ii);
                throw t;
            }
        }
    }
    // endregion

    // region Special Tests
    @Test
    public void testInterfaces() {
        // This test will verify that the interfaces exposed by the UpdateByOperation class are usable without errors.

        final QueryTable t = createTestTable(100, false, false, false, 0xFFFABBBC,
                new String[] {"ts", "charCol"}, new TestDataGenerator[] {
                        new SortedDateTimeGenerator(
                                convertDateTime("2022-03-09T09:00:00.000 NY"),
                                convertDateTime("2022-03-09T16:30:00.000 NY")),
                        new CharGenerator('A', 'z', 0.1)}).t;

        final OperationControl skipControl = OperationControl.builder()
                .onNullValue(BadDataBehavior.SKIP)
                .onNanValue(BadDataBehavior.SKIP).build();

        final OperationControl resetControl = OperationControl.builder()
                .onNullValue(BadDataBehavior.RESET)
                .onNanValue(BadDataBehavior.RESET).build();

        final DateTime[] ts = (DateTime[]) t.getColumn("ts").getDirect();
        final long[] timestamps = new long[t.intSize()];
        for (int i = 0; i < t.intSize(); i++) {
            timestamps[i] = ts[i].getNanos();
        }

        Table actual = t.updateBy(UpdateByOperation.Ema(100));

        Table actualSkip = t.updateBy(UpdateByOperation.Ema(skipControl, 100));
        Table actualReset = t.updateBy(UpdateByOperation.Ema(resetControl, 100));

        Table actualTime = t.updateBy(UpdateByOperation.Ema("ts", 10 * MINUTE));

        Table actualSkipTime = t.updateBy(UpdateByOperation.Ema(skipControl, "ts", 10 * MINUTE));
        Table actualResetTime = t.updateBy(UpdateByOperation.Ema(resetControl, "ts", 10 * MINUTE));

        actualTime = t.updateBy(UpdateByOperation.Ema("ts", Duration.ofMinutes(10)));

        actualSkipTime = t.updateBy(UpdateByOperation.Ema(skipControl, "ts", Duration.ofMinutes(10)));
        actualResetTime = t.updateBy(UpdateByOperation.Ema(resetControl, "ts", Duration.ofMinutes(10)));

    }
    // endregion

    private void computeEma(TableDefaults source,
            final String tsCol,
            double scale,
            OperationControl control,
            String... groups) {
        final boolean useTicks = StringUtils.isNullOrEmpty(tsCol);
        final ByEmaSimple bes = new ByEmaSimple(
                control.onNullValueOrDefault() == BadDataBehavior.RESET
                        ? ByEma.BadDataBehavior.BD_RESET
                        : ByEma.BadDataBehavior.BD_SKIP,
                control.onNanValueOrDefault() == BadDataBehavior.RESET
                        ? ByEma.BadDataBehavior.BD_RESET
                        : ByEma.BadDataBehavior.BD_SKIP,
                useTicks ? AbstractMa.Mode.TICK : AbstractMa.Mode.TIME,
                scale,
                TimeUnit.NANOSECONDS);
        QueryScope.addParam("bes", bes);

        final String clausePrefix = useTicks ? "bes.update(" : "bes.update(ts, ";
        final String groupSuffix = groups == null || groups.length == 0 ? ""
                : "," + String.join(", ", groups);

        final Table expected = source.update(
                "byteCol   = " + clausePrefix + "(double)byteCol   , `b`" + groupSuffix + ")",
                "shortCol  = " + clausePrefix + "(double)shortCol  , 's'" + groupSuffix + ")",
                "intCol    = " + clausePrefix + "(double)intCol    , `i`" + groupSuffix + ")",
                "longCol   = " + clausePrefix + "(double)longCol   , `l`" + groupSuffix + ")",
                "floatCol  = " + clausePrefix + "(double)floatCol  , `f`" + groupSuffix + ")",
                "doubleCol = " + clausePrefix + "(double)doubleCol , `d`" + groupSuffix + ")",
                "bigIntCol = " + clausePrefix + "(bigIntCol == null ? NULL_DOUBLE : bigIntCol.doubleValue()) , `bi`"
                        + groupSuffix + ")",
                "bigDecimalCol = " + clausePrefix
                        + "(bigDecimalCol == null ? NULL_DOUBLE : bigDecimalCol.doubleValue()) , `bd`" + groupSuffix
                        + ")")
                .updateView(
                        "byteCol= Double.isNaN(byteCol) ? NULL_DOUBLE : byteCol",
                        "shortCol= Double.isNaN(shortCol) ? NULL_DOUBLE : shortCol",
                        "intCol= Double.isNaN(intCol) ? NULL_DOUBLE : intCol",
                        "longCol= Double.isNaN(longCol) ? NULL_DOUBLE : longCol",
                        "floatCol= Double.isNaN(floatCol) ? NULL_DOUBLE : floatCol",
                        "doubleCol= Double.isNaN(doubleCol) ? NULL_DOUBLE : doubleCol",
                        "bigIntCol= Double.isNaN(bigIntCol) ? NULL_DOUBLE : bigIntCol",
                        "bigDecimalCol= Double.isNaN(bigDecimalCol) ? NULL_DOUBLE : bigDecimalCol");

        final UpdateByOperation emaClause;
        if (useTicks) {
            emaClause = UpdateByOperation.Ema(control, scale);
        } else {
            emaClause = UpdateByOperation.Ema(control, tsCol, (long) scale);
        }

        final Table result = source.updateBy(emaClause, groups)
                .updateView("bigIntCol=bigIntCol == null ? NULL_DOUBLE : bigIntCol.doubleValue()",
                        "bigDecimalCol=bigDecimalCol == null ? NULL_DOUBLE : bigDecimalCol.doubleValue()");
        assertTableEquals(expected, result, TableDiff.DiffItems.DoublesExact);
        QueryScope.addParam("bes", null);
    }
}<|MERGE_RESOLUTION|>--- conflicted
+++ resolved
@@ -15,12 +15,8 @@
 import io.deephaven.engine.table.impl.locations.TableDataException;
 import io.deephaven.engine.table.impl.util.ColumnHolder;
 import io.deephaven.engine.testutil.EvalNugget;
-<<<<<<< HEAD
+import io.deephaven.engine.testutil.generator.CharGenerator;
 import io.deephaven.engine.testutil.generator.SortedInstantGenerator;
-=======
-import io.deephaven.engine.testutil.generator.CharGenerator;
-import io.deephaven.engine.testutil.generator.SortedDateTimeGenerator;
->>>>>>> d06bfff1
 import io.deephaven.engine.testutil.generator.TestDataGenerator;
 import io.deephaven.engine.updategraph.UpdateGraphProcessor;
 import io.deephaven.engine.util.TableDiff;
@@ -35,11 +31,8 @@
 
 import java.math.BigDecimal;
 import java.math.BigInteger;
-<<<<<<< HEAD
+import java.time.Duration;
 import java.time.Instant;
-=======
-import java.time.Duration;
->>>>>>> d06bfff1
 import java.util.Random;
 import java.util.concurrent.TimeUnit;
 
@@ -47,7 +40,7 @@
 import static io.deephaven.engine.testutil.TstUtils.*;
 import static io.deephaven.engine.testutil.testcase.RefreshingTableTestCase.simulateShiftAwareStep;
 import static io.deephaven.engine.util.TableTools.*;
-import static io.deephaven.time.DateTimeUtils.MINUTE;
+import static io.deephaven.time.DateTimeUtils.*;
 import static io.deephaven.util.QueryConstants.*;
 import static org.junit.jupiter.api.Assertions.assertThrows;
 
@@ -570,9 +563,9 @@
 
         final QueryTable t = createTestTable(100, false, false, false, 0xFFFABBBC,
                 new String[] {"ts", "charCol"}, new TestDataGenerator[] {
-                        new SortedDateTimeGenerator(
-                                convertDateTime("2022-03-09T09:00:00.000 NY"),
-                                convertDateTime("2022-03-09T16:30:00.000 NY")),
+                        new SortedInstantGenerator(
+                                parseInstant("2022-03-09T09:00:00.000 NY"),
+                                parseInstant("2022-03-09T16:30:00.000 NY")),
                         new CharGenerator('A', 'z', 0.1)}).t;
 
         final OperationControl skipControl = OperationControl.builder()
@@ -583,10 +576,10 @@
                 .onNullValue(BadDataBehavior.RESET)
                 .onNanValue(BadDataBehavior.RESET).build();
 
-        final DateTime[] ts = (DateTime[]) t.getColumn("ts").getDirect();
+        final Instant[] ts = (Instant[]) t.getColumn("ts").getDirect();
         final long[] timestamps = new long[t.intSize()];
         for (int i = 0; i < t.intSize(); i++) {
-            timestamps[i] = ts[i].getNanos();
+            timestamps[i] = epochNanos(ts[i]);
         }
 
         Table actual = t.updateBy(UpdateByOperation.Ema(100));
