--- conflicted
+++ resolved
@@ -333,17 +333,10 @@
 
         final Table table = TableTools.newTable(instantCol, instantCol2);
 
-<<<<<<< HEAD
-        // make sure both columns are in fact DateTime columns
+        // make sure both columns are in fact Instant columns
         final Table meta = table.meta();
-        Assert.assertEquals(DateTime.class.getCanonicalName(), meta.getColumn("DataType").get(0));
-        Assert.assertEquals(DateTime.class.getCanonicalName(), meta.getColumn("DataType").get(1));
-=======
-        // make sure both columns are in fact Instant columns
-        final Table meta = table.getMeta();
         Assert.assertEquals(Instant.class.getCanonicalName(), meta.getColumn("DataType").get(0));
         Assert.assertEquals(Instant.class.getCanonicalName(), meta.getColumn("DataType").get(1));
->>>>>>> a4f154d5
 
         // make sure this doesn't crash
         showWithRowSet(table);
