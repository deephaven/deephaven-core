//
// Copyright (c) 2016-2025 Deephaven Data Labs and Patent Pending
//
package io.deephaven.engine.util;

import io.deephaven.chunk.IntChunk;
import io.deephaven.chunk.WritableObjectChunk;
import io.deephaven.chunk.attributes.Values;
import io.deephaven.engine.context.*;
import io.deephaven.engine.rowset.RowSet;
import io.deephaven.engine.rowset.RowSetFactory;
import io.deephaven.engine.rowset.RowSetShiftData;
import io.deephaven.engine.rowset.WritableRowSet;
import io.deephaven.engine.table.*;
import io.deephaven.engine.table.impl.InstrumentedTableUpdateListener;
import io.deephaven.engine.table.impl.QueryTable;
import io.deephaven.engine.table.impl.TableUpdateImpl;
import io.deephaven.engine.table.impl.partitioned.PartitionedTableCreatorImpl;
import io.deephaven.engine.table.impl.sources.ConstituentTableException;
import io.deephaven.engine.table.impl.sources.UnionRedirection;
import io.deephaven.engine.table.impl.util.ColumnHolder;
import io.deephaven.engine.table.vectors.ColumnVectors;
import io.deephaven.engine.testutil.*;
import io.deephaven.engine.testutil.generator.DoubleGenerator;
import io.deephaven.engine.testutil.generator.IntGenerator;
import io.deephaven.engine.testutil.generator.SortedIntGenerator;
import io.deephaven.engine.testutil.generator.StringGenerator;
import io.deephaven.engine.testutil.junit4.EngineCleanup;
import io.deephaven.engine.testutil.rowset.RowSetTstUtils;
import io.deephaven.engine.updategraph.LogicalClockImpl;
import io.deephaven.test.types.OutOfBandTest;
import io.deephaven.time.DateTimeUtils;
import io.deephaven.util.QueryConstants;
import io.deephaven.util.SafeCloseable;
import io.deephaven.util.type.ArrayTypeUtils;
import io.deephaven.vector.IntVector;
import junit.framework.TestCase;
import org.junit.Assert;
import org.junit.Before;
import org.junit.Rule;
import org.junit.Test;
import org.junit.experimental.categories.Category;

import java.io.ByteArrayOutputStream;
import java.io.IOException;
import java.io.PrintStream;
import java.io.UncheckedIOException;
import java.nio.charset.StandardCharsets;
import java.time.Instant;
import java.util.*;
import java.util.concurrent.atomic.AtomicReference;
import java.util.function.Consumer;

import static io.deephaven.engine.testutil.TstUtils.*;
import static io.deephaven.engine.util.TableTools.*;
import static io.deephaven.util.QueryConstants.NULL_FLOAT;
import static io.deephaven.util.QueryConstants.NULL_INT;
import static org.junit.Assert.assertArrayEquals;
import static org.junit.Assert.assertEquals;

/**
 * Unit tests for {@link TableTools}.
 */
@Category(OutOfBandTest.class)
public class TestTableTools {

    @Rule
    public final EngineCleanup framework = new EngineCleanup();

    private Table table1;
    private Table table2;
    private Table emptyTable;

    @Before
    public void setUp() throws Exception {
        table1 = testRefreshingTable(TstUtils.i(2, 3, 6, 7, 8, 10, 12, 15, 16).toTracking(),
                col("StringKeys", "key1", "key1", "key1", "key1", "key2", "key2", "key2", "key2", "key2"),
                col("GroupedInts", 1, 1, 2, 2, 2, 3, 3, 3, 3));
        table2 = testRefreshingTable(TstUtils.i(1, 3, 5, 10, 20, 30, 31, 32, 33).toTracking(),
                col("StringKeys1", "key1", "key1", "key1", "key1", "key2", "key2", "key2", "key2", "key2"),
                col("GroupedInts1", 1, 1, 2, 2, 2, 3, 3, 3, 3));
        emptyTable = testRefreshingTable(col("StringKeys", (Object) ArrayTypeUtils.EMPTY_STRING_ARRAY),
                col("GroupedInts", (Object) ArrayTypeUtils.EMPTY_BYTE_ARRAY));
    }

    @Test
    public void testMerge() {
        final Table result = TableTools.merge(table1, table1, table1);
        tableRangesAreEqual(table1, result, 0, 0, table1.size());
        tableRangesAreEqual(table1, result, 0, table1.size(), table1.size());
        tableRangesAreEqual(table1, result, 0, table1.size() * 2, table1.size());
    }

    @Test
    public void testMergeWithNullTables() {
        assertThrows(TableTools::merge);
        assertThrows(() -> TableTools.merge(null, null));
        assertThrows(() -> TableTools.merge(null, null, null));

        Table result = TableTools.merge(null, table1, null, null, null);
        tableRangesAreEqual(table1, result, 0, 0, table1.size());

        result = TableTools.merge(table2, null);
        tableRangesAreEqual(table2, result, 0, 0, table2.size());

        result = TableTools.merge(null, table2);
        tableRangesAreEqual(table2, result, 0, 0, table2.size());
    }

    @Test
    public void testMergeOfMismatchedTables() {
        try {
            TableTools.merge(table1, table2);
            TestCase.fail("Expected exception");
        } catch (TableDefinition.IncompatibleTableDefinitionException expected) {
        }

        try {
            TableTools.merge(table2, table1);
            TestCase.fail("Expected exception");
        } catch (TableDefinition.IncompatibleTableDefinitionException expected) {
        }

        try {
            TableTools.merge(table2, emptyTable);
            TestCase.fail("Expected exception");
        } catch (TableDefinition.IncompatibleTableDefinitionException expected) {
        }

        try {
            TableTools.merge(table2, table2.updateView("S2=StringKeys1"));
            TestCase.fail("Expected exception");
        } catch (TableDefinition.IncompatibleTableDefinitionException expected) {
        }

        try {
            TableTools.merge(table2, table2.dropColumns("StringKeys1"));
            TestCase.fail("Expected exception");
        } catch (TableDefinition.IncompatibleTableDefinitionException expected) {
        }
    }

    @Test
    public void testMergeWithWhere() {
        Table t1 = TableTools.emptyTable(1).update("Col=`A`");
        Table t2 = TableTools.emptyTable(1).update("Col=`B`");
        Table t3 = TableTools.emptyTable(1).update("Col=`C`");
        Table t4 = TableTools.emptyTable(1).update("Col=`D`");

        Table t_1_2 = TableTools.merge(t1, t2);
        Table t_3_4 = TableTools.merge(t3, t4);

        Table t_1_2_filtered = t_1_2.where("Col!=`C`");
        Table t_3_4_filtered = t_3_4.where("Col!=`C`");

        // Note that now we still have isUnionedTable(t_3_4_filtered) == true...

        Table t_all = TableTools.merge( // This will still include Col=`C`!!!
                t_1_2_filtered,
                t_3_4_filtered);

        TableTools.show(t_1_2);
        TableTools.show(t_3_4);
        TableTools.show(t_1_2_filtered);
        TableTools.show(t_3_4_filtered);
        TableTools.show(t_all);

        assertEquals(t_all.size(), 3);
        assertArrayEquals(new String[] {"A", "B", "D"}, ColumnVectors.ofObject(t_all, "Col", String.class).toArray());
    }

    @Test
    public void testDiff() {
        assertEquals(
                "Column x different from the expected set, first difference at row 1 encountered 2 expected null\n",
                TableTools.diff(TableTools.newTable(intCol("x", 1, 2, 3)),
                        TableTools.newTable(intCol("x", 1, NULL_INT, NULL_INT)), 10));
        assertEquals(
                "Column x different from the expected set, first difference at row 1 encountered null expected 2\n",
                TableTools.diff(TableTools.newTable(intCol("x", 1, NULL_INT, NULL_INT)),
                        TableTools.newTable(intCol("x", 1, 2, 3)), 10));

        assertEquals("",
                TableTools.diff(TableTools.newTable(col("x", 1, 2, 3)), TableTools.newTable(col("x", 1, 2, 3)), 10));
        assertEquals(
                "Column x different from the expected set, first difference at row 1 encountered 2.0 expected null\n",
                TableTools.diff(TableTools.newTable(col("x", 1.0, 2.0, 3.0)),
                        TableTools.newTable(col("x", 1.0, null, null)), 10));
        assertEquals(
                "Column x different from the expected set, first difference at row 1 encountered null expected 2.0\n",
                TableTools.diff(TableTools.newTable(col("x", 1.0, null, null)),
                        TableTools.newTable(col("x", 1.0, 2.0, 3.0)), 10));
        assertEquals(
                "Column x different from the expected set, first difference at row 1 encountered 2.0E-12 expected null\n",
                TableTools.diff(TableTools.newTable(col("x", 0.000000000001, 0.000000000002, 0.000000000003)),
                        TableTools.newTable(col("x", 0.000000000001, null, null)), 10));
        assertEquals(
                "Column x different from the expected set, first difference at row 1 encountered 2.0E-12 expected null\n",
                TableTools.diff(TableTools.newTable(col("x", 0.000000000001, 0.000000000002, 0.000000000003)),
                        TableTools.newTable(col("x", 0.000000000002, null, null)), 10,
                        EnumSet.of(TableDiff.DiffItems.DoublesExact)));
        assertEquals(
                "Column x different from the expected set, first difference at row 0 encountered 1.0E-12 expected 2.0E-12 (difference = 1.0E-12)\n",
                TableTools.diff(TableTools.newTable(col("x", 0.000000000001, 0.000000000002, 0.000000000003)),
                        TableTools.newTable(col("x", 0.000000000002, null, null)), 10));

        assertEquals(
                "Column x different from the expected set, first difference at row 1 encountered null expected 2.0\n",
                TableTools.diff(TableTools.newTable(floatCol("x", 1.0f, NULL_FLOAT, NULL_FLOAT)),
                        TableTools.newTable(floatCol("x", 1.0f, 2.0f, 3.0f)), 10));
        assertEquals("", TableTools.diff(TableTools.newTable(floatCol("x", 1, 2, 3)),
                TableTools.newTable(floatCol("x", 1.0f, 2.0f, 3.0f)), 10));
        assertEquals(
                "Column x different from the expected set, first difference at row 1 encountered 2.0 expected null\n",
                TableTools.diff(TableTools.newTable(floatCol("x", 1.0f, 2.0f, 3.0f)),
                        TableTools.newTable(floatCol("x", 1.0f, NULL_FLOAT, NULL_FLOAT)), 10));
        assertEquals(
                "Column x different from the expected set, first difference at row 1 encountered null expected 2.0\n",
                TableTools.diff(TableTools.newTable(floatCol("x", 1.0f, NULL_FLOAT, NULL_FLOAT)),
                        TableTools.newTable(floatCol("x", 1.0f, 2.0f, 3.0f)), 10));
        assertEquals(
                "Column x different from the expected set, first difference at row 1 encountered 2.0E-12 expected null\n",
                TableTools.diff(TableTools.newTable(floatCol("x", 0.000000000001f, 0.000000000002f, 0.000000000003f)),
                        TableTools.newTable(floatCol("x", 0.000000000001f, NULL_FLOAT, NULL_FLOAT)), 10));
        assertEquals(
                "Column x different from the expected set, first difference at row 1 encountered 2.0E-12 expected null\n",
                TableTools.diff(TableTools.newTable(floatCol("x", 0.000000000001f, 0.000000000002f, 0.000000000003f)),
                        TableTools.newTable(floatCol("x", 0.000000000002f, NULL_FLOAT, NULL_FLOAT)), 10,
                        EnumSet.of(TableDiff.DiffItems.DoublesExact)));
        assertEquals(
                "Column x different from the expected set, first difference at row 0 encountered 1.0E-12 expected 2.0E-12 (difference = 1.0E-12)\n",
                TableTools.diff(TableTools.newTable(floatCol("x", 0.000000000001f, 0.000000000002f, 0.000000000003f)),
                        TableTools.newTable(floatCol("x", 0.000000000002f, NULL_FLOAT, NULL_FLOAT)), 10));
    }

    @Test
    public void testEmptyTableIsFlat() {
        Assert.assertTrue(emptyTable(0).isFlat());
        Assert.assertTrue(emptyTable(42).isFlat());
    }

    @Test
    public void testNewTableIsFlat() {
        Table t1 = newTable(
                col("String", "c", "e", "g"),
                col("Int", 2, 4, 6),
                col("Double", 1.2, 2.6, Double.NaN),
                col("Float", 1.2f, 2.6f, Float.NaN));
        Assert.assertTrue(t1.isFlat());

        final Table t2 = newTable(t1.getDefinition());
        Assert.assertTrue(t2.isFlat());

        final Table t3 = newTable(t1.getDefinition(),
                col("String", "c", "e", "g"),
                col("Int", 2, 4, 6),
                col("Double", 1.2, 2.6, Double.NaN),
                col("Float", 1.2f, 2.6f, Float.NaN));
        Assert.assertTrue(t3.isFlat());

        final Table t4 = newTable(3, Arrays.asList("String", "Int"),
                Arrays.asList(TableTools.objColSource("c", "e", "g"), TableTools.colSource(2, 4, 6)));
        Assert.assertTrue(t4.isFlat());
    }

    @Test
    public void testRoundDecimalColumns() {
        Table table = newTable(
                col("String", "c", "e", "g"),
                col("Int", 2, 4, 6),
                col("Double", 1.2, 2.6, Double.NaN),
                col("Float", 1.2f, 2.6f, Float.NaN));


        // Test whether we're rounding all columns properly
        Table roundedColumns = TableTools.roundDecimalColumns(table);
        assertEquals(ColumnVectors.of(roundedColumns, "String"), ColumnVectors.of(table, "String"));
        assertEquals(ColumnVectors.of(roundedColumns, "Int"), ColumnVectors.of(table, "Int"));
        assertEquals(Math.round(table.getColumnSource("Double").getDouble(table.getRowSet().get(0))),
                roundedColumns.getColumnSource("Double").getLong(roundedColumns.getRowSet().get(0)));
        assertEquals(Math.round(table.getColumnSource("Double").getDouble(table.getRowSet().get(1))),
                roundedColumns.getColumnSource("Double").getLong(roundedColumns.getRowSet().get(1)));
        assertEquals(Math.round(table.getColumnSource("Double").getDouble(table.getRowSet().get(2))),
                roundedColumns.getColumnSource("Double").getLong(roundedColumns.getRowSet().get(2)));
        // Cast these cause the DB rounds floats to longs
        assertEquals(Math.round(table.getColumnSource("Float").getFloat(table.getRowSet().get(0))),
                roundedColumns.getColumnSource("Float").getLong(roundedColumns.getRowSet().get(0)));
        assertEquals(Math.round(table.getColumnSource("Float").getFloat(table.getRowSet().get(1))),
                roundedColumns.getColumnSource("Float").getLong(roundedColumns.getRowSet().get(1)));
        assertEquals(Math.round(table.getColumnSource("Float").getFloat(table.getRowSet().get(2))),
                roundedColumns.getColumnSource("Float").getLong(roundedColumns.getRowSet().get(2)));

        // Test whether it works when we specify the columns, by comparing to the validated results from before
        Table specificRoundedColumns = TableTools.roundDecimalColumns(table, "Double", "Float");
        assertEquals(ColumnVectors.ofObject(roundedColumns, "String", String.class),
                ColumnVectors.ofObject(specificRoundedColumns, "String", String.class));
        assertEquals(ColumnVectors.ofInt(roundedColumns, "Int"), ColumnVectors.ofInt(specificRoundedColumns, "Int"));
        assertEquals(ColumnVectors.ofLong(roundedColumns, "Double"),
                ColumnVectors.ofLong(specificRoundedColumns, "Double"));
        assertEquals(ColumnVectors.ofLong(roundedColumns, "Float"),
                ColumnVectors.ofLong(specificRoundedColumns, "Float"));

        // Test whether it works properly when we specify what NOT to round
        Table onlyOneRoundedColumn = TableTools.roundDecimalColumnsExcept(table, "Float");
        assertEquals(ColumnVectors.ofObject(roundedColumns, "String", String.class),
                ColumnVectors.ofObject(onlyOneRoundedColumn, "String", String.class));
        assertEquals(ColumnVectors.ofInt(table, "Int"), ColumnVectors.ofInt(onlyOneRoundedColumn, "Int"));
        assertEquals(ColumnVectors.ofLong(roundedColumns, "Double"),
                ColumnVectors.ofLong(onlyOneRoundedColumn, "Double"));
        assertEquals(ColumnVectors.ofFloat(table, "Float"), ColumnVectors.ofFloat(onlyOneRoundedColumn, "Float"));


        try { // Make sure we complain if you try to round the unroundable
            TableTools.roundDecimalColumns(table, "String");
            Assert.fail("Expected exception: trying to round a String column");
        } catch (Exception ignored) {
        }
    }

    @Test
    public void testInstantColumnHolder() {

        // create two columns with the same data
        final Instant[] data =
                new Instant[] {DateTimeUtils.epochNanosToInstant(100), DateTimeUtils.epochNanosToInstant(100), null};
        final long[] longData = Arrays.stream(data)
                .mapToLong(dt -> dt == null ? QueryConstants.NULL_LONG : DateTimeUtils.epochNanos(dt))
                .toArray();

        final ColumnHolder<?> instantCol = col("InstantColumn", data);
        final ColumnHolder<?> instantCol2 = ColumnHolder.getInstantColumnHolder("InstantColumn2", false, longData);

        final Table table = TableTools.newTable(instantCol, instantCol2);

        // make sure both columns are in fact Instant columns
        final Table meta = table.meta();
        assertEquals(Instant.class.getCanonicalName(), meta.getColumnSource("DataType", String.class).get(0));
        assertEquals(Instant.class.getCanonicalName(), meta.getColumnSource("DataType", String.class).get(1));

        // make sure this doesn't crash
        showWithRowSet(table);

        // validate column1 (backed with Instant objects)
        final String column1Name = table.getDefinition().getColumns().get(0).getName();
        assertArrayEquals(data, ColumnVectors.ofObject(table, column1Name, Instant.class).toArray());

        // validate column2 (backed with longs, but should be get-able as Instants as well)
        final String column2Name = table.getDefinition().getColumns().get(1).getName();
        final ColumnSource<Instant> column2Source = table.getColumnSource(column2Name, Instant.class);
        assertArrayEquals(data, ColumnVectors.ofObject(table, column2Name, Instant.class).toArray());
        assertEquals(longData[0], column2Source.getLong(table.getRowSet().get(0)));
        assertEquals(longData[1], column2Source.getLong(table.getRowSet().get(1)));
        assertEquals(longData[2], column2Source.getLong(table.getRowSet().get(2)));
    }

    @Test
    public void testSimpleDiffRegression() {
        final Table expected = emptyTable(1).update("Sym=`AXP`");
        final Table result = emptyTable(1).update("Sym=`BAC`");
        showWithRowSet(expected);
        showWithRowSet(result);
        final String diffInfo = TableTools.diff(result, expected, 1);
        Assert.assertNotEquals(0, diffInfo.length());
    }

    @Test
    public void testMerge2() {
        Random random = new Random(0);
        int size = random.nextInt(10);
        final QueryTable table1 =
                TstUtils.testRefreshingTable(RowSetTstUtils.getRandomRowSet(0, size, random).toTracking(),
                        getRandomStringCol("Sym", size, random),
                        getRandomIntCol("intCol", size, random),
                        getRandomDoubleCol("doubleCol", size, random));
        size = random.nextInt(10);
        final QueryTable table2 =
                TstUtils.testRefreshingTable(RowSetTstUtils.getRandomRowSet(0, size, random).toTracking(),
                        getRandomStringCol("Sym", size, random),
                        getRandomIntCol("intCol", size, random),
                        getRandomDoubleCol("doubleCol", size, random));
        size = random.nextInt(10);
        final QueryTable table3 =
                TstUtils.testRefreshingTable(RowSetTstUtils.getRandomRowSet(0, size, random).toTracking(),
                        getRandomStringCol("Sym", size, random),
                        getRandomIntCol("intCol", size, random),
                        getRandomDoubleCol("doubleCol", size, random));


        Table result = TableTools.merge(table1, table2, table3);
        tableRangesAreEqual(table1, result, 0, 0, table1.size());
        tableRangesAreEqual(table2, result, 0, table1.size(), table2.size());
        tableRangesAreEqual(table3, result, 0, table1.size() + table2.size(), table3.size());
    }

    @Test
    public void testMergeIterative() {
        Random random = new Random(0);
        int size = 3;
        final QueryTable table1 =
                TstUtils.testRefreshingTable(RowSetTstUtils.getRandomRowSet(0, size, random).toTracking(),
                        getRandomStringCol("Sym", size, random),
                        getRandomIntCol("intCol", size, random),
                        getRandomDoubleCol("doubleCol", size, random));
        size = 3;
        final QueryTable table2 =
                TstUtils.testRefreshingTable(RowSetTstUtils.getRandomRowSet(0, size, random).toTracking(),
                        getRandomStringCol("Sym", size, random),
                        getRandomIntCol("intCol", size, random),
                        getRandomDoubleCol("doubleCol", size, random));
        size = 3;
        final QueryTable table3 =
                TstUtils.testRefreshingTable(RowSetTstUtils.getRandomRowSet(0, size, random).toTracking(),
                        getRandomStringCol("Sym", size, random),
                        getRandomIntCol("intCol", size, random),
                        getRandomDoubleCol("doubleCol", size, random));
        size = 50;
        final QueryTable staticTable = TstUtils.testTable(RowSetTstUtils.getRandomRowSet(0, size, random).toTracking(),
                getRandomStringCol("Sym", size, random),
                getRandomIntCol("intCol", size, random),
                getRandomDoubleCol("doubleCol", size, random));

        EvalNugget[] en = new EvalNugget[] {
                new EvalNugget("Single Table Merge") {
                    protected Table e() {
                        return TableTools.merge(table1);
                    }
                },
                new EvalNuggetSet("Merge No Sort") {
                    protected Table e() {
                        return TableTools.merge(
                                table1.updateView("lk=k"), staticTable.updateView("lk=k+100000000L"),
                                table2.updateView("lk=k+200000000L"), table3.updateView("lk=k+300000000L"));
                    }
                },
                new EvalNuggetSet("Merge Plus Sort") {
                    protected Table e() {
                        return TableTools.merge(
                                table1.updateView("lk=k"), staticTable.updateView("lk=k+100000000L"),
                                table2.updateView("lk=k+200000000L"), table3.updateView("lk=k+300000000L")).sort("lk");
                    }
                },
                new EvalNuggetSet("Double Merge Plus Sort") {
                    protected Table e() {
                        return TableTools.merge(
                                table1.updateView("lk=k"), staticTable.updateView("lk=k+100000000L"),
                                table2.updateView("lk=k+200000000L"), table3.updateView("lk=k+300000000L"),
                                table3.updateView("lk=k+400000000L")).sort("lk");
                    }
                },
                new EvalNuggetSet("Triple Double Merge Plus Sort") {
                    protected Table e() {
                        return TableTools.merge(
                                table1.updateView("lk=k"), table1.updateView("lk=k+100000000L"),
                                staticTable.updateView("lk=k+200000000L"), staticTable.updateView("lk=k+300000000L"),
                                table2.updateView("lk=k+400000000L"), table2.updateView("lk=k+500000000L"),
                                table3.updateView("lk=k+600000000L"), table3.updateView("lk=k+700000000L")).sort("lk");
                    }
                },
                EvalNugget.from(() -> TableTools
                        .merge(TableTools.emptyTable(10), table1.dropColumns("Sym", "intCol", "doubleCol"))
                        .update("A=1"))
        };

        final ControlledUpdateGraph updateGraph = ExecutionContext.getContext().getUpdateGraph().cast();
        for (int i = 0; i < 20; i++) {
            System.out.println("Step = " + i);
            updateGraph.runWithinUnitTestCycle(() -> addRows(random, table1));
            TstUtils.validate(en);

            updateGraph.runWithinUnitTestCycle(() -> addRows(random, table2));
            TstUtils.validate(en);

            updateGraph.runWithinUnitTestCycle(() -> addRows(random, table3));
            TstUtils.validate(en);

            updateGraph.runWithinUnitTestCycle(() -> addRows(random, table1));

            updateGraph.runWithinUnitTestCycle(() -> addRows(random, table2));

            updateGraph.runWithinUnitTestCycle(() -> addRows(random, table3));

            TstUtils.validate(en);
        }
    }

    @Test
    public void testMergeIterative2() {
        LogicalClockImpl clock = (LogicalClockImpl) ExecutionContext.getContext().getUpdateGraph().clock();
        Random random = new Random(0);

        ColumnInfo<?, ?>[] info1;
        final QueryTable table1 = getTable(random.nextInt(20), random,
                info1 = initColumnInfos(new String[] {"Sym", "intCol", "doubleCol"},
                        new StringGenerator(),
                        new IntGenerator(10, 100),
                        new DoubleGenerator(0, 100)));

        ColumnInfo<?, ?>[] info2;
        final QueryTable table2 = getTable(random.nextInt(10), random,
                info2 = initColumnInfos(new String[] {"Sym", "intCol", "doubleCol"},
                        new StringGenerator(),
                        new IntGenerator(10, 100),
                        new DoubleGenerator(0, 100)));

        ColumnInfo<?, ?>[] info3;
        final int size = random.nextInt(40);
        final QueryTable table3 = getTable(size, random,
                info3 = initColumnInfos(new String[] {"Sym", "intCol", "doubleCol"},
                        new StringGenerator(),
                        new IntGenerator(10, 100),
                        new DoubleGenerator(0, 100)));

        EvalNugget[] en = new EvalNugget[] {
                new EvalNugget("Single table merge") {
                    protected Table e() {
                        return TableTools.merge(table1);
                    }
                },
                new EvalNuggetSet("Merge 3") {
                    protected Table e() {
                        return TableTools.merge(table1.updateView("lk=k"),
                                table2.updateView("lk=k+100000000L"), table3.updateView("lk=k+200000000L"));
                    }
                },
                new EvalNuggetSet("Merge Plus Sort") {
                    protected Table e() {
                        return TableTools.merge(table1.updateView("lk=k"),
                                table2.updateView("lk=k+100000000L"), table3.updateView("lk=k+200000000L")).sort("lk");
                    }
                },
                new EvalNuggetSet("Double Merge 3") {
                    protected Table e() {
                        return TableTools.merge(table1.updateView("lk=k"),
                                table2.updateView("lk=k+100000000L"), table3.updateView("lk=k+200000000L"),
                                table1.updateView("lk=k+300000000L"), table2.updateView("lk=k+400000000L"),
                                table3.updateView("lk=k+500000000L"));
                    }
                },
                new EvalNuggetSet("Merge With Views") {
                    protected Table e() {
                        return TableTools.merge(
                                TableTools.merge(table1.updateView("lk=k"), table2.updateView("lk=k+100000000L"))
                                        .view("Sym", "intCol", "lk"),
                                table3.updateView("lk=k+200000000L").view("Sym", "intCol", "lk"));
                    }
                },
        }; // TODO add a new comparison tool that matches rows by key and allows for random order

        try {
            for (int i = 0; i < 100; i++) {
                System.out.println("Step = " + i);

                // Each table has a 50/50 chance of getting modified on this step
                boolean mod1 = random.nextBoolean();
                boolean mod2 = random.nextBoolean();
                boolean mod3 = random.nextBoolean();

                final ControlledUpdateGraph updateGraph = ExecutionContext.getContext().getUpdateGraph().cast();
                if (mod1) {
                    updateGraph.runWithinUnitTestCycle(
                            () -> GenerateTableUpdates.generateTableUpdates(size, random, table1, info1));
                } else {
                    clock.startUpdateCycle();
                    clock.completeUpdateCycle();
                }

                if (mod2) {
                    updateGraph.runWithinUnitTestCycle(
                            () -> GenerateTableUpdates.generateTableUpdates(size, random, table2, info2));
                } else {
                    clock.startUpdateCycle();
                    clock.completeUpdateCycle();
                }

                if (mod3) {
                    updateGraph.runWithinUnitTestCycle(
                            () -> GenerateTableUpdates.generateTableUpdates(size, random, table3, info3));
                } else {
                    clock.startUpdateCycle();
                    clock.completeUpdateCycle();
                }

                TstUtils.validate(en);
            }
        } catch (Exception e) {
            TestCase.fail(e.getMessage());
        }
    }


    // This merge should work out nicely, we'll end up collapsing it into a single broad merge.
    @Test
    public void testMergeRecursive() {
        Table result = null;

        for (int ii = 0; ii < 250; ++ii) {
            System.out.println("Testing merge " + ii);

            if (result == null)
                result = table1;
            else
                result = TableTools.merge(result, table1);

            assertEquals(table1.size() * (ii + 1), result.size());

            for (int jj = 0; jj <= ii; ++jj)
                tableRangesAreEqual(table1, result, 0, table1.size() * jj, table1.size());
        }
    }

    // This test does a merge, followed by a view, then another merge.
    @Test
    public void testMergeRecursive2() {
        Table merge1 =
                TableTools.merge(table1, table2.renameColumns("GroupedInts=GroupedInts1", "StringKeys=StringKeys1"))
                        .view("StringKeys");
        Table merge2 = TableTools.merge(merge1, table1.view("StringKeys"));

        assertEquals(table1.size() * 2 + table2.size(), merge2.size());

        tableRangesAreEqual(table1.view("StringKeys"), merge1, 0, 0, table1.size());
        tableRangesAreEqual(table1.view("StringKeys"), merge2, 0, 0, table1.size());

        tableRangesAreEqual(table2.view("StringKeys=StringKeys1"), merge1, 0, table1.size(), table2.size());
        tableRangesAreEqual(table2.view("StringKeys=StringKeys1"), merge2, 0, table1.size(), table2.size());

        tableRangesAreEqual(table1.view("StringKeys"), merge2, 0, table1.size() + table2.size(), table1.size());
    }

    @Test
    public void testUncollapsableMerge() {
        final int numRecursions = 128;

        Table result = null;
        for (int ii = 0; ii < numRecursions; ++ii) {
            System.out.println("Testing merge " + ii);

            if (result == null)
                result = table1;
            else
                result = TableTools.merge(result, table1).updateView("GroupedInts=GroupedInts+1")
                        .updateView("GroupedInts=GroupedInts-1");

            assertEquals(table1.size() * (ii + 1), result.size());
        }

        for (int jj = 0; jj < numRecursions; ++jj) {
            tableRangesAreEqual(table1, result, 0, table1.size() * jj, table1.size());
        }
    }

    @Test
    public void testMergeWithNestedShift() {
        // Test that an outer shift properly shifts RowSet when inner shifts are also propagated to the RowSet.
        final QueryTable table = testRefreshingTable(i(1).toTracking(), col("Sentinel", 1));
        // must be uncollapsable s.t. inner table shifts at the same time as outer table
        final Table m2 = TableTools.merge(table, table).updateView("Sentinel=Sentinel+1");
        final Table result = TableTools.merge(table, m2);

        // Select a prime that guarantees shifts from the merge operations.
        final int PRIME = 61409;
        Assert.assertTrue(2 * PRIME > UnionRedirection.ALLOCATION_UNIT_ROW_KEYS);

        for (int ii = 1; ii < 10; ++ii) {
            final int fii = PRIME * ii;
            final ControlledUpdateGraph updateGraph = ExecutionContext.getContext().getUpdateGraph().cast();
            updateGraph.runWithinUnitTestCycle(() -> {
                addToTable(table, i(fii), col("Sentinel", fii));
                table.notifyListeners(i(fii), i(), i());
            });
        }

        TableTools.show(result, 100);
    }

    @Test
    public void testMergeWithShiftBoundary() {
        // Test that an outer shift properly shifts RowSet when inner shifts are also propagated to the RowSet.
        final int ONE_MILLION = 1024 * 1024;
        final QueryTable table = testRefreshingTable(i(ONE_MILLION - 1).toTracking(), col("Sentinel", 1));
        final QueryTable table2 = testRefreshingTable(i(0).toTracking(), col("Sentinel", 2));
        final Table result = TableTools.merge(table, table2);

        showWithRowSet(result);

        final ControlledUpdateGraph updateGraph = ExecutionContext.getContext().getUpdateGraph().cast();
        updateGraph.runWithinUnitTestCycle(() -> {
            addToTable(table, i(ONE_MILLION - 11), col("Sentinel", 1));
            removeRows(table, i(ONE_MILLION - 1));
            final TableUpdateImpl update = new TableUpdateImpl();
            update.modifiedColumnSet = ModifiedColumnSet.EMPTY;
            update.added = i();
            update.removed = i();
            update.modified = i();
            final RowSetShiftData.Builder builder = new RowSetShiftData.Builder();
            builder.shiftRange(ONE_MILLION - 4096, ONE_MILLION - 1, -10);
            update.shifted = builder.build();
            table.notifyListeners(update);
        });

        showWithRowSet(result);
    }

    @Test
    public void testMergeShiftsEmptyTable() {
        // Test that an outer shift properly shifts RowSet when inner shifts are also propagated to the RowSet.
        final QueryTable table = testRefreshingTable(i(1).toTracking(), col("Sentinel", 1));
        final QueryTable emptyTable = testRefreshingTable(i().toTracking(), intCol("Sentinel"));
        final Table m2 = TableTools.merge(table, emptyTable, emptyTable).updateView("Sentinel=Sentinel+1");

        final EvalNugget[] ev = new EvalNugget[] {
                EvalNugget.from(() -> table),
                EvalNugget.from(() -> TableTools.merge(table, emptyTable, table, emptyTable)),
                EvalNugget.from(() -> m2),
                EvalNugget.from(() -> TableTools.merge(m2, m2)),
        };

        // Select a prime that guarantees shifts from the merge operations.
        final int PRIME = 61409;
        Assert.assertTrue(2 * PRIME > UnionRedirection.ALLOCATION_UNIT_ROW_KEYS);

        final ControlledUpdateGraph updateGraph = ExecutionContext.getContext().getUpdateGraph().cast();
        for (int ii = 1; ii < 10; ++ii) {
            final int fii = 2 * PRIME * ii + 1;
            updateGraph.runWithinUnitTestCycle(() -> {
                final long currKey = table.getRowSet().lastRowKey();
                removeRows(table, i(currKey));
                addToTable(table, i(fii), col("Sentinel", 1));

                TableUpdateImpl update = new TableUpdateImpl();
                update.added = i(fii);
                update.removed = i(currKey);
                update.modified = i();
                update.shifted = RowSetShiftData.EMPTY;
                update.modifiedColumnSet = ModifiedColumnSet.EMPTY;
                table.notifyListeners(update);
            });
            validate(ev);
        }
    }

    @Test
    public void testMergeShiftBoundary() {
        // DH-11032
        // Test that when our inner table has a shift that is begins beyond the last key for our subtable (because
        // it has been filtered and the reserved address space is less than the address space of the full unfiltered
        // table) we do not remove elements that should not be removed. This is distilled from a broken fuzzer test.
        final QueryTable table1 = testRefreshingTable(i(10000, 65538).toTracking(), col("Sentinel", 1, 2));
        final QueryTable table2 = testRefreshingTable(i(2).toTracking(), col("Sentinel", 3));
        final Table table1Filtered = table1.where("Sentinel == 1");
        final Table m2 = TableTools.merge(table1Filtered, table2);

        showWithRowSet(m2);

        final Table expected = TableTools.newTable(intCol("Sentinel", 1, 3));
        assertTableEquals(expected, m2);

        final ControlledUpdateGraph updateGraph = ExecutionContext.getContext().getUpdateGraph().cast();
        updateGraph.runWithinUnitTestCycle(() -> {
            removeRows(table1, i(65538));
            addToTable(table1, i(65537), col("Sentinel", 2));

            final RowSetShiftData.Builder shiftBuilder = new RowSetShiftData.Builder();
            shiftBuilder.shiftRange(65538, 65539, +1);

            TableUpdateImpl update = new TableUpdateImpl();
            update.added = i();
            update.removed = i();
            update.modified = i();
            update.shifted = shiftBuilder.build();
            update.modifiedColumnSet = ModifiedColumnSet.EMPTY;
            table1.notifyListeners(update);
        });

        showWithRowSet(m2);
        assertTableEquals(expected, m2);
    }

    @Test
    public void testMergeDeepShifts() {
        // Test that an outer shift properly shifts RowSet when inner shifts are also propagated to the RowSet.
        final QueryTable table = testRefreshingTable(i(1).toTracking(), col("Sentinel", 1));
        final QueryTable emptyTable = testRefreshingTable(i().toTracking(), intCol("Sentinel"));
        final Table m2 = TableTools.merge(table, emptyTable, emptyTable, emptyTable, emptyTable, emptyTable)
                .updateView("Sentinel=Sentinel+1");

        final EvalNugget[] ev = new EvalNugget[] {
                EvalNugget.from(() -> table),
                EvalNugget.from(() -> TableTools.merge(table, emptyTable, table, emptyTable)),
                EvalNugget
                        .from(() -> TableTools.merge(table, emptyTable, emptyTable, emptyTable, emptyTable, emptyTable)
                                .updateView("Sentinel=Sentinel+1")),
                EvalNugget.from(() -> TableTools.merge(m2, m2)),
        };

        // Select a prime that guarantees shifts from the merge operations.
        final int SHIFT_SIZE = 4 * 61409;
        Assert.assertTrue(SHIFT_SIZE > UnionRedirection.ALLOCATION_UNIT_ROW_KEYS);

        final ControlledUpdateGraph updateGraph = ExecutionContext.getContext().getUpdateGraph().cast();
        for (int ii = 1; ii < 10; ++ii) {
            final int fii = SHIFT_SIZE * ii + 1;
            // Manually apply shift.
            updateGraph.runWithinUnitTestCycle(() -> {
                final long currKey = table.getRowSet().lastRowKey();
                // Manually apply shift.
                removeRows(table, i(currKey));
                addToTable(table, i(fii), col("Sentinel", 1));

                TableUpdateImpl update = new TableUpdateImpl();
                update.added = i();
                update.removed = i();
                update.modified = i();
                final RowSetShiftData.Builder builder = new RowSetShiftData.Builder();
                builder.shiftRange(0, currKey, SHIFT_SIZE);
                update.shifted = builder.build();
                update.modifiedColumnSet = ModifiedColumnSet.EMPTY;
                table.notifyListeners(update);
            });
            validate(ev);
        }
    }

    private void addRows(Random random, QueryTable table1) {
        int size;
        size = random.nextInt(10);
        final RowSet newRowSet = RowSetTstUtils.getRandomRowSet(table1.getRowSet().lastRowKey(), size, random);
        TstUtils.addToTable(table1, newRowSet, getRandomStringCol("Sym", size, random),
                getRandomIntCol("intCol", size, random),
                getRandomDoubleCol("doubleCol", size, random));
        table1.notifyListeners(newRowSet, TstUtils.i(), TstUtils.i());
    }

    @Test
    public void testMergeWithEmptyTables() {
        Table emptyLikeTable1 = TableTools.newTable(table1.getDefinition());
        Table result = TableTools.merge(table1, emptyLikeTable1);
        tableRangesAreEqual(table1, result, 0, 0, table1.size());
        result = TableTools.merge(TableTools.newTable(table1.getDefinition()), table1);
        tableRangesAreEqual(table1, result, 0, 0, table1.size());
        result = TableTools.merge(TableTools.newTable(table1.getDefinition()), emptyLikeTable1, emptyLikeTable1);
        TestCase.assertEquals(0, result.size());
    }

    @Test
    public void testMergeSorted() {
        Table table1 = testTable(i(1, 3, 5, 6, 7).toTracking(), col("Key", "a", "c", "d", "e", "f"))
                .updateView("Sentinel=k");
        Table table2 = testTable(i(2, 4, 8, 9).toTracking(), col("Key", "b", "c", "g", "h"))
                .updateView("Sentinel=k");
        Table merged = TableTools.mergeSorted("Key", table1, table2);
        showWithRowSet(merged);

        Table standardWay = TableTools.merge(table1, table2).sort("Key");

        assertTableEquals(merged, standardWay);
    }

    @Test
    public void testMergeSorted2() {
        Random random = new Random(42);
        List<Table> tables = new ArrayList<>();

        int size = 50;

        for (int ii = 0; ii < 10; ++ii) {
            final QueryTable table = getTable(false, size, random, initColumnInfos(new String[] {"Key", "doubleCol"},
                    new SortedIntGenerator(0, 100),
                    new DoubleGenerator(0, 100)));
            tables.add(table.update("TableI=" + ii));
        }

        Table merged = TableTools.mergeSorted("Key", tables);
        showWithRowSet(merged);

        Table standardWay = TableTools.merge(tables).sort("Key");

        assertTableEquals(merged, standardWay);
    }

    @Test
    public void testMergeGetChunk() {
        final QueryTable table = testRefreshingTable(i(1).toTracking(), col("Sentinel", 1));
        final Table m2 = TableTools.merge(table, table).updateView("Sentinel=Sentinel+1");
        final QueryTable result = (QueryTable) TableTools.merge(table, m2);

        // Select a prime that guarantees shifts from the merge operations.
        final int PRIME = 61409;
        Assert.assertTrue(2 * PRIME > UnionRedirection.ALLOCATION_UNIT_ROW_KEYS);

        final Consumer<Boolean> validate = (usePrev) -> {
            final RowSet origRowSet = usePrev ? table.getRowSet().copyPrev() : table.getRowSet();
            final RowSet resRowSet = usePrev ? result.getRowSet().copyPrev() : result.getRowSet();
            final int numElements = origRowSet.intSize();

            final ColumnSource<Integer> origCol = table.getColumnSource("Sentinel");
            try (final ColumnSource.GetContext origContext = origCol.makeGetContext(numElements)) {
                final IntChunk<? extends Values> origContent = usePrev
                        ? origCol.getPrevChunk(origContext, origRowSet).asIntChunk()
                        : origCol.getChunk(origContext, origRowSet).asIntChunk();

                final ColumnSource<Integer> resCol = result.getColumnSource("Sentinel");
                try (final ColumnSource.GetContext resContext = resCol.makeGetContext(numElements * 3)) {
                    final IntChunk<? extends Values> resContent = usePrev
                            ? resCol.getPrevChunk(resContext, resRowSet).asIntChunk()
                            : resCol.getChunk(resContext, resRowSet).asIntChunk();

                    assertEquals(numElements, origContent.size());
                    assertEquals(3 * numElements, resContent.size());

                    for (int ii = 0; ii < numElements; ++ii) {
                        assertEquals(origContent.get(ii), resContent.get(ii));
                        assertEquals(origContent.get(ii), resContent.get(ii + numElements) - 1);
                        assertEquals(origContent.get(ii), resContent.get(ii + 2 * numElements) - 1);
                    }
                }
            }
        };

        result.addUpdateListener(new InstrumentedTableUpdateListener("") {
            @Override
            public void onUpdate(final TableUpdate upstream) {
                Assert.assertTrue(table.getRowSet().intSize() > table.getRowSet().intSizePrev());
                validate.accept(false);
                validate.accept(true);
            }

            @Override
            protected void onFailureInternal(Throwable originalException, Entry sourceEntry) {}
        });

        final ControlledUpdateGraph updateGraph = ExecutionContext.getContext().getUpdateGraph().cast();
        for (int ii = 1; ii < 100; ++ii) {
            final int fii = PRIME * ii;
            updateGraph.runWithinUnitTestCycle(() -> {
                addToTable(table, i(fii), col("Sentinel", fii));
                table.notifyListeners(i(fii), i(), i());
            });
        }
    }

    @Test
    public void testMergeGetChunkEmpty() {
        final QueryTable table = testRefreshingTable(i(1).toTracking(), col("Sentinel", 1));
        final Table m2 = TableTools.merge(table, table).updateView("Sentinel=Sentinel+1");
        final QueryTable result = (QueryTable) TableTools.merge(table, m2);

        final Consumer<Boolean> validate = (usePrev) -> {
            final RowSet rowSet = RowSetFactory.empty();
            final int numElements = 1024;

            final ColumnSource<Integer> origCol = table.getColumnSource("Sentinel");
            try (final ColumnSource.GetContext origContext = origCol.makeGetContext(numElements)) {
                final IntChunk<? extends Values> origContent = usePrev
                        ? origCol.getPrevChunk(origContext, rowSet).asIntChunk()
                        : origCol.getChunk(origContext, rowSet).asIntChunk();

                final ColumnSource<Integer> resCol = result.getColumnSource("Sentinel");
                try (final ColumnSource.GetContext resContext = resCol.makeGetContext(numElements * 3)) {
                    final IntChunk<? extends Values> resContent = usePrev
                            ? resCol.getPrevChunk(resContext, rowSet).asIntChunk()
                            : resCol.getChunk(resContext, rowSet).asIntChunk();

                    assertEquals(0, origContent.size());
                    assertEquals(0, resContent.size());
                }
            }
        };

        validate.accept(false);
        validate.accept(true);
    }

    @Test
    public void testEmptyTable() {
        Table emptyTable = TableTools.emptyTable(2);
        TestCase.assertEquals(2, emptyTable.size());

        Table emptyTable2 = TableTools.emptyTable(2).update("col=1");
        TestCase.assertEquals(2, emptyTable2.size());
        IntVector columnVector = ColumnVectors.ofInt(emptyTable2, "col");
        TestCase.assertEquals(2, columnVector.size());
        TestCase.assertEquals(1, columnVector.get(0));
        TestCase.assertEquals(1, columnVector.get(1));

        TableTools.show(emptyTable2);

        Table emptyTable3 = TableTools.emptyTable(2).updateView("col=1");
        TestCase.assertEquals(2, emptyTable3.size());
        columnVector = ColumnVectors.ofInt(emptyTable3, "col");
        TestCase.assertEquals(2, columnVector.size());
        TestCase.assertEquals(1, columnVector.get(0));
        TestCase.assertEquals(1, columnVector.get(1));

        TableTools.show(emptyTable3);
    }

    @Test
    public void testMergeIndexShiftingPerformance() {
        final QueryTable testRefreshingTable =
                TstUtils.testRefreshingTable(i(0).toTracking(), intCol("IntCol", 0), charCol("CharCol", 'a'));

        final Table joined = testRefreshingTable.view("CharCol").join(testRefreshingTable, "CharCol", "IntCol");
        final PartitionedTable partitionedTable = joined.partitionBy("IntCol");
        final Table merged = partitionedTable.merge();

        final long start = System.currentTimeMillis();
        long stepStart = start;

        final ControlledUpdateGraph updateGraph = ExecutionContext.getContext().getUpdateGraph().cast();
        for (int step = 0; step < 150; ++step) {
            final int stepSize = 20;
            final int firstNextIdx = (step * stepSize) + 1;
            final int lastNextIdx = ((step + 1) * stepSize);
            updateGraph.runWithinUnitTestCycle(() -> {
                final RowSet addRowSet = RowSetFactory.fromRange(firstNextIdx, lastNextIdx);

                final int[] addInts = new int[stepSize];
                final char[] addChars = new char[stepSize];

                for (int ii = 0; ii < stepSize; ++ii) {
                    addInts[ii] = firstNextIdx + ii;
                    addChars[ii] = (char) ('a' + ((firstNextIdx + ii) % 26));
                }

                addToTable(testRefreshingTable, addRowSet, intCol("IntCol", addInts), charCol("CharCol", addChars));
                testRefreshingTable.notifyListeners(addRowSet, i(), i());
            });

            final long end = System.currentTimeMillis();
            final long stepDuration = end - stepStart;
            final long duration = end - start;
            stepStart = end;
            System.out.println("Step=" + step + ", duration=" + duration + "ms, stepDuration=" + stepDuration + "ms");
            if (duration > 30_000) {
                TestCase.fail(
                        "This test is expected to take around 5 seconds on a Mac with the new shift behavior, something is not right.");
            }
        }

        final Table check = joined.sort("IntCol");
        final Table mergeSort = merged.sort("IntCol");
        assertTableEquals(check, mergeSort);
    }

    @Test
    public void testShow() {
        final Table t = emptyTable(3).update("A=1", "B=`Banana`");

        final String result;

        try (final ByteArrayOutputStream bytes = new ByteArrayOutputStream();
                final PrintStream printStream = new PrintStream(bytes, false, StandardCharsets.UTF_8)) {
            TableTools.showWithRowSet(t, 0, 10, printStream);
            printStream.flush();
            result = bytes.toString(StandardCharsets.UTF_8);
        } catch (IOException e) {
            throw new UncheckedIOException(e);
        }

        // System.out.println(result);

        final String[] lines = result.split("\n");
        assertEquals(lines.length, 5);
        final int line1Idx = lines[0].indexOf("|");
        final int line2Idx = lines[1].indexOf("+");
        final int line3Idx = lines[2].indexOf("|");
        assertEquals(line1Idx, line2Idx);
        assertEquals(line1Idx, line3Idx);
    }

    @Test
    public void testMergeWithRemovedPartitions_DH_19570() {
        final long origSize = 65536L;
        final String CONSTITUENT_NAME = PartitionedTableCreatorImpl.CONSTITUENT.name();
        final ControlledUpdateGraph updateGraph = ExecutionContext.getContext().getUpdateGraph().cast();

        final QueryTable[] pSources = new QueryTable[] {
                testRefreshingTable(RowSetFactory.flat(origSize).toTracking()),
                testRefreshingTable(RowSetFactory.flat(origSize).toTracking()),
                testRefreshingTable(RowSetFactory.flat(origSize).toTracking()),
                testRefreshingTable(RowSetFactory.flat(origSize).toTracking())
        };
        final Table[] pTables = new Table[] {
                pSources[0].update("Partition = 0", "Value = `A_` + ii"),
                pSources[1].update("Partition = 1", "Value = `B_` + ii"),
                pSources[2].update("Partition = 2", "Value = `C_` + ii"),
                pSources[3].update("Partition = 3", "Value = `D_` + ii")
        };

        final QueryTable manualPT = testRefreshingTable(RowSetFactory.flat(4).toTracking(),
                col("Partition", 0, 1, 2, 3),
                col(CONSTITUENT_NAME, pTables));

        final PartitionedTable pt = PartitionedTableCreatorImpl.INSTANCE.of(
                manualPT, Set.of("Partition"), false, CONSTITUENT_NAME,
                pTables[0].getDefinition(), true);

        final Table resultTable = pt.merge();
        final ColumnSource<Object> unionedSource = resultTable.getColumnSource("Value");

        updateGraph.runWithinUnitTestCycle(() -> {
            removeRows(manualPT, i(2, 3));
            manualPT.notifyListeners(i(), i(2, 3), i());

            // double all partitions, so that the slot lookup looks valid past the end of the array
            for (final QueryTable table : pSources) {
                final WritableRowSet toAdd = RowSetFactory.fromRange(origSize, 2 * origSize - 1);
                addToTable(table, toAdd);
                table.notifyListeners(toAdd, i(), i());
            }

            updateGraph.markSourcesRefreshedForUnitTests();
            updateGraph.flushAllNormalNotificationsForUnitTests();

            try (final WritableObjectChunk<String, Values> chk =
                    WritableObjectChunk.makeWritableChunk(resultTable.getRowSet().intSizePrev());
                    final ChunkSource.FillContext ctxt = unionedSource.makeFillContext(chk.size());
                    final WritableRowSet fetchRows = resultTable.getRowSet().subSetByPositionRange(
                            3 * origSize, 4 * origSize - 1)) {

                // we need to target a slot that will be past the end of the partition-size array
                unionedSource.fillPrevChunk(ctxt, chk, fetchRows);
                Assert.assertEquals(chk.size(), fetchRows.size());
                for (int ii = 0; ii < chk.size(); ++ii) {
                    Assert.assertEquals("D_" + ii, chk.get(ii));
                }

                // swap from prev to curr so that we poke into the slot-binary-searched array, but we need to stay
                // tricky by sending a row key that is in the prev slot
                unionedSource.fillChunk(ctxt, chk, fetchRows);
                Assert.assertEquals(chk.size(), fetchRows.intSize());
                for (int ii = 0; ii < chk.size(); ++ii) {
                    Assert.assertEquals("B_" + (origSize + ii), chk.get(ii));
                }
            }
        }, false);
    }

    @Test
    public void testMergeWithFirstConstituentFailure() {
        final QueryTable t1 = testRefreshingTable(RowSetFactory.empty().toTracking());
        final QueryTable t2 = testRefreshingTable(RowSetFactory.empty().toTracking());
        final Table res = TableTools.merge(t1, t2);

        final RuntimeException err = new RuntimeException("Test failure for merge with constituent failure");
        final ControlledUpdateGraph updateGraph = ExecutionContext.getContext().getUpdateGraph().cast();

        final AtomicReference<Throwable> errRef = new AtomicReference<>();
        res.addUpdateListener(new InstrumentedTableUpdateListener("") {
            @Override
<<<<<<< HEAD
            public void onUpdate(final TableUpdate upstream) {
            }
=======
            public void onUpdate(final TableUpdate upstream) {}
>>>>>>> 1e3dce26

            @Override
            protected void onFailureInternal(Throwable originalException, Entry sourceEntry) {
                errRef.set(originalException);
            }
        });

        framework.setExpectError(true);
        try (final SafeCloseable ignoredCompleter = updateGraph::completeCycleForUnitTests) {
            updateGraph.startCycleForUnitTests(false);
            t1.notifyListenersOnError(err, null);
            updateGraph.markSourcesRefreshedForUnitTests();
        }

        Assert.assertTrue(res.isFailed());
        Assert.assertTrue(errRef.get() instanceof ConstituentTableException);
        Assert.assertEquals(err, errRef.get().getCause());
    }

    @Test
    public void testMergeWithLastConstituentFailure() {
        final QueryTable t1 = testRefreshingTable(RowSetFactory.empty().toTracking());
        final QueryTable t2 = testRefreshingTable(RowSetFactory.empty().toTracking());
        final Table res = TableTools.merge(t1, t2);

        final RuntimeException err = new RuntimeException("Test failure for merge with constituent failure");
        final ControlledUpdateGraph updateGraph = ExecutionContext.getContext().getUpdateGraph().cast();

        final AtomicReference<Throwable> errRef = new AtomicReference<>();
        res.addUpdateListener(new InstrumentedTableUpdateListener("") {
            @Override
<<<<<<< HEAD
            public void onUpdate(final TableUpdate upstream) {
            }
=======
            public void onUpdate(final TableUpdate upstream) {}
>>>>>>> 1e3dce26

            @Override
            protected void onFailureInternal(Throwable originalException, Entry sourceEntry) {
                errRef.set(originalException);
            }
        });

        framework.setExpectError(true);
        try (final SafeCloseable ignoredCompleter = updateGraph::completeCycleForUnitTests) {
            updateGraph.startCycleForUnitTests(false);
            t2.notifyListenersOnError(err, null);
            updateGraph.markSourcesRefreshedForUnitTests();
        }

        Assert.assertTrue(res.isFailed());
        Assert.assertTrue(errRef.get() instanceof ConstituentTableException);
<<<<<<< HEAD
=======
        Assert.assertEquals(err, errRef.get().getCause());
>>>>>>> 1e3dce26
    }
}<|MERGE_RESOLUTION|>--- conflicted
+++ resolved
@@ -1149,12 +1149,7 @@
         final AtomicReference<Throwable> errRef = new AtomicReference<>();
         res.addUpdateListener(new InstrumentedTableUpdateListener("") {
             @Override
-<<<<<<< HEAD
-            public void onUpdate(final TableUpdate upstream) {
-            }
-=======
             public void onUpdate(final TableUpdate upstream) {}
->>>>>>> 1e3dce26
 
             @Override
             protected void onFailureInternal(Throwable originalException, Entry sourceEntry) {
@@ -1186,12 +1181,7 @@
         final AtomicReference<Throwable> errRef = new AtomicReference<>();
         res.addUpdateListener(new InstrumentedTableUpdateListener("") {
             @Override
-<<<<<<< HEAD
-            public void onUpdate(final TableUpdate upstream) {
-            }
-=======
             public void onUpdate(final TableUpdate upstream) {}
->>>>>>> 1e3dce26
 
             @Override
             protected void onFailureInternal(Throwable originalException, Entry sourceEntry) {
@@ -1208,9 +1198,6 @@
 
         Assert.assertTrue(res.isFailed());
         Assert.assertTrue(errRef.get() instanceof ConstituentTableException);
-<<<<<<< HEAD
-=======
         Assert.assertEquals(err, errRef.get().getCause());
->>>>>>> 1e3dce26
     }
 }