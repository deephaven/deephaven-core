//
// Copyright (c) 2016-2025 Deephaven Data Labs and Patent Pending
//
package io.deephaven.engine.table.impl;

import com.google.common.collect.Lists;
import gnu.trove.list.TLongList;
import gnu.trove.list.array.TLongArrayList;
import io.deephaven.api.ColumnName;
import io.deephaven.api.RawString;
import io.deephaven.api.Selectable;
import io.deephaven.api.filter.Filter;
import io.deephaven.base.verify.Assert;
import io.deephaven.chunk.*;
import io.deephaven.chunk.attributes.Values;
import io.deephaven.engine.context.ExecutionContext;
import io.deephaven.engine.context.QueryScope;
import io.deephaven.engine.exceptions.CancellationException;
import io.deephaven.engine.exceptions.TableInitializationException;
import io.deephaven.engine.liveness.LivenessScopeStack;
import io.deephaven.engine.rowset.RowSet;
import io.deephaven.engine.rowset.RowSetFactory;
import io.deephaven.engine.rowset.WritableRowSet;
import io.deephaven.engine.rowset.chunkattributes.OrderedRowKeys;
import io.deephaven.engine.table.*;
import io.deephaven.engine.table.impl.chunkfilter.ChunkFilter;
import io.deephaven.engine.table.impl.chunkfilter.IntRangeComparator;
import io.deephaven.engine.table.impl.indexer.DataIndexer;
import io.deephaven.engine.table.impl.select.*;
import io.deephaven.engine.table.impl.sources.*;
import io.deephaven.engine.table.impl.util.JobScheduler;
import io.deephaven.engine.table.impl.verify.TableAssertions;
import io.deephaven.engine.table.vectors.ColumnVectors;
import io.deephaven.engine.testutil.*;
import io.deephaven.engine.testutil.QueryTableTestBase.TableComparator;
import io.deephaven.engine.testutil.filters.RowSetCapturingFilter;
import io.deephaven.engine.testutil.generator.*;
import io.deephaven.engine.testutil.junit4.EngineCleanup;
import io.deephaven.engine.testutil.sources.IntTestSource;
import io.deephaven.engine.util.PrintListener;
import io.deephaven.engine.util.TableTools;
import io.deephaven.gui.table.filters.Condition;
import io.deephaven.internal.log.LoggerFactory;
import io.deephaven.io.logger.Logger;
import io.deephaven.time.DateTimeUtils;
import io.deephaven.util.QueryConstants;
import io.deephaven.util.SafeCloseable;
import io.deephaven.util.annotations.ReflexiveUse;
import io.deephaven.util.datastructures.CachingSupplier;
import junit.framework.TestCase;
import org.apache.commons.lang3.mutable.MutableBoolean;
import org.apache.commons.lang3.mutable.MutableObject;
import org.junit.After;
import org.junit.Before;
import org.junit.Ignore;
import org.junit.Rule;
import org.junit.Test;

import java.math.BigDecimal;
import java.math.BigInteger;
import java.time.Instant;
import java.time.ZonedDateTime;
import java.util.ArrayList;
import java.util.Collection;
import java.util.Collections;
import java.util.List;
import java.util.Map;
import java.util.Random;
import java.util.concurrent.CountDownLatch;
import java.util.concurrent.TimeUnit;
import java.util.concurrent.atomic.AtomicInteger;
import java.util.concurrent.atomic.AtomicLong;
import java.util.function.Consumer;
import java.util.function.IntUnaryOperator;
import java.util.function.LongConsumer;
import java.util.stream.IntStream;

import static io.deephaven.engine.testutil.TstUtils.*;
import static io.deephaven.engine.testutil.testcase.RefreshingTableTestCase.printTableUpdates;
import static io.deephaven.engine.testutil.testcase.RefreshingTableTestCase.simulateShiftAwareStep;
import static io.deephaven.engine.util.TableTools.*;
import static io.deephaven.time.DateTimeUtils.parseInstant;
import static org.junit.Assert.*;
import static org.junit.Assert.assertEquals;

public abstract class QueryTableWhereTest {
    private final Logger log = LoggerFactory.getLogger(QueryTableWhereTest.class);

    @Rule
    public final EngineCleanup base = new EngineCleanup();

    private boolean oldParallel;
    private boolean oldDisable;
    private int oldSegments;
    private long oldSize;

    @Before
    public void setUp() throws Exception {
        oldParallel = QueryTable.FORCE_PARALLEL_WHERE;
        oldDisable = QueryTable.DISABLE_PARALLEL_WHERE;
        oldSegments = QueryTable.PARALLEL_WHERE_SEGMENTS;
        oldSize = QueryTable.PARALLEL_WHERE_ROWS_PER_SEGMENT;
    }

    @After
    public void tearDown() throws Exception {
        QueryTable.FORCE_PARALLEL_WHERE = oldParallel;
        QueryTable.DISABLE_PARALLEL_WHERE = oldDisable;
        QueryTable.PARALLEL_WHERE_SEGMENTS = oldSegments;
        QueryTable.PARALLEL_WHERE_ROWS_PER_SEGMENT = oldSize;
    }

    @Test
    public void testWhere() {
        java.util.function.Function<String, WhereFilter> filter = ConditionFilter::createConditionFilter;

        final QueryTable table = testRefreshingTable(i(2, 4, 6).toTracking(),
                col("x", 1, 2, 3), col("y", 'a', 'b', 'c'));

        assertTableEquals(table.where("k%2 == 0"), table);
        assertTableEquals(table.where(filter.apply("k%2 == 0")), table);

        assertTableEquals(table.where("i%2 == 0"),
                testRefreshingTable(i(2, 6).toTracking(), col("x", 1, 3), col("y", 'a', 'c')));
        assertTableEquals(table.where(filter.apply("i%2 == 0")), testRefreshingTable(
                i(2, 6).toTracking(), col("x", 1, 3), col("y", 'a', 'c')));

        assertTableEquals(table.where("(y-'a') = 2"), testRefreshingTable(
                i(2).toTracking(), col("x", 3), col("y", 'c')));
        assertTableEquals(table.where(filter.apply("(y-'a') = 2")), testRefreshingTable(
                i(2).toTracking(), col("x", 3), col("y", 'c')));

        final QueryTable whereResult = (QueryTable) table.where(filter.apply("x%2 == 1"));
        final ShiftObliviousListener whereResultListener = base.newListenerWithGlobals(whereResult);
        whereResult.addUpdateListener(whereResultListener);
        assertTableEquals(whereResult, testRefreshingTable(
                i(2, 6).toTracking(), col("x", 1, 3), col("y", 'a', 'c')));

        final ControlledUpdateGraph updateGraph = ExecutionContext.getContext().getUpdateGraph().cast();
        updateGraph.runWithinUnitTestCycle(() -> {
            addToTable(table, i(7, 9), col("x", 4, 5), col("y", 'd', 'e'));
            table.notifyListeners(i(7, 9), i(), i());
        });

        assertTableEquals(whereResult, testRefreshingTable(
                i(2, 6, 9).toTracking(), col("x", 1, 3, 5), col("y", 'a', 'c', 'e')));
        assertEquals(base.added, i(9));
        assertEquals(base.removed, i());
        assertEquals(base.modified, i());

        updateGraph.runWithinUnitTestCycle(() -> {
            addToTable(table, i(7, 9), col("x", 3, 10), col("y", 'e', 'd'));
            table.notifyListeners(i(), i(), i(7, 9));
        });

        assertTableEquals(whereResult, testRefreshingTable(
                i(2, 6, 7).toTracking(), col("x", 1, 3, 3), col("y", 'a', 'c', 'e')));

        assertEquals(base.added, i(7));
        assertEquals(base.removed, i(9));
        assertEquals(base.modified, i());

        updateGraph.runWithinUnitTestCycle(() -> {
            removeRows(table, i(2, 6, 7));
            table.notifyListeners(i(), i(2, 6, 7), i());
        });

        assertTableEquals(testRefreshingTable(i().toTracking(), intCol("x"), charCol("y")), whereResult);

        assertEquals(base.added, i());
        assertEquals(base.removed, i(2, 6, 7));
        assertEquals(base.modified, i());

        updateGraph.runWithinUnitTestCycle(() -> {
            removeRows(table, i(9));
            addToTable(table, i(2, 4, 6), col("x", 1, 21, 3), col("y", 'a', 'x', 'c'));
            table.notifyListeners(i(2, 6), i(9), i(4));
        });

        assertTableEquals(whereResult, testRefreshingTable(
                i(2, 4, 6).toTracking(), col("x", 1, 21, 3), col("y", 'a', 'x', 'c')));

        assertEquals(base.added, i(2, 4, 6));
        assertEquals(base.removed, i());
        assertEquals(base.modified, i());

    }

    @Test
    public void testFailedFilter() {
        final Table input = TableTools.newTable(stringCol("Date", "2025-05-14", "2025-05-30", "2025-06-02"));
        // This failed filter previously would double free a chunk. The double free Exception would have been
        // suppresssed by the filter exception. The validation here is simply validating that the check() on the
        // ReleaseTracker did not identify a double-free during execution.
        final Exception e = assertThrows(Exception.class, () -> input.where("Date>= 2025-05-15"));
        assertTrue(e.getMessage().contains(
                "Error while initializing where([Date>= 2025-05-15]): an exception occurred while performing the initial filter"));
        assertTrue(e.getCause().getMessage()
                .contains("java.lang.ClassCastException encountered in filter={ Date>= 2025-05-15 }"));
    }

    @Test
    public void testWhereBiggerTable() {
        final Table table = TableTools.emptyTable(100000).update("Sym=ii%2==0 ? `AAPL` : `BANANA`", "II=ii").select();
        final Table filtered = table.where("Sym = (`AAPL`)");
        assertTableEquals(TableTools.emptyTable(50000).update("Sym=`AAPL`", "II=ii*2"), filtered);
        showWithRowSet(filtered);
    }

    @Test
    public void testIandK() {
        final Table table = testRefreshingTable(i(2, 4, 6).toTracking(), intCol("x", 1, 2, 3));

        assertTableEquals(newTable(intCol("x", 2)), table.where("k=4"));
        assertTableEquals(newTable(intCol("x", 2, 3)), table.where("ii > 0"));
        assertTableEquals(newTable(intCol("x", 1)), table.where("i < 1"));
    }

    // adds a second clause
    @Test
    public void testWhereOneOfTwo() {
        final QueryTable table = testRefreshingTable(i(2, 4, 6, 8).toTracking(),
                col("x", 1, 2, 3, 4), col("y", 'a', 'b', 'c', 'f'));

        final QueryTable whereResult = (QueryTable) table.where(Filter.or(Filter.from("x%2 == 1", "y=='f'")));
        final ShiftObliviousListener whereResultListener = base.newListenerWithGlobals(whereResult);
        whereResult.addUpdateListener(whereResultListener);
        assertTableEquals(whereResult, testRefreshingTable(
                i(2, 6, 8).toTracking(), col("x", 1, 3, 4), col("y", 'a', 'c', 'f')));

        final ControlledUpdateGraph updateGraph = ExecutionContext.getContext().getUpdateGraph().cast();
        updateGraph.runWithinUnitTestCycle(() -> {
            addToTable(table, i(7, 9), col("x", 4, 5), col("y", 'd', 'e'));
            table.notifyListeners(i(7, 9), i(), i());
        });

        assertTableEquals(whereResult, testRefreshingTable(
                i(2, 6, 8, 9).toTracking(),
                col("x", 1, 3, 4, 5),
                col("y", 'a', 'c', 'f', 'e')));
        assertEquals(base.added, i(9));
        assertEquals(base.removed, i());
        assertEquals(base.modified, i());

        updateGraph.runWithinUnitTestCycle(() -> {
            addToTable(table, i(7, 9), col("x", 3, 10), col("y", 'e', 'd'));
            table.notifyListeners(i(), i(), i(7, 9));
        });

        assertTableEquals(whereResult, testRefreshingTable(
                i(2, 6, 7, 8).toTracking(),
                col("x", 1, 3, 3, 4),
                col("y", 'a', 'c', 'e', 'f')));

        assertEquals(base.added, i(7));
        assertEquals(base.removed, i(9));
        assertEquals(base.modified, i());

        updateGraph.runWithinUnitTestCycle(() -> {
            removeRows(table, i(2, 6, 7));
            table.notifyListeners(i(), i(2, 6, 7), i());
        });

        assertTableEquals(whereResult, testRefreshingTable(i(8).toTracking(), col("x", 4), col("y", 'f')));

        assertEquals(base.added, i());
        assertEquals(base.removed, i(2, 6, 7));
        assertEquals(base.modified, i());

        updateGraph.runWithinUnitTestCycle(() -> {
            removeRows(table, i(9));
            addToTable(table, i(2, 4, 6), col("x", 1, 21, 3), col("y", 'a', 'x', 'c'));
            table.notifyListeners(i(2, 6), i(9), i(4));
        });

        assertTableEquals(whereResult, testRefreshingTable(
                i(2, 4, 6, 8).toTracking(), col("x", 1, 21, 3, 4), col("y", 'a', 'x', 'c', 'f')));

        assertEquals(base.added, i(2, 4, 6));
        assertEquals(base.removed, i());
        assertEquals(base.modified, i());

        showWithRowSet(table);
        final Table usingStringArray = table.where(Filter.or(Filter.from("x%3 == 0", "y=='f'")));
        assertTableEquals(usingStringArray, testRefreshingTable(
                i(4, 6, 8).toTracking(), col("x", 21, 3, 4), col("y", 'x', 'c', 'f')));
    }

    @Test
    public void testWhereInDependency() {
        testWhereInDependencyInternal(false, false, true, true);
        testWhereInDependencyInternal(false, false, true, false);
        testWhereInDependencyInternal(false, false, false, true);
        testWhereInDependencyInternal(false, false, false, false);
    }

    @Test
    public void testWhereInDependencyIndexed() {
        testWhereInDependencyInternal(true, false, true, true);
        testWhereInDependencyInternal(true, false, true, false);
        testWhereInDependencyInternal(true, false, false, true);
        testWhereInDependencyInternal(true, false, false, false);

        testWhereInDependencyInternal(false, true, true, true);
        testWhereInDependencyInternal(false, true, true, false);
        testWhereInDependencyInternal(false, true, false, true);
        testWhereInDependencyInternal(false, true, false, false);

        testWhereInDependencyInternal(true, true, true, true);
        testWhereInDependencyInternal(true, true, true, false);
        testWhereInDependencyInternal(true, true, false, true);
        testWhereInDependencyInternal(true, true, false, false);
    }

    private void testWhereInDependencyInternal(
            boolean filterIndexed,
            boolean setIndexed,
            boolean sourceRefreshing,
            boolean setRefreshing) {

        final QueryTable tableToFilter = sourceRefreshing
                ? testRefreshingTable(i(10, 11, 12, 13, 14, 15).toTracking(), col("A", 1, 2, 3, 4, 5, 6),
                        col("B", 2, 4, 6, 8, 10, 12), col("C", 'a', 'b', 'c', 'd', 'e', 'f'))
                : testTable(i(10, 11, 12, 13, 14, 15).toTracking(), col("A", 1, 2, 3, 4, 5, 6),
                        col("B", 2, 4, 6, 8, 10, 12), col("C", 'a', 'b', 'c', 'd', 'e', 'f'));
        if (filterIndexed) {
            DataIndexer.getOrCreateDataIndex(tableToFilter, "A");
            DataIndexer.getOrCreateDataIndex(tableToFilter, "B");
        }

        final QueryTable setTable = setRefreshing
                ? testRefreshingTable(i(100, 101, 102).toTracking(), col("A", 1, 2, 3), col("B", 2, 4, 6))
                : testTable(i(100, 101, 102).toTracking(), col("A", 1, 2, 3), col("B", 2, 4, 6));
        final Table setTable1 = setTable.where("A > 2");
        final Table setTable2 = setTable.where("B > 6");
        if (setIndexed) {
            DataIndexer.getOrCreateDataIndex(setTable, "A");
            DataIndexer.getOrCreateDataIndex(setTable, "B");

            DataIndexer.getOrCreateDataIndex(setTable1, "A");
            DataIndexer.getOrCreateDataIndex(setTable1, "B");

            DataIndexer.getOrCreateDataIndex(setTable2, "A");
            DataIndexer.getOrCreateDataIndex(setTable2, "B");
        }

        final DynamicWhereFilter dynamicFilter1 =
                new DynamicWhereFilter((QueryTable) setTable1, true, MatchPairFactory.getExpressions("A"));
        final DynamicWhereFilter dynamicFilter2 =
                new DynamicWhereFilter((QueryTable) setTable2, true, MatchPairFactory.getExpressions("B"));

        final WhereFilter composedFilter = DisjunctiveFilter.makeDisjunctiveFilter(dynamicFilter1, dynamicFilter2);
        final Table composed = tableToFilter.where(composedFilter);

        final ControlledUpdateGraph updateGraph = ExecutionContext.getContext().getUpdateGraph().cast();
        updateGraph.runWithinUnitTestCycle(() -> {
            TestCase.assertTrue(dynamicFilter1.satisfied(updateGraph.clock().currentStep()));
            TestCase.assertTrue(dynamicFilter2.satisfied(updateGraph.clock().currentStep()));
            TestCase.assertTrue(composed.satisfied(updateGraph.clock().currentStep()));
        });

        if (setRefreshing) {
            updateGraph.runWithinUnitTestCycle(() -> {
                addToTable(setTable, i(103), col("A", 5), col("B", 8));
                setTable.notifyListeners(i(103), i(), i());
            });

            TableTools.show(composed);

            final Table expected =
                    TableTools.newTable(intCol("A", 3, 4, 5), intCol("B", 6, 8, 10), charCol("C", 'c', 'd', 'e'));

            assertTableEquals(composed, expected);
        }
    }

    @Test
    public void testWhereInOptimalIndexSelectionWithNoneAvailable() {
        final Table lhs = emptyTable(10).update("Part=ii % 2 == 0 ? `Apple` : `Pie`", "Hello=ii", "Goodbye = `A`+ii");
        DataIndexer.getOrCreateDataIndex(lhs, "Part");
        final Table rhs = emptyTable(2).update("Hello=ii", "Goodbye = `A`+ii");
        final Table result = lhs.whereIn(rhs, "Goodbye");
        assertTableEquals(lhs.head(2), result);
    }

    @Test
    public void testWhereDynamicIn() {
        final QueryTable setTable = testRefreshingTable(i(2, 4, 6, 8).toTracking(), col("X", "A", "B", "C", "B"));
        final QueryTable filteredTable = testRefreshingTable(i(1, 2, 3, 4, 5).toTracking(),
                col("X", "A", "B", "C", "D", "E"));

        final ControlledUpdateGraph updateGraph = ExecutionContext.getContext().getUpdateGraph().cast();

        final Table result = updateGraph.exclusiveLock().computeLocked(
                () -> filteredTable.whereIn(setTable, "X"));
        final Table resultInverse = updateGraph.exclusiveLock().computeLocked(
                () -> filteredTable.whereNotIn(setTable, "X"));
        show(result);
        assertEquals(3, result.size());
        assertArrayEquals(new String[] {"A", "B", "C"}, ColumnVectors.ofObject(result, "X", String.class).toArray());
        assertEquals(2, resultInverse.size());
        assertArrayEquals(new String[] {"D", "E"}, ColumnVectors.ofObject(resultInverse, "X", String.class).toArray());

        updateGraph.runWithinUnitTestCycle(() -> {
            addToTable(filteredTable, i(6), col("X", "A"));
            filteredTable.notifyListeners(i(6), i(), i());
        });
        show(result);
        assertEquals(4, result.size());
        assertArrayEquals(new String[] {"A", "B", "C", "A"},
                ColumnVectors.ofObject(result, "X", String.class).toArray());
        assertEquals(2, resultInverse.size());
        assertArrayEquals(new String[] {"D", "E"}, ColumnVectors.ofObject(resultInverse, "X", String.class).toArray());

        updateGraph.runWithinUnitTestCycle(() -> {
            addToTable(setTable, i(7), col("X", "D"));
            setTable.notifyListeners(i(7), i(), i());
        });
        showWithRowSet(result);
        assertEquals(5, result.size());
        assertArrayEquals(new String[] {"A", "B", "C", "D", "A"},
                ColumnVectors.ofObject(result, "X", String.class).toArray());
        assertEquals(1, resultInverse.size());
        assertArrayEquals(new String[] {"E"}, ColumnVectors.ofObject(resultInverse, "X", String.class).toArray());

        // Real modification to set table, followed by spurious modification to set table
        IntStream.range(0, 2).forEach(ri -> {
            updateGraph.runWithinUnitTestCycle(() -> {
                addToTable(setTable, i(7), col("X", "C"));
                setTable.notifyListeners(i(), i(), i(7));
            });
            showWithRowSet(result);
            assertEquals(4, result.size());
            assertArrayEquals(new String[] {"A", "B", "C", "A"},
                    ColumnVectors.ofObject(result, "X", String.class).toArray());
            assertEquals(2, resultInverse.size());
            assertArrayEquals(new String[] {"D", "E"},
                    ColumnVectors.ofObject(resultInverse, "X", String.class).toArray());
        });
    }

    @Test
    public void testWhereDynamicInIncremental() {
        testWhereDynamicIncrementalInternal(false, false, true, true);
        testWhereDynamicIncrementalInternal(false, false, true, false);
        testWhereDynamicIncrementalInternal(false, false, false, true);
        testWhereDynamicIncrementalInternal(false, false, false, false);
    }

    @Test
    public void testWhereDynamicInIncrementalIndexed() {
        testWhereDynamicIncrementalInternal(true, false, true, true);
        testWhereDynamicIncrementalInternal(true, false, true, false);
        testWhereDynamicIncrementalInternal(true, false, false, true);
        testWhereDynamicIncrementalInternal(true, false, false, false);

        testWhereDynamicIncrementalInternal(false, true, true, true);
        testWhereDynamicIncrementalInternal(false, true, true, false);
        testWhereDynamicIncrementalInternal(false, true, false, true);
        testWhereDynamicIncrementalInternal(false, true, false, false);

        testWhereDynamicIncrementalInternal(true, true, true, true);
        testWhereDynamicIncrementalInternal(true, true, true, false);
        testWhereDynamicIncrementalInternal(true, true, false, true);
        testWhereDynamicIncrementalInternal(true, true, false, false);
    }

    private static void testWhereDynamicIncrementalInternal(
            boolean filterIndexed,
            boolean setIndexed,
            boolean sourceRefreshing,
            boolean setRefreshing) {
        final ColumnInfo<?, ?>[] setInfo;
        final ColumnInfo<?, ?>[] filteredInfo;

        final int setSize = 100;
        final int filteredSize = 5000;
        final Random random = new Random(0);

        final String[] columnNames =
                new String[] {"Sym", "intCol", "doubleCol", "charCol", "byteCol", "floatCol", "longCol", "shortCol"};

        final QueryTable setTable = getTable(setRefreshing, setSize, random, setInfo = initColumnInfos(
                columnNames,
                new SetGenerator<>("aa", "bb"),
                new IntGenerator(0, 10),
                new DoubleGenerator(0, 100),
                new SetGenerator<>('a', 'b', 'c', 'd', 'e', 'f'),
                new ByteGenerator((byte) 0, (byte) 64),
                new SetGenerator<>(1.0f, 2.0f, 3.3f, null),
                new LongGenerator(0, 1000),
                new ShortGenerator((short) 500, (short) 600)));
        if (setIndexed) {
            // Add an index on every column but "doubleCol"
            for (final String columnName : columnNames) {
                if (!columnName.equals("doubleCol")) {
                    DataIndexer.getOrCreateDataIndex(setTable, columnName);
                }
            }
            // Add the multi-column index for "Sym", "intCol"
            DataIndexer.getOrCreateDataIndex(setTable, "Sym", "intCol");
        }

        final QueryTable filteredTable = getTable(sourceRefreshing, filteredSize, random,
                filteredInfo = initColumnInfos(
                        columnNames,
                        new SetGenerator<>("aa", "bb", "cc", "dd"),
                        new IntGenerator(0, 20),
                        new DoubleGenerator(0, 100),
                        new CharGenerator('a', 'z'),
                        new ByteGenerator((byte) 0, (byte) 127),
                        new SetGenerator<>(1.0f, 2.0f, 3.3f, null, 4.4f, 5.5f, 6.6f),
                        new LongGenerator(1500, 2500),
                        new ShortGenerator((short) 400, (short) 700)));

        if (filterIndexed) {
            // Add an index on every column but "doubleCol"
            for (final String columnName : columnNames) {
                if (!columnName.equals("doubleCol")) {
                    DataIndexer.getOrCreateDataIndex(filteredTable, columnName);
                }
            }
            // Add the multi-column index for "Sym", "intCol"
            DataIndexer.getOrCreateDataIndex(filteredTable, "Sym", "intCol");
        }

        final EvalNugget[] en = new EvalNugget[] {
                EvalNugget.from(() -> filteredTable.whereIn(setTable, "Sym")),
                EvalNugget.from(() -> filteredTable.whereNotIn(setTable, "Sym")),
                EvalNugget.from(() -> filteredTable.whereIn(setTable, "Sym", "intCol")),
                EvalNugget.from(() -> filteredTable.whereIn(setTable, "intCol", "Sym")),
                EvalNugget.from(() -> filteredTable.whereIn(setTable, "charCol")),
                EvalNugget.from(() -> filteredTable.whereIn(setTable, "byteCol")),
                EvalNugget.from(() -> filteredTable.whereIn(setTable, "shortCol")),
                EvalNugget.from(() -> filteredTable.whereIn(setTable, "intCol")),
                EvalNugget.from(() -> filteredTable.whereIn(setTable, "longCol")),
                EvalNugget.from(() -> filteredTable.whereIn(setTable, "floatCol")),
                EvalNugget.from(() -> filteredTable.whereNotIn(setTable, "Sym", "intCol")),
                EvalNugget.from(() -> filteredTable.whereNotIn(setTable, "intCol", "Sym")),
                EvalNugget.from(() -> filteredTable.whereNotIn(setTable, "charCol")),
                EvalNugget.from(() -> filteredTable.whereNotIn(setTable, "byteCol")),
                EvalNugget.from(() -> filteredTable.whereNotIn(setTable, "shortCol")),
                EvalNugget.from(() -> filteredTable.whereNotIn(setTable, "intCol")),
                EvalNugget.from(() -> filteredTable.whereNotIn(setTable, "longCol")),
                EvalNugget.from(() -> filteredTable.whereNotIn(setTable, "floatCol")),
        };

        validate(en);

        final ControlledUpdateGraph updateGraph = ExecutionContext.getContext().getUpdateGraph().cast();
        for (int step = 0; step < 100; step++) {
            final boolean modSet = random.nextInt(10) < 1;
            final boolean modFiltered = random.nextBoolean();

            if (setRefreshing) {
                updateGraph.runWithinUnitTestCycle(() -> {
                    if (modSet) {
                        GenerateTableUpdates.generateShiftAwareTableUpdates(GenerateTableUpdates.DEFAULT_PROFILE,
                                setSize, random, setTable, setInfo);
                    }
                });
                validate(en);
            }

            if (sourceRefreshing) {
                updateGraph.runWithinUnitTestCycle(() -> {
                    if (modFiltered) {
                        GenerateTableUpdates.generateShiftAwareTableUpdates(GenerateTableUpdates.DEFAULT_PROFILE,
                                filteredSize, random, filteredTable, filteredInfo);
                    }
                });
                validate(en);
            }
        }
    }

    @Test
    public void testWhereInDynamicPartial() {
        testWhereInDynamicPartialIndexedInternal(true);
        testWhereInDynamicPartialIndexedInternal(false);
    }

    private void testWhereInDynamicPartialIndexedInternal(final boolean setRefreshing) {
        final ColumnInfo<?, ?>[] setInfo;
        final ColumnInfo<?, ?>[] filteredInfo;

        final int setSize = 100;
        final int filteredSize = 5000;
        final Random random = new Random(0);

        final String[] columnNames =
                new String[] {"Sym", "intCol", "doubleCol", "charCol", "byteCol", "floatCol", "longCol", "shortCol"};

        final QueryTable setTable = getTable(setRefreshing, setSize, random, setInfo = initColumnInfos(
                columnNames,
                new SetGenerator<>("aa", "bb"),
                new IntGenerator(0, 10),
                new DoubleGenerator(0, 100),
                new SetGenerator<>('a', 'b', 'c', 'd', 'e', 'f'),
                new ByteGenerator((byte) 0, (byte) 64),
                new SetGenerator<>(1.0f, 2.0f, 3.3f, null),
                new LongGenerator(0, 1000),
                new ShortGenerator((short) 500, (short) 600)));

        final QueryTable filteredTable = getTable(filteredSize, random, filteredInfo = initColumnInfos(
                columnNames,
                new SetGenerator<>("aa", "bb", "cc", "dd"),
                new IntGenerator(0, 20),
                new DoubleGenerator(0, 100),
                new CharGenerator('a', 'z'),
                new ByteGenerator((byte) 0, (byte) 127),
                new SetGenerator<>(1.0f, 2.0f, 3.3f, null, 4.4f, 5.5f, 6.6f),
                new LongGenerator(1500, 2500),
                new ShortGenerator((short) 400, (short) 700)));

        DataIndexer.getOrCreateDataIndex(filteredTable, "Sym");
        DataIndexer.getOrCreateDataIndex(filteredTable, "Sym", "charCol");
        DataIndexer.getOrCreateDataIndex(filteredTable, "Sym", "charCol", "longCol");
        DataIndexer.getOrCreateDataIndex(filteredTable, "Sym", "charCol", "longCol", "shortCol");

        final EvalNugget[] en = new EvalNugget[] {
                EvalNugget.from(() -> filteredTable.whereIn(setTable, "Sym", "intCol")),
                EvalNugget.from(() -> filteredTable.whereNotIn(setTable, "Sym", "intCol")),

                EvalNugget.from(() -> filteredTable.whereIn(setTable, "intCol", "Sym")),
                EvalNugget.from(() -> filteredTable.whereNotIn(setTable, "intCol", "Sym")),

                EvalNugget.from(() -> filteredTable.whereIn(setTable, "Sym", "charCol", "intCol")),
                EvalNugget.from(() -> filteredTable.whereNotIn(setTable, "Sym", "charCol", "intCol")),

                EvalNugget.from(() -> filteredTable.whereIn(setTable, "intCol", "charCol", "Sym")),
                EvalNugget.from(() -> filteredTable.whereNotIn(setTable, "intCol", "charCol", "Sym")),

                EvalNugget.from(() -> filteredTable.whereIn(setTable, "Sym", "charCol", "longCol", "byteCol")),
                EvalNugget.from(() -> filteredTable.whereNotIn(setTable, "Sym", "charCol", "longCol", "byteCol")),

                EvalNugget.from(() -> filteredTable.whereIn(setTable, "charCol", "Sym", "byteCol", "longCol")),
                EvalNugget.from(() -> filteredTable.whereNotIn(setTable, "charCol", "Sym", "byteCol", "longCol")),

                EvalNugget.from(
                        () -> filteredTable.whereIn(setTable, "Sym", "charCol", "longCol", "shortCol", "byteCol")),
                EvalNugget.from(
                        () -> filteredTable.whereNotIn(setTable, "Sym", "charCol", "longCol", "shortCol", "byteCol")),

                EvalNugget.from(
                        () -> filteredTable.whereIn(setTable, "charCol", "Sym", "byteCol", "longCol", "shortCol")),
                EvalNugget.from(
                        () -> filteredTable.whereNotIn(setTable, "charCol", "Sym", "byteCol", "longCol", "shortCol")),

        };

        validate(en);

        final ControlledUpdateGraph updateGraph = ExecutionContext.getContext().getUpdateGraph().cast();
        for (int step = 0; step < 100; step++) {
            final boolean modSet = random.nextInt(10) < 1;
            final boolean modFiltered = random.nextBoolean();

            if (setRefreshing) {
                updateGraph.runWithinUnitTestCycle(() -> {
                    if (modSet) {
                        GenerateTableUpdates.generateShiftAwareTableUpdates(GenerateTableUpdates.DEFAULT_PROFILE,
                                setSize, random, setTable, setInfo);
                    }
                });
                validate(en);
            }

            updateGraph.runWithinUnitTestCycle(() -> {
                if (modFiltered) {
                    GenerateTableUpdates.generateShiftAwareTableUpdates(GenerateTableUpdates.DEFAULT_PROFILE,
                            filteredSize, random, filteredTable, filteredInfo);
                }
            });
            validate(en);
        }
    }

    @Test
    public void testWhereRefresh() {
        final Table t1 = TableTools.newTable(col("A", "b", "c", "d"));
        assertFalse(t1.isRefreshing());
        final Table t2 = ExecutionContext.getContext().getUpdateGraph().exclusiveLock()
                .computeLocked(() -> t1.where("A in `b`"));
        assertFalse(t2.isRefreshing());
        final Table t3 =
                ExecutionContext.getContext().getUpdateGraph().exclusiveLock().computeLocked(() -> t1.whereIn(t1, "A"));
        assertFalse(t3.isRefreshing());

        final Random random = new Random(0);
        final QueryTable t4 = getTable(10, random, initColumnInfos(new String[] {"B"}, new SetGenerator<>("a", "b")));
        assertTrue(t4.isRefreshing());
        final Table t5 = ExecutionContext.getContext().getUpdateGraph().exclusiveLock()
                .computeLocked(() -> t4.where("B in `b`"));
        assertTrue(t5.isRefreshing());
        final Table t6 = ExecutionContext.getContext().getUpdateGraph().exclusiveLock()
                .computeLocked(() -> t4.whereIn(t1, "B=A"));
        assertTrue(t6.isRefreshing());

        final Table t7 = ExecutionContext.getContext().getUpdateGraph().exclusiveLock()
                .computeLocked(() -> t1.whereIn(t4, "A=B"));
        assertTrue(t7.isRefreshing());
    }

    @Test
    public void testWhereInDiamond() {
        final ColumnInfo<?, ?>[] filteredInfo;

        final int size = 500;
        final Random random = new Random(0);

        final QueryTable table = getTable(size, random,
                filteredInfo = initColumnInfos(new String[] {"Sym", "intCol", "intCol2"},
                        new SetGenerator<>("aa", "bb", "bc", "cc", "dd", "ee", "ff", "gg", "hh", "ii"),
                        new IntGenerator(0, 100),
                        new IntGenerator(0, 100)));

        final ControlledUpdateGraph updateGraph = ExecutionContext.getContext().getUpdateGraph().cast();
        final EvalNugget[] en = new EvalNugget[] {
                EvalNugget.from(() -> updateGraph.exclusiveLock().computeLocked(
                        () -> table.whereIn(table.where("intCol % 25 == 0"), "intCol2=intCol"))),
        };

        try {
            for (int step = 0; step < 1000; step++) {
                updateGraph.runWithinUnitTestCycle(() -> GenerateTableUpdates.generateShiftAwareTableUpdates(
                        GenerateTableUpdates.DEFAULT_PROFILE, size, random, table, filteredInfo));
                validate(en);
            }
        } catch (Exception e) {
            TestCase.fail(e.getClass().getName() + ": " + e.getMessage());
        }
    }

    @Test
    public void testWhereInDiamond2() {
        final QueryTable table = testRefreshingTable(i(1, 2, 3).toTracking(), col("x", 1, 2, 3), col("y", 2, 4, 6));
        final Table setTable = table.where("x % 2 == 0").dropColumns("y");
        final ControlledUpdateGraph updateGraph = ExecutionContext.getContext().getUpdateGraph().cast();
        final Table filteredTable = updateGraph.exclusiveLock().computeLocked(
                () -> table.whereIn(setTable, "y=x"));

        TableTools.show(filteredTable);

        updateGraph.runWithinUnitTestCycle(() -> {
            addToTable(table, i(4), col("x", 4), col("y", 8));
            table.notifyListeners(i(4), i(), i());
        });

        TableTools.show(setTable);
        TableTools.show(filteredTable);
    }

    private static class TestUncoalescedTable extends UncoalescedTable<TestUncoalescedTable> {
        private final Table delegate;
        private final List<Collection<? extends Selectable>> selectDistinctColumns = new ArrayList<>();

        public TestUncoalescedTable(final Table delegate) {
            super(delegate.getDefinition(), "TestUncoalescedTable");
            this.delegate = delegate;
        }

        @Override
        protected Table doCoalesce() {
            return delegate.coalesce();
        }

        @Override
        protected TestUncoalescedTable copy() {
            return this;
        }

        @Override
        public Table selectDistinct(final Collection<? extends Selectable> columns) {
            selectDistinctColumns.add(columns);
            return super.selectDistinct(columns);
        }
    }

    @Test
    public void testWhereInUncoalesced() {
        final Table table = TableTools.newTable(intCol("x", 1, 2, 3), intCol("y", 2, 4, 6));
        final Table setTable = TableTools.newTable(intCol("x", 3));

        final Table expected = table.whereIn(setTable, "x");
        final Table result = table.whereIn(new TestUncoalescedTable(setTable), "x");
        assertTableEquals(expected, result);
    }

    @Test
    public void testWhereInUncoalescedPartitioned() {
        final Table table = TableTools.newTable(intCol("x", 1, 2, 3), intCol("y", 2, 4, 6));
        final Table setTableRaw = TableTools.newTable(intCol("x", 3), intCol("y", 2));
        final TableDefinition definition =
                TableDefinition.of(setTableRaw.getDefinition().getColumn("x").withPartitioning(),
                        setTableRaw.getDefinition().getColumn("y"));
        final Table setTable = new QueryTable(definition, setTableRaw.getRowSet(), setTableRaw.getColumnSourceMap());

        final Table expected1 = table.whereIn(setTable, "x");
        final Table expected2 = table.whereIn(setTable, "y");

        final TestUncoalescedTable uncoalesced = new TestUncoalescedTable(setTable);
        final Table resultPart = table.whereIn(uncoalesced, "x");
        assertTableEquals(expected1, resultPart);
        assertEquals(1, uncoalesced.selectDistinctColumns.size());
        assertEquals(List.of(ColumnName.of("x")), uncoalesced.selectDistinctColumns.get(0));
        uncoalesced.selectDistinctColumns.clear();

        final Table resultNoPart = table.whereIn(uncoalesced, "y");
        assertTableEquals(expected2, resultNoPart);
        assertEquals(0, uncoalesced.selectDistinctColumns.size());
    }

    @Test
    public void testWhereNotInEmpty() {
        final Table x = newTable(intCol("X", 1, 2, 3));
        final Table emptyX = newTable(intCol("X"));
        final Table xWhereNotIn = x.whereNotIn(emptyX, "X");
        assertTableEquals(x, xWhereNotIn);

        final int[] emptyArray = new int[0];
        QueryScope.addParam("emptyArray", emptyArray);
        final Table expressionNot = x.where("X not in emptyArray");
        assertTableEquals(x, expressionNot);

        final Table xWhereIn = x.whereIn(emptyX, "X");
        assertTableEquals(emptyX, xWhereIn);

        final Table expressionIn = x.where("X in emptyArray");
        assertTableEquals(emptyX, expressionIn);
        QueryScope.addParam("emptyArray", null);
    }

    @Test
    public void testWhereOneOfIncremental() {

        final ColumnInfo<?, ?>[] filteredInfo;

        final int setSize = 10;
        final int filteredSize = 500;
        final Random random = new Random(0);

        final QueryTable filteredTable = getTable(setSize, random,
                filteredInfo = initColumnInfos(new String[] {"Sym", "intCol", "doubleCol"},
                        new SetGenerator<>("aa", "bb", "bc", "cc", "dd", "ee", "ff", "gg", "hh", "ii"),
                        new IntGenerator(0, 100),
                        new DoubleGenerator(0, 100)));

        final EvalNugget[] en = new EvalNugget[] {
                EvalNugget.from(() -> filteredTable.where(
                        Filter.or(Filter.from("Sym in `aa`, `ee`", "intCol % 2 == 0")))),
                EvalNugget.from(() -> filteredTable.where(Filter.or(
                        Filter.and(Filter.from("intCol % 2 == 0", "intCol % 2 == 1")),
                        RawString.of("Sym in `aa`, `ee`")))),
                EvalNugget.from(() -> filteredTable.where(Filter.or(
                        Filter.and(Filter.from("intCol % 2 == 0", "Sym in `aa`, `ii`")),
                        RawString.of("Sym in `aa`, `ee`")))),
                EvalNugget.from(() -> filteredTable.where(Filter.or(
                        RawString.of("intCol % 2 == 0"),
                        RawString.of("intCol % 2 == 1"),
                        RawString.of("Sym in `aa`, `ee`")))),
        };

        try {
            final ControlledUpdateGraph updateGraph = ExecutionContext.getContext().getUpdateGraph().cast();
            for (int i = 0; i < 100; i++) {
                log.debug().append("Step = " + i).endl();

                updateGraph.runWithinUnitTestCycle(() -> GenerateTableUpdates.generateShiftAwareTableUpdates(
                        GenerateTableUpdates.DEFAULT_PROFILE, filteredSize, random, filteredTable, filteredInfo));
                validate(en);
            }
        } catch (Exception e) {
            TestCase.fail(e.getMessage());
        }
    }

    @Test
    public void testWhereWithExcessiveShifting() {
        // Select a prime that guarantees shifts from the merge operations.
        final int PRIME = 61409;
        assertTrue(2 * PRIME > UnionRedirection.ALLOCATION_UNIT_ROW_KEYS);

        final ColumnInfo<?, ?>[] filteredInfo;

        final int setSize = 10;
        final int filteredSize = 500;
        final Random random = new Random(0);

        final QueryTable growingTable = testRefreshingTable(i(1).toTracking(), col("intCol", 1));
        final QueryTable randomTable = getTable(setSize, random, filteredInfo = initColumnInfos(new String[] {"intCol"},
                new IntGenerator(0, 1 << 8)));
        final Table m2 = TableTools.merge(growingTable, randomTable).updateView("intCol=intCol*53");

        final EvalNugget[] en = new EvalNugget[] {
                EvalNugget.from(() -> TableTools.merge(growingTable, randomTable)),
                EvalNugget.from(() -> TableTools.merge(growingTable, m2).where("intCol % 3 == 0")),
        };

        final ControlledUpdateGraph updateGraph = ExecutionContext.getContext().getUpdateGraph().cast();
        for (int ii = 1; ii < 100; ++ii) {
            final int fii = PRIME * ii;
            updateGraph.runWithinUnitTestCycle(() -> {
                addToTable(growingTable, i(fii), col("intCol", fii));
                growingTable.notifyListeners(i(fii), i(), i());
                GenerateTableUpdates.generateShiftAwareTableUpdates(GenerateTableUpdates.DEFAULT_PROFILE, filteredSize,
                        random, randomTable, filteredInfo);
            });
            validate(en);
        }
    }

    @Test
    public void testWhereBoolean() {
        final Random random = new Random(0);
        final int size = 10;

        final ColumnInfo<?, ?>[] columnInfo;
        final QueryTable filteredTable = getTable(size, random,
                columnInfo = initColumnInfos(new String[] {"Sentinel", "boolCol", "nullBoolCol"},
                        new IntGenerator(0, 10000),
                        new BooleanGenerator(0.5),
                        new BooleanGenerator(0.5, 0.2)));

        final EvalNugget[] en = new EvalNugget[] {
                EvalNugget.from(() -> filteredTable.where("boolCol")),
                EvalNugget.from(() -> filteredTable.where("!boolCol")),
                EvalNugget.from(() -> SparseSelect.sparseSelect(filteredTable).where("boolCol")),
                EvalNugget.from(() -> SparseSelect.sparseSelect(filteredTable).sort("Sentinel").where("boolCol")),
                EvalNugget.from(
                        () -> SparseSelect.sparseSelect(filteredTable).sort("Sentinel").reverse().where("boolCol")),
                EvalNugget.from(() -> filteredTable.updateView("boolCol2=!!boolCol").where("boolCol2")),
        };

        for (int step = 0; step < 100; ++step) {
            simulateShiftAwareStep(size, random, filteredTable, columnInfo, en);
        }
    }

    private static class SleepCounter implements IntUnaryOperator {
        final int sleepDurationNanos;
        AtomicLong invokes = new AtomicLong();
        CountDownLatch latch = new CountDownLatch(1);

        private SleepCounter(int sleepDurationNanos) {
            this.sleepDurationNanos = sleepDurationNanos;
        }

        @Override
        public int applyAsInt(int value) {
            if (sleepDurationNanos > 0) {
                final long start = System.nanoTime();
                final long end = start + sleepDurationNanos;
                // noinspection StatementWithEmptyBody
                while (System.nanoTime() < end);
            }
            if (invokes.incrementAndGet() == 1) {
                latch.countDown();
            }
            return value;
        }

        void reset() {
            invokes = new AtomicLong();
            latch = new CountDownLatch(1);
        }
    }

    private static class TestChunkFilter implements ChunkFilter {
        final CountDownLatch latch = new CountDownLatch(1);
        final ChunkFilter actualFilter;
        final long sleepDurationNanos;
        long invokes;
        long invokedValues;

        private TestChunkFilter(ChunkFilter actualFilter, long sleepDurationNanos) {
            this.actualFilter = actualFilter;
            this.sleepDurationNanos = sleepDurationNanos;
        }

        @Override
        public void filter(
                final Chunk<? extends Values> values,
                final LongChunk<OrderedRowKeys> keys,
                final WritableLongChunk<OrderedRowKeys> results) {
            if (++invokes == 1) {
                latch.countDown();
            }
            invokedValues += values.size();
            if (sleepDurationNanos > 0) {
                long nanos = sleepDurationNanos * values.size();
                final long start = System.nanoTime();
                final long end = start + nanos;
                // noinspection StatementWithEmptyBody
                while (System.nanoTime() < end);
            }
            actualFilter.filter(values, keys, results);
        }

        @Override
        public int filter(
                final Chunk<? extends Values> values,
                final WritableBooleanChunk<Values> results) {
            if (++invokes == 1) {
                latch.countDown();
            }
            invokedValues += values.size();
            if (sleepDurationNanos > 0) {
                long nanos = sleepDurationNanos * values.size();
                final long timeStart = System.nanoTime();
                final long timeEnd = timeStart + nanos;
                // noinspection StatementWithEmptyBody
                while (System.nanoTime() < timeEnd);
            }
            return actualFilter.filter(values, results);
        }

        @Override
        public int filterAnd(
                final Chunk<? extends Values> values,
                final WritableBooleanChunk<Values> results) {
            if (++invokes == 1) {
                latch.countDown();
            }
            invokedValues += values.size();
            if (sleepDurationNanos > 0) {
                long nanos = sleepDurationNanos * values.size();
                final long timeStart = System.nanoTime();
                final long timeEnd = timeStart + nanos;
                // noinspection StatementWithEmptyBody
                while (System.nanoTime() < timeEnd);
            }
            return actualFilter.filterAnd(values, results);
        }

        void reset() {
            invokes = invokedValues = 0;
        }
    }

    @Test
    public void testInterFilterInterruption() {
        final Table tableToFilter = TableTools.emptyTable(2_000_000).update("X=i");

        final SleepCounter slowCounter = new SleepCounter(2);
        final SleepCounter fastCounter = new SleepCounter(0);

        QueryScope.addParam("slowCounter", slowCounter);
        QueryScope.addParam("fastCounter", fastCounter);

        final long start = System.currentTimeMillis();
        final Table filtered = tableToFilter.where(
                "slowCounter.applyAsInt(X) % 2 == 0", "fastCounter.applyAsInt(X) % 3 == 0");
        final long end = System.currentTimeMillis();
        log.debug().append("Duration: " + (end - start)).endl();

        assertTableEquals(tableToFilter.where("X%6==0"), filtered);

        assertEquals(2_000_000, slowCounter.invokes.get());
        assertEquals(1_000_000, fastCounter.invokes.get());

        fastCounter.reset();
        slowCounter.reset();

        final MutableObject<Exception> caught = new MutableObject<>();
        final ExecutionContext executionContext = ExecutionContext.getContext();
        final Thread t = new Thread(() -> {
            final long start1 = System.currentTimeMillis();
            try (final SafeCloseable ignored = executionContext.open()) {
                tableToFilter.where(Filter.and(
                        RawString.of("slowCounter.applyAsInt(X) % 2 == 0").withSerial(),
                        RawString.of("fastCounter.applyAsInt(X) % 3 == 0").withSerial()));
            } catch (Exception e) {
                log.error().append("extra thread caught ").append(e).endl();
                caught.setValue(e);
            }
            final long end1 = System.currentTimeMillis();
            log.debug().append("Duration: " + (end1 - start1)).endl();
        });
        t.start();

        waitForLatch(slowCounter.latch);

        t.interrupt();

        try {
            final long timeout_ms = 300_000; // 5 min
            t.join(timeout_ms);
            if (t.isAlive()) {
                throw new RuntimeException("Thread did not terminate within " + timeout_ms + " ms");
            }
        } catch (InterruptedException e) {
            e.printStackTrace();
        }
        if (QueryTable.FORCE_PARALLEL_WHERE) {
            assertTrue(slowCounter.invokes.get() > 0);
        } else {
            assertEquals(2_000_000, slowCounter.invokes.get());
        }

        // we want to make sure we can push something through the thread pool and are not hogging it
        final CountDownLatch latch = new CountDownLatch(1);
        ExecutionContext.getContext().getOperationInitializer().submit(latch::countDown);
        waitForLatch(latch);

        assertEquals(0, fastCounter.invokes.get());
        Throwable err = caught.getValue();
        assertNotNull(err);
        assertEquals(TableInitializationException.class, err.getClass());
        err = err.getCause();
        assertEquals(CancellationException.class, err.getClass());

        QueryScope.addParam("slowCounter", null);
        QueryScope.addParam("fastCounter", null);
    }

    private void waitForLatch(CountDownLatch latch) {
        try {
            if (!latch.await(50000, TimeUnit.MILLISECONDS)) {
                throw new IllegalStateException("Latch never reached zero!");
            }
        } catch (InterruptedException ignored) {
        }
    }

    @Test
    public void testChunkFilterInterruption() {
        final Table tableToFilter = TableTools.emptyTable(2_000_000).update("X=i");

        final TestChunkFilter slowCounter =
                new TestChunkFilter(IntRangeComparator.makeIntFilter(0, 1_000_000, true, false), 100);

        QueryScope.addParam("slowCounter", slowCounter);

        final long start = System.currentTimeMillis();
        final RowSet result =
                ChunkFilter.applyChunkFilter(tableToFilter.getRowSet(), tableToFilter.getColumnSource("X"),
                        false, slowCounter);
        final long end = System.currentTimeMillis();
        log.debug().append("Duration: " + (end - start)).endl();

        assertEquals(RowSetFactory.fromRange(0, 999_999), result);

        assertEquals(2_000_000, slowCounter.invokedValues);
        slowCounter.reset();

        final MutableObject<Exception> caught = new MutableObject<>();
        final ExecutionContext executionContext = ExecutionContext.getContext();
        final Thread t = new Thread(() -> {
            final long start1 = System.currentTimeMillis();
            try (final SafeCloseable ignored = executionContext.open()) {
                ChunkFilter.applyChunkFilter(tableToFilter.getRowSet(), tableToFilter.getColumnSource("X"), false,
                        slowCounter);
            } catch (Exception e) {
                caught.setValue(e);
            }
            final long end1 = System.currentTimeMillis();
            log.debug().append("Duration: " + (end1 - start1)).endl();
        });
        t.start();

        waitForLatch(slowCounter.latch);

        t.interrupt();

        try {
            t.join();
        } catch (InterruptedException e) {
            e.printStackTrace();
        }

        log.debug().append("Invoked Values: " + slowCounter.invokedValues).endl();
        log.debug().append("Invokes: " + slowCounter.invokes).endl();

        assertTrue(slowCounter.invokedValues < 2_000_000L);
        assertEquals(1 << 20, slowCounter.invokedValues);
        assertNotNull(caught.getValue());
        assertEquals(CancellationException.class, caught.getValue().getClass());

        QueryScope.addParam("slowCounter", null);
    }

    @ReflexiveUse(referrers = "QueryTableWhereTest.class")
    public static BigInteger convertToBigInteger(long value) {
        return value == QueryConstants.NULL_LONG ? null : BigInteger.valueOf(value);
    }

    private static Table multiplyAssertSorted(Table table, SortingOrder order, String... columns) {
        for (String colName : columns) {
            table = TableAssertions.assertSorted(table, colName, order);
        }
        return table;
    }

    @Test
    public void testComparableBinarySearch() {
        final Random random = new Random(0);

        final int size = 100;

        final ColumnInfo<?, ?>[] columnInfo;
        final QueryTable table = getTable(size, random,
                columnInfo = initColumnInfos(new String[] {"BD1", "D2", "L3", "CH", "DT"},
                        new BigDecimalGenerator(BigInteger.ONE, BigInteger.TEN),
                        new DoubleGenerator(0.0, 100.0, 0, 0, 0, 0),
                        new LongGenerator(-100, 100, 0.01),
                        new CharGenerator('A', 'Z', 0.1),
                        new UnsortedInstantGenerator(DateTimeUtils.parseInstant("2020-01-01T00:00:00 NY"),
                                DateTimeUtils.parseInstant("2020-01-01T01:00:00 NY"))));
        final String bigIntConversion = "BI4=" + getClass().getCanonicalName() + ".convertToBigInteger(L3)";
        final Table augmentedInts =
                table.update(bigIntConversion, "D5=(double)L3", "I6=(int)L3", "S7=(short)L3", "B8=(byte)L3");
        final Table augmentedFloats = table.update("F6=(float)D2");

        final Table sortedBD1 = table.sort("BD1");
        final Table sortedDT = table.sort("DT");
        final Table sortedCH = table.sort("CH");
        final Table sortedD2 = multiplyAssertSorted(augmentedFloats.sort("D2"), SortingOrder.Ascending, "F6");
        final Table sortedL3 =
                multiplyAssertSorted(augmentedInts.sort("L3"), SortingOrder.Ascending, "BI4", "D5", "I6", "S7", "B8");
        final Table sortedBD1R = table.sortDescending("BD1");
        final Table sortedD2R =
                multiplyAssertSorted(augmentedFloats.sortDescending("D2"), SortingOrder.Descending, "F6");
        final Table sortedL3R = multiplyAssertSorted(augmentedInts.sortDescending("L3"), SortingOrder.Descending, "BI4",
                "D5", "I6", "S7", "B8");

        final BigDecimal two = BigDecimal.valueOf(2);
        final BigDecimal nine = BigDecimal.valueOf(9);
        final String filterTimeString = "2020-01-01T00:30:00 NY";
        final Instant filterTime = DateTimeUtils.parseInstant(filterTimeString);

        QueryScope.addParam("two", two);
        QueryScope.addParam("nine", nine);

        final EvalNuggetInterface[] en = new EvalNuggetInterface[] {
                new TableComparator(sortedBD1.where("BD1.compareTo(two) > 0 && BD1.compareTo(nine) < 0"),
                        sortedBD1.where(ComparableRangeFilter.makeForTest("BD1", two, nine, false, false))),
                new TableComparator(sortedD2.where("D2 > 50 && D2 < 75"),
                        sortedD2.where(new DoubleRangeFilter("D2", 50.0, 75.0, false, false))),
                new TableComparator(sortedL3.where("L3 > -50 && L3 < 80"),
                        sortedL3.where(new LongRangeFilter("L3", -50, 80, false, false))),
                new TableComparator(sortedL3.where("L3 > -50 && L3 <= 80"),
                        sortedL3.where(new LongRangeFilter("L3", -50, 80, false, true))),
                new TableComparator(sortedL3.where("L3 >= -50 && L3 < 80"),
                        sortedL3.where(new LongRangeFilter("L3", -50, 80, true, false))),
                new TableComparator(sortedL3.where("L3 >= -50 && L3 <= 80"),
                        sortedL3.where(new LongRangeFilter("L3", -50, 80, true, true))),
                new TableComparator(sortedL3.where("L3 * 2 >= -100"), sortedL3.where("L3 >= -50")),
                new TableComparator(sortedL3.where("L3 * 2 > -100"), sortedL3.where("L3 > -50")),
                new TableComparator(sortedL3.where("L3 * 2 < -100"), sortedL3.where("L3 < -50")),
                new TableComparator(sortedL3.where("L3 * 2 <= -100"), sortedL3.where("L3 <= -50")),
                new TableComparator(sortedBD1R.where("BD1.compareTo(two) > 0 && BD1.compareTo(nine) < 0"),
                        sortedBD1R.where(ComparableRangeFilter.makeForTest("BD1", two, nine, false, false))),
                new TableComparator(sortedD2R.where("D2 > 50 && D2 < 75"),
                        sortedD2R.where(new DoubleRangeFilter("D2", 50.0, 75.0, false, false))),
                new TableComparator(sortedD2R.where("D2 > 50 && D2 <= 75"), sortedD2R.where("F6 > 50", "F6 <= 75")),
                new TableComparator(sortedL3R.where("L3 > -50 && L3 < 80"),
                        sortedL3R.where(new LongRangeFilter("L3", -50, 80, false, false))),
                new TableComparator(sortedL3R.where("L3 > -50 && L3 <= 80"),
                        sortedL3R.where(new LongRangeFilter("L3", -50, 80, false, true))),
                new TableComparator(sortedL3R.where("L3 >= -50 && L3 < 80"),
                        sortedL3R.where(new LongRangeFilter("L3", -50, 80, true, false))),
                new TableComparator(sortedL3R.where("L3 >= -50 && L3 <= 80"),
                        sortedL3R.where(new LongRangeFilter("L3", -50, 80, true, true))),
                new TableComparator(sortedL3R.where("L3 * 2 >= -100"), sortedL3R.where("L3 >= -50")),
                new TableComparator(sortedL3R.where("L3 * 2 > -100"), sortedL3R.where("L3 > -50")),
                new TableComparator(sortedL3R.where("L3 * 2 < -100"), sortedL3R.where("L3 < -50")),
                new TableComparator(sortedL3R.where("L3 * 2 <= -100"), sortedL3R.where("L3 <= -50")),
                new TableComparator(sortedL3.where("L3 >= -50"), sortedL3.where("D5 >= -50")),
                new TableComparator(sortedL3.where("L3 > -100"), sortedL3.where("D5 > -100")),
                new TableComparator(sortedL3.where("L3 < -50"), sortedL3.where("D5 < -50")),
                new TableComparator(sortedL3.where("L3 <= -50"), sortedL3.where("D5 <= -50")),
                new TableComparator(sortedL3.where("L3 > 10 && L3 < 20"),
                        sortedL3.where(ComparableRangeFilter.makeForTest("BI4", BigInteger.valueOf(10),
                                BigInteger.valueOf(20), false, false))),
                new TableComparator(sortedL3R.where("L3 > 10 && L3 < 20"),
                        sortedL3R.where(ComparableRangeFilter.makeForTest("BI4", BigInteger.valueOf(10),
                                BigInteger.valueOf(20), false, false))),
                new TableComparator(sortedL3.where("L3 <= 20"), "L3", sortedL3.where("BI4 <= 20"), "BI4"),
                new TableComparator(sortedL3R.where("L3 > 20"), "L3", sortedL3R.where("BI4 > 20"), "BI4"),
                new TableComparator(sortedL3.where("L3 < 20"), "L3", sortedL3.where("BI4 < 20"), "BI4"),
                new TableComparator(sortedL3R.where("L3 >= 20"), "L3", sortedL3R.where("BI4 >= 20"), "BI4"),
                new TableComparator(sortedL3R.where("L3 >= 20 && true"), sortedL3R.where("I6 >= 20")),
                new TableComparator(sortedL3R.where("L3 >= 20 && true"), sortedL3R.where("B8 >= 20")),
                new TableComparator(sortedL3R.where("L3 >= 20 && true"), sortedL3R.where("S7 >= 20")),
                new TableComparator(sortedL3R.where("L3 < 20 && true"), sortedL3R.where("I6 < 20")),
                new TableComparator(sortedL3R.where("L3 < 20 && true"), sortedL3R.where("B8 < 20")),
                new TableComparator(sortedL3R.where("L3 < 20 && true"), sortedL3R.where("S7 < 20")),
                new TableComparator(
                        sortedDT.where("epochNanos(DT) < " + DateTimeUtils.epochNanos(filterTime)),
                        sortedDT.where("DT < '" + filterTimeString + "'")),
                new TableComparator(
                        sortedDT.where("epochNanos(DT) >= " + DateTimeUtils.epochNanos(filterTime)),
                        sortedDT.where("DT >= '" + filterTimeString + "'")),
                new TableComparator(sortedCH.where("true && CH > 'M'"), sortedCH.where("CH > 'M'")),
                new TableComparator(sortedCH.where("CH==null || CH <= 'O'"), sortedCH.where("CH <= 'O'")),
                new TableComparator(sortedCH.where("true && CH >= 'Q'"), sortedCH.where("CH >= 'Q'")),
                new TableComparator(sortedCH.where("true && CH < 'F'"), sortedCH.where("CH < 'F'")),
        };

        for (int step = 0; step < 500; step++) {
            if (printTableUpdates) {
                System.out.print("Step = " + step);
            }
            simulateShiftAwareStep(size, random, table, columnInfo, en);
        }

        QueryScope.addParam("two", null);
        QueryScope.addParam("nine", null);
    }

    @Test
    public void testZonedDateRangeFilter() {
        final ZonedDateTime startTime = DateTimeUtils.parseZonedDateTime("2021-04-23T09:30 NY");
        final ZonedDateTime[] array = new ZonedDateTime[10];
        for (int ii = 0; ii < array.length; ++ii) {
            array[ii] = DateTimeUtils.plus(startTime, 60_000_000_000L * ii);
        }
        final Table table = TableTools.newTable(col("ZDT", array));
        showWithRowSet(table);

        testRangeFilterHelper(table, "ZDT", array[5]);
    }

    @Test
    public void testInstantRangeFilter() {
        final Instant startTime = DateTimeUtils.parseInstant("2021-04-23T09:30 NY");
        final Instant[] array = new Instant[10];
        for (int ii = 0; ii < array.length; ++ii) {
            array[ii] = DateTimeUtils.plus(startTime, 60_000_000_000L * ii);
        }
        final Table table = TableTools.newTable(col("DT", array));
        showWithRowSet(table);

        testRangeFilterHelper(table, "DT", array[5]);
    }

    @Test
    public void testCharRangeFilter() {
        char[] array = new char[10];
        for (int ii = 0; ii < array.length; ++ii) {
            if (ii % 3 == 0) {
                array[ii] = (char) ('Z' - ii);
            } else if (ii % 2 == 0) {
                array[ii] = QueryConstants.NULL_CHAR;
            } else {
                array[ii] = (char) ('A' + ii);
            }
        }
        final Table table = TableTools.newTable(charCol("CH", array));
        showWithRowSet(table);

        testRangeFilterHelper(table, "CH", array[5]);
    }

    private <T> void testRangeFilterHelper(Table table, String name, T mid) {
        final Table sorted = table.sort(name);
        final Table backwards = table.sort(name);

        showWithRowSet(sorted);
        log.debug().append("Pivot: " + mid).endl();

        final Table rangeFiltered = sorted.where(name + " < '" + mid + "'");
        final Table standardFiltered = sorted.where("'" + mid + "' > " + name);

        showWithRowSet(rangeFiltered);
        showWithRowSet(standardFiltered);
        assertTableEquals(rangeFiltered, standardFiltered);
        assertTableEquals(backwards.where(name + " < '" + mid + "'"), backwards.where("'" + mid + "' > " + name));
        assertTableEquals(backwards.where(name + " <= '" + mid + "'"), backwards.where("'" + mid + "' >= " + name));
        assertTableEquals(backwards.where(name + " > '" + mid + "'"), backwards.where("'" + mid + "' < " + name));
        assertTableEquals(backwards.where(name + " >= '" + mid + "'"), backwards.where("'" + mid + "' <= " + name));
    }

    @Test
    public void testSingleSidedRangeFilterSimple() {
        final Table table = TableTools.emptyTable(10).update("L1=ii");
        final String bigIntConversion = "BI2=" + getClass().getCanonicalName() + ".convertToBigInteger(L1)";
        final Table augmented = table.update(bigIntConversion).sort("BI2");
        final Table augmentedBackwards = table.update(bigIntConversion).sortDescending("BI2");

        assertTableEquals(augmented.where("L1 < 5"), augmented.where("BI2 < 5"));
        assertTableEquals(augmented.where("L1 <= 5"), augmented.where("BI2 <= 5"));
        assertTableEquals(augmented.where("L1 > 5"), augmented.where("BI2 > 5"));
        assertTableEquals(augmented.where("L1 >= 5"), augmented.where("BI2 >= 5"));

        assertTableEquals(augmentedBackwards.where("L1 < 5"), augmentedBackwards.where("BI2 < 5"));
        assertTableEquals(augmentedBackwards.where("L1 <= 5"), augmentedBackwards.where("BI2 <= 5"));
        assertTableEquals(augmentedBackwards.where("L1 > 5"), augmentedBackwards.where("BI2 > 5"));
        assertTableEquals(augmentedBackwards.where("L1 >= 5"), augmentedBackwards.where("BI2 >= 5"));
    }

    @Test
    public void testComparableRangeFilter() {
        final Random random = new Random(0);

        final int size = 100;

        final ColumnInfo<?, ?>[] columnInfo;
        final QueryTable table = getTable(size, random,
                columnInfo = initColumnInfos(new String[] {"L1"}, new LongGenerator(90, 110, 0.1)));

        final String bigIntConversion = "BI2=" + getClass().getCanonicalName() + ".convertToBigInteger(L1)";
        final Table augmented = table.update(bigIntConversion);

        final EvalNuggetInterface[] en = new EvalNuggetInterface[] {
                new TableComparator(augmented.where("L1 > 100"), augmented.where("BI2 > 100")),
                new TableComparator(augmented.where("L1 < 100"), augmented.where("BI2 < 100")),
                new TableComparator(augmented.where("L1 >= 100"), augmented.where("BI2 >= 100")),
                new TableComparator(augmented.where("L1 <= 100"), augmented.where("BI2 <= 100")),

                new TableComparator(augmented.where("L1 > 100"),
                        augmented.where(SingleSidedComparableRangeFilter
                                .makeForTest("BI2", BigInteger.valueOf(100), false, true))),
                new TableComparator(augmented.where("L1 < 100"),
                        augmented.where(SingleSidedComparableRangeFilter
                                .makeForTest("BI2", BigInteger.valueOf(100), false, false))),
                new TableComparator(augmented.where("L1 >= 100"),
                        augmented.where(SingleSidedComparableRangeFilter
                                .makeForTest("BI2", BigInteger.valueOf(100), true, true))),
                new TableComparator(augmented.where("L1 <= 100"),
                        augmented.where(SingleSidedComparableRangeFilter
                                .makeForTest("BI2", BigInteger.valueOf(100), true, false))),

                new TableComparator(augmented.where("L1 > 95 && L1 <= 100"),
                        augmented.where(ComparableRangeFilter.makeForTest("BI2", BigInteger.valueOf(95),
                                BigInteger.valueOf(100), false, true))),
                new TableComparator(augmented.where("L1 > 95 && L1 < 100"),
                        augmented.where(ComparableRangeFilter.makeForTest("BI2", BigInteger.valueOf(95),
                                BigInteger.valueOf(100), false, false))),
                new TableComparator(augmented.where("L1 >= 95 && L1 < 100"),
                        augmented.where(ComparableRangeFilter.makeForTest("BI2", BigInteger.valueOf(95),
                                BigInteger.valueOf(100), true, false))),
                new TableComparator(augmented.where("L1 >= 95 && L1 <= 100"),
                        augmented.where(ComparableRangeFilter.makeForTest("BI2", BigInteger.valueOf(95),
                                BigInteger.valueOf(100), true, true))),
        };

        for (int i = 0; i < 500; i++) {
            simulateShiftAwareStep(size, random, table, columnInfo, en);
        }
    }

    @Test
    public void testComparableRangeFilterCopies() {
        final Random random = new Random(0);

        final int size = 100;

        final ColumnInfo<?, ?>[] columnInfo;
        final QueryTable table = getTable(size, random,
                columnInfo = initColumnInfos(new String[] {"L1"}, new LongGenerator(90, 110, 0.1)));

        final String bigIntConversion = "BI2=" + getClass().getCanonicalName() + ".convertToBigInteger(L1)";
        final Table augmented = table.update(bigIntConversion);

        final EvalNuggetInterface[] en = new EvalNuggetInterface[] {
                // Test the SingleSidedComparableRangeFilter against copies
                new TableComparator(
                        augmented.where(SingleSidedComparableRangeFilter
                                .makeForTest("BI2", BigInteger.valueOf(100), false, true)),
                        augmented.where(SingleSidedComparableRangeFilter
                                .makeForTest("BI2", BigInteger.valueOf(100), false, true).copy())),
                new TableComparator(
                        augmented.where(SingleSidedComparableRangeFilter
                                .makeForTest("BI2", BigInteger.valueOf(100), false, false)),
                        augmented.where(SingleSidedComparableRangeFilter
                                .makeForTest("BI2", BigInteger.valueOf(100), false, false).copy())),
                new TableComparator(
                        augmented.where(SingleSidedComparableRangeFilter
                                .makeForTest("BI2", BigInteger.valueOf(100), true, true)),
                        augmented.where(SingleSidedComparableRangeFilter
                                .makeForTest("BI2", BigInteger.valueOf(100), true, true).copy())),
                new TableComparator(
                        augmented.where(SingleSidedComparableRangeFilter
                                .makeForTest("BI2", BigInteger.valueOf(100), true, false)),
                        augmented.where(SingleSidedComparableRangeFilter
                                .makeForTest("BI2", BigInteger.valueOf(100), true, false).copy())),

                // Test the ComparableRangeFilter against copies
                new TableComparator(
                        augmented.where(ComparableRangeFilter
                                .makeForTest("BI2", BigInteger.valueOf(95), BigInteger.valueOf(100), false, true)),
                        augmented.where(ComparableRangeFilter
                                .makeForTest("BI2", BigInteger.valueOf(95), BigInteger.valueOf(100), false, true)
                                .copy())),
                new TableComparator(
                        augmented.where(ComparableRangeFilter
                                .makeForTest("BI2", BigInteger.valueOf(95), BigInteger.valueOf(100), false, false)),
                        augmented.where(ComparableRangeFilter
                                .makeForTest("BI2", BigInteger.valueOf(95), BigInteger.valueOf(100), false, false)
                                .copy())),
                new TableComparator(
                        augmented.where(ComparableRangeFilter
                                .makeForTest("BI2", BigInteger.valueOf(95), BigInteger.valueOf(100), true, true)),
                        augmented.where(ComparableRangeFilter
                                .makeForTest("BI2", BigInteger.valueOf(95), BigInteger.valueOf(100), true, true)
                                .copy())),
                new TableComparator(
                        augmented.where(ComparableRangeFilter
                                .makeForTest("BI2", BigInteger.valueOf(95), BigInteger.valueOf(100), true, false)),
                        augmented.where(ComparableRangeFilter
                                .makeForTest("BI2", BigInteger.valueOf(95), BigInteger.valueOf(100), true, false)
                                .copy())),
        };

        for (int i = 0; i < 500; i++) {
            simulateShiftAwareStep(size, random, table, columnInfo, en);
        }
    }

    @Test
    public void testBigTable() {
        final Table source = new QueryTable(
                RowSetFactory.flat(10_000_000L).toTracking(),
                Collections.singletonMap("A", RowKeyColumnSource.INSTANCE));
        final IncrementalReleaseFilter incrementalReleaseFilter = new IncrementalReleaseFilter(0, 1000000L);
        final Table filtered = source.where(incrementalReleaseFilter);
        final Table result = filtered.where("A >= 6_000_000L", "A < 7_000_000L");

        final ControlledUpdateGraph updateGraph = ExecutionContext.getContext().getUpdateGraph().cast();
        while (filtered.size() < source.size()) {
            updateGraph.runWithinUnitTestCycle(incrementalReleaseFilter::run);
        }

        assertEquals(1_000_000, result.size());
        assertEquals(6_000_000L, result.getColumnSource("A").getLong(result.getRowSet().firstRowKey()));
        assertEquals(6_999_999L, result.getColumnSource("A").getLong(result.getRowSet().get(result.size() - 1)));
    }

    @Test
    public void testBigTableInitial() {
        final Table source = new QueryTable(
                RowSetFactory.flat(10_000_000L).toTracking(),
                Collections.singletonMap("A", RowKeyColumnSource.INSTANCE));
        final Table result = source.where("A >= 6_000_000L", "A < 7_000_000L");

        assertEquals(1_000_000, result.size());
        assertEquals(6_000_000L, result.getColumnSource("A").getLong(result.getRowSet().firstRowKey()));
        assertEquals(6_999_999L, result.getColumnSource("A").getLong(result.getRowSet().get(result.size() - 1)));
    }

    @Test
    public void testBigTableIndexed() {
        final Random random = new Random(0);
        final int size = 100_000;

        final QueryTable source = getTable(size, random,
                initColumnInfos(
                        new String[] {"A"},
                        new LongGenerator(0, 1000, 0.01)));
        DataIndexer.getOrCreateDataIndex(source, "A");

        final Table result = source.where("A >= 600", "A < 700");
        Table sorted = result.sort("A");
        show(sorted);

        Assert.geq(sorted.getColumnSource("A").getLong(sorted.getRowSet().firstRowKey()), "lowest value", 600, "600");
        Assert.leq(sorted.getColumnSource("A").getLong(sorted.getRowSet().get(result.size() - 1)), "highest value", 699,
                "699");
    }

    @Test
    public void testFilterErrorInitial() {
        final QueryTable table = testRefreshingTable(
                i(2, 4, 6, 8).toTracking(),
                col("x", 1, 2, 3, 4),
                col("y", "a", "b", "c", null));

        try {
            final QueryTable whereResult = (QueryTable) table.where("y.length() > 0");
            Assert.statementNeverExecuted("Expected exception not thrown.");
        } catch (Throwable e) {
            Assert.eqTrue(e instanceof TableInitializationException,
                    "TableInitializationException expected.");
            e = e.getCause();
            Assert.eqTrue(e instanceof FormulaEvaluationException
                    && e.getCause() != null && e.getCause() instanceof NullPointerException,
                    "NPE causing FormulaEvaluationException expected.");
        }
    }

    @Test
    public void testFilterErrorUpdate() {
        final QueryTable table = testRefreshingTable(
                i(2, 4, 6).toTracking(),
                col("x", 1, 2, 3),
                col("y", "a", "b", "c"));

        final QueryTable whereResult = (QueryTable) table.where("y.length() > 0");

        Assert.eqFalse(table.isFailed(), "table.isFailed()");
        Assert.eqFalse(whereResult.isFailed(), "whereResult.isFailed()");

        final ControlledUpdateGraph updateGraph = ExecutionContext.getContext().getUpdateGraph().cast();
        updateGraph.runWithinUnitTestCycle(() -> {
            addToTable(table, i(8), col("x", 5), col("y", (String) null));
            table.notifyListeners(i(8), i(), i());
        });

        Assert.eqFalse(table.isFailed(), "table.isFailed()");

        // The where result should have failed, because the filter expression is invalid for the new data.
        Assert.eqTrue(whereResult.isFailed(), "whereResult.isFailed()");
    }

    @Test
    public void testMatchFilterFallback() {
        final Table table = emptyTable(10).update("X=i");
        ExecutionContext.getContext().getQueryScope().putParam("var1", 10);
        ExecutionContext.getContext().getQueryScope().putParam("var2", 20);

        final MutableBoolean called = new MutableBoolean(false);
        final MatchFilter filter = new MatchFilter(
                new CachingSupplier<>(() -> {
                    called.setValue(true);
                    return (ConditionFilter) ConditionFilter.createConditionFilter("var1 != var2");
                }),
                MatchFilter.CaseSensitivity.IgnoreCase, MatchFilter.MatchType.Inverted, "var1", "var2");

        final Table result = table.where(filter);
        assertTableEquals(table, result);

        Assert.eqTrue(called.booleanValue(), "called.booleanValue()");
    }

    @Test
    public void testRangeFilterFallback() {
        final Table table = emptyTable(10).update("X=i");
        ExecutionContext.getContext().getQueryScope().putParam("var1", 10);
        ExecutionContext.getContext().getQueryScope().putParam("var2", 20);

        final RangeFilter filter = new RangeFilter(
                "0", Condition.LESS_THAN, "var2", "0 < var2", FormulaParserConfiguration.parser);

        final Table result = table.where(filter);
        assertTableEquals(table, result);

        final WhereFilter realFilter = filter.getRealFilter();
        Assert.eqTrue(realFilter instanceof ConditionFilter, "realFilter instanceof ConditionFilter");
    }

    @Test
    public void testEnsureColumnsTakePrecedence() {
        final Table table = emptyTable(10).update("X=i", "Y=i%2");
        ExecutionContext.getContext().getQueryScope().putParam("Y", 5);

        {
            final Table r1 = table.where("X == Y");
            final Table r2 = table.where("Y == X");
            Assert.equals(r1.getRowSet(), "r1.getRowSet()", RowSetFactory.flat(2));
            assertTableEquals(r1, r2);
        }

        {
            final Table r1 = table.where("X >= Y");
            final Table r2 = table.where("Y <= X");
            Assert.equals(r1.getRowSet(), "r1.getRowSet()", RowSetFactory.flat(10));
            assertTableEquals(r1, r2);
        }

        {
            final Table r1 = table.where("X > Y");
            final Table r2 = table.where("Y < X");
            Assert.equals(r1.getRowSet(), "r1.getRowSet()", RowSetFactory.fromRange(2, 9));
            assertTableEquals(r1, r2);
        }

        {
            final Table r1 = table.where("X < Y");
            final Table r2 = table.where("Y > X");
            Assert.equals(r1.getRowSet(), "r1.getRowSet()", RowSetFactory.empty());
            assertTableEquals(r1, r2);
        }

        {
            final Table r1 = table.where("X <= Y");
            final Table r2 = table.where("Y >= X");
            Assert.equals(r1.getRowSet(), "r1.getRowSet()", RowSetFactory.flat(2));
            assertTableEquals(r1, r2);
        }
    }

    @Test
    public void testEnsureColumnArraysTakePrecedence() {
        final Table table = emptyTable(10).update("X = i", "Y = ii == 1 ? 5 : -1");
        ExecutionContext.getContext().getQueryScope().putParam("Y_", new int[] {0, 4, 0});

        {
            final Table result = table.where("X == Y_[1]");
            Assert.equals(result.getRowSet(), "result.getRowSet()", RowSetFactory.fromKeys(5));

            // check that the mirror matches the expected result
            final Table mResult = table.where("Y_[1] == X");
            assertTableEquals(result, mResult);
        }

        {
            final Table result = table.where("X < Y_[1]");
            Assert.equals(result.getRowSet(), "result.getRowSet()", RowSetFactory.flat(5));

            // check that the mirror matches the expected result
            final Table mResult = table.where("Y_[1] > X");
            assertTableEquals(result, mResult);
        }

        // note that array access doesn't match the RangeFilter/MatchFilter regex, so let's try to override the
        // array access with a type that would otherwise work.
        ExecutionContext.getContext().getQueryScope().putParam("Y_", 4);
        try {
            table.where("X == Y_");
            // noinspection ThrowableNotThrown
            Assert.statementNeverExecuted();
        } catch (IllegalArgumentException expected) {

        }
    }

    @Test
    public void testIntToByteCoercion() {
        final Table table = emptyTable(11).update("X = ii % 2 == 0 ? (byte) ii : null");
        final Class<Object> colType = table.getDefinition().getColumn("X").getDataType();
        Assert.eq(colType, "colType", byte.class);

        ExecutionContext.getContext().getQueryScope().putParam("real_null", null);
        ExecutionContext.getContext().getQueryScope().putParam("val_null", QueryConstants.NULL_INT);
        ExecutionContext.getContext().getQueryScope().putParam("val_5", 5);

        final Table real_null_result = table.where("X == real_null");
        final Table null_result = table.where("X == val_null");
        Assert.eq(null_result.size(), "null_result.size()", 5);
        assertTableEquals(real_null_result, null_result);

        final Table range_result = table.where("X >= val_5");
        Assert.eq(range_result.size(), "range_result.size()", 3);
    }

    @Test
    public void testIntToShortCoercion() {
        final Table table = emptyTable(11).update("X= ii % 2 == 0 ? (short) ii : null");
        final Class<Object> colType = table.getDefinition().getColumn("X").getDataType();
        Assert.eq(colType, "colType", short.class);

        ExecutionContext.getContext().getQueryScope().putParam("real_null", null);
        ExecutionContext.getContext().getQueryScope().putParam("val_null", QueryConstants.NULL_INT);
        ExecutionContext.getContext().getQueryScope().putParam("val_5", 5);

        final Table real_null_result = table.where("X == real_null");
        final Table null_result = table.where("X == val_null");
        Assert.eq(null_result.size(), "null_result.size()", 5);
        assertTableEquals(real_null_result, null_result);

        final Table range_result = table.where("X >= val_5");
        Assert.eq(range_result.size(), "range_result.size()", 3);
    }

    @Test
    public void testLongToIntCoercion() {
        final Table table = emptyTable(11).update("X= ii % 2 == 0 ? (int) ii : null");
        final Class<Object> colType = table.getDefinition().getColumn("X").getDataType();
        Assert.eq(colType, "colType", int.class);

        ExecutionContext.getContext().getQueryScope().putParam("real_null", null);
        ExecutionContext.getContext().getQueryScope().putParam("val_null", QueryConstants.NULL_LONG);
        ExecutionContext.getContext().getQueryScope().putParam("val_5", 5L);

        final Table real_null_result = table.where("X == real_null");
        final Table null_result = table.where("X == val_null");
        Assert.eq(null_result.size(), "null_result.size()", 5);
        assertTableEquals(real_null_result, null_result);

        final Table range_result = table.where("X >= val_5");
        Assert.eq(range_result.size(), "range_result.size()", 3);
    }

    @Test
    public void testIntToLongCoercion() {
        final Table table = emptyTable(11).update("X= ii % 2 == 0 ? ii : null");
        final Class<Object> colType = table.getDefinition().getColumn("X").getDataType();
        Assert.eq(colType, "colType", long.class);

        ExecutionContext.getContext().getQueryScope().putParam("real_null", null);
        ExecutionContext.getContext().getQueryScope().putParam("val_null", QueryConstants.NULL_INT);
        ExecutionContext.getContext().getQueryScope().putParam("val_5", 5);

        final Table real_null_result = table.where("X == real_null");
        final Table null_result = table.where("X == val_null");
        Assert.eq(null_result.size(), "null_result.size()", 5);
        assertTableEquals(real_null_result, null_result);

        final Table range_result = table.where("X >= val_5");
        Assert.eq(range_result.size(), "range_result.size()", 3);
    }

    @Test
    public void testIntToFloatCoercion() {
        final Table table = emptyTable(11).update("X= ii % 2 == 0 ? (float) ii : null");
        final Class<Object> colType = table.getDefinition().getColumn("X").getDataType();
        Assert.eq(colType, "colType", float.class);

        ExecutionContext.getContext().getQueryScope().putParam("real_null", null);
        ExecutionContext.getContext().getQueryScope().putParam("val_null", QueryConstants.NULL_INT);
        ExecutionContext.getContext().getQueryScope().putParam("val_5", 5);

        final Table real_null_result = table.where("X == real_null");
        final Table null_result = table.where("X == val_null");
        Assert.eq(null_result.size(), "null_result.size()", 5);
        assertTableEquals(real_null_result, null_result);

        final Table range_result = table.where("X >= val_5");
        Assert.eq(range_result.size(), "range_result.size()", 3);
    }

    @Test
    public void testIntToDoubleCoercion() {
        final Table table = emptyTable(11).update("X= ii % 2 == 0 ? (double) ii : null");
        final Class<Object> colType = table.getDefinition().getColumn("X").getDataType();
        Assert.eq(colType, "colType", double.class);

        ExecutionContext.getContext().getQueryScope().putParam("real_null", null);
        ExecutionContext.getContext().getQueryScope().putParam("val_null", QueryConstants.NULL_INT);
        ExecutionContext.getContext().getQueryScope().putParam("val_5", 5);

        final Table real_null_result = table.where("X == real_null");
        final Table null_result = table.where("X == val_null");
        Assert.eq(null_result.size(), "null_result.size()", 5);
        assertTableEquals(real_null_result, null_result);

        final Table range_result = table.where("X >= val_5");
        Assert.eq(range_result.size(), "range_result.size()", 3);
    }

    @Test
    public void testBigIntegerCoercion() {
        ExecutionContext.getContext().getQueryLibrary().importClass(BigInteger.class);

        final Table table = emptyTable(11).update("X= ii % 2 == 0 ? BigInteger.valueOf(ii) : null");
        final Class<Object> colType = table.getDefinition().getColumn("X").getDataType();
        Assert.eq(colType, "colType", BigInteger.class);

        ExecutionContext.getContext().getQueryScope().putParam("real_null", null);
        ExecutionContext.getContext().getQueryScope().putParam("val_null", QueryConstants.NULL_INT);
        ExecutionContext.getContext().getQueryScope().putParam("val_5", 5);

        final Table real_null_result = table.where("X == real_null");
        final Table null_result = table.where("X == val_null");
        Assert.eq(null_result.size(), "null_result.size()", 5);
        assertTableEquals(real_null_result, null_result);

        final Table range_result = table.where("X >= val_5");
        Assert.eq(range_result.size(), "range_result.size()", 3);

        // let's also test BigDecimal -> BigInteger conversion; note that conversion does not round
        ExecutionContext.getContext().getQueryScope().putParam("bd_5", BigDecimal.valueOf(5.8));
        final Table bd_result = table.where("X >= bd_5");
        assertTableEquals(range_result, bd_result);
    }

    @Test
    public void testBigDecimalCoercion() {
        ExecutionContext.getContext().getQueryLibrary().importClass(BigDecimal.class);

        final Table table = emptyTable(11).update("X= ii % 2 == 0 ? BigDecimal.valueOf(ii) : null");
        final Class<Object> colType = table.getDefinition().getColumn("X").getDataType();
        Assert.eq(colType, "colType", BigDecimal.class);

        ExecutionContext.getContext().getQueryScope().putParam("real_null", null);
        ExecutionContext.getContext().getQueryScope().putParam("val_null", QueryConstants.NULL_INT);
        ExecutionContext.getContext().getQueryScope().putParam("val_5", 5);

        final Table real_null_result = table.where("X == real_null");
        final Table null_result = table.where("X == val_null");
        Assert.eq(null_result.size(), "null_result.size()", 5);
        assertTableEquals(real_null_result, null_result);

        final Table range_result = table.where("X >= val_5");
        Assert.eq(range_result.size(), "range_result.size()", 3);

        // let's also test BigInteger -> BigDecimal conversion
        ExecutionContext.getContext().getQueryScope().putParam("bi_5", BigInteger.valueOf(5));
        final Table bi_result = table.where("X >= bi_5");
        assertTableEquals(range_result, bi_result);
    }

    @Test
    public void testAddAndRemoveRefilter() {
        final QueryTable source = testRefreshingTable(i(10, 20, 30).toTracking(), stringCol("FV", "A", "B", "C"),
                intCol("Sentinel", 10, 20, 30));
        final ControlledUpdateGraph updateGraph = ExecutionContext.getContext().getUpdateGraph().cast();

        final QueryTable setTable = testRefreshingTable(i(10, 30).toTracking(), stringCol("FV", "A", "C"));

        final Table result = source.whereIn(setTable, "FV");
        final SimpleListener listener = new SimpleListener(result);
        result.addUpdateListener(listener);

        final PrintListener plResult = new PrintListener("testAddAndRemoveRefilter-result", result);
        assertTableEquals(source.where("FV in `A`, `C`"), result);

        updateGraph.runWithinUnitTestCycle(() -> {
            TstUtils.addToTable(setTable, i(20), stringCol("FV", "B"));
            TstUtils.removeRows(setTable, i(30));
            setTable.notifyListeners(i(20), i(30), i());
            TstUtils.addToTable(source, i(10), stringCol("FV", "A"), intCol("Sentinel", 40));
            source.notifyListeners(i(10), i(10), i());
        });

        assertEquals(i(10, 20), listener.update.added());
        assertEquals(i(10, 30), listener.update.removed());
        assertEquals(i(), listener.update.modified());

        assertTableEquals(source.where("FV in `A`, `B`"), result);
    }

    @Test
    public void testWhereFilterEquality() {
        final Table x = TableTools.newTable(intCol("A", 1, 2, 3), intCol("B", 4, 2, 1), stringCol("S", "A", "B", "C"));

        final WhereFilter f1 = WhereFilterFactory.getExpression("A in 7");
        final WhereFilter f2 = WhereFilterFactory.getExpression("A in 8");
        final WhereFilter f3 = WhereFilterFactory.getExpression("A in 7");

        final Table ignored = x.where(Filter.and(f1, f2, f3));

        assertEquals(f1, f3);
        assertNotEquals(f1, f2);
        assertNotEquals(f2, f3);

        final WhereFilter fa = WhereFilterFactory.getExpression("A in 7");
        final WhereFilter fb = WhereFilterFactory.getExpression("B in 7");
        final WhereFilter fap = WhereFilterFactory.getExpression("A not in 7");

        final Table ignored2 = x.where(Filter.and(fa, fb, fap));

        assertNotEquals(fa, fb);
        assertNotEquals(fa, fap);
        assertNotEquals(fb, fap);

        final WhereFilter fs = WhereFilterFactory.getExpression("S icase in `A`");
        final WhereFilter fs2 = WhereFilterFactory.getExpression("S icase in `A`, `B`, `C`");
        final WhereFilter fs3 = WhereFilterFactory.getExpression("S icase in `A`, `B`, `C`");
        final Table ignored3 = x.where(Filter.and(fs, fs2, fs3));
        assertNotEquals(fs, fs2);
        assertNotEquals(fs, fs3);
        assertEquals(fs2, fs3);

        final WhereFilter fof1 = WhereFilterFactory.getExpression("A = B");
        final WhereFilter fof2 = WhereFilterFactory.getExpression("A = B");
        final Table ignored4 = x.where(fof1);
        final Table ignored5 = x.where(fof2);
        // the ConditionFilters do not compare as equal, so this is unfortunate, but expected behavior
        assertNotEquals(fof1, fof2);
    }

    /**
     * Test column sources that simulate push-down operations.
     */
    private static class PushdownColumnSourceHeler {
        static void pushdownFilter(
                final WhereFilter filter,
                final RowSet selection,
                final boolean usePrev,
                final ColumnSource<?> source,
                final double maybePercentage,
                final Consumer<PushdownResult> onComplete) {
            try (final SafeCloseable ignored = LivenessScopeStack.open()) {
                final String colName = filter.getColumns().get(0);
                final Map<String, ColumnSource<?>> csMap = Collections.singletonMap(colName, source);
                final Table dummy = new QueryTable(selection.copy().toTracking(), csMap);

                try (final WritableRowSet matches = filter.filter(selection, selection, dummy, usePrev)) {
                    final long size = matches.size();
                    final long maybeSize = (long) (size * maybePercentage);
                    try (
                            final WritableRowSet addedRowSet = matches.subSetByPositionRange(0, maybeSize);
                            final WritableRowSet maybeRowSet = matches.subSetByPositionRange(maybeSize, size)) {
                        // Obvious these row sets do not overlap
                        onComplete.accept(PushdownResult.of(selection, addedRowSet, maybeRowSet));
                    }
                }
            }
        }
    }

    private static class PushdownIntTestSource extends IntTestSource {
        private static final AtomicInteger counter = new AtomicInteger(0);

        private final long pushdownCost;
        private final double maybePercentage;

        private int encounterOrder = -1;

        public PushdownIntTestSource(RowSet rowSet, long pushdownCost, double maybePercentage, int... data) {
            super(rowSet, IntChunk.chunkWrap(data));
            this.pushdownCost = pushdownCost;
            this.maybePercentage = maybePercentage;
        }

        @Override
<<<<<<< HEAD
        public long estimatePushdownFilterCost(
                final WhereFilter filter,
                final RowSet selection,
                final RowSet fullSet,
                final boolean usePrev,
                final PushdownFilterContext context) {
            return pushdownCost;
        }

        @Override
        public void pushdownFilter(
                final WhereFilter filter,
                final RowSet input,
                final RowSet fullSet,
                final boolean usePrev,
                final PushdownFilterContext context,
                final long costCeiling,
                final JobScheduler jobScheduler,
                final Consumer<PushdownResult> onComplete,
=======
        public void estimatePushdownFilterCost(WhereFilter filter, RowSet selection, boolean usePrev,
                PushdownFilterContext context, JobScheduler jobScheduler, LongConsumer onComplete,
                Consumer<Exception> onError) {
            onComplete.accept(pushdownCost);
        }

        @Override
        public void pushdownFilter(final WhereFilter filter, final RowSet input,
                final boolean usePrev, final PushdownFilterContext context,
                final long costCeiling, final JobScheduler jobScheduler, final Consumer<PushdownResult> onComplete,
>>>>>>> 25d993c6
                final Consumer<Exception> onError) {
            encounterOrder = counter.getAndIncrement();
            PushdownColumnSourceHeler.pushdownFilter(filter, input, usePrev, this, maybePercentage, onComplete);
        }

        public static void resetCounter() {
            counter.set(0);
        }

        public int getEncounterOrder() {
            return encounterOrder;
        }
    }

    @Test
    public void testWherePushdownSingleColumn() {
        final WritableRowSet rowSet = RowSetFactory.flat(5);
        final Map<String, ColumnSource<?>> csMap = Map.of(
                "A", new PushdownIntTestSource(rowSet, 100L, 0.5, 1, 2, 3, 4, 5),
                "B", new PushdownIntTestSource(rowSet, 90L, 0.0, 1, 2, 3, 4, 5),
                "C", new PushdownIntTestSource(rowSet, 80L, 1.0, 1, 2, 3, 4, 5));

        final Table source = new QueryTable(rowSet.toTracking(), csMap);
        Table result;

        final WhereFilter f1 = WhereFilterFactory.getExpression("A <= 4");
        result = source.where(f1);
        try (final RowSet expected = i(0, 1, 2, 3)) {
            assertEquals("result.getRowSet().equals(expected)", result.getRowSet(), expected);
        }

        final WhereFilter f2 = WhereFilterFactory.getExpression("A >= 2");
        result = source.where(Filter.and(f1, f2));
        try (final RowSet expected = i(1, 2, 3)) {
            assertEquals("result.getRowSet().equals(expected)", result.getRowSet(), expected);
        }

        final WhereFilter f3 = WhereFilterFactory.getExpression("B <= 4");
        result = source.where(f3);
        try (final RowSet expected = i(0, 1, 2, 3)) {
            assertEquals("result.getRowSet().equals(expected)", result.getRowSet(), expected);
        }

        final WhereFilter f4 = WhereFilterFactory.getExpression("B >= 2");
        result = source.where(Filter.and(f3, f4));
        try (final RowSet expected = i(1, 2, 3)) {
            assertEquals("result.getRowSet().equals(expected)", result.getRowSet(), expected);
        }

        final WhereFilter f5 = WhereFilterFactory.getExpression("C <= 4");
        result = source.where(f5);
        try (final RowSet expected = i(0, 1, 2, 3)) {
            assertEquals("result.getRowSet().equals(expected)", result.getRowSet(), expected);
        }

        final WhereFilter f6 = WhereFilterFactory.getExpression("C >= 2");
        result = source.where(Filter.and(f5, f6));
        try (final RowSet expected = i(1, 2, 3)) {
            assertEquals("result.getRowSet().equals(expected)", result.getRowSet(), expected);
        }
    }

    /**
     * Validate that user filter order is maintained when pushdown filter costs are equal.
     */
    @Test
    public void testWherePushdownUserOrder() {
        final WritableRowSet rowSet = RowSetFactory.flat(10);

        // Thse have the same cost, so user order should be followed.
        final PushdownIntTestSource sourceA =
                new PushdownIntTestSource(rowSet, 100L, 0.5, 0, 1, 2, 3, 4, 5, 6, 7, 8, 9);
        final PushdownIntTestSource sourceB =
                new PushdownIntTestSource(rowSet, 100L, 0.0, 0, 1, 2, 3, 4, 5, 6, 7, 8, 9);
        final PushdownIntTestSource sourceC =
                new PushdownIntTestSource(rowSet, 100L, 1.0, 0, 1, 2, 3, 4, 5, 6, 7, 8, 9);

        final Map<String, ColumnSource<?>> csMap = Map.of("A", sourceA, "B", sourceB, "C", sourceC);

        final Table source = new QueryTable(rowSet.toTracking(), csMap);
        Table result;

        // Two column test #1
        PushdownIntTestSource.resetCounter();
        result = source.where("A <= 4", "B >= 2");
        try (final RowSet expected = i(2, 3, 4)) {
            assertEquals("result.getRowSet().equals(expected)", result.getRowSet(), expected);
        }
        Assert.eqTrue(sourceA.getEncounterOrder() == 0, "sourceA.getEncounterOrder()");
        Assert.eqTrue(sourceB.getEncounterOrder() == 1, "sourceB.getEncounterOrder()");

        // Two column test #2
        PushdownIntTestSource.resetCounter();
        result = source.where("B >= 2", "A <= 4");
        try (final RowSet expected = i(2, 3, 4)) {
            assertEquals("result.getRowSet().equals(expected)", result.getRowSet(), expected);
        }
        Assert.eqTrue(sourceB.getEncounterOrder() == 0, "sourceB.getEncounterOrder()");
        Assert.eqTrue(sourceA.getEncounterOrder() == 1, "sourceA.getEncounterOrder()");

        // Two column test #3
        PushdownIntTestSource.resetCounter();
        result = source.where("C = 3", "A <= 4");
        try (final RowSet expected = i(3)) {
            assertEquals("result.getRowSet().equals(expected)", result.getRowSet(), expected);
        }
        Assert.eqTrue(sourceC.getEncounterOrder() == 0, "sourceC.getEncounterOrder()");
        Assert.eqTrue(sourceA.getEncounterOrder() == 1, "sourceA.getEncounterOrder()");

        // Three column test #1
        PushdownIntTestSource.resetCounter();
        result = source.where("A <= 4", "B >= 2", "C=3");
        try (final RowSet expected = i(3)) {
            assertEquals("result.getRowSet().equals(expected)", result.getRowSet(), expected);
        }
        Assert.eqTrue(sourceA.getEncounterOrder() == 0, "sourceA.getEncounterOrder()");
        Assert.eqTrue(sourceB.getEncounterOrder() == 1, "sourceB.getEncounterOrder()");
        Assert.eqTrue(sourceC.getEncounterOrder() == 2, "sourceC.getEncounterOrder()");

        // Three column test #2
        PushdownIntTestSource.resetCounter();
        result = source.where("B >= 2", "A <= 4", "C=3");
        try (final RowSet expected = i(3)) {
            assertEquals("result.getRowSet().equals(expected)", result.getRowSet(), expected);
        }
        Assert.eqTrue(sourceB.getEncounterOrder() == 0, "sourceB.getEncounterOrder()");
        Assert.eqTrue(sourceA.getEncounterOrder() == 1, "sourceA.getEncounterOrder()");
        Assert.eqTrue(sourceC.getEncounterOrder() == 2, "sourceC.getEncounterOrder()");

        // Three column test #3
        PushdownIntTestSource.resetCounter();
        result = source.where("C=3", "A <= 4", "B >= 2");
        try (final RowSet expected = i(3)) {
            assertEquals("result.getRowSet().equals(expected)", result.getRowSet(), expected);
        }
        Assert.eqTrue(sourceC.getEncounterOrder() == 0, "sourceC.getEncounterOrder()");
        Assert.eqTrue(sourceA.getEncounterOrder() == 1, "sourceA.getEncounterOrder()");
        Assert.eqTrue(sourceB.getEncounterOrder() == 2, "sourceB.getEncounterOrder()");

        // Three column test #4
        PushdownIntTestSource.resetCounter();
        result = source.where("A <= 4", "C=3", "B >= 2");
        try (final RowSet expected = i(3)) {
            assertEquals("result.getRowSet().equals(expected)", result.getRowSet(), expected);
        }
        Assert.eqTrue(sourceA.getEncounterOrder() == 0, "sourceA.getEncounterOrder()");
        Assert.eqTrue(sourceC.getEncounterOrder() == 1, "sourceC.getEncounterOrder()");
        Assert.eqTrue(sourceB.getEncounterOrder() == 2, "sourceB.getEncounterOrder()");
    }

    /**
     * Test PPM for simple verification of filter execution code.
     */
    private static class TestPPM implements PushdownPredicateManager {
        private final long pushdownCost;
        private final double maybePercentage;

        private Table table;

        public TestPPM(long pushdownCost, double maybePercentage) {
            this.pushdownCost = pushdownCost;
            this.maybePercentage = maybePercentage;
        }

        public void assignTable(Table table) {
            this.table = table;
        }

        @Override
        public void estimatePushdownFilterCost(
                final WhereFilter filter,
                final RowSet selection,
                final boolean usePrev,
                final PushdownFilterContext context,
                final JobScheduler jobScheduler,
                final LongConsumer onComplete,
                final Consumer<Exception> onError) {
            onComplete.accept(pushdownCost);
        }

        @Override
        public void pushdownFilter(
                final WhereFilter filter,
                final RowSet selection,
                final boolean usePrev,
                final PushdownFilterContext context,
                final long costCeiling,
                final JobScheduler jobScheduler,
                final Consumer<PushdownResult> onComplete,
                final Consumer<Exception> onError) {
            if (table == null) {
                throw new IllegalStateException("Table not assigned to TestPPM");
            }
            try (
                    final SafeCloseable ignored = LivenessScopeStack.open();
                    final WritableRowSet matches = filter.filter(selection, table.getRowSet(), table, usePrev)) {
                final long size = matches.size();
                final long maybeSize = (long) (size * maybePercentage);
                try (
                        final WritableRowSet addedRowSet = matches.subSetByPositionRange(0, maybeSize);
                        final WritableRowSet maybeRowSet = matches.subSetByPositionRange(maybeSize, size)) {
                    // Obvious these row sets do not overlap
                    onComplete.accept(PushdownResult.of(selection, addedRowSet, maybeRowSet));
                }
            }
        }

        @Override
        public PushdownFilterContext makePushdownFilterContext(
                final WhereFilter filter,
                final List<ColumnSource<?>> filterSources) {
            return PushdownFilterContext.NO_PUSHDOWN_CONTEXT;
        }
    }

    private static class PPMIntTestSource extends IntTestSource {
        final PushdownPredicateManager ppm;

        public PPMIntTestSource(PushdownPredicateManager ppm, RowSet rowSet, int... data) {
            super(rowSet, IntChunk.chunkWrap(data));
            this.ppm = ppm;
        }

        @Override
        public PushdownPredicateManager pushdownManager() {
            return ppm;
        }
    }

    @Test
    public void testWherePushdownMultiColumn() {
        final TestPPM ppm = new TestPPM(100L, 0.5);

        final WritableRowSet rowSet = RowSetFactory.flat(5);
        final Map<String, ColumnSource<?>> csMap = Map.of(
                "A", new PPMIntTestSource(ppm, rowSet, 1, 2, 3, 4, 5),
                "B", new PPMIntTestSource(ppm, rowSet, 1, 2, 3, 4, 5),
                "C", new PPMIntTestSource(ppm, rowSet, 1, 2, 3, 4, 5));

        final Table source = new QueryTable(rowSet.toTracking(), csMap);
        // This test PPM needs to be aware of the source table to simulate pushdown filtering.
        ppm.assignTable(source);

        Table result;

        final WhereFilter f1 = WhereFilterFactory.getExpression("A <= 1");
        final WhereFilter f2 = WhereFilterFactory.getExpression("B >= 5");

        result = source.where(Filter.or(f1, f2));
        try (final RowSet expected = i(0, 4)) {
            assertEquals("result.getRowSet().equals(expected)", result.getRowSet(), expected);
        }

        final WhereFilter f3 = WhereFilterFactory.getExpression("C = 3");
        result = source.where(Filter.or(f1, f2, f3));
        try (final RowSet expected = i(0, 2, 4)) {
            assertEquals("result.getRowSet().equals(expected)", result.getRowSet(), expected);
        }
    }

    @Test
    public void testDataIndexNoBarrierPrioritizes() {
        // this is a baseline test for the barrier related tests that follow
        QueryTable.PARALLEL_WHERE_SEGMENTS = 10;
        QueryTable.PARALLEL_WHERE_ROWS_PER_SEGMENT = 10_000;
        final QueryTable source = testRefreshingTable(RowSetFactory.flat(100_000).toTracking());
        final QueryTable sourceWithData = (QueryTable) source.update("A = ii");
        DataIndexer.getOrCreateDataIndex(sourceWithData, "A");

        final RowSetCapturingFilter preFilter = new RowSetCapturingFilter();
        final RowSetCapturingFilter postFilter = new RowSetCapturingFilter();

        final Table result = sourceWithData.where(
                Filter.and(preFilter, RawString.of("A < 50000"), postFilter));

        // we expect the pre-filter to see after the raw-string filter
        assertEquals(50_000, numRowsFiltered(preFilter));
        assertEquals(50_000, numRowsFiltered(postFilter));
        assertEquals(50_000, result.size());
    }

    @Test
    public void testDataIndexSerialDoesNotPrioritize() {
        QueryTable.PARALLEL_WHERE_SEGMENTS = 10;
        QueryTable.PARALLEL_WHERE_ROWS_PER_SEGMENT = 10_000;
        final QueryTable source = testRefreshingTable(RowSetFactory.flat(100_000).toTracking());
        final QueryTable sourceWithData = (QueryTable) source.update("A = ii");
        DataIndexer.getOrCreateDataIndex(sourceWithData, "A");

        final RowSetCapturingFilter preFilter = new RowSetCapturingFilter();
        final RowSetCapturingFilter postFilter = new RowSetCapturingFilter();

        final Table result = sourceWithData.where(
                Filter.and(preFilter, RawString.of("A < 50000").withSerial(), postFilter));

        assertEquals(100_000, numRowsFiltered(preFilter));
        assertEquals(50_000, numRowsFiltered(postFilter));
        assertEquals(50_000, result.size());
    }

    @Test
    public void testDataIndexRespectBarrierDoesNotPrioritize() {
        QueryTable.PARALLEL_WHERE_SEGMENTS = 10;
        QueryTable.PARALLEL_WHERE_ROWS_PER_SEGMENT = 10_000;
        final QueryTable source = testRefreshingTable(RowSetFactory.flat(100_000).toTracking());
        final QueryTable sourceWithData = (QueryTable) source.update("A = ii");
        DataIndexer.getOrCreateDataIndex(sourceWithData, "A");

        final RowSetCapturingFilter preFilter = new RowSetCapturingFilter();
        final RowSetCapturingFilter postFilter = new RowSetCapturingFilter();

        final Object barrier = new Object(); // dummy barrier object for testing
        final Table result = sourceWithData.where(
                Filter.and(
                        preFilter.withBarriers(barrier),
                        RawString.of("A < 50000").respectsBarriers(barrier),
                        postFilter));

        assertEquals(100_000, numRowsFiltered(preFilter));
        assertEquals(50_000, numRowsFiltered(postFilter));
        assertEquals(50_000, result.size());
    }

    @Test
    @Ignore
    public void testDataIndexRespectBarrierPartialPrioritization() {
        QueryTable.PARALLEL_WHERE_SEGMENTS = 10;
        QueryTable.PARALLEL_WHERE_ROWS_PER_SEGMENT = 10_000;
        final QueryTable source = testRefreshingTable(RowSetFactory.flat(100_000).toTracking());
        final QueryTable sourceWithData = (QueryTable) source.update("A = ii");
        final DataIndex dataIndex = DataIndexer.getOrCreateDataIndex(sourceWithData, "A");

        final RowSetCapturingFilter preFilter = new RowSetCapturingFilter();
        final RowSetCapturingFilter preFilter2 = new RowSetCapturingFilter();
        final RowSetCapturingFilter postFilter = new RowSetCapturingFilter();

        final Object barrier = new Object(); // dummy barrier object for testing
        // we are looking to see the RawString prioritize over preFilter2
        final Table result = sourceWithData.where(
                Filter.and(
                        preFilter.withBarriers(barrier),
                        preFilter2,
                        RawString.of("A < 50000").respectsBarriers(barrier),
                        postFilter));

        assertEquals(100_000, numRowsFiltered(preFilter));
        assertEquals(50_000, numRowsFiltered(preFilter2)); // raw-string prioritizes over prefilter2
        assertEquals(50_000, numRowsFiltered(postFilter));
        assertEquals(50_000, result.size());
    }

    @Test
    public void testDataIndexRespectBarrierDeepEqValidates() {
        QueryTable.PARALLEL_WHERE_SEGMENTS = 10;
        QueryTable.PARALLEL_WHERE_ROWS_PER_SEGMENT = 10_000;
        final QueryTable source = testRefreshingTable(RowSetFactory.flat(100_000).toTracking());
        final QueryTable sourceWithData = (QueryTable) source.update("A = ii");
        DataIndexer.getOrCreateDataIndex(sourceWithData, "A");

        final RowSetCapturingFilter preFilter = new RowSetCapturingFilter();
        final RowSetCapturingFilter postFilter = new RowSetCapturingFilter();

        final class DeepEqBarrier {
            final String name;

            DeepEqBarrier(String name) {
                this.name = name;
            }

            @Override
            public boolean equals(Object obj) {
                if (this == obj)
                    return true;
                if (!(obj instanceof DeepEqBarrier))
                    return false;
                final DeepEqBarrier other = (DeepEqBarrier) obj;
                return name.equals(other.name);
            }

            @Override
            public int hashCode() {
                return name.hashCode();
            }
        }

        final Table result = sourceWithData.where(
                Filter.and(
                        preFilter.withBarriers(new DeepEqBarrier("my_test_barrier")),
                        RawString.of("A < 50000").respectsBarriers(new DeepEqBarrier("my_test_barrier")),
                        postFilter));

        assertEquals(100_000, numRowsFiltered(preFilter));
        assertEquals(50_000, numRowsFiltered(postFilter));
        assertEquals(50_000, result.size());
    }

    @Test
    public void testDataIndexRespectBarrierThrowsIfNotFound() {
        QueryTable.PARALLEL_WHERE_SEGMENTS = 10;
        QueryTable.PARALLEL_WHERE_ROWS_PER_SEGMENT = 10_000;
        final QueryTable source = testRefreshingTable(RowSetFactory.flat(100_000).toTracking());
        final QueryTable sourceWithData = (QueryTable) source.update("A = ii");
        DataIndexer.getOrCreateDataIndex(sourceWithData, "A");

        final RowSetCapturingFilter preFilter = new RowSetCapturingFilter();
        final RowSetCapturingFilter postFilter = new RowSetCapturingFilter();

        final IllegalArgumentException err = assertThrows(IllegalArgumentException.class, () -> {
            sourceWithData.where(Filter.and(
                    preFilter.withBarriers(new Object()),
                    RawString.of("A < 50000").respectsBarriers(new Object()),
                    postFilter));
        });
        assertTrue(err.getMessage().contains("respects barrier"));
        assertTrue(err.getMessage().contains("that is not declared by any filter"));

        // filters should not have run at all
        assertEquals(0, getAndSortSizes(preFilter).size());
        assertEquals(0, getAndSortSizes(postFilter).size());
    }

    @Test
    public void testDuplicateBarrierDeclarationThrows() {
        QueryTable.PARALLEL_WHERE_SEGMENTS = 10;
        QueryTable.PARALLEL_WHERE_ROWS_PER_SEGMENT = 10_000;
        final QueryTable source = testRefreshingTable(RowSetFactory.flat(100_000).toTracking());
        final QueryTable sourceWithData = (QueryTable) source.update("A = ii");
        DataIndexer.getOrCreateDataIndex(sourceWithData, "A");

        final Object barrier = new Object(); // dummy barrier object for testing
        final RowSetCapturingFilter preFilter = new RowSetCapturingFilter();
        final RowSetCapturingFilter postFilter = new RowSetCapturingFilter();

        final IllegalArgumentException err = assertThrows(IllegalArgumentException.class, () -> {
            sourceWithData.where(Filter.and(
                    preFilter.withBarriers(barrier),
                    RawString.of("A < 50000").withBarriers(barrier),
                    postFilter));
        });
        assertTrue(err.getMessage().contains("Filter Barriers must be unique!"));

        // filters should not have run at all
        assertEquals(0, getAndSortSizes(preFilter).size());
        assertEquals(0, getAndSortSizes(postFilter).size());
    }

    @Test
    public void testDataIndexPrioritizesBarriersAndDependees() {
        QueryTable.PARALLEL_WHERE_SEGMENTS = 10;
        QueryTable.PARALLEL_WHERE_ROWS_PER_SEGMENT = 10_000;
        final QueryTable source = testRefreshingTable(RowSetFactory.flat(100_000).toTracking());
        final QueryTable sourceWithData = (QueryTable) source.update("A = ii");
        DataIndexer.getOrCreateDataIndex(sourceWithData, "A");

        final Object barrier = new Object();
        final RowSetCapturingFilter preFilter = new RowSetCapturingFilter();
        final RowSetCapturingFilter midFilter = new RowSetCapturingFilter();
        final RowSetCapturingFilter postFilter = new RowSetCapturingFilter();

        final Table result = sourceWithData.where(
                Filter.and(
                        preFilter,
                        RawString.of("A < 50000").withBarriers(barrier),
                        midFilter.respectsBarriers(barrier),
                        RawString.of("A < 25000").respectsBarriers(barrier),
                        postFilter));

        // note that while the mid-filter respects the barrier, but will not be prioritized
        assertEquals(25_000, numRowsFiltered(preFilter));
        assertEquals(25_000, numRowsFiltered(midFilter));
        assertEquals(25_000, numRowsFiltered(postFilter));
    }

    @Test
    public void testDataIndexBarriersRespectTransitiveDependencies() {
        QueryTable.PARALLEL_WHERE_SEGMENTS = 10;
        QueryTable.PARALLEL_WHERE_ROWS_PER_SEGMENT = 10_000;
        final QueryTable source = testRefreshingTable(RowSetFactory.flat(100_000).toTracking());
        final QueryTable sourceWithData = (QueryTable) source.update("A = ii");
        DataIndexer.getOrCreateDataIndex(sourceWithData, "A");

        final Object barrier = new Object();
        final RowSetCapturingFilter preFilter = new RowSetCapturingFilter();
        final RowSetCapturingFilter midFilter = new RowSetCapturingFilter();
        final RowSetCapturingFilter postFilter = new RowSetCapturingFilter();

        final RowSetCapturingFilter filter1 = new RowSetCapturingFilter(RawString.of("A < 50000"));
        final RowSetCapturingFilter filter2 = new RowSetCapturingFilter(RawString.of("A < 25000"));

        final Table result = sourceWithData.where(
                Filter.and(
                        preFilter,
                        filter1.withSerial().withBarriers(barrier),
                        midFilter.withBarriers("mid_barrier").respectsBarriers(barrier),
                        filter2.respectsBarriers("mid_barrier"),
                        postFilter));

        // note that while the mid-filter respects the barrier, but will not be prioritized
        assertEquals(100_000, numRowsFiltered(preFilter));
        assertEquals(100_000, numRowsFiltered(filter1));
        assertEquals(50_000, numRowsFiltered(midFilter));
        assertEquals(50_000, numRowsFiltered(filter2));
        assertEquals(25_000, numRowsFiltered(postFilter));
    }

    @Test
    public void testPushdownBarriersAndSerial() {
        QueryTable.PARALLEL_WHERE_SEGMENTS = 10;
        QueryTable.PARALLEL_WHERE_ROWS_PER_SEGMENT = 10_000;

        final int[] columnData = new int[100_000];
        for (int ii = 0; ii < columnData.length; ++ii) {
            columnData[ii] = ii;
        }

        final WritableRowSet rowSet = RowSetFactory.flat(columnData.length);
        final Map<String, ColumnSource<?>> csMap = Map.of(
                "A", new PushdownIntTestSource(rowSet, 100L, 1.0, columnData),
                "B", new PushdownIntTestSource(rowSet, 90L, 1.0, columnData),
                "C", new PushdownIntTestSource(rowSet, 80L, 1.0, columnData));

        final Table source = new QueryTable(rowSet.toTracking(), csMap);
        final QueryTable sourceWithData = (QueryTable) source.update("I = ii");
        DataIndexer.getOrCreateDataIndex(sourceWithData, "I");

        final Object barrier = new Object();
        final RowSetCapturingFilter preFilter = new RowSetCapturingFilter();
        final RowSetCapturingFilter midFilter = new RowSetCapturingFilter();
        final RowSetCapturingFilter postFilter = new RowSetCapturingFilter();

        final RowSetCapturingFilter filter1 = new RowSetCapturingFilter(RawString.of("A >= 20000"));
        final RowSetCapturingFilter filter2 = new RowSetCapturingFilter(RawString.of("C < 25000"));

        final ArrayList<RowSetCapturingFilter> allFilters =
                Lists.newArrayList(preFilter, midFilter, postFilter, filter1, filter2);

        // total reorder filter2 in front of filter1
        sourceWithData.where(Filter.and(
                preFilter,
                filter1,
                midFilter,
                filter2,
                postFilter));
        // should bubble up filter2, then filter1, finally remaining three filters
        assertEquals(5_000, numRowsFiltered(preFilter));
        assertEquals(25_000, numRowsFiltered(filter1));
        assertEquals(5_000, numRowsFiltered(midFilter));
        assertEquals(100_000, numRowsFiltered(filter2));
        assertEquals(5_000, numRowsFiltered(postFilter));

        // partial reorder filter2 right behind filter1
        allFilters.forEach(RowSetCapturingFilter::reset);
        sourceWithData.where(Filter.and(
                preFilter,
                filter1.withBarriers(barrier),
                midFilter,
                filter2.respectsBarriers(barrier),
                postFilter));
        // should bubble up filter1, then filter2, finally remaining three filters
        assertEquals(5_000, numRowsFiltered(preFilter));
        assertEquals(100_000, numRowsFiltered(filter1));
        assertEquals(5_000, numRowsFiltered(midFilter));
        assertEquals(80_000, numRowsFiltered(filter2));
        assertEquals(5_000, numRowsFiltered(postFilter));

        // partial reorder where filter2 bumps up to the serial filter, but not up to the respected barrier
        allFilters.forEach(RowSetCapturingFilter::reset);
        sourceWithData.where(Filter.and(
                preFilter,
                filter1.withBarriers(barrier),
                midFilter.withSerial(),
                postFilter,
                filter2.respectsBarriers(barrier)));
        // should bubble up filter 1, preFilter, midFilter, then filter2 and postFilter
        assertEquals(80_000, numRowsFiltered(preFilter));
        assertEquals(100_000, numRowsFiltered(filter1));
        assertEquals(80_000, numRowsFiltered(midFilter));
        assertEquals(80_000, numRowsFiltered(filter2));
        assertEquals(5_000, numRowsFiltered(postFilter));

        // partial reorder where filter 1 cannot move, and filter 2 bumps up to the serial filter
        allFilters.forEach(RowSetCapturingFilter::reset);
        sourceWithData.where(Filter.and(
                preFilter.withBarriers(preFilter),
                filter1.respectsBarriers(preFilter).withBarriers(barrier),
                midFilter.withSerial(),
                postFilter,
                filter2.respectsBarriers(barrier)));
        // should bubble up preFilter, filter 1, midFilter, then filter2 and postFilter
        assertEquals(100_000, numRowsFiltered(preFilter));
        assertEquals(100_000, numRowsFiltered(filter1));
        assertEquals(80_000, numRowsFiltered(midFilter));
        assertEquals(80_000, numRowsFiltered(filter2));
        assertEquals(5_000, numRowsFiltered(postFilter));
    }

    @Test
    public void testPushdownTransitiveBarriers() {
        QueryTable.PARALLEL_WHERE_SEGMENTS = 10;
        QueryTable.PARALLEL_WHERE_ROWS_PER_SEGMENT = 10_000;

        final int[] columnData = new int[100_000];
        for (int ii = 0; ii < columnData.length; ++ii) {
            columnData[ii] = ii;
        }

        final WritableRowSet rowSet = RowSetFactory.flat(columnData.length);
        final Map<String, ColumnSource<?>> csMap = Map.of(
                "A", new PushdownIntTestSource(rowSet, 100L, 1.0, columnData),
                "B", new PushdownIntTestSource(rowSet, 90L, 1.0, columnData),
                "C", new PushdownIntTestSource(rowSet, 80L, 1.0, columnData));

        final Table source = new QueryTable(rowSet.toTracking(), csMap);
        final QueryTable sourceWithData = (QueryTable) source.update("I = ii");
        DataIndexer.getOrCreateDataIndex(sourceWithData, "I");

        final RowSetCapturingFilter preFilter = new RowSetCapturingFilter();
        final RowSetCapturingFilter postFilter = new RowSetCapturingFilter();

        final RowSetCapturingFilter filter1 = new RowSetCapturingFilter(RawString.of("A >= 20000"));
        final RowSetCapturingFilter filter2 = new RowSetCapturingFilter(RawString.of("B < 50000"));
        final RowSetCapturingFilter filter3 = new RowSetCapturingFilter(RawString.of("C < 25000"));

        sourceWithData.where(Filter.and(
                preFilter,
                filter1.withBarriers("1"),
                filter2.respectsBarriers("1").withBarriers("2"),
                filter3.respectsBarriers("2"),
                postFilter));
        // should be f1, f2, f3, pre, then post
        assertEquals(5_000, numRowsFiltered(preFilter));
        assertEquals(100_000, numRowsFiltered(filter1));
        assertEquals(80_000, numRowsFiltered(filter2));
        assertEquals(30_000, numRowsFiltered(filter3));
        assertEquals(5_000, numRowsFiltered(postFilter));
    }

    @Test
    public void testSerialOnConstantArrayAccess() {
        QueryTable.PARALLEL_WHERE_SEGMENTS = 10;
        QueryTable.PARALLEL_WHERE_ROWS_PER_SEGMENT = 10_000;
        final QueryTable source = testRefreshingTable(RowSetFactory.flat(100_000).toTracking());
        final QueryTable sourceWithData = (QueryTable) source.update("A = ii");
        final DataIndex dataIndex = DataIndexer.getOrCreateDataIndex(sourceWithData, "A");

        final RowSetCapturingFilter filter0 = new RowSetCapturingFilter(RawString.of("A < 50000"));
        final RowSetCapturingFilter filter1 = new RowSetCapturingFilter(RawString.of("A > 15000"));

        final Table res0 = sourceWithData.where(Filter.and(
                filter0,
                RawString.of("A_[ii - 1] < 25000").withSerial(),
                filter1));
        assertEquals(filter0.numRowsProcessed(), 100000);
        assertEquals(10_000, res0.size());
        assertEquals(filter1.numRowsProcessed(), 25001);
    }


    @Test
    public void testBarrierOnConstantArrayAccess() {
        QueryTable.PARALLEL_WHERE_SEGMENTS = 10;
        QueryTable.PARALLEL_WHERE_ROWS_PER_SEGMENT = 10_000;
        final QueryTable source = testRefreshingTable(RowSetFactory.flat(100_000).toTracking());
        final QueryTable sourceWithData = (QueryTable) source.update("A = ii");
        final DataIndex dataIndex = DataIndexer.getOrCreateDataIndex(sourceWithData, "A");

        final Object barrier = new Object();
        final RowSetCapturingFilter filter0 = new RowSetCapturingFilter(RawString.of("A < 50000"));
        final RowSetCapturingFilter filter1 = new RowSetCapturingFilter(RawString.of("A > 15000"));

        final Table res0 = sourceWithData.where(Filter.and(
                filter0,
                RawString.of("A_[ii - 1] < 25000").withBarriers(barrier),
                filter1.respectsBarriers(barrier)));
        assertEquals(filter0.numRowsProcessed(), 100000);
        assertEquals(10_000, res0.size());
        assertEquals(filter1.numRowsProcessed(), 25001);
    }

    @Test
    public void testRespectsBarrierOnConstantArrayAccess() {
        QueryTable.PARALLEL_WHERE_SEGMENTS = 10;
        QueryTable.PARALLEL_WHERE_ROWS_PER_SEGMENT = 10_000;
        final QueryTable source = testRefreshingTable(RowSetFactory.flat(100_000).toTracking());
        final QueryTable sourceWithData = (QueryTable) source.update("A = ii");

        final Object barrier = new Object();
        final RowSetCapturingFilter filter0 = new RowSetCapturingFilter(RawString.of("A < 50000"));
        // note that we can't fetch the inner filter from RowSetCapturingFilter
        final RowSetCapturingFilter preFilter = new RowSetCapturingFilter();

        // ensure that we get what we expect without the respectsBarrier first
        final Table res0 = sourceWithData.where(Filter.and(
                filter0.withBarriers(barrier),
                preFilter,
                RawString.of("A_[ii - 1] < 25000")));
        assertEquals(filter0.numRowsProcessed(), 100000);
        assertEquals(preFilter.numRowsProcessed(), 50000);
        assertEquals(25_001, res0.size());

        filter0.reset();
        preFilter.reset();

        // TODO: this respectsBarrier could be lost and we wouldn't know it!
        final Table res1 = sourceWithData.where(Filter.and(
                filter0.withBarriers(barrier),
                preFilter,
                RawString.of("A_[ii - 1] < 25000").respectsBarriers(barrier)));
        assertEquals(filter0.numRowsProcessed(), 100000);
        assertEquals(preFilter.numRowsProcessed(), 50000);
        assertEquals(25_001, res1.size());

        TstUtils.assertTableEquals(res0, res1);
    }

    @Test
    public void testRowKeyAgnosticColumnSources() {
        SingleValueColumnSource<?> src;

        // Boolean Source
        src = SingleValueColumnSource.getSingleValueColumnSource(boolean.class);
        ((SingleValueColumnSource<Boolean>) src).set(true);
        testRowKeyAgnosticColumnSource(src, "A", "A != null", "A == null"); // null
        testRowKeyAgnosticColumnSource(src, "A", "A = true", "A = false"); // match
        ((SingleValueColumnSource<Boolean>) src).set(false); // change the value
        testRowKeyAgnosticColumnSource(src, "A", "A = false", "A = true"); // match

        // Byte Source
        src = SingleValueColumnSource.getSingleValueColumnSource(byte.class);
        src.set((byte) 42);
        testRowKeyAgnosticColumnSource(src, "A", "A != null", "A == null"); // null
        testRowKeyAgnosticColumnSource(src, "A", "A = 42", "A = 0"); // match
        testRowKeyAgnosticColumnSource(src, "A", "A >= 42", "A < 42"); // range
        testRowKeyAgnosticColumnSource(src, "A", "A + 1 >= 43", "A + 1 < 43"); // condition
        src.set((byte) 0); // change the value
        testRowKeyAgnosticColumnSource(src, "A", "A = 0", "A = 42"); // match
        testRowKeyAgnosticColumnSource(src, "A", "A >= 0", "A < 0"); // range
        testRowKeyAgnosticColumnSource(src, "A", "A + 1 >= 1", "A + 1 < 1"); // condition

        // Char Source
        src = SingleValueColumnSource.getSingleValueColumnSource(char.class);
        src.set('A');
        testRowKeyAgnosticColumnSource(src, "A", "A != null", "A == null"); // null
        testRowKeyAgnosticColumnSource(src, "A", "A = 'A'", "A = 'B'"); // match
        testRowKeyAgnosticColumnSource(src, "A", "A >= 'A'", "A < 'A'"); // range
        testRowKeyAgnosticColumnSource(src, "A", "A + 1 >= 'B'", "A + 1 < 'B'"); // condition
        src.set('B'); // change the value
        testRowKeyAgnosticColumnSource(src, "A", "A = 'B'", "A = 'A'"); // match
        testRowKeyAgnosticColumnSource(src, "A", "A >= 'B'", "A < 'B'"); // range
        testRowKeyAgnosticColumnSource(src, "A", "A + 1 >= 'C'", "A + 1 < 'C'"); // condition

        // Short Source
        src = SingleValueColumnSource.getSingleValueColumnSource(short.class);
        src.set((short) 42);
        testRowKeyAgnosticColumnSource(src, "A", "A != null", "A == null"); // null
        testRowKeyAgnosticColumnSource(src, "A", "A = 42", "A = 0"); // match
        testRowKeyAgnosticColumnSource(src, "A", "A >= 42", "A < 42"); // range
        testRowKeyAgnosticColumnSource(src, "A", "A + 1 >= 43", "A + 1 < 43"); // condition
        src.set((short) 0); // change the value
        testRowKeyAgnosticColumnSource(src, "A", "A = 0", "A = 42"); // match
        testRowKeyAgnosticColumnSource(src, "A", "A >= 0", "A < 0"); // range
        testRowKeyAgnosticColumnSource(src, "A", "A + 1 >= 1", "A + 1 < 1"); // condition

        // Int Source
        src = SingleValueColumnSource.getSingleValueColumnSource(int.class);
        src.set(42);
        testRowKeyAgnosticColumnSource(src, "A", "A != null", "A == null"); // null
        testRowKeyAgnosticColumnSource(src, "A", "A = 42", "A = 0"); // match
        testRowKeyAgnosticColumnSource(src, "A", "A >= 42", "A < 42"); // range
        testRowKeyAgnosticColumnSource(src, "A", "A + 1 >= 43", "A + 1 < 43"); // condition
        src.set(0); // change the value
        testRowKeyAgnosticColumnSource(src, "A", "A = 0", "A = 42"); // match
        testRowKeyAgnosticColumnSource(src, "A", "A >= 0", "A < 0"); // range
        testRowKeyAgnosticColumnSource(src, "A", "A + 1 >= 1", "A + 1 < 1"); // condition

        // Long Source
        src = SingleValueColumnSource.getSingleValueColumnSource(long.class);
        src.set(42L);
        testRowKeyAgnosticColumnSource(src, "A", "A != null", "A == null"); // null
        testRowKeyAgnosticColumnSource(src, "A", "A = 42", "A = 0"); // match
        testRowKeyAgnosticColumnSource(src, "A", "A >= 42", "A < 42"); // range
        testRowKeyAgnosticColumnSource(src, "A", "A + 1 >= 43", "A + 1 < 43"); // condition
        src.set(0L); // change the value
        testRowKeyAgnosticColumnSource(src, "A", "A = 0", "A = 42"); // match
        testRowKeyAgnosticColumnSource(src, "A", "A >= 0", "A < 0"); // range
        testRowKeyAgnosticColumnSource(src, "A", "A + 1 >= 1", "A + 1 < 1"); // condition

        // Float Source
        src = SingleValueColumnSource.getSingleValueColumnSource(float.class);
        src.set(42.0f);
        testRowKeyAgnosticColumnSource(src, "A", "A != null", "A == null"); // null
        testRowKeyAgnosticColumnSource(src, "A", "A = 42", "A = 0"); // match
        testRowKeyAgnosticColumnSource(src, "A", "A >= 42", "A < 42"); // range
        testRowKeyAgnosticColumnSource(src, "A", "A + 1 >= 43", "A + 1 < 43"); // condition
        src.set(0.0f); // change the value
        testRowKeyAgnosticColumnSource(src, "A", "A = 0", "A = 42"); // match
        testRowKeyAgnosticColumnSource(src, "A", "A >= 0", "A < 0"); // range
        testRowKeyAgnosticColumnSource(src, "A", "A + 1 >= 1", "A + 1 < 1"); // condition

        // Double Source
        src = SingleValueColumnSource.getSingleValueColumnSource(double.class);
        src.set(42.0);
        testRowKeyAgnosticColumnSource(src, "A", "A != null", "A == null"); // null
        testRowKeyAgnosticColumnSource(src, "A", "A = 42", "A = 0"); // match
        testRowKeyAgnosticColumnSource(src, "A", "A >= 42", "A < 42"); // range
        testRowKeyAgnosticColumnSource(src, "A", "A + 1 >= 43", "A + 1 < 43"); // condition
        src.set(0.0); // change the value
        testRowKeyAgnosticColumnSource(src, "A", "A = 0", "A = 42"); // match
        testRowKeyAgnosticColumnSource(src, "A", "A >= 0", "A < 0"); // range
        testRowKeyAgnosticColumnSource(src, "A", "A + 1 >= 1", "A + 1 < 1"); // condition

        // Object Source
        SingleValueColumnSource<String> objectSource = SingleValueColumnSource.getSingleValueColumnSource(String.class);
        objectSource.set("AAA");
        testRowKeyAgnosticColumnSource(objectSource, "A", "A != null", "A == null"); // null
        testRowKeyAgnosticColumnSource(objectSource, "A", "A = `AAA`", "A = `BBB`"); // match
        testRowKeyAgnosticColumnSource(objectSource, "A", "A >= `AAA`", "A < `AAA`"); // range
        testRowKeyAgnosticColumnSource(objectSource, "A", "A + `BBB` >= `AAABBB`", "A + `BBB` < `AAABBB`"); // condition
        objectSource.set("BBB"); // change the value
        testRowKeyAgnosticColumnSource(objectSource, "A", "A = `BBB`", "A = `AAA`"); // match
        testRowKeyAgnosticColumnSource(objectSource, "A", "A >= `BBB`", "A < `BBB`"); // range
        testRowKeyAgnosticColumnSource(objectSource, "A", "A + `CCC` >= `BBBCCC`", "A + `CCC` < `BBBCCC`"); // condition

        // Instant Source
        SingleValueColumnSource<Instant> instantSource =
                SingleValueColumnSource.getSingleValueColumnSource(Instant.class);
        instantSource.set(parseInstant("2020-01-01T00:00:00 NY"));
        testRowKeyAgnosticColumnSource(instantSource, "A", "A != null", "A == null"); // null
        testRowKeyAgnosticColumnSource(instantSource, "A", "A = '2020-01-01T00:00:00 NY'",
                "A = '2020-01-02T00:00:00 NY'"); // match
        testRowKeyAgnosticColumnSource(instantSource, "A", "A <= '2020-01-01T00:00:00 NY'",
                "A > '2020-01-01T00:00:00 NY'"); // range
        testRowKeyAgnosticColumnSource(instantSource, "A",
                "A >= '2020-01-01T00:00:00 NY' && A <= '2020-01-01T00:00:00 NY'",
                "A >= '2020-01-02T00:00:00 NY' && A <= '2020-01-02T00:00:00 NY'"); // condition
        instantSource.set(parseInstant("2020-01-02T00:00:00 NY")); // change the value
        testRowKeyAgnosticColumnSource(instantSource, "A", "A = '2020-01-02T00:00:00 NY'",
                "A = '2020-01-01T00:00:00 NY'"); // match
        testRowKeyAgnosticColumnSource(instantSource, "A", "A <= '2020-01-02T00:00:00 NY'",
                "A > '2020-01-02T00:00:00 NY'"); // range
        testRowKeyAgnosticColumnSource(instantSource, "A",
                "A >= '2020-01-02T00:00:00 NY' && A <= '2020-01-02T00:00:00 NY'",
                "A >= '2020-01-01T00:00:00 NY' && A <= '2020-01-01T00:00:00 NY'"); // condition
    }

    @Test
    public void testImmutableRowKeyAgnosticColumnSources() {
        ColumnSource<?> src;

        // Immutable Byte Source
        src = InMemoryColumnSource.makeImmutableConstantSource(byte.class, null, (byte) 42);
        testRowKeyAgnosticColumnSource(src, "A", "A != null", "A = null"); // null
        testRowKeyAgnosticColumnSource(src, "A", "A = 42", "A = 0"); // match
        testRowKeyAgnosticColumnSource(src, "A", "A >= 42", "A < 42"); // range
        testRowKeyAgnosticColumnSource(src, "A", "A + 1 >= 43", "A + 1 < 43"); // condition

        // Immutable Char Source
        src = InMemoryColumnSource.makeImmutableConstantSource(char.class, null, 'A');
        testRowKeyAgnosticColumnSource(src, "A", "A != null", "A = null"); // null
        testRowKeyAgnosticColumnSource(src, "A", "A = 'A'", "A = 'B'"); // match
        testRowKeyAgnosticColumnSource(src, "A", "A >= 'A'", "A < 'A'"); // range
        testRowKeyAgnosticColumnSource(src, "A", "A + 1 >= 'B'", "A + 1 < 'B'"); // condition

        // Immutable Short Source
        src = InMemoryColumnSource.makeImmutableConstantSource(short.class, null, (short) 42);
        testRowKeyAgnosticColumnSource(src, "A", "A != null", "A = null"); // null
        testRowKeyAgnosticColumnSource(src, "A", "A = 42", "A = 0"); // match
        testRowKeyAgnosticColumnSource(src, "A", "A >= 42", "A < 42"); // range
        testRowKeyAgnosticColumnSource(src, "A", "A + 1 >= 43", "A + 1 < 43"); // condition

        // Immutable Int Source
        src = InMemoryColumnSource.makeImmutableConstantSource(int.class, null, 42);
        testRowKeyAgnosticColumnSource(src, "A", "A != null", "A = null"); // null
        testRowKeyAgnosticColumnSource(src, "A", "A = 42", "A = 0"); // match
        testRowKeyAgnosticColumnSource(src, "A", "A >= 42", "A < 42"); // range
        testRowKeyAgnosticColumnSource(src, "A", "A + 1 >= 43", "A + 1 < 43"); // condition

        // Immutable Long Source
        src = InMemoryColumnSource.makeImmutableConstantSource(long.class, null, 42L);
        testRowKeyAgnosticColumnSource(src, "A", "A != null", "A = null"); // null
        testRowKeyAgnosticColumnSource(src, "A", "A = 42", "A = 0"); // match
        testRowKeyAgnosticColumnSource(src, "A", "A >= 42", "A < 42"); // range
        testRowKeyAgnosticColumnSource(src, "A", "A + 1 >= 43", "A + 1 < 43"); // condition

        // Immutable Float Source
        src = InMemoryColumnSource.makeImmutableConstantSource(float.class, null, 42.0f);
        testRowKeyAgnosticColumnSource(src, "A", "A != null", "A = null"); // null
        testRowKeyAgnosticColumnSource(src, "A", "A = 42", "A = 0"); // match
        testRowKeyAgnosticColumnSource(src, "A", "A >= 42", "A < 42"); // range
        testRowKeyAgnosticColumnSource(src, "A", "A + 1 >= 43", "A + 1 < 43"); // condition

        // Immutable Double Source
        src = InMemoryColumnSource.makeImmutableConstantSource(double.class, null, 42.0);
        testRowKeyAgnosticColumnSource(src, "A", "A != null", "A = null"); // null
        testRowKeyAgnosticColumnSource(src, "A", "A = 42", "A = 0"); // match
        testRowKeyAgnosticColumnSource(src, "A", "A >= 42", "A < 42"); // range
        testRowKeyAgnosticColumnSource(src, "A", "A + 1 >= 43", "A + 1 < 43"); // condition

        // Immutable Object Source
        src = InMemoryColumnSource.makeImmutableConstantSource(String.class, null, "AAA");
        testRowKeyAgnosticColumnSource(src, "A", "A != null", "A = null"); // null
        testRowKeyAgnosticColumnSource(src, "A", "A = `AAA`", "A = `BBB`"); // match
        testRowKeyAgnosticColumnSource(src, "A", "A >= `AAA`", "A < `AAA`"); // range
        testRowKeyAgnosticColumnSource(src, "A", "A + `BBB` >= `AAABBB`", "A + `BBB` < `AAABBB`"); // condition

        // Immutable Instant Source
        src = InMemoryColumnSource.makeImmutableConstantSource(Instant.class, null,
                parseInstant("2020-01-01T00:00:00 NY"));
        testRowKeyAgnosticColumnSource(src, "A", "A != null", "A = null"); // null
        testRowKeyAgnosticColumnSource(src, "A", "A = '2020-01-01T00:00:00 NY'",
                "A = '2020-01-02T00:00:00 NY'"); // match
        testRowKeyAgnosticColumnSource(src, "A", "A <= '2020-01-01T00:00:00 NY'", "A > '2020-01-01T00:00:00 NY'"); // range
        testRowKeyAgnosticColumnSource(src, "A",
                "A >= '2020-01-01T00:00:00 NY' && A <= '2020-01-01T00:00:00 NY'",
                "A >= '2020-01-02T00:00:00 NY' && A <= '2020-01-02T00:00:00 NY'"); // condition
    }

    @Test
    public void testNullRowKeyAgnosticColumnSources() {
        // Null Byte Source
        testRowKeyAgnosticColumnSource(
                NullValueColumnSource.getInstance(byte.class, null),
                "A", "A = null", "A != null");

        // Null Char Source
        testRowKeyAgnosticColumnSource(
                NullValueColumnSource.getInstance(char.class, null),
                "A", "A = null", "A != null");

        // Null Short Source
        testRowKeyAgnosticColumnSource(
                NullValueColumnSource.getInstance(short.class, null),
                "A", "A = null", "A != null");

        // Null Int Source
        testRowKeyAgnosticColumnSource(
                NullValueColumnSource.getInstance(int.class, null),
                "A", "A = null", "A != null");

        // Null Long Source
        testRowKeyAgnosticColumnSource(
                NullValueColumnSource.getInstance(long.class, null),
                "A", "A = null", "A != null");

        // Null Float Source
        testRowKeyAgnosticColumnSource(
                NullValueColumnSource.getInstance(float.class, null),
                "A", "A = null", "A != null");

        // Null Double Source
        testRowKeyAgnosticColumnSource(
                NullValueColumnSource.getInstance(double.class, null),
                "A", "A = null", "A != null");

        // Null Boolean Source
        testRowKeyAgnosticColumnSource(
                NullValueColumnSource.getInstance(Boolean.class, null),
                "A", "A = null", "A != null");

        // Null String Source
        testRowKeyAgnosticColumnSource(
                NullValueColumnSource.getInstance(String.class, null),
                "A", "A = null", "A != null");

        // Null Instant Source
        testRowKeyAgnosticColumnSource(
                NullValueColumnSource.getInstance(Instant.class, null),
                "A", "A = null", "A != null");
    }

    /**
     * Private helper to force parallelization of the RowSetCapturingFilter.
     */
    private class ParallelizedRowSetCapturingFilter extends RowSetCapturingFilter {
        public ParallelizedRowSetCapturingFilter(Filter filter) {
            super(filter);
        }

        @Override
        public boolean permitParallelization() {
            return true;
        }
    }

    private void testRowKeyAgnosticColumnSource(
            final ColumnSource<?> columnSource,
            final String columnName,
            final String filterAllPass,
            final String filterNonePass) {

        final Map<String, ColumnSource<?>> columnSourceMap = Map.of(columnName, columnSource);
        final QueryTable source = new QueryTable(RowSetFactory.flat(100_000).toTracking(), columnSourceMap);
        source.setRefreshing(true);

        final RowSetCapturingFilter preFilter = new RowSetCapturingFilter();
        final RowSetCapturingFilter filter0 = new ParallelizedRowSetCapturingFilter(RawString.of(filterAllPass));
        final RowSetCapturingFilter postFilter = new RowSetCapturingFilter();

        // force pre and post filters to run when expected using barriers
        final Table res0 = source.where(Filter.and(
                preFilter.withBarriers("1"),
                filter0.respectsBarriers("1").withBarriers("2"),
                postFilter.respectsBarriers("2")));
        assertEquals(100_000, preFilter.numRowsProcessed());
        assertEquals(1, filter0.numRowsProcessed());
        assertEquals(100_000, postFilter.numRowsProcessed()); // All rows passed

        assertEquals(100_000, res0.size());

        preFilter.reset();
        postFilter.reset();

        final RowSetCapturingFilter filter1 = new ParallelizedRowSetCapturingFilter(RawString.of(filterNonePass));

        // force pre and post filters to run when expected using barriers
        final Table res1 = source.where(Filter.and(
                preFilter.withBarriers("1"),
                filter1.respectsBarriers("1").withBarriers("2"),
                postFilter.respectsBarriers("2")));
        assertEquals(100_000, preFilter.numRowsProcessed());
        assertEquals(1, filter1.numRowsProcessed());
        assertEquals(0, postFilter.numRowsProcessed()); // No rows passed

        assertEquals(0, res1.size());
    }

    protected static TLongList getAndSortSizes(final RowSetCapturingFilter filter) {
        final List<RowSet> rowSets = filter.rowSets();
        TLongList sizes = new TLongArrayList(rowSets.size());
        filter.rowSets().stream()
                .mapToLong(RowSet::size)
                .forEach(sizes::add);
        sizes.sort();
        return sizes;
    }

    protected static long numRowsFiltered(final RowSetCapturingFilter filter) {
        return filter.rowSets().stream()
                .mapToLong(RowSet::size)
                .sum();
    }
}<|MERGE_RESOLUTION|>--- conflicted
+++ resolved
@@ -1997,27 +1997,6 @@
         }
 
         @Override
-<<<<<<< HEAD
-        public long estimatePushdownFilterCost(
-                final WhereFilter filter,
-                final RowSet selection,
-                final RowSet fullSet,
-                final boolean usePrev,
-                final PushdownFilterContext context) {
-            return pushdownCost;
-        }
-
-        @Override
-        public void pushdownFilter(
-                final WhereFilter filter,
-                final RowSet input,
-                final RowSet fullSet,
-                final boolean usePrev,
-                final PushdownFilterContext context,
-                final long costCeiling,
-                final JobScheduler jobScheduler,
-                final Consumer<PushdownResult> onComplete,
-=======
         public void estimatePushdownFilterCost(WhereFilter filter, RowSet selection, boolean usePrev,
                 PushdownFilterContext context, JobScheduler jobScheduler, LongConsumer onComplete,
                 Consumer<Exception> onError) {
@@ -2028,7 +2007,6 @@
         public void pushdownFilter(final WhereFilter filter, final RowSet input,
                 final boolean usePrev, final PushdownFilterContext context,
                 final long costCeiling, final JobScheduler jobScheduler, final Consumer<PushdownResult> onComplete,
->>>>>>> 25d993c6
                 final Consumer<Exception> onError) {
             encounterOrder = counter.getAndIncrement();
             PushdownColumnSourceHeler.pushdownFilter(filter, input, usePrev, this, maybePercentage, onComplete);
