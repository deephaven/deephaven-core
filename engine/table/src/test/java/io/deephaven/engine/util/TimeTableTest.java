--- conflicted
+++ resolved
@@ -172,13 +172,8 @@
     @Test
     public void testBlinkProvidedStartTimeOnBoundary() {
         build(TimeTable.newBuilder()
-<<<<<<< HEAD
-                .streamTable(true)
+                .blinkTable(true)
                 .startTime(DateTimeUtils.epochNanosToInstant(10))
-=======
-                .blinkTable(true)
-                .startTime(DateTimeUtils.nanosToTime(10))
->>>>>>> d06bfff1
                 .period(10));
 
         tick(9);
@@ -192,13 +187,8 @@
     @Test
     public void testBlinkProvidedStartTimeOffsetPeriod() {
         build(TimeTable.newBuilder()
-<<<<<<< HEAD
-                .streamTable(true)
+                .blinkTable(true)
                 .startTime(DateTimeUtils.epochNanosToInstant(15))
-=======
-                .blinkTable(true)
-                .startTime(DateTimeUtils.nanosToTime(15))
->>>>>>> d06bfff1
                 .period(10));
 
         tick(14);
