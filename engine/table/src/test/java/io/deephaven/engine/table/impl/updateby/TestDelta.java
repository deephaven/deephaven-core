package io.deephaven.engine.table.impl.updateby;

import io.deephaven.api.updateby.DeltaControl;
import io.deephaven.api.updateby.NullBehavior;
import io.deephaven.api.updateby.UpdateByOperation;
import io.deephaven.engine.table.PartitionedTable;
import io.deephaven.engine.table.Table;
import io.deephaven.engine.table.impl.QueryTable;
import io.deephaven.engine.testutil.EvalNugget;
import io.deephaven.engine.testutil.GenerateTableUpdates;
import io.deephaven.engine.testutil.TstUtils;
import io.deephaven.engine.testutil.generator.CharGenerator;
import io.deephaven.engine.testutil.generator.SortedInstantGenerator;
import io.deephaven.engine.testutil.generator.TestDataGenerator;
import io.deephaven.engine.updategraph.UpdateGraphProcessor;
import io.deephaven.test.types.OutOfBandTest;
import io.deephaven.time.DateTimeUtils;
import org.jetbrains.annotations.NotNull;
import org.junit.Test;
import org.junit.experimental.categories.Category;

import java.math.BigDecimal;
import java.math.BigInteger;
import java.time.Instant;
import java.util.Arrays;
import java.util.List;
import java.util.Random;

import static io.deephaven.engine.testutil.GenerateTableUpdates.generateAppends;
import static io.deephaven.engine.testutil.testcase.RefreshingTableTestCase.simulateShiftAwareStep;
<<<<<<< HEAD
=======
import static io.deephaven.engine.util.TableTools.intCol;
import static io.deephaven.time.DateTimeUtils.convertDateTime;
>>>>>>> d06bfff1
import static io.deephaven.util.QueryConstants.*;
import static org.junit.Assert.assertArrayEquals;

@Category(OutOfBandTest.class)
public class TestDelta extends BaseUpdateByTest {
    /**
     * These are used in the ticking table evaluations where we verify dynamic vs static tables.
     */
    final String[] columns = new String[] {
            "timeCol",
            "charCol",
            "byteCol",
            "shortCol",
            "intCol",
            "longCol",
            "floatCol",
            "doubleCol",
            "bigIntCol",
            "bigDecimalCol",
    };

    final int STATIC_TABLE_SIZE = 10_000;
    final int DYNAMIC_TABLE_SIZE = 1_000;
    final int DYNAMIC_UPDATE_SIZE = 100;
    final int DYNAMIC_UPDATE_STEPS = 20;

    @Test
    public void testManualVerification() {
        final int[] inputData = {100, 101, 102, NULL_INT, 103, 104};

        final int[] outputNullDominates = {NULL_INT, 1, 1, NULL_INT, NULL_INT, 1};
        final int[] outputValueDominates = {100, 1, 1, NULL_INT, 103, 1};
        final int[] outputZeroDominates = {0, 1, 1, NULL_INT, 0, 1};

        final QueryTable table = TstUtils.testRefreshingTable(
                intCol("Int", inputData));

        // default is NULL_DOMINATES
        QueryTable result = (QueryTable) table.updateBy(List.of(UpdateByOperation.Delta()));
        assertArrayEquals((int[]) result.getColumn("Int").getDirect(), outputNullDominates);

        result = (QueryTable) table.updateBy(List.of(UpdateByOperation.Delta(DeltaControl.NULL_DOMINATES)));
        assertArrayEquals((int[]) result.getColumn("Int").getDirect(), outputNullDominates);

        result = (QueryTable) table.updateBy(List.of(UpdateByOperation.Delta(DeltaControl.VALUE_DOMINATES)));
        assertArrayEquals((int[]) result.getColumn("Int").getDirect(), outputValueDominates);

        result = (QueryTable) table.updateBy(List.of(UpdateByOperation.Delta(DeltaControl.ZERO_DOMINATES)));
        assertArrayEquals((int[]) result.getColumn("Int").getDirect(), outputZeroDominates);
    }

    // region Zero Key Tests

    @Test
    public void testStaticZeroKey() {
        final QueryTable t = createTestTable(STATIC_TABLE_SIZE, false, false, false, 0x31313131,
                new String[] {"timeCol", "charCol"}, new TestDataGenerator[] {
                        new SortedInstantGenerator(
                                DateTimeUtils.parseInstant("2022-03-09T09:00:00.000 NY"),
                                DateTimeUtils.parseInstant("2022-03-09T16:30:00.000 NY")),
                        new CharGenerator('A', 'z', 0.1)}).t;
        t.setRefreshing(false);

        Table result = t.updateBy(UpdateByOperation.Delta(columns));

        for (String col : columns) {
            if ("boolCol".equals(col)) {
                continue;
            }
            assertWithDelta(t.getColumn(col).getDirect(),
                    result.getColumn(col).getDirect(),
                    DeltaControl.DEFAULT);
        }

        result = t.updateBy(UpdateByOperation.Delta(DeltaControl.NULL_DOMINATES, columns));

        for (String col : columns) {
            if ("boolCol".equals(col)) {
                continue;
            }
            assertWithDelta(t.getColumn(col).getDirect(),
                    result.getColumn(col).getDirect(),
                    DeltaControl.NULL_DOMINATES);
        }

        result = t.updateBy(UpdateByOperation.Delta(DeltaControl.VALUE_DOMINATES, columns));

        for (String col : columns) {
            if ("boolCol".equals(col)) {
                continue;
            }
            assertWithDelta(t.getColumn(col).getDirect(),
                    result.getColumn(col).getDirect(),
                    DeltaControl.VALUE_DOMINATES);
        }

        result = t.updateBy(UpdateByOperation.Delta(DeltaControl.ZERO_DOMINATES, columns));

        for (String col : columns) {
            if ("boolCol".equals(col)) {
                continue;
            }
            assertWithDelta(t.getColumn(col).getDirect(),
                    result.getColumn(col).getDirect(),
                    DeltaControl.ZERO_DOMINATES);
        }
    }

    // endregion

    // region Bucketed Tests

    @Test
    public void testStaticBucketed() {
        doTestStaticBucketed(false);
    }

    @Test
    public void testStaticGroupedBucketed() {
        doTestStaticBucketed(true);
    }

    private void doTestStaticBucketed(boolean grouped) {
        final QueryTable t = createTestTable(100000, true, grouped, false, 0x31313131,
                new String[] {"timeCol", "charCol"}, new TestDataGenerator[] {
                        new SortedInstantGenerator(
                                DateTimeUtils.parseInstant("2022-03-09T09:00:00.000 NY"),
                                DateTimeUtils.parseInstant("2022-03-09T16:30:00.000 NY")),
                        new CharGenerator('A', 'z', 0.1)}).t;
        t.setRefreshing(false);

        final String[] columns = Arrays.stream(t.getDefinition().getColumnNamesArray())
                .filter(col -> !col.equals("Sym") && !col.equals("boolCol")).toArray(String[]::new);

        Table result = t.updateBy(UpdateByOperation.Delta(columns), "Sym");

        PartitionedTable preOp = t.partitionBy("Sym");
        PartitionedTable postOp = result.partitionBy("Sym");

        preOp.partitionedTransform(postOp, (source, actual) -> {
            Arrays.stream(columns).forEach(col -> {
                assertWithDelta(source.getColumn(col).getDirect(),
                        actual.getColumn(col).getDirect(),
                        DeltaControl.DEFAULT);
            });
            return source;
        });

        result = t.updateBy(UpdateByOperation.Delta(DeltaControl.NULL_DOMINATES, columns), "Sym");

        preOp = t.partitionBy("Sym");
        postOp = result.partitionBy("Sym");

        preOp.partitionedTransform(postOp, (source, actual) -> {
            Arrays.stream(columns).forEach(col -> {
                assertWithDelta(source.getColumn(col).getDirect(),
                        actual.getColumn(col).getDirect(),
                        DeltaControl.NULL_DOMINATES);
            });
            return source;
        });

        result = t.updateBy(UpdateByOperation.Delta(DeltaControl.VALUE_DOMINATES, columns), "Sym");

        preOp = t.partitionBy("Sym");
        postOp = result.partitionBy("Sym");

        preOp.partitionedTransform(postOp, (source, actual) -> {
            Arrays.stream(columns).forEach(col -> {
                assertWithDelta(source.getColumn(col).getDirect(),
                        actual.getColumn(col).getDirect(),
                        DeltaControl.VALUE_DOMINATES);
            });
            return source;
        });

        result = t.updateBy(UpdateByOperation.Delta(DeltaControl.ZERO_DOMINATES, columns), "Sym");

        preOp = t.partitionBy("Sym");
        postOp = result.partitionBy("Sym");

        preOp.partitionedTransform(postOp, (source, actual) -> {
            Arrays.stream(columns).forEach(col -> {
                assertWithDelta(source.getColumn(col).getDirect(),
                        actual.getColumn(col).getDirect(),
                        DeltaControl.ZERO_DOMINATES);
            });
            return source;
        });
    }

    // endregion

    // region Live Tests

    @Test
    public void testZeroKeyAppendOnly() {
        doTestAppendOnly(false);
    }

    @Test
    public void testBucketedAppendOnly() {
        doTestAppendOnly(true);
    }

    private void doTestAppendOnly(boolean bucketed) {
        final CreateResult result = createTestTable(DYNAMIC_TABLE_SIZE, bucketed, false, true, 0x31313131,
                new String[] {"timeCol", "charCol"}, new TestDataGenerator[] {
                        new SortedInstantGenerator(
                                DateTimeUtils.parseInstant("2022-03-09T09:00:00.000 NY"),
                                DateTimeUtils.parseInstant("2022-03-09T16:30:00.000 NY")),
                        new CharGenerator('A', 'z', 0.1)});
        final QueryTable t = result.t;
        t.setAttribute(Table.APPEND_ONLY_TABLE_ATTRIBUTE, Boolean.TRUE);

        final EvalNugget[] nuggets = new EvalNugget[] {
                EvalNugget.from(() -> bucketed
                        ? t.updateBy(UpdateByOperation.Delta(columns), "Sym")
                        : t.updateBy(UpdateByOperation.Delta(columns))),
                EvalNugget.from(() -> bucketed
                        ? t.updateBy(UpdateByOperation.Delta(DeltaControl.NULL_DOMINATES, columns), "Sym")
                        : t.updateBy(UpdateByOperation.Delta(DeltaControl.NULL_DOMINATES, columns))),
        };

        final Random billy = new Random(0xB177B177);
        for (int ii = 0; ii < DYNAMIC_UPDATE_STEPS; ii++) {
            UpdateGraphProcessor.DEFAULT
                    .runWithinUnitTestCycle(() -> generateAppends(DYNAMIC_UPDATE_SIZE, billy, t, result.infos));
            TstUtils.validate("Table", nuggets);
        }
    }

    @Test
    public void testZeroKeyGeneralTicking() {
        final CreateResult result = createTestTable(DYNAMIC_TABLE_SIZE, false, false, true, 0x31313131,
                new String[] {"timeCol", "charCol"}, new TestDataGenerator[] {
                        new SortedInstantGenerator(
                                DateTimeUtils.parseInstant("2022-03-09T09:00:00.000 NY"),
                                DateTimeUtils.parseInstant("2022-03-09T16:30:00.000 NY")),
                        new CharGenerator('A', 'z', 0.1)});
        final QueryTable t = result.t;

        final EvalNugget[] nuggets = new EvalNugget[] {
                EvalNugget.from(() -> t.updateBy(UpdateByOperation.Delta(columns))),
                EvalNugget.from(() -> t.updateBy(UpdateByOperation.Delta(DeltaControl.NULL_DOMINATES, columns)))
        };

        final Random billy = new Random(0xB177B177);
        for (int ii = 0; ii < DYNAMIC_UPDATE_STEPS; ii++) {
            UpdateGraphProcessor.DEFAULT.runWithinUnitTestCycle(
                    () -> GenerateTableUpdates.generateTableUpdates(DYNAMIC_UPDATE_SIZE, billy, t, result.infos));
            TstUtils.validate("Table - step " + ii, nuggets);
        }
    }

    @Test
    public void testBucketedGeneralTicking() {
        final CreateResult result = createTestTable(DYNAMIC_TABLE_SIZE, true, false, true, 0x31313131,
                new String[] {"timeCol", "charCol"}, new TestDataGenerator[] {
                        new SortedInstantGenerator(
                                DateTimeUtils.parseInstant("2022-03-09T09:00:00.000 NY"),
                                DateTimeUtils.parseInstant("2022-03-09T16:30:00.000 NY")),
                        new CharGenerator('A', 'z', 0.1)});
        final QueryTable t = result.t;

        final EvalNugget[] nuggets = new EvalNugget[] {
                EvalNugget.from(() -> t.updateBy(UpdateByOperation.Delta(columns), "Sym")),
                EvalNugget.from(() -> t.updateBy(UpdateByOperation.Delta(DeltaControl.NULL_DOMINATES, columns), "Sym"))
        };

        final Random billy = new Random(0xB177B177);
        for (int ii = 0; ii < DYNAMIC_UPDATE_STEPS; ii++) {
            try {
                simulateShiftAwareStep(DYNAMIC_UPDATE_SIZE, billy, t, result.infos, nuggets);
            } catch (Throwable ex) {
                System.out.println("Crapped out on step " + ii);
                throw ex;
            }
        }
    }

    /*
     * Ideas for specialized tests: 1) Remove first index 2) Removed everything, add some back 3) Make sandwiches
     */
    // endregion


    private static byte[] delta(@NotNull final byte[] expected, DeltaControl control) {
        final byte[] result = new byte[expected.length];
        for (int ii = 0; ii < expected.length; ii++) {
            if (expected[ii] == NULL_BYTE) {
                result[ii] = NULL_BYTE;
            } else if (ii == 0 || expected[ii - 1] == NULL_BYTE) {
                result[ii] = control.nullBehavior() == NullBehavior.ValueDominates
                        ? expected[ii]
                        : (control.nullBehavior() == NullBehavior.NullDominates
                                ? NULL_BYTE
                                : 0); // ZeroDominates
            } else {
                result[ii] = (byte) (expected[ii] - expected[ii - 1]);
            }
        }

        return result;
    }

    private static char[] delta(@NotNull final char[] expected, DeltaControl control) {
        final char[] result = new char[expected.length];
        for (int ii = 0; ii < expected.length; ii++) {
            if (expected[ii] == NULL_CHAR) {
                result[ii] = NULL_CHAR;
            } else if (ii == 0 || expected[ii - 1] == NULL_CHAR) {
                result[ii] = control.nullBehavior() == NullBehavior.ValueDominates
                        ? expected[ii]
                        : (control.nullBehavior() == NullBehavior.NullDominates
                                ? NULL_CHAR
                                : 0); // ZeroDominates
            } else {
                result[ii] = (char) (expected[ii] - expected[ii - 1]);
            }
        }

        return result;
    }

    private static short[] delta(@NotNull final short[] expected, DeltaControl control) {
        final short[] result = new short[expected.length];
        for (int ii = 0; ii < expected.length; ii++) {
            if (expected[ii] == NULL_SHORT) {
                result[ii] = NULL_SHORT;
            } else if (ii == 0 || expected[ii - 1] == NULL_SHORT) {
                result[ii] = control.nullBehavior() == NullBehavior.ValueDominates
                        ? expected[ii]
                        : (control.nullBehavior() == NullBehavior.NullDominates
                                ? NULL_SHORT
                                : 0); // ZeroDominates
            } else {
                result[ii] = (short) (expected[ii] - expected[ii - 1]);
            }
        }

        return result;
    }

    private static int[] delta(@NotNull final int[] expected, DeltaControl control) {
        final int[] result = new int[expected.length];
        for (int ii = 0; ii < expected.length; ii++) {
            if (expected[ii] == NULL_INT) {
                result[ii] = NULL_INT;
            } else if (ii == 0 || expected[ii - 1] == NULL_INT) {
                result[ii] = control.nullBehavior() == NullBehavior.ValueDominates
                        ? expected[ii]
                        : (control.nullBehavior() == NullBehavior.NullDominates
                                ? NULL_INT
                                : 0); // ZeroDominates
            } else {
                result[ii] = (int) (expected[ii] - expected[ii - 1]);
            }
        }

        return result;
    }

    private static long[] delta(@NotNull final long[] expected, DeltaControl control) {
        final long[] result = new long[expected.length];
        for (int ii = 0; ii < expected.length; ii++) {
            if (expected[ii] == NULL_LONG) {
                result[ii] = NULL_LONG;
            } else if (ii == 0 || expected[ii - 1] == NULL_LONG) {
                result[ii] = control.nullBehavior() == NullBehavior.ValueDominates
                        ? expected[ii]
                        : (control.nullBehavior() == NullBehavior.NullDominates
                                ? NULL_LONG
                                : 0); // ZeroDominates
            } else {
                result[ii] = (long) (expected[ii] - expected[ii - 1]);
            }
        }

        return result;
    }

    private static float[] delta(@NotNull final float[] expected, DeltaControl control) {
        final float[] result = new float[expected.length];
        for (int ii = 0; ii < expected.length; ii++) {
            if (expected[ii] == NULL_FLOAT) {
                result[ii] = NULL_FLOAT;
            } else if (ii == 0 || expected[ii - 1] == NULL_FLOAT) {
                result[ii] = control.nullBehavior() == NullBehavior.ValueDominates
                        ? expected[ii]
                        : (control.nullBehavior() == NullBehavior.NullDominates
                                ? NULL_FLOAT
                                : 0); // ZeroDominates
            } else {
                result[ii] = (float) (expected[ii] - expected[ii - 1]);
            }
        }

        return result;
    }

    private static double[] delta(@NotNull final double[] expected, DeltaControl control) {
        final double[] result = new double[expected.length];
        for (int ii = 0; ii < expected.length; ii++) {
            if (expected[ii] == NULL_DOUBLE) {
                result[ii] = NULL_DOUBLE;
            } else if (ii == 0 || expected[ii - 1] == NULL_DOUBLE) {
                result[ii] = control.nullBehavior() == NullBehavior.ValueDominates
                        ? expected[ii]
                        : (control.nullBehavior() == NullBehavior.NullDominates
                                ? NULL_DOUBLE
                                : 0); // ZeroDominates
            } else {
                result[ii] = (double) (expected[ii] - expected[ii - 1]);
            }
        }

        return result;
    }


    private static Object[] delta(@NotNull final Object[] expected, DeltaControl control) {
        final Object[] result = new Object[expected.length];

        for (int ii = 0; ii < expected.length; ii++) {
            if (expected[ii] == null) {
                result[ii] = null;
            } else if (expected[ii] instanceof BigInteger) {
                if (ii == 0 || expected[ii - 1] == null) {
                    result[ii] = control.nullBehavior() == NullBehavior.ValueDominates
                            ? expected[ii]
                            : (control.nullBehavior() == NullBehavior.NullDominates
                                    ? null
                                    : BigInteger.ZERO); // ZeroDominates
                } else {
                    result[ii] = ((BigInteger) expected[ii]).subtract((BigInteger) expected[ii - 1]);
                }
            } else {
                if (ii == 0 || expected[ii - 1] == null) {
                    result[ii] = control.nullBehavior() == NullBehavior.ValueDominates
                            ? expected[ii]
                            : (control.nullBehavior() == NullBehavior.NullDominates
                                    ? null
                                    : BigDecimal.ZERO); // ZeroDominates
                } else {
                    result[ii] = ((BigDecimal) expected[ii]).subtract((BigDecimal) expected[ii - 1]);
                }
            }
        }
        return result;
    }

    private static long[] deltaTime(@NotNull final Object[] expected, DeltaControl control) {
        final long[] result = new long[expected.length];
        for (int ii = 0; ii < expected.length; ii++) {
            if (expected[ii] == null) {
                result[ii] = NULL_LONG;
            } else if (ii == 0 || expected[ii - 1] == null) {
                result[ii] = control.nullBehavior() == NullBehavior.ValueDominates
<<<<<<< HEAD
                        ? DateTimeUtils.epochNanos(((Instant) expected[ii]))
                        : NULL_LONG;
            } else {
                if (expected[ii] == null) {
                    result[ii] = NULL_LONG;
                } else {
                    result[ii] = DateTimeUtils.epochNanos(((Instant) expected[ii]))
                            - DateTimeUtils.epochNanos(((Instant) expected[ii - 1]));
                }
=======
                        ? ((DateTime) expected[ii]).getNanos()
                        : (control.nullBehavior() == NullBehavior.NullDominates
                                ? NULL_LONG
                                : 0); // ZeroDominates
            } else {
                result[ii] = ((DateTime) expected[ii]).getNanos() - ((DateTime) expected[ii - 1]).getNanos();
>>>>>>> d06bfff1
            }
        }

        return result;
    }

    final void assertWithDelta(final @NotNull Object expected, final @NotNull Object actual, DeltaControl control) {

        if (expected instanceof byte[]) {
            assertArrayEquals(delta((byte[]) expected, control), (byte[]) actual);
        } else if (expected instanceof char[]) {
            assertArrayEquals(delta((char[]) expected, control), (char[]) actual);
        } else if (expected instanceof short[]) {
            assertArrayEquals(delta((short[]) expected, control), (short[]) actual);
        } else if (expected instanceof int[]) {
            assertArrayEquals(delta((int[]) expected, control), (int[]) actual);
        } else if (expected instanceof long[]) {
            assertArrayEquals(delta((long[]) expected, control), (long[]) actual);
        } else if (expected instanceof float[]) {
            assertArrayEquals(delta((float[]) expected, control), (float[]) actual, .001f);
        } else if (expected instanceof double[]) {
            assertArrayEquals(delta((double[]) expected, control), (double[]) actual, .001d);
        } else if (((Object[]) expected).length > 0 && ((Object[]) expected)[0] instanceof Instant) {
            assertArrayEquals(deltaTime((Object[]) expected, control), (long[]) actual);
        } else if (((Object[]) expected).length > 0) {
            assertArrayEquals(delta((Object[]) expected, control), (Object[]) actual);
        }
    }
}<|MERGE_RESOLUTION|>--- conflicted
+++ resolved
@@ -28,11 +28,7 @@
 
 import static io.deephaven.engine.testutil.GenerateTableUpdates.generateAppends;
 import static io.deephaven.engine.testutil.testcase.RefreshingTableTestCase.simulateShiftAwareStep;
-<<<<<<< HEAD
-=======
 import static io.deephaven.engine.util.TableTools.intCol;
-import static io.deephaven.time.DateTimeUtils.convertDateTime;
->>>>>>> d06bfff1
 import static io.deephaven.util.QueryConstants.*;
 import static org.junit.Assert.assertArrayEquals;
 
@@ -492,24 +488,12 @@
                 result[ii] = NULL_LONG;
             } else if (ii == 0 || expected[ii - 1] == null) {
                 result[ii] = control.nullBehavior() == NullBehavior.ValueDominates
-<<<<<<< HEAD
                         ? DateTimeUtils.epochNanos(((Instant) expected[ii]))
-                        : NULL_LONG;
-            } else {
-                if (expected[ii] == null) {
-                    result[ii] = NULL_LONG;
-                } else {
-                    result[ii] = DateTimeUtils.epochNanos(((Instant) expected[ii]))
-                            - DateTimeUtils.epochNanos(((Instant) expected[ii - 1]));
-                }
-=======
-                        ? ((DateTime) expected[ii]).getNanos()
                         : (control.nullBehavior() == NullBehavior.NullDominates
                                 ? NULL_LONG
                                 : 0); // ZeroDominates
             } else {
-                result[ii] = ((DateTime) expected[ii]).getNanos() - ((DateTime) expected[ii - 1]).getNanos();
->>>>>>> d06bfff1
+                result[ii] = DateTimeUtils.epochNanos(((Instant) expected[ii])) - DateTimeUtils.epochNanos(((Instant) expected[ii - 1]));
             }
         }
 
