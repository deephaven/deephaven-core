/**
 * Copyright (c) 2016-2022 Deephaven Data Labs and Patent Pending
 */
package io.deephaven.engine.table.impl.lang;

import io.deephaven.base.Pair;
import io.deephaven.base.verify.Assert;
import io.deephaven.base.verify.Require;
import io.deephaven.base.testing.BaseArrayTestCase;
import io.deephaven.engine.table.Table;
<<<<<<< HEAD
import io.deephaven.engine.util.PyCallableWrapper;
import io.deephaven.time.DateTime;
=======
>>>>>>> 7ae3a234
import io.deephaven.vector.*;
import io.deephaven.engine.table.impl.lang.QueryLanguageParser.QueryLanguageParseException;
import io.deephaven.vector.Vector;
import io.deephaven.utils.test.PropertySaver;
import io.deephaven.util.QueryConstants;
import io.deephaven.util.type.TypeUtils;
import groovy.lang.Closure;
import org.apache.commons.text.StringEscapeUtils;
import org.apache.commons.lang3.exception.ExceptionUtils;
import org.jetbrains.annotations.NotNull;
import org.jpy.PyObject;
import org.junit.Before;

import java.awt.*;
import java.time.Instant;
import java.util.*;
import java.util.List;

import static io.deephaven.engine.table.ColumnDefinition.*;
import static io.deephaven.engine.table.impl.lang.QueryLanguageParser.isWideningPrimitiveConversion;

@SuppressWarnings("InstantiatingObjectToGetClassObject")
public class TestQueryLanguageParser extends BaseArrayTestCase {

    private HashSet<Package> packageImports;
    private HashSet<Class<?>> classImports;
    private HashSet<Class<?>> staticImports;

    private HashMap<String, Class<?>> testOverrideClassLookups;

    private HashMap<String, Class<?>> variables;
    private HashMap<String, Class<?>[]> variableParameterizedTypes;

    @Before
    @Override
    public void setUp() throws Exception {
        packageImports = new HashSet<>();
        packageImports.add(Package.getPackage("java.lang"));

        // Package.getPackage returns null if the class loader has yet to see a class from that package; force a load
        Package tablePackage = Table.class.getPackage();
        Assert.equals(tablePackage.getName(), "tablePackage.getName()", "io.deephaven.engine.table");
        packageImports.add(tablePackage);

        classImports = new HashSet<>();
        classImports.add(Color.class);
        classImports.add(VectorConversions.class);
        classImports.add(HashSet.class);
        classImports.add(HashMap.class);
        classImports.add(Vector.class);
        classImports.add(LanguageParserDummyClass.class);
        classImports.add(LanguageParserDummyClass.SubclassOfLanguageParserDummyClass.class);
        classImports.add(LanguageParserDummyEnum.class);
        classImports.add(LanguageParserDummyInterface.class);

        staticImports = new HashSet<>();
        staticImports.add(io.deephaven.function.Basic.class);
        staticImports.add(QueryLanguageFunctionUtils.class);
        staticImports.add(Math.class);
        staticImports.add(QueryConstants.class);
        staticImports.add(TestQueryLanguageParser.class);
        staticImports.add(LanguageParserDummyClass.StaticNestedClass.class);

        variables = new HashMap<>();
        variables.put("myByte", byte.class);
        variables.put("myShort", short.class);
        variables.put("myChar", char.class);
        variables.put("myInt", int.class);
        variables.put("myOtherInt", int.class);
        variables.put("myLong", long.class);
        variables.put("myOtherLong", long.class);
        variables.put("myFloat", float.class);
        variables.put("myDouble", double.class);
        variables.put("myBoolean", boolean.class);
        variables.put("myString", String.class);
        variables.put("myCharSequence", CharSequence.class);
        variables.put("myObject", Object.class);
        variables.put("myTestClass", TestClass.class);

        variables.put("myCharArray", new char[0].getClass());
        variables.put("myByteArray", new byte[0].getClass());
        variables.put("myIntArray", new int[0].getClass());
        variables.put("myLongArray", new long[0].getClass());
        variables.put("myDoubleArray", new double[0].getClass());

        variables.put("myTestClassArray", new TestClass[0].getClass());
        variables.put("myDoubleObjArray", new Double[0].getClass());
        variables.put("myIntegerObjArray", new Integer[0].getClass());

        variables.put("myByteObj", Byte.class);
        variables.put("myShortObj", Short.class);
        variables.put("myCharObj", Character.class);
        variables.put("myIntObj", Integer.class);
        variables.put("myLongObj", Long.class);
        variables.put("myFloatObj", Float.class);
        variables.put("myDoubleObj", Double.class);
        variables.put("myBooleanObj", Boolean.class);

        variables.put("myArrayList", ArrayList.class);
        variables.put("myParameterizedArrayList", ArrayList.class);
        variables.put("myHashMap", HashMap.class);
        variables.put("myParameterizedHashMap", HashMap.class);

        variables.put("myVector", ObjectVector.class);
        variables.put("myCharVector", CharVector.class);
        variables.put("myByteVector", ByteVector.class);
        variables.put("myShortVector", ShortVector.class);
        variables.put("myIntVector", IntVector.class);
        variables.put("myFloatVector", FloatVector.class);
        variables.put("myLongVector", LongVector.class);
        variables.put("myDoubleVector", DoubleVector.class);
        variables.put("myObjectVector", ObjectVector.class);

        variables.put("myDummyClass", LanguageParserDummyClass.class);
        variables.put("myDummyInnerClass", LanguageParserDummyClass.InnerClass.class);
        variables.put("myDummyStaticNestedClass", LanguageParserDummyClass.StaticNestedClass.class);
        variables.put("myClosure", Closure.class);
<<<<<<< HEAD
        variables.put("myPyCallable", PyCallableWrapper.class);
        variables.put("myDateTime", DateTime.class);
        variables.put("myEnumValue", LanguageParserDummyEnum.class);
=======
        variables.put("myInstant", Instant.class);
>>>>>>> 7ae3a234

        variables.put("myTable", Table.class);
        variables.put("myPyObject", PyObject.class);

        variables.put("ExampleQuantity", int.class);
        variables.put("ExampleQuantity2", double.class);
        variables.put("ExampleQuantity3", double.class);
        variables.put("ExampleQuantity4", double.class);
        variables.put("ExampleStr", String.class);

        variables.put("genericSub", TestGenericSub.class);

        variableParameterizedTypes = new HashMap<>();
        variableParameterizedTypes.put("myParameterizedArrayList", new Class[] {Long.class});
        variableParameterizedTypes.put("myParameterizedHashMap", new Class[] {Integer.class, Double.class});
        variableParameterizedTypes.put("myVector", new Class[] {Double.class});

        testOverrideClassLookups = new HashMap<>();
        // This is here because in tests, QueryLanguageParser.findClass() fails trying to (re?)initialize this class
        testOverrideClassLookups.put("io.deephaven.engine.util.PyCallableWrapper", PyCallableWrapper.class);
    }

    public void testSimpleCalculations() throws Exception {
        String expression = "1+1";
        String resultExpression = "plus(1, 1)";
        check(expression, resultExpression, int.class, new String[] {});

        expression = "1*1.0";
        resultExpression = "multiply(1, 1.0)";
        check(expression, resultExpression, double.class, new String[] {});

        expression = "1/1L";
        resultExpression = "divide(1, 1L)";
        check(expression, resultExpression, double.class, new String[] {});

        expression = "1%1L";
        resultExpression = "remainder(1, 1L)";
        check(expression, resultExpression, long.class, new String[] {});

        expression = "1.0+2L+3*4";
        resultExpression = "plus(plus(1.0, 2L), multiply(3, 4))";
        check(expression, resultExpression, double.class, new String[] {});

        expression = "1==1";
        resultExpression = "eq(1, 1)";
        check(expression, resultExpression, boolean.class, new String[] {});

        expression = "'g'=='g'";
        resultExpression = "eq('g', 'g')";
        check(expression, resultExpression, boolean.class, new String[] {});

        expression = "false ^ true";
        resultExpression = "false ^ true";
        check(expression, resultExpression, boolean.class, new String[] {});

        expression = "false ^ null";
        resultExpression = "xor(false, null)";
        check(expression, resultExpression, Boolean.class, new String[] {});

        expression = "false | true";
        resultExpression = "false | true";
        check(expression, resultExpression, boolean.class, new String[] {});

        expression = "false | null";
        resultExpression = "binaryOr(false, null)";
        check(expression, resultExpression, Boolean.class, new String[] {});

        expression = "false & true";
        resultExpression = "false & true";
        check(expression, resultExpression, boolean.class, new String[] {});

        expression = "false & null";
        resultExpression = "binaryAnd(false, null)";
        check(expression, resultExpression, Boolean.class, new String[] {});

        expression = "1>1+2*3/4 || true";
        resultExpression = "greater(1, plus(1, divide(multiply(2, 3), 4))) || true";
        check(expression, resultExpression, boolean.class, new String[] {});

        expression = "1>1+2*3/4 && true";
        resultExpression = "greater(1, plus(1, divide(multiply(2, 3), 4))) && true";
        check(expression, resultExpression, boolean.class, new String[] {});

        expression = "(1>1+2*3/4) | true";
        resultExpression = "(greater(1, plus(1, divide(multiply(2, 3), 4)))) | true";
        check(expression, resultExpression, boolean.class, new String[] {});

        expression = "(1>1+2*3/4) & true";
        resultExpression = "(greater(1, plus(1, divide(multiply(2, 3), 4)))) & true";
        check(expression, resultExpression, boolean.class, new String[] {});

        expression = "1+\"test\"";
        resultExpression = "1 + \"test\"";
        check(expression, resultExpression, String.class, new String[] {});

        expression = "1==1 ? 1 + 1 : 1.0";
        resultExpression = "eq(1, 1) ? plus(1, 1) : 1.0";
        check(expression, resultExpression, double.class, new String[] {});

        expression = "(double) 1";
        resultExpression = "doubleCast(1)";
        check(expression, resultExpression, double.class, new String[] {});

        expression = "(double[]) myObject";
        resultExpression = "(double[]) myObject";
        check(expression, resultExpression, new double[0].getClass(), new String[] {"myObject"});

        expression = "(double[][]) myObject";
        resultExpression = "(double[][]) myObject";
        check(expression, resultExpression, new double[0][0].getClass(), new String[] {"myObject"});

        expression = "1<2";
        resultExpression = "less(1, 2)";
        check(expression, resultExpression, boolean.class, new String[] {});

        expression = "1>2";
        resultExpression = "greater(1, 2)";
        check(expression, resultExpression, boolean.class, new String[] {});

        expression = "1<=2";
        resultExpression = "lessEquals(1, 2)";
        check(expression, resultExpression, boolean.class, new String[] {});

        expression = "1>=2";
        resultExpression = "greaterEquals(1, 2)";
        check(expression, resultExpression, boolean.class, new String[] {});

        expression = "-1";
        resultExpression = "negate(1)";
        check(expression, resultExpression, int.class, new String[] {});

        expression = "!false";
        resultExpression = "!false";
        check(expression, resultExpression, boolean.class, new String[] {});

        expression = "!Boolean.FALSE";
        resultExpression = "not(Boolean.FALSE)";
        check(expression, resultExpression, Boolean.class, new String[] {});

        expression = "myInt * myLong + myOtherInt * myOtherLong + myLongVector[myInt - 1]";
        resultExpression =
                "plus(plus(multiply(myInt, myLong), multiply(myOtherInt, myOtherLong)), myLongVector.get(longCast(minus(myInt, 1))))";
        check(expression, resultExpression, long.class,
                new String[] {"myInt", "myLong", "myOtherInt", "myOtherLong", "myLongVector"});
    }

    /**
     * Test literal ints and longs
     */
    public void testIntegralLiterals() throws Exception {
        String expression = "42";
        String resultExpression = "42";
        check(expression, resultExpression, int.class, new String[] {});

        expression = "4_2";
        resultExpression = "4_2";
        check(expression, resultExpression, int.class, new String[] {});

        expression = "4_2L";
        resultExpression = "4_2L";
        check(expression, resultExpression, long.class, new String[] {});

        expression = "1_000_000_000";
        resultExpression = "1_000_000_000";
        check(expression, resultExpression, int.class, new String[] {});

        expression = "1_000_000_000L";
        resultExpression = "1_000_000_000L";
        check(expression, resultExpression, long.class, new String[] {});
    }

    /**
     * Test literal floats and doubles
     */
    public void testDecimalLiterals() throws Exception {
        String expression = "42d";
        String resultExpression = "42d";
        check(expression, resultExpression, double.class, new String[] {});

        expression = "42f";
        resultExpression = "42f";
        check(expression, resultExpression, float.class, new String[] {});

        expression = "1.0";
        resultExpression = "1.0";
        check(expression, resultExpression, double.class, new String[] {});

        expression = "1.0d";
        resultExpression = "1.0d";
        check(expression, resultExpression, double.class, new String[] {});

        expression = "1.0f";
        resultExpression = "1.0f";
        check(expression, resultExpression, float.class, new String[] {});

        expression = "1_000_000_000d";
        resultExpression = "1_000_000_000d";
        check(expression, resultExpression, double.class, new String[] {});

        expression = "1_000_000_000f";
        resultExpression = "1_000_000_000f";
        check(expression, resultExpression, float.class, new String[] {});

        expression = "1_000_000_000.0";
        resultExpression = "1_000_000_000.0";
        check(expression, resultExpression, double.class, new String[] {});

        expression = "1_000_000_000.0f";
        resultExpression = "1_000_000_000.0f";
        check(expression, resultExpression, float.class, new String[] {});

    }

    /**
     * Test hexadecimal literals (ints and longs)
     */
    public void testHexadecimalLiterals() throws Exception {
        String expression = "0x00";
        String resultExpression = "0x00";
        check(expression, resultExpression, int.class, new String[] {});

        expression = "0x00L";
        resultExpression = "0x00L";
        check(expression, resultExpression, long.class, new String[] {});

        expression = "0x44332211";
        resultExpression = "0x44332211";
        check(expression, resultExpression, int.class, new String[] {});
    }

    /**
     * Test binary literals (ints and longs)
     */
    public void testBinaryLiterals() throws Exception {
        String expression = "0b0";
        String resultExpression = "0b0";
        check(expression, resultExpression, int.class, new String[] {});

        expression = "0b00000000";
        resultExpression = "0b00000000";
        check(expression, resultExpression, int.class, new String[] {});

        expression = "0b00000000L";
        resultExpression = "0b00000000L";
        check(expression, resultExpression, long.class, new String[] {});

        expression = "0b1111111000000001111111100000000"; // 35 bits -- int
        resultExpression = "0b1111111000000001111111100000000";
        check(expression, resultExpression, int.class, new String[] {});

        // Note that the query language automatically converts to a long (whereas java would not)
        expression = "0b1111111100000000111111110000000011111111L";
        resultExpression = "0b1111111100000000111111110000000011111111L";
        check(expression, resultExpression, long.class, new String[] {});
    }

    /**
     * The query language will automatically convert an integer literal to a long literal if the value is too big to
     * store as an int. (Normal Java would not do this; it would just result in a compilation error.)
     */
    public void testAutoPromotedLiterals() throws Exception {
        String expression, resultExpression;

        expression = "1_000_000_000_000";
        resultExpression = "1_000_000_000_000L";
        check(expression, resultExpression, long.class, new String[] {});

        // 5 bytes (one too many)
        expression = "0x5544332211";
        resultExpression = "0x5544332211L";
        check(expression, resultExpression, long.class, new String[] {});

        expression = "0b11111111000000001111111100000000"; // 32 bits -- must be a long
        resultExpression = "0b11111111000000001111111100000000L";
        check(expression, resultExpression, long.class, new String[] {});
    }

    public void testBooleanLiterals() throws Exception {
        String expression = "true";
        String resultExpression = "true";
        check(expression, resultExpression, boolean.class, new String[] {});

        expression = "false";
        resultExpression = "false";
        check(expression, resultExpression, boolean.class, new String[] {});

        expression = "Boolean.TRUE";
        resultExpression = "Boolean.TRUE";
        check(expression, resultExpression, Boolean.class, new String[] {});

        expression = "Boolean.FALSE";
        resultExpression = "Boolean.FALSE";
        check(expression, resultExpression, Boolean.class, new String[] {});
    }

    public void testCharLiterals() throws Exception {
        String expression = "'c'";
        String resultExpression = "'c'";
        check(expression, resultExpression, char.class, new String[] {});

        expression = "'='";
        resultExpression = "'='";
        check(expression, resultExpression, char.class, new String[] {});

        expression = "'`'";
        resultExpression = "'`'";
        check(expression, resultExpression, char.class, new String[] {});

        expression = "'\"'";
        resultExpression = "'\"'";
        check(expression, resultExpression, char.class, new String[] {});

        // Test a crazy unicode character. (This is an arrow - ↳ - U+21b3)
        expression = "'\\u21b3'";
        resultExpression = "'\\u21b3'";
        check(expression, resultExpression, char.class, new String[] {});
    }

    public void testConvertBackticks() {
        Require.equals(
                QueryLanguageParser.convertBackticks("`hello`"),
                "convertBackticks(\"`hello`\")",
                "\"hello\"");

        Require.equals(
                QueryLanguageParser.convertBackticks("`'`"),
                "convertBackticks(\"`'`\")",
                "\"'\"");

        Require.equals(
                QueryLanguageParser.convertBackticks("`\"`"),
                "convertBackticks(\"`\\\"`\")",
                "\"\\\"\"");

        Require.equals(
                QueryLanguageParser.convertBackticks("\"`\""),
                "convertBackticks(\"\\\"`\\\"\")",
                "\"`\"");

        Require.equals(
                QueryLanguageParser.convertBackticks("`'\\\"'`"),
                "convertBackticks(\"`'\\\\\\\"'`\")",
                "\"'\\\"'\"");

        Require.equals(
                QueryLanguageParser.convertBackticks("\"`abc`\""),
                "convertBackticks(\"\\\"`abc`\\\"\")",
                "\"`abc`\"");

        Require.equals(
                QueryLanguageParser.convertBackticks("\"`'abc`'\""),
                "convertBackticks(\"\\\"`'abc`'\\\"\")",
                "\"`'abc`'\"");

        Require.equals(
                QueryLanguageParser.convertBackticks("\"'`\""),
                "convertBackticks(\"\\\"'`\\\"\")",
                "\"'`\"");

        Require.equals(
                QueryLanguageParser.convertBackticks("`abc ` + \"def\" + \"`hij`\" + '`' + `'`"),
                "convertBackticks(\"`abc ` + \\\"def\\\" + \\\"`hij`\\\" + '`' + `'`\")",
                "\"abc \" + \"def\" + \"`hij`\" + '`' + \"'\"");

        // test each type of quote, escaped and contained within itself
        Require.equals(
                QueryLanguageParser.convertBackticks("\"\\\"\""),
                "convertBackticks(\"\\\"\\\\\\\"\\\"\")",
                "\"\\\"\"");
        Require.equals(
                QueryLanguageParser.convertBackticks("`\\``"),
                "convertBackticks(\"`\\\\``\")",
                "\"\\`\"");
        Require.equals(
                QueryLanguageParser.convertBackticks("'\\''"),
                "convertBackticks(\"'\\\\''\")",
                "'\\''");

        // test tick and double quote both escaped within a string
        Require.equals(
                QueryLanguageParser.convertBackticks("`\"\\``"),
                "convertBackticks(\"`\\\"\\\\``\")",
                "\"\\\"\\`\"");
        // here ` is unescaped, since it is within "s
        Require.equals(
                QueryLanguageParser.convertBackticks("\"\\\"`\""),
                "convertBackticks(\"\\\"\\\\\\\"`\\\"\")",
                "\"\\\"`\"");

        // confirm that standard java escaping tools are sufficient to correctly escape strings for the LangParser
        Require.equals(
                QueryLanguageParser.convertBackticks("\"" + StringEscapeUtils.escapeJava("`\"'\\") + "\""),
                "convertBackticks(escapeJava(\"`\\\"'\\\\\"))",
                "\"`\\\"'\\\\\"");
    }

    public void testConvertSingleEquals() {
        Require.equals(
                QueryLanguageParser.convertSingleEquals("a=b"),
                "convertSingleEquals(\"a=b\")",
                "a==b");

        Require.equals(
                QueryLanguageParser.convertSingleEquals("a=b=c==d=e==f"),
                "convertSingleEquals(\"a=b=c==d=e==f\")",
                "a==b==c==d==e==f");

        Require.equals(
                QueryLanguageParser.convertSingleEquals("'='"),
                "convertSingleEquals(\"'='\")",
                "'='");

        Require.equals(
                QueryLanguageParser.convertSingleEquals("'='='='"),
                "convertSingleEquals(\"'='='='\")",
                "'='=='='");

        Require.equals(
                QueryLanguageParser.convertSingleEquals("'='='='=='='"),
                "convertSingleEquals(\"'='='='=='='\")",
                "'='=='='=='='");

        Require.equals(
                QueryLanguageParser.convertSingleEquals("a='='=b"),
                "convertSingleEquals(\"a='='=b\")",
                "a=='='==b");

        Require.equals(
                QueryLanguageParser.convertSingleEquals("\"a=b\""),
                "convertSingleEquals(\"a=b\")",
                "\"a=b\"");

        Require.equals(
                QueryLanguageParser.convertSingleEquals("\"a=b'\"='='"),
                "convertSingleEquals(\"\\\"a=b'\\\"='='\")",
                "\"a=b'\"=='='");
    }

    /**
     * Test casts. See <a href="https://docs.oracle.com/javase/specs/jls/se8/html/jls-5.html#jls-5.5">Chapter 5,
     * Conversions and Contexts</a>, in the java language specification for more info.
     *
     * @see #testPrimitiveLiteralCasts()
     * @see #testBoxedToPrimitiveCasts()
     */
    public void testMiscellaneousCasts() throws Exception {
        String expression;
        String resultExpression;

        // Test casting to object types:
        expression = "(CharSequence)myString";
        resultExpression = "(CharSequence) myString";
        check(expression, resultExpression, CharSequence.class, new String[] {"myString"});

        expression = "(String)(CharSequence)myString";
        resultExpression = "(String) ((CharSequence) myString)";
        check(expression, resultExpression, String.class, new String[] {"myString"});

        expression = "(Double)myDouble";
        resultExpression = "(Double) myDouble";
        check(expression, resultExpression, Double.class, new String[] {"myDouble"});

        expression = "(Double)(double)myInt";
        resultExpression = "(Double) (doubleCast(myInt))";
        check(expression, resultExpression, Double.class, new String[] {"myInt"});

        expression = "(double)(int)myIntObj";
        resultExpression = "doubleCast(intCast(myIntObj))";
        check(expression, resultExpression, double.class, new String[] {"myIntObj"});

        expression = "(double)myIntObj"; // requires separate casts for unboxing & widening (see notes at
                                         // testBoxedToPrimitiveCasts, or JLS)
        resultExpression = "doubleCast(intCast(myIntObj))";
        check(expression, resultExpression, double.class, new String[] {"myIntObj"});

        expression = "(short)(double)(Double)(double)myInt";
        resultExpression = "shortCast(doubleCast((Double) (doubleCast(myInt))))";
        check(expression, resultExpression, short.class, new String[] {"myInt"});

        // TOOD: Test some invalid casts?

        try {
            // Test invalid boxing
            expression = "(Double)myInt";
            resultExpression = "(Double) myInt";
            check(expression, resultExpression, Double.class, new String[] {"myInt"});
            fail("Should have throw a QueryLanguageParser.QueryLanguageParseException");
        } catch (QueryLanguageParser.QueryLanguageParseException ignored) {
        }
    }

    /**
     * This is an older version of {@link #testPrimitiveVariableCasts()}, operating with literals instead of variables.
     */
    public void testPrimitiveLiteralCasts() throws Exception {
        String expression, resultExpression;

        Collection<Pair<String, Class<?>>> literals = Arrays.asList(
                new Pair<>("42", int.class),
                new Pair<>("42L", long.class),
                new Pair<>("42f", float.class),
                new Pair<>("42d", double.class),
                new Pair<>("'c'", char.class));
        Collection<Pair<String, Class<?>>> targetTypes = Arrays.asList(
                new Pair<>("char", char.class),
                new Pair<>("byte", byte.class),
                new Pair<>("short", short.class),
                new Pair<>("int", int.class),
                new Pair<>("float", float.class),
                new Pair<>("double", double.class),
                new Pair<>("long", long.class));

        /*
         * Test casting from each possible numeric literal type (and char) to each of the other numeric types (and
         * char).
         *
         * When casting to a primitive type, we replace the cast with a function call (e.g "(int)foo" to "intCast(foo)")
         *
         * The exception is the identity conversion, e.g. "(int)42" or "(double)42d". Since mid-2017, there is are no
         * intermediate functions for these redundant conversions.
         */
        for (Pair<String, Class<?>> literal : literals) {
            for (Pair<String, Class<?>> targetType : targetTypes) {
                expression = '(' + targetType.first + ") " + literal.first; // e.g. "(int)42"
                if (targetType.second == literal.second) {
                    resultExpression = expression;
                } else {
                    resultExpression = targetType.first + "Cast(" + literal.first + ')'; // e.g. "intCast(42)"
                }
                check(expression, resultExpression, targetType.second, new String[] {});
            }
        }

        // Test casting booleans types to numeric types (which should fail)
        for (Pair<String, Class<?>> targetType : targetTypes) {
            try {
                try {
                    expression = '(' + targetType.first + ")true"; // e.g. "(int)true"
                    resultExpression = targetType.first + "Cast(true)"; // e.g. "intCast(true)"
                    check(expression, resultExpression, targetType.second, new String[] {});
                    fail("Should have thrown a QueryLanguageParser.QueryLanguageParseException");
                } catch (QueryLanguageParser.QueryLanguageParseException ignored) {
                }
            } catch (Throwable ex) {
                throw new RuntimeException("Failed testing cast of boolean to " + targetType.second.getName(), ex);
            }
        }

        // Test casting numeric types to booleans (which should fail)
        for (Pair<String, Class<?>> literal : literals) {
            try {
                try {
                    resultExpression = expression = "(boolean)" + literal.first; // e.g. "(boolean)42"
                    check(expression, resultExpression, boolean.class, new String[] {});
                    fail("Should have thrown a QueryLanguageParser.QueryLanguageParseException");
                } catch (QueryLanguageParser.QueryLanguageParseException ignored) {
                }
            } catch (Throwable ex) {
                throw new RuntimeException("Failed testing cast of " + literal.second.getName() + " to boolean", ex);
            }
        }

        // Test the identity conversion for booleans
        expression = resultExpression = "(boolean) true"; // e.g. "(int)true"
        check(expression, resultExpression, boolean.class, new String[] {});
    }

    /**
     * Test conversions between various primitive types. This is a newer and more complete version of
     * {@link #testPrimitiveLiteralCasts()}. (This one handles {@code byte} and {@code short}.)
     * <p>
     * See table 5.5-A <a href="https://docs.oracle.com/javase/specs/jls/se8/html/jls-5.html#jls-5.5">here</a>.
     *
     * @see #testBoxedToPrimitiveCasts()
     */
    public void testPrimitiveVariableCasts() throws Exception {
        String expression, resultExpression;

        Collection<Pair<String, Class<?>>> numericAndCharVars = Arrays.asList(
                new Pair<>("myByte", byte.class),
                new Pair<>("myShort", short.class),
                new Pair<>("myChar", char.class),
                new Pair<>("myInt", int.class),
                new Pair<>("myLong", long.class),
                new Pair<>("myFloat", float.class),
                new Pair<>("myDouble", double.class));
        Collection<Pair<String, Class<?>>> numericAndCharTypes = Arrays.asList(
                new Pair<>("byte", byte.class),
                new Pair<>("short", short.class),
                new Pair<>("char", char.class),
                new Pair<>("int", int.class),
                new Pair<>("long", long.class),
                new Pair<>("float", float.class),
                new Pair<>("double", double.class));

        /*
         * Test casting from each possible numeric literal type (and char) to each of the other numeric types (and
         * char).
         *
         * When casting to a primitive type, we replace the cast with a function call (e.g "(int)foo" to "intCast(foo)")
         *
         * The exception is the identity conversion, e.g. "(int)myInt" or "(double)myDouble". Since mid-2017, there is
         * are no intermediate functions for these redundant conversions.
         */
        for (Pair<String, Class<?>> var : numericAndCharVars) {
            for (Pair<String, Class<?>> targetType : numericAndCharTypes) {
                expression = '(' + targetType.first + ") " + var.first; // e.g. "(int)myDouble"
                if (targetType.second == var.second) {
                    resultExpression = expression;
                } else {
                    resultExpression = targetType.first + "Cast(" + var.first + ')'; // e.g. "intCast(myDouble)"
                }
                check(expression, resultExpression, targetType.second, new String[] {var.first});
            }
        }

        // Test casting booleans types to numeric/char types (which should fail)
        for (Pair<String, Class<?>> targetType : numericAndCharTypes) {
            try {
                try {
                    expression = '(' + targetType.first + ")myBoolean"; // e.g. "(int)myBoolean"
                    resultExpression = targetType.first + "Cast(myBoolean)"; // e.g. "intCast(myBoolean)"
                    check(expression, resultExpression, targetType.second, new String[] {"myBoolean"});
                    fail("Should have thrown a QueryLanguageParser.QueryLanguageParseException");
                } catch (QueryLanguageParser.QueryLanguageParseException ignored) {
                }
            } catch (Throwable ex) {
                throw new RuntimeException("Failed testing cast of boolean to " + targetType.second.getName(), ex);
            }
        }

        // Test casting numeric/char types to booleans (which should fail)
        for (Pair<String, Class<?>> var : numericAndCharVars) {
            try {
                try {
                    resultExpression = expression = "(boolean)" + var.first; // e.g. "(boolean)myInt"
                    check(expression, resultExpression, boolean.class, new String[] {});
                    fail("Should have thrown a QueryLanguageParser.QueryLanguageParseException");
                } catch (QueryLanguageParser.QueryLanguageParseException ignored) {
                }
            } catch (Throwable ex) {
                throw new RuntimeException("Failed testing cast of " + var.second.getName() + " to boolean", ex);
            }
        }

        // Test the identity conversion for booleans
        expression = resultExpression = "(boolean) true"; // e.g. "(int)true"
        check(expression, resultExpression, boolean.class, new String[] {});

    }

    /**
     * Test conversions from boxed types to primitive types.
     * <p>
     * When casting from boxed types to primitive types, the target type must be at least as wide as the primitive type
     * that the source (boxed) type represents. Thus there are two kinds of conversions from boxed types to primitive
     * types:
     * <p>
     * 1. Unboxing-only conversions (e.g. Integer to int) 2. Unboxing and widening conversions (e.g. Integer to double)
     * <p>
     * In the latter case, the language must explicitly cast an Integer to an int *before* casting it to a double. This
     * follow's the language specification: when permitted, a non-identity conversion from a boxed type to a primitive
     * type consists of an unboxing conversion followed by a widening conversion.
     * <p>
     * For example, this code: {@code (double) new Integer(42) } Should be parsed into:
     * {@code doubleCast(intCast(new Integer(42))) }
     * <p>
     * Otherwise, the compiler would see {@code doubleCast()} with an {@code Integer} argument, and rightly decide that
     * {@code doubleCast(Object)} is a better choice than {@code doubleCast(int)}. But then we wind up running:
     * {@code (double) anObject} when 'anObject' is actually an Integer. Java then tries a narrowing conversion from
     * {@code Object} to {@code Double}, which fails.
     * <p>
     * See table 5.5-A <a href="https://docs.oracle.com/javase/specs/jls/se8/html/jls-5.html#jls-5.5">here</a>.
     *
     * @see #testPrimitiveLiteralCasts()
     * @see #testBoxedToPrimitiveCasts()
     */
    public void testBoxedToPrimitiveCasts() {
        String expression, resultExpression;

        final List<Class<?>> boxedTypes = new ArrayList<>(io.deephaven.util.type.TypeUtils.BOXED_TYPES);
        final List<Class<?>> primitiveTypes = new ArrayList<>(io.deephaven.util.type.TypeUtils.PRIMITIVE_TYPES);

        for (int i = 0; i < io.deephaven.util.type.TypeUtils.BOXED_TYPES.size(); i++) {
            final Class<?> boxedType = boxedTypes.get(i);
            // the name of the primitive type that this boxed type represents
            final String unboxedTypeName = io.deephaven.util.type.TypeUtils.getUnboxedType(boxedType).getName();
            final String boxedTypeTestVarName =
                    "my" + Character.toUpperCase(unboxedTypeName.charAt(0)) + unboxedTypeName.substring(1) + "Obj";

            for (int j = 0; j < io.deephaven.util.type.TypeUtils.PRIMITIVE_TYPES.size(); j++) {
                final Class<?> primitiveType = primitiveTypes.get(j);
                final String primitiveTypeName = primitiveType.getName();

                expression = '(' + primitiveTypeName + ") " + boxedTypeTestVarName;
                if (primitiveType == boolean.class) {
                    resultExpression = expression; // There is no "booleanCast()" function
                } else if (i == j) { // Unboxing conversion only
                    resultExpression = primitiveTypeName + "Cast(" + boxedTypeTestVarName + ')';
                } else { // i != j; Unboxing and widening conversion
                    resultExpression =
                            primitiveTypeName + "Cast(" + unboxedTypeName + "Cast(" + boxedTypeTestVarName + "))";
                }

                try {
                    if (j < i
                            || (primitiveType == Character.TYPE && boxedType != Character.class)
                            || (boxedType == Boolean.class ^ primitiveType == Boolean.TYPE)) {
                        /*
                         * Ensure we fail on conversions that the JLS disallows. Such as: 1) Trying to convert to a
                         * primitive type that is not sufficient to store the boxed type's data (i.e. j < i). The JLS
                         * does not permit such a conversion. 2) Trying to unbox anything other than a Character to a
                         * char. (However, char can be cast to wider (int, long, float, double). 3) Casting a Boolean to
                         * any primitive besides bool, or casting anything besides a Boolean to bool.
                         *
                         * Note that casting from less-specific types to any primitive is supported.
                         */
                        try {
                            check(expression, resultExpression, primitiveType, new String[] {boxedTypeTestVarName});
                            fail("Should have thrown a QueryLanguageParser.QueryLanguageParseException");
                        } catch (QueryLanguageParser.QueryLanguageParseException ignored) {
                        }
                    } else {
                        check(expression, resultExpression, primitiveType, new String[] {boxedTypeTestVarName});
                    }
                } catch (Throwable ex) {
                    throw new RuntimeException("Failed testing cast of " + boxedType.getName() + " to "
                            + primitiveType.getName() + " (i=" + i + ", j=" + j + ')', ex);
                }
            }
        }
    }

    /**
     * Test casting an Object to all primitive types and all boxed types.
     * <p>
     * This should be a narrowing and unboxing conversion.
     */
    public void testObjectToPrimitiveOrBoxedCasts() throws Exception {
        String expression, resultExpression;

        Set<Class<?>> boxedAndPrimitiveTypes = new HashSet<>();
        boxedAndPrimitiveTypes.addAll(io.deephaven.util.type.TypeUtils.BOXED_TYPES);
        boxedAndPrimitiveTypes.addAll(io.deephaven.util.type.TypeUtils.PRIMITIVE_TYPES);

        for (Class<?> type : boxedAndPrimitiveTypes) {
            expression = '(' + type.getSimpleName() + ") myObject";
            if (type.isPrimitive() && type != boolean.class) {
                resultExpression = io.deephaven.util.type.TypeUtils.getUnboxedType(type) + "Cast(myObject)";
            } else {
                resultExpression = expression;
            }
            check(expression, resultExpression, type, new String[] {"myObject"});
        }
    }

    /**
     * Test casting all primitive types and all boxed types to Object. (Can't hurt.)
     */
    public void testPrimitiveAndBoxedToObjectCasts() throws Exception {
        String expression, resultExpression;

        Set<Class<?>> boxedAndPrimitiveTypes = new HashSet<>();
        boxedAndPrimitiveTypes.addAll(io.deephaven.util.type.TypeUtils.BOXED_TYPES);
        boxedAndPrimitiveTypes.addAll(io.deephaven.util.type.TypeUtils.PRIMITIVE_TYPES);

        for (Class<?> type : boxedAndPrimitiveTypes) {
            expression = '(' + type.getSimpleName() + ") myObject";
            if (type.isPrimitive() && type != boolean.class) {
                resultExpression = TypeUtils.getUnboxedType(type) + "Cast(myObject)";
            } else {
                resultExpression = expression;
            }
            check(expression, resultExpression, type, new String[] {"myObject"});
        }
    }

    public void testPyObjectToPrimitiveCasts() throws Exception {
        String expression = "(int)myPyObject";
        String resultExpression = "intPyCast(myPyObject)";
        check(expression, resultExpression, int.class, new String[] {"myPyObject"});

        expression = "(double)myPyObject";
        resultExpression = "doublePyCast(myPyObject)";
        check(expression, resultExpression, double.class, new String[] {"myPyObject"});

        expression = "(long)myPyObject";
        resultExpression = "longPyCast(myPyObject)";
        check(expression, resultExpression, long.class, new String[] {"myPyObject"});

        expression = "(float)myPyObject";
        resultExpression = "floatPyCast(myPyObject)";
        check(expression, resultExpression, float.class, new String[] {"myPyObject"});

        expression = "(char)myPyObject";
        resultExpression = "charPyCast(myPyObject)";
        check(expression, resultExpression, char.class, new String[] {"myPyObject"});

        expression = "(byte)myPyObject";
        resultExpression = "bytePyCast(myPyObject)";
        check(expression, resultExpression, byte.class, new String[] {"myPyObject"});

        expression = "(short)myPyObject";
        resultExpression = "shortPyCast(myPyObject)";
        check(expression, resultExpression, short.class, new String[] {"myPyObject"});

        expression = "(String)myPyObject";
        resultExpression = "doStringPyCast(myPyObject)";
        check(expression, resultExpression, String.class, new String[] {"myPyObject"});

        expression = "(boolean)myPyObject";
        resultExpression = "booleanPyCast(myPyObject)";
        check(expression, resultExpression, boolean.class, new String[] {"myPyObject"});

        expression = "(Boolean)myPyObject";
        resultExpression = "doBooleanPyCast(myPyObject)";
        check(expression, resultExpression, Boolean.class, new String[] {"myPyObject"});
    }

    public void testVariables() throws Exception {
        String expression = "1+myInt";
        String resultExpression = "plus(1, myInt)";
        check(expression, resultExpression, int.class, new String[] {"myInt"});

        expression = "1*myDouble";
        resultExpression = "multiply(1, myDouble)";
        check(expression, resultExpression, double.class, new String[] {"myDouble"});

        expression = "myInt/myLong";
        resultExpression = "divide(myInt, myLong)";
        check(expression, resultExpression, double.class, new String[] {"myInt", "myLong"});

        expression = "myDouble+myLong+3*4";
        resultExpression = "plus(plus(myDouble, myLong), multiply(3, 4))";
        check(expression, resultExpression, double.class, new String[] {"myDouble", "myLong"});

        expression = "1==myInt";
        resultExpression = "eq(1, myInt)";
        check(expression, resultExpression, boolean.class, new String[] {"myInt"});

        expression = "myInt>1+2*myInt/4 || myBoolean";
        resultExpression = "greater(myInt, plus(1, divide(multiply(2, myInt), 4))) || myBoolean";
        check(expression, resultExpression, boolean.class, new String[] {"myBoolean", "myInt"});

        expression = "myInt>1+2*myInt/4 | myBoolean";
        resultExpression = "greater(myInt, plus(1, divide(multiply(2, myInt), 4))) | myBoolean";
        check(expression, resultExpression, boolean.class, new String[] {"myBoolean", "myInt"});

        expression = "myInt+myString";
        resultExpression = "myInt + myString";
        check(expression, resultExpression, String.class, new String[] {"myInt", "myString"});

        expression = "myTestClass";
        resultExpression = "myTestClass";
        check(expression, resultExpression, TestClass.class, new String[] {"myTestClass"});

        expression = "myIntArray[5]";
        resultExpression = "myIntArray[5]";
        check(expression, resultExpression, int.class, new String[] {"myIntArray"});

        expression = "-myInt";
        resultExpression = "negate(myInt)";
        check(expression, resultExpression, int.class, new String[] {"myInt"});

        expression = "!myBoolean";
        resultExpression = "!myBoolean";
        check(expression, resultExpression, boolean.class, new String[] {"myBoolean"});

        expression = "!myBooleanObj";
        resultExpression = "not(myBooleanObj)";
        check(expression, resultExpression, Boolean.class, new String[] {"myBooleanObj"});

        expression = "(String)myString==null";
        resultExpression = "isNull((String) myString)";
        check(expression, resultExpression, boolean.class, new String[] {"myString"});

        expression = "myDoubleArray.length";
        resultExpression = "myDoubleArray.length";
        check(expression, resultExpression, int.class, new String[] {"myDoubleArray"});
    }

    public void testConditionalExpressions() throws Exception {
        String expression = "1==1 ? myString : null";
        String resultExpression = "eq(1, 1) ? myString : null";
        check(expression, resultExpression, String.class, new String[] {"myString"});

        expression = "1==1 ? null : myString";
        resultExpression = "eq(1, 1) ? null : myString";
        check(expression, resultExpression, String.class, new String[] {"myString"});

        expression = "1==1 ? 10 : null";
        resultExpression = "eq(1, 1) ? 10 : NULL_INT";
        check(expression, resultExpression, int.class, new String[0]);

        expression = "1==1 ? null : 10.0";
        resultExpression = "eq(1, 1) ? NULL_DOUBLE : 10.0";
        check(expression, resultExpression, double.class, new String[0]);

        expression = "1==1 ? true : null";
        resultExpression = "eq(1, 1) ? (Boolean) true : NULL_BOOLEAN";
        check(expression, resultExpression, Boolean.class, new String[0]);

        expression = "1==1 ? true && true : null";
        resultExpression = "eq(1, 1) ? (Boolean) (true && true) : NULL_BOOLEAN";
        check(expression, resultExpression, Boolean.class, new String[0]);

        expression = "1==1 ? true && true && true : null";
        resultExpression = "eq(1, 1) ? (Boolean) (true && true && true) : NULL_BOOLEAN";
        check(expression, resultExpression, Boolean.class, new String[0]);
    }

    public void testEqualsNull() throws Exception {
        String expression = "myString == null ? myString : null";
        String resultExpression = "isNull(myString) ? myString : null";
        check(expression, resultExpression, String.class, new String[] {"myString"});

        expression = "null == myString ? myString : null";
        resultExpression = "isNull(myString) ? myString : null";
        check(expression, resultExpression, String.class, new String[] {"myString"});

        expression = "myString == null ? myString : \"hello\"";
        resultExpression = "isNull(myString) ? myString : \"hello\"";
        check(expression, resultExpression, String.class, new String[] {"myString"});

        expression = "myBoolean == null ? myBoolean : null";
        resultExpression = "isNull(myBoolean) ? (Boolean) myBoolean : NULL_BOOLEAN";
        check(expression, resultExpression, Boolean.class, new String[] {"myBoolean"});

        expression = "myBoolean == null ? myBoolean : false";
        resultExpression = "isNull(myBoolean) ? myBoolean : false";
        check(expression, resultExpression, boolean.class, new String[] {"myBoolean"});

        expression = "myBooleanObj == null ? myBooleanObj : null";
        resultExpression = "isNull(myBooleanObj) ? myBooleanObj : NULL_BOOLEAN";
        check(expression, resultExpression, Boolean.class, new String[] {"myBooleanObj"});

        expression = "myBooleanObj == null ? myBooleanObj : false";
        resultExpression = "isNull(myBooleanObj) ? myBooleanObj : (Boolean) false";
        check(expression, resultExpression, Boolean.class, new String[] {"myBooleanObj"});

        expression = "myByte == null ? myByte : null";
        resultExpression = "isNull(myByte) ? myByte : NULL_BYTE";
        check(expression, resultExpression, byte.class, new String[] {"myByte"});

        expression = "myByte == null ? myByte : (byte) 1";
        resultExpression = "isNull(myByte) ? myByte : byteCast(1)";
        check(expression, resultExpression, byte.class, new String[] {"myByte"});

        expression = "myShort == null ? myShort : null";
        resultExpression = "isNull(myShort) ? myShort : NULL_SHORT";
        check(expression, resultExpression, short.class, new String[] {"myShort"});

        expression = "myShort == null ? myShort : (short) 12345";
        resultExpression = "isNull(myShort) ? myShort : shortCast(12345)";
        check(expression, resultExpression, short.class, new String[] {"myShort"});

        expression = "myInt == null ? myInt : null";
        resultExpression = "isNull(myInt) ? myInt : NULL_INT";
        check(expression, resultExpression, int.class, new String[] {"myInt"});

        expression = "myInt == null ? myInt : 12345";
        resultExpression = "isNull(myInt) ? myInt : 12345";
        check(expression, resultExpression, int.class, new String[] {"myInt"});

        expression = "myFloat == null ? myFloat : null";
        resultExpression = "isNull(myFloat) ? myFloat : NULL_FLOAT";
        check(expression, resultExpression, float.class, new String[] {"myFloat"});

        expression = "myFloat == null ? myFloat : 123.45f";
        resultExpression = "isNull(myFloat) ? myFloat : 123.45f";
        check(expression, resultExpression, float.class, new String[] {"myFloat"});

        expression = "myLong == null ? myLong : null";
        resultExpression = "isNull(myLong) ? myLong : NULL_LONG";
        check(expression, resultExpression, long.class, new String[] {"myLong"});

        expression = "myLong == null ? myLong : 12345L";
        resultExpression = "isNull(myLong) ? myLong : 12345L";
        check(expression, resultExpression, long.class, new String[] {"myLong"});

        expression = "myDouble == null ? myDouble : null";
        resultExpression = "isNull(myDouble) ? myDouble : NULL_DOUBLE";
        check(expression, resultExpression, double.class, new String[] {"myDouble"});

        expression = "myDouble == null ? myDouble : 123.45d";
        resultExpression = "isNull(myDouble) ? myDouble : 123.45d";
        check(expression, resultExpression, double.class, new String[] {"myDouble"});
    }

    public void testNotEqualsNull() throws Exception {
        String expression = "myString != null ? myString : null";
        String resultExpression = "!isNull(myString) ? myString : null";
        check(expression, resultExpression, String.class, new String[] {"myString"});

        expression = "null != myString ? myString : null";
        resultExpression = "!isNull(myString) ? myString : null";
        check(expression, resultExpression, String.class, new String[] {"myString"});

        expression = "myString != null ? myString : \"hello\"";
        resultExpression = "!isNull(myString) ? myString : \"hello\"";
        check(expression, resultExpression, String.class, new String[] {"myString"});

        expression = "myBoolean != null ? myBoolean : null";
        resultExpression = "!isNull(myBoolean) ? (Boolean) myBoolean : NULL_BOOLEAN";
        check(expression, resultExpression, Boolean.class, new String[] {"myBoolean"});

        expression = "myBoolean != null ? myBoolean : false";
        resultExpression = "!isNull(myBoolean) ? myBoolean : false";
        check(expression, resultExpression, boolean.class, new String[] {"myBoolean"});

        expression = "myBooleanObj != null ? myBooleanObj : null";
        resultExpression = "!isNull(myBooleanObj) ? myBooleanObj : NULL_BOOLEAN";
        check(expression, resultExpression, Boolean.class, new String[] {"myBooleanObj"});

        expression = "myBooleanObj != null ? myBooleanObj : false";
        resultExpression = "!isNull(myBooleanObj) ? myBooleanObj : (Boolean) false";
        check(expression, resultExpression, Boolean.class, new String[] {"myBooleanObj"});

        expression = "myByte != null ? myByte : null";
        resultExpression = "!isNull(myByte) ? myByte : NULL_BYTE";
        check(expression, resultExpression, byte.class, new String[] {"myByte"});

        expression = "myByte != null ? myByte : (byte) 1";
        resultExpression = "!isNull(myByte) ? myByte : byteCast(1)";
        check(expression, resultExpression, byte.class, new String[] {"myByte"});

        expression = "myShort != null ? myShort : null";
        resultExpression = "!isNull(myShort) ? myShort : NULL_SHORT";
        check(expression, resultExpression, short.class, new String[] {"myShort"});

        expression = "myShort != null ? myShort : (short) 12345";
        resultExpression = "!isNull(myShort) ? myShort : shortCast(12345)";
        check(expression, resultExpression, short.class, new String[] {"myShort"});

        expression = "myInt != null ? myInt : null";
        resultExpression = "!isNull(myInt) ? myInt : NULL_INT";
        check(expression, resultExpression, int.class, new String[] {"myInt"});

        expression = "myInt != null ? myInt : 12345";
        resultExpression = "!isNull(myInt) ? myInt : 12345";
        check(expression, resultExpression, int.class, new String[] {"myInt"});

        expression = "myFloat != null ? myFloat : null";
        resultExpression = "!isNull(myFloat) ? myFloat : NULL_FLOAT";
        check(expression, resultExpression, float.class, new String[] {"myFloat"});

        expression = "myFloat != null ? myFloat : 123.45f";
        resultExpression = "!isNull(myFloat) ? myFloat : 123.45f";
        check(expression, resultExpression, float.class, new String[] {"myFloat"});

        expression = "myLong != null ? myLong : null";
        resultExpression = "!isNull(myLong) ? myLong : NULL_LONG";
        check(expression, resultExpression, long.class, new String[] {"myLong"});

        expression = "myLong != null ? myLong : 12345L";
        resultExpression = "!isNull(myLong) ? myLong : 12345L";
        check(expression, resultExpression, long.class, new String[] {"myLong"});

        expression = "myDouble != null ? myDouble : null";
        resultExpression = "!isNull(myDouble) ? myDouble : NULL_DOUBLE";
        check(expression, resultExpression, double.class, new String[] {"myDouble"});

        expression = "myDouble != null ? myDouble : 123.45d";
        resultExpression = "!isNull(myDouble) ? myDouble : 123.45d";
        check(expression, resultExpression, double.class, new String[] {"myDouble"});
    }

    public void testOperatorOverloading() throws Exception {
        String expression = "myTestClass+1";
        String resultExpression = "plus(myTestClass, 1)";
        check(expression, resultExpression, int.class, new String[] {"myTestClass"});

        expression = "myTestClass*1.0";
        resultExpression = "multiply(myTestClass, 1.0)";
        check(expression, resultExpression, char.class, new String[] {"myTestClass"});

        expression = "myTestClass-'c'";
        resultExpression = "minus(myTestClass, 'c')";
        check(expression, resultExpression, String.class, new String[] {"myTestClass"});

        expression = "true==true";
        resultExpression = "true == true";
        check(expression, resultExpression, boolean.class, new String[] {});

        expression = "true!=true";
        resultExpression = "true != true";
        check(expression, resultExpression, boolean.class, new String[] {});
    }

    public void testNegation() throws Exception {
        String expression = "!myBoolean";
        String resultExpression = "!myBoolean";
        check(expression, resultExpression, boolean.class, new String[] {"myBoolean"});

        expression = "!myBooleanObj";
        resultExpression = "not(myBooleanObj)";
        check(expression, resultExpression, Boolean.class, new String[] {"myBooleanObj"});

        expression = "!myBoolean&&myBoolean";
        resultExpression = "!myBoolean && myBoolean";
        check(expression, resultExpression, boolean.class, new String[] {"myBoolean"});

        expression = "!myBooleanObj&&myBoolean";
        resultExpression = "not(myBooleanObj) && myBoolean";
        check(expression, resultExpression, boolean.class, new String[] {"myBooleanObj", "myBoolean"});

        expression = "myInt!=myOtherInt";
        resultExpression = "!eq(myInt, myOtherInt)";
        check(expression, resultExpression, boolean.class, new String[] {"myInt", "myOtherInt"});

        expression = "!(myInt==myOtherInt)";
        resultExpression = "!(eq(myInt, myOtherInt))";
        check(expression, resultExpression, boolean.class, new String[] {"myInt", "myOtherInt"});

        expression = "myInt != 0 && myInt != myIntArray[myOtherInt-1]";
        resultExpression = "!eq(myInt, 0) && !eq(myInt, myIntArray[minus(myOtherInt, 1)])";
        check(expression, resultExpression, boolean.class, new String[] {"myInt", "myIntArray", "myOtherInt"});
    }

    public void testArrayOperatorOverloading() throws Exception {
        String expression = "myIntArray+myDoubleArray";
        String resultExpression = "plusArray(myIntArray, myDoubleArray)";
        check(expression, resultExpression, new double[0].getClass(), new String[] {"myDoubleArray", "myIntArray"});

        expression = "myIntArray+1";
        resultExpression = "plusArray(myIntArray, 1)";
        check(expression, resultExpression, new int[0].getClass(), new String[] {"myIntArray"});

        expression = "1.0+myIntArray";
        resultExpression = "plusArray(1.0, myIntArray)";
        check(expression, resultExpression, new double[0].getClass(), new String[] {"myIntArray"});

        expression = "myIntArray==myDoubleArray";
        resultExpression = "eqArray(myIntArray, myDoubleArray)";
        check(expression, resultExpression, new boolean[0].getClass(), new String[] {"myDoubleArray", "myIntArray"});

        expression = "myIntArray==1";
        resultExpression = "eqArray(myIntArray, 1)";
        check(expression, resultExpression, new boolean[0].getClass(), new String[] {"myIntArray"});

        expression = "1.0==myIntArray";
        resultExpression = "eqArray(1.0, myIntArray)";
        check(expression, resultExpression, new boolean[0].getClass(), new String[] {"myIntArray"});

        expression = "myIntArray>myDoubleArray";
        resultExpression = "greaterArray(myIntArray, myDoubleArray)";
        check(expression, resultExpression, new boolean[0].getClass(), new String[] {"myDoubleArray", "myIntArray"});

        expression = "myIntArray>1";
        resultExpression = "greaterArray(myIntArray, 1)";
        check(expression, resultExpression, new boolean[0].getClass(), new String[] {"myIntArray"});

        expression = "1.0>myIntArray";
        resultExpression = "greaterArray(1.0, myIntArray)";
        check(expression, resultExpression, new boolean[0].getClass(), new String[] {"myIntArray"});

        expression = "myTestClassArray==myTestClassArray";
        resultExpression = "eqArray(myTestClassArray, myTestClassArray)";
        check(expression, resultExpression, new boolean[0].getClass(), new String[] {"myTestClassArray"});

        expression = "myTestClassArray==myTestClass";
        resultExpression = "eqArray(myTestClassArray, myTestClass)";
        check(expression, resultExpression, new boolean[0].getClass(),
                new String[] {"myTestClass", "myTestClassArray"});

        expression = "myTestClass==myTestClassArray";
        resultExpression = "eqArray(myTestClass, myTestClassArray)";
        check(expression, resultExpression, new boolean[0].getClass(),
                new String[] {"myTestClass", "myTestClassArray"});

        expression = "myTestClassArray>myTestClassArray";
        resultExpression = "greaterArray(myTestClassArray, myTestClassArray)";
        check(expression, resultExpression, new boolean[0].getClass(), new String[] {"myTestClassArray"});

        expression = "myTestClassArray>myTestClass";
        resultExpression = "greaterArray(myTestClassArray, myTestClass)";
        check(expression, resultExpression, new boolean[0].getClass(),
                new String[] {"myTestClass", "myTestClassArray"});

        expression = "myTestClass>myTestClassArray";
        resultExpression = "greaterArray(myTestClass, myTestClassArray)";
        check(expression, resultExpression, new boolean[0].getClass(),
                new String[] {"myTestClass", "myTestClassArray"});
    }

    public void testArrayAccessOperatorOverloading() throws Exception {
        String expression = "myIntArray[15]";
        String resultExpression = "myIntArray[15]";
        check(expression, resultExpression, int.class, new String[] {"myIntArray"});

        expression = "myArrayList[15]";
        resultExpression = "myArrayList.get(15)";
        check(expression, resultExpression, Object.class, new String[] {"myArrayList"});

        expression = "myIntArray[myInt + 1]";
        resultExpression = "myIntArray[plus(myInt, 1)]";
        check(expression, resultExpression, int.class, new String[] {"myIntArray", "myInt"});

        expression = "myArrayList[myInt + 1]";
        resultExpression = "myArrayList.get(plus(myInt, 1))";
        check(expression, resultExpression, Object.class, new String[] {"myArrayList", "myInt"});

        expression = "myHashMap[\"test\"]";
        resultExpression = "myHashMap.get(\"test\")";
        check(expression, resultExpression, Object.class, new String[] {"myHashMap"});

        expression = "myIntVector[15]";
        resultExpression = "myIntVector.get(longCast(15))";
        check(expression, resultExpression, int.class, new String[] {"myIntVector"});

        expression = "myParameterizedArrayList[15]";
        resultExpression = "myParameterizedArrayList.get(15)";
        check(expression, resultExpression, Long.class, new String[] {"myParameterizedArrayList"});

        expression = "myParameterizedHashMap[\"test\"]";
        resultExpression = "myParameterizedHashMap.get(\"test\")";
        check(expression, resultExpression, Double.class, new String[] {"myParameterizedHashMap"});
    }

    public void testResolution() throws Exception {
        String expression = "Math.sqrt(5.0)";
        String resultExpression = "Math.sqrt(5.0)";
        check(expression, resultExpression, double.class, new String[] {});

        expression = "Math.sqrt(5)";
        resultExpression = "Math.sqrt(doubleCast(5))";
        check(expression, resultExpression, double.class, new String[] {});

        expression = "log(5.0)";
        resultExpression = "log(5.0)";
        check(expression, resultExpression, double.class, new String[] {});

        expression = "java.util.Arrays.asList(5)";
        resultExpression = "java.util.Arrays.asList(5)";
        check(expression, resultExpression, List.class, new String[] {});

        expression = "io.deephaven.engine.table.ColumnDefinition.ColumnType.Normal";
        resultExpression = "io.deephaven.engine.table.ColumnDefinition.ColumnType.Normal";
        check(expression, resultExpression, ColumnType.class, new String[] {});

        expression = "ColumnDefinition.ColumnType.Normal";
        resultExpression = "ColumnDefinition.ColumnType.Normal";
        check(expression, resultExpression, ColumnType.class, new String[] {});

        expression = "Color.BLUE";
        resultExpression = "Color.BLUE";
        check(expression, resultExpression, Color.class, new String[] {});

        expression = "Color.getColor(myString)";
        resultExpression = "Color.getColor(myString)";
        check(expression, resultExpression, Color.class, new String[] {"myString"});

        expression = "NULL_INT";
        resultExpression = "NULL_INT";
        check(expression, resultExpression, int.class, new String[] {});

        expression = "Math.sqrt(myDouble)";
        resultExpression = "Math.sqrt(myDouble)";
        check(expression, resultExpression, double.class, new String[] {"myDouble"});

        expression = "Math.sqrt(myInt)";
        resultExpression = "Math.sqrt(doubleCast(myInt))";
        check(expression, resultExpression, double.class, new String[] {"myInt"});

        expression = "LanguageParserDummyClass.functionWithInterfacesAsArgTypes(`test`, 0)";
        resultExpression = "LanguageParserDummyClass.functionWithInterfacesAsArgTypes(\"test\", 0)";
        check(expression, resultExpression, int.class, new String[] {});
    }


    public void testMethodOverloading() throws Exception {
        String expression = "LanguageParserDummyClass.overloadedStaticMethod()";
        String resultExpression = "LanguageParserDummyClass.overloadedStaticMethod()";
        check(expression, resultExpression, int.class, new String[] {});

        expression = "LanguageParserDummyClass.overloadedStaticMethod(`test`)";
        resultExpression = "LanguageParserDummyClass.overloadedStaticMethod(\"test\")";
        check(expression, resultExpression, int.class, new String[] {});

        expression = "LanguageParserDummyClass.overloadedStaticMethod(`test1`, `test2`)";
        resultExpression = "LanguageParserDummyClass.overloadedStaticMethod(\"test1\", \"test2\")";
        check(expression, resultExpression, int.class, new String[] {});

        expression = "myDummyClass.overloadedMethod()";
        resultExpression = "myDummyClass.overloadedMethod()";
        check(expression, resultExpression, int.class, new String[] {"myDummyClass"});

        expression = "myDummyClass.overloadedMethod(`test`)";
        resultExpression = "myDummyClass.overloadedMethod(\"test\")";
        check(expression, resultExpression, int.class, new String[] {"myDummyClass"});

        expression = "myDummyClass.overloadedMethod(`test1`, `test2`)";
        resultExpression = "myDummyClass.overloadedMethod(\"test1\", \"test2\")";
        check(expression, resultExpression, int.class, new String[] {"myDummyClass"});
    }

    /**
     * Test implicit argument type conversions (e.g. primitive casts and converting Vectors to Java arrays)
     */
    public void testImplicitConversion() throws Exception {
        String expression = "testVarArgs(myInt, 'a', myDouble, 1.0, 5.0, myDouble)";
        String resultExpression = "testVarArgs(myInt, 'a', new double[] { myDouble, 1.0, 5.0, myDouble })";
        check(expression, resultExpression, new double[0].getClass(), new String[] {"myDouble", "myInt"});

        expression = "testVarArgs(myDouble)";
        resultExpression = "testVarArgs(new double[] { myDouble })";
        check(expression, resultExpression, double.class, new String[] {"myDouble"});

        expression = "testVarArgs(myDouble, myDouble)";
        resultExpression = "testVarArgs(new double[] { myDouble, myDouble })";
        check(expression, resultExpression, double.class, new String[] {"myDouble"});

        expression = "testVarArgs(myInt, 'a', myDouble)";
        resultExpression = "testVarArgs(myInt, 'a', new double[] { myDouble })";
        check(expression, resultExpression, new double[0].getClass(), new String[] {"myDouble", "myInt"});

        expression = "testVarArgs(myInt, 'a', myDoubleArray)";
        resultExpression = "testVarArgs(myInt, 'a', myDoubleArray)";
        check(expression, resultExpression, new double[0].getClass(), new String[] {"myDoubleArray", "myInt"});

        expression = "testVarArgs(myInt, 'a', myDoubleVector)";
        resultExpression = "testVarArgs(myInt, 'a', VectorConversions.nullSafeVectorToArray(myDoubleVector))";
        check(expression, resultExpression, new double[0].getClass(), new String[] {"myDoubleVector", "myInt"});

        expression = "testVarArgsVector(myIntVector)";
        resultExpression = "testVarArgsVector(myIntVector)";
        check(expression, resultExpression, new IntVector[0].getClass(), new String[] {"myIntVector"});

        expression = "testVarArgsVector(myIntVector, myIntVector)";
        resultExpression = "testVarArgsVector(myIntVector, myIntVector)";
        check(expression, resultExpression, new IntVector[0].getClass(), new String[] {"myIntVector"});

        expression = "testImplicitConversion4(myInt, myVector)";
        resultExpression =
                "testImplicitConversion4(doubleCast(myInt), VectorConversions.nullSafeVectorToArray(myVector))";
        check(expression, resultExpression, new Object[0].getClass(), new String[] {"myVector", "myInt"});

        expression = "testImplicitConversion4(myInt, myVector, myDouble)";
        resultExpression = "testImplicitConversion4(doubleCast(myInt), myVector, myDouble)";
        check(expression, resultExpression, new Object[0].getClass(), new String[] {"myVector", "myDouble", "myInt"});

        expression = "testImplicitConversion4(myInt, myDouble, myVector)";
        resultExpression = "testImplicitConversion4(doubleCast(myInt), myDouble, myVector)";
        check(expression, resultExpression, new Object[0].getClass(), new String[] {"myVector", "myDouble", "myInt"});

        // TODO: This test fails (declared arg type is "Vector...")
        // expression="testImplicitConversion5(myVector)";
        // resultExpression="testImplicitConversion5(myVector)"; // vararg of Vector -- don't convert!
        // check(expression, resultExpression, new Object[0].getClass(), new String[]{"myVector"});

        expression = "testImplicitConversion5((Vector) myVector)"; // Workaround for the above.
        resultExpression = "testImplicitConversion5((Vector) myVector)"; // vararg of Vector -- don't convert!
        check(expression, resultExpression, new Object[0].getClass(), new String[] {"myVector"});

        expression = "testImplicitConversion5(myVector, myVector)";
        resultExpression = "testImplicitConversion5(myVector, myVector)"; // vararg of Vector -- don't convert!
        check(expression, resultExpression, new Object[0].getClass(), new String[] {"myVector"});
    }

    public void testImplicitConversionByType_varargs() throws Exception {
        String expression = "testImplicitConversion_char(myChar, myChar)";
        String resultExpression = "testImplicitConversion_char(new char[] { myChar, myChar })";
        check(expression, resultExpression, new char[0].getClass(), new String[] {"myChar"});

        expression = "testImplicitConversion_byte(myByte, myByte)";
        resultExpression = "testImplicitConversion_byte(new byte[] { myByte, myByte })";
        check(expression, resultExpression, new byte[0].getClass(), new String[] {"myByte"});

        expression = "testImplicitConversion_short(myShort, myShort)";
        resultExpression = "testImplicitConversion_short(new short[] { myShort, myShort })";
        check(expression, resultExpression, new short[0].getClass(), new String[] {"myShort"});

        expression = "testImplicitConversion_int(myInt, myInt)";
        resultExpression = "testImplicitConversion_int(new int[] { myInt, myInt })";
        check(expression, resultExpression, new int[0].getClass(), new String[] {"myInt"});

        expression = "testImplicitConversion_float(myFloat, myFloat)";
        resultExpression = "testImplicitConversion_float(new float[] { myFloat, myFloat })";
        check(expression, resultExpression, new float[0].getClass(), new String[] {"myFloat"});

        expression = "testImplicitConversion_long(myLong, myLong)";
        resultExpression = "testImplicitConversion_long(new long[] { myLong, myLong })";
        check(expression, resultExpression, new long[0].getClass(), new String[] {"myLong"});

        expression = "testImplicitConversion_double(myDouble, myDouble)";
        resultExpression = "testImplicitConversion_double(new double[] { myDouble, myDouble })";
        check(expression, resultExpression, new double[0].getClass(), new String[] {"myDouble"});

        expression = "testImplicitConversion_boolean(true, false, myBoolean)";
        resultExpression = "testImplicitConversion_boolean(new boolean[] { true, false, myBoolean })";
        check(expression, resultExpression, new boolean[0].getClass(), new String[] {"myBoolean"});
    }

    /**
     * Ensure that vectors are converted to Java arrays when they are provided as the sole varargs argument.
     *
     * @throws Exception
     */
    public void testImplicitConversionByType_vector() throws Exception {
        String expression = "testImplicitConversion_char(myCharVector)";
        String resultExpression = "testImplicitConversion_char(VectorConversions.nullSafeVectorToArray(myCharVector))";
        check(expression, resultExpression, new char[0].getClass(), new String[] {"myCharVector"});

        expression = "testImplicitConversion_byte(myByteVector)";
        resultExpression = "testImplicitConversion_byte(VectorConversions.nullSafeVectorToArray(myByteVector))";
        check(expression, resultExpression, new byte[0].getClass(), new String[] {"myByteVector"});

        expression = "testImplicitConversion_short(myShortVector)";
        resultExpression = "testImplicitConversion_short(VectorConversions.nullSafeVectorToArray(myShortVector))";
        check(expression, resultExpression, new short[0].getClass(), new String[] {"myShortVector"});

        expression = "testImplicitConversion_int(myIntVector)";
        resultExpression = "testImplicitConversion_int(VectorConversions.nullSafeVectorToArray(myIntVector))";
        check(expression, resultExpression, new int[0].getClass(), new String[] {"myIntVector"});

        expression = "testImplicitConversion_float(myFloatVector)";
        resultExpression = "testImplicitConversion_float(VectorConversions.nullSafeVectorToArray(myFloatVector))";
        check(expression, resultExpression, new float[0].getClass(), new String[] {"myFloatVector"});

        expression = "testImplicitConversion_long(myLongVector)";
        resultExpression = "testImplicitConversion_long(VectorConversions.nullSafeVectorToArray(myLongVector))";
        check(expression, resultExpression, new long[0].getClass(), new String[] {"myLongVector"});

        expression = "testImplicitConversion_double(myDoubleVector)";
        resultExpression = "testImplicitConversion_double(VectorConversions.nullSafeVectorToArray(myDoubleVector))";
        check(expression, resultExpression, new double[0].getClass(), new String[] {"myDoubleVector"});

        expression = "testImplicitConversion_Object(myVector)";
        resultExpression = "testImplicitConversion_Object(VectorConversions.nullSafeVectorToArray(myVector))";
        check(expression, resultExpression, new Object[0].getClass(), new String[] {"myVector"});

        expression = "testImplicitConversion_Object(myVector)";
        resultExpression = "testImplicitConversion_Object(VectorConversions.nullSafeVectorToArray(myVector))";
        check(expression, resultExpression, new Object[0].getClass(), new String[] {"myVector"});
    }

    public void testImplicitConversion_Object() throws Exception {
        String expression = "testImplicitConversion_Object(myVector, myVector)";
        String resultExpression = "testImplicitConversion_Object(myVector, myVector)";
        check(expression, resultExpression, new Object[0].getClass(), new String[] {"myVector"});

        expression = "testImplicitConversion_Object(myLongArray)";
        resultExpression = "testImplicitConversion_Object(myLongArray)";
        check(expression, resultExpression, new Object[0].getClass(), new String[] {"myLongArray"});

        expression = "testImplicitConversion_Object(myDoubleArray)";
        resultExpression = "testImplicitConversion_Object(myDoubleArray)";
        check(expression, resultExpression, new Object[0].getClass(), new String[] {"myDoubleArray"});

        // TODO: #3266 vector arguments to Object varargs methods are handled inconsistently
        expression = "testImplicitConversion_Object(myDoubleVector)";
        resultExpression = "testImplicitConversion_Object(VectorConversions.nullSafeVectorToArray(myDoubleVector))";
        check(expression, resultExpression, new Object[0].getClass(), new String[] {"myDoubleVector"});

        // expression = "testImplicitConversion_Object(myDoubleVector, myInt)";
        // resultExpression =
        // "testImplicitConversion_Object(VectorConversions.nullSafeVectorToArray(myDoubleVector), myInt)";
        // check(expression, resultExpression, new Object[0].getClass(), new String[] {"myDoubleVector", "myInt"});
        //
        // expression = "testImplicitConversion_Object(myInt, myDoubleVector)";
        // resultExpression =
        // "testImplicitConversion_Object(myInt, VectorConversions.nullSafeVectorToArray(myDoubleVector))";
        // check(expression, resultExpression, new Object[0].getClass(), new String[] {"myInt", "myDoubleVector"});
        //
        // expression = "testImplicitConversion_Object(myDoubleVector, myIntVector)";
        // resultExpression =
        // "testImplicitConversion_Object(VectorConversions.nullSafeVectorToArray(myDoubleVector),
        // VectorConversions.nullSafeVectorToArray(myIntVector))";
        // check(expression, resultExpression, new Object[0].getClass(), new String[] {"myDoubleVector",
        // "myIntVector"});

        expression = "testImplicitConversion_Object(myDoubleArray, myInt)";
        resultExpression = "testImplicitConversion_Object(myDoubleArray, myInt)";
        check(expression, resultExpression, new Object[0].getClass(), new String[] {"myDoubleArray", "myInt"});
    }

    public void testExplicitClosureCall() throws Exception {
        String expression = "myClosure.call()";
        String resultExpression = "myClosure.call()";
        check(expression, resultExpression, Object.class, new String[] {"myClosure"});

        expression = "myClosure.call(1)";
        resultExpression = "myClosure.call(1)";
        check(expression, resultExpression, Object.class, new String[] {"myClosure"});

        expression = "myClosure.call(1, 2, 3)";
        resultExpression = "myClosure.call(1, 2, 3)";
        check(expression, resultExpression, Object.class, new String[] {"myClosure"});
    }

    public void testImplicitClosureCall() throws Exception {
        String expression = "myClosure()";
        String resultExpression = "myClosure.call()";
        check(expression, resultExpression, Object.class, new String[] {"myClosure"});

        expression = "myClosure(1)";
        resultExpression = "myClosure.call(1)";
        check(expression, resultExpression, Object.class, new String[] {"myClosure"});

        expression = "myClosure(1, 2, 3)";
        resultExpression = "myClosure.call(1, 2, 3)";
        check(expression, resultExpression, Object.class, new String[] {"myClosure"});
    }

    public void testPyObject() throws Exception {
        String expression = "myPyObject";
        String resultExpression = "myPyObject";
        check(expression, resultExpression, PyObject.class, new String[] {"myPyObject"});

        expression = "myPyObject.myField";
        resultExpression = "myPyObject.getAttribute(\"myField\")";
        check(expression, resultExpression, PyObject.class, new String[] {"myPyObject"});

        expression = "myPyObject.getAttribute(`myField`)";
        resultExpression = "myPyObject.getAttribute(\"myField\")";
        check(expression, resultExpression, PyObject.class, new String[] {"myPyObject"});

        expression = "myPyObject.getIntValue()";
        resultExpression = "myPyObject.getIntValue()";
        check(expression, resultExpression, int.class, new String[] {"myPyObject"});

        expression = "myPyObject.getLongValue()";
        resultExpression = "myPyObject.getLongValue()";
        check(expression, resultExpression, long.class, new String[] {"myPyObject"});

        expression = "myPyObject.getBooleanValue()";
        resultExpression = "myPyObject.getBooleanValue()";
        check(expression, resultExpression, boolean.class, new String[] {"myPyObject"});

        expression = "myPyObject.getDoubleValue()";
        resultExpression = "myPyObject.getDoubleValue()";
        check(expression, resultExpression, double.class, new String[] {"myPyObject"});

        expression = "myPyObject.getStringValue()";
        resultExpression = "myPyObject.getStringValue()";
        check(expression, resultExpression, String.class, new String[] {"myPyObject"});

        expression = "myPyObject.getObjectValue()";
        resultExpression = "myPyObject.getObjectValue()";
        check(expression, resultExpression, Object.class, new String[] {"myPyObject"});

        expression = "myPyObject.getType()";
        resultExpression = "myPyObject.getType()";
        check(expression, resultExpression, PyObject.class, new String[] {"myPyObject"});

        expression = "myPyObject.isDict()";
        resultExpression = "myPyObject.isDict()";
        check(expression, resultExpression, boolean.class, new String[] {"myPyObject"});

        expression = "myPyObject.isList()";
        resultExpression = "myPyObject.isList()";
        check(expression, resultExpression, boolean.class, new String[] {"myPyObject"});
    }

    // /**
    // * Test converting implicit python calls into explicit ones.
    // */
    // public void testImplicitPythonCall() throws Exception {
    // String expression = "myPyCallable()";
    // String resultExpression = "myPyCallable.call()";
    //
    // // TODO: #3267 need to figure out how to mock PyCallableWrapper (or some new parent interface?)
    // // PyCallableWrapper's static init tries to load python modules, which fails in normal tests.
    // final PyCallableWrapper mockPyCallable = mock(PyCallableWrapper.class);
    // final ExecutionContext executionContext = ExecutionContext.createForUnitTests();
    // executionContext.getQueryScope().putParam(
    // "myPyCallable",
    // mockPyCallable);
    // try (SafeCloseable ignored = executionContext.open()) {
    // check(expression, resultExpression, Object.class, new String[] {"myPyCallable"});
    // }
    //
    // expression = "myPyCallable(1)";
    // resultExpression = "myPyCallable.call(1)";
    // check(expression, resultExpression, Object.class, new String[] {"myPyCallable"});
    //
    // expression = "myPyCallable(1, 2, 3)";
    // resultExpression = "myPyCallable.call(1, 2, 3)";
    // check(expression, resultExpression, Object.class, new String[] {"myPyCallable"});
    //
    // expression = "myPyObject.myPyMethod()";
    // resultExpression =
    // "(new io.deephaven.engine.util.PyCallableWrapper(myPyObject.getAttribute(\"myPyMethod\"))).call()";
    // check(expression, resultExpression, Object.class, new String[] {"myPyObject"});
    //
    // expression = "myPyObject.myPyMethod(1)";
    // resultExpression =
    // "(new io.deephaven.engine.util.PyCallableWrapper(myPyObject.getAttribute(\"myPyMethod\"))).call(1)";
    // check(expression, resultExpression, Object.class, new String[] {"myPyObject"});
    //
    // expression = "myPyObject.myPyMethod(1, 2, 3)";
    // resultExpression =
    // "(new io.deephaven.engine.util.PyCallableWrapper(myPyObject.getAttribute(\"myPyMethod\"))).call(1, 2, 3)";
    // check(expression, resultExpression, Object.class, new String[] {"myPyObject"});
    // }

    /**
     * Test calling the default methods from {@link Object}. (In the past, these were not recognized on interfaces.)
     */
    public void testObjectMethods() throws Exception {
        // Call hashCode() on an Object
        String expression = "myObject.hashCode()";
        String resultExpression = "myObject.hashCode()";
        check(expression, resultExpression, int.class, new String[] {"myObject"});

        // Call hashCode() on a subclass of Object
        expression = "myString.hashCode()";
        resultExpression = "myString.hashCode()";
        check(expression, resultExpression, int.class, new String[] {"myString"});

        // Call hashCode() on an interface
        expression = "myCharSequence.hashCode()";
        resultExpression = "myCharSequence.hashCode()";
        check(expression, resultExpression, int.class, new String[] {"myCharSequence"});

        // Call hashCode() on a String literal
        expression = "`str`.hashCode()";
        resultExpression = "\"str\".hashCode()";
        check(expression, resultExpression, int.class, new String[] {});

        // Make sure calling hashCode() does not work on a primitive
        try {
            expression = "(42).hashCode()";
            resultExpression = "(42).hashCode()";
            check(expression, resultExpression, int.class, new String[] {});
            fail("Should have thrown a QueryLanguageParser.QueryLanguageParseException");
        } catch (QueryLanguageParser.QueryLanguageParseException ignored) {
        }
    }

    public void testFieldAccess() throws Exception {

        String expression = "`a_b_c_d_e`.split(`_`).length";
        String resultExpression = "\"a_b_c_d_e\".split(\"_\").length";
        check(expression, resultExpression, int.class, new String[] {});

        expression = "new LanguageParserDummyClass().value";
        resultExpression = "new LanguageParserDummyClass().value";
        check(expression, resultExpression, int.class, new String[] {});

        expression = "LanguageParserDummyClass.StaticNestedClass.staticVar";
        resultExpression = "LanguageParserDummyClass.StaticNestedClass.staticVar";
        check(expression, resultExpression, String.class, new String[] {});

        expression = "LanguageParserDummyClass.StaticNestedClass.staticInstanceOfStaticClass.instanceVar";
        resultExpression = "LanguageParserDummyClass.StaticNestedClass.staticInstanceOfStaticClass.instanceVar";
        check(expression, resultExpression, String.class, new String[] {});

        expression = "new LanguageParserDummyClass.StaticNestedClass().instanceVar";
        resultExpression = "new LanguageParserDummyClass.StaticNestedClass().instanceVar";
        check(expression, resultExpression, String.class, new String[] {});

        expression = "myDummyClass.InnerClass";
        resultExpression = "myDummyClass.InnerClass";
        check(expression, resultExpression, LanguageParserDummyClass.InnerClass.class, new String[] {"myDummyClass"});

        expression = "myDummyClass.innerClassInstance.staticVar";
        resultExpression = "myDummyClass.innerClassInstance.staticVar";
        check(expression, resultExpression, String.class, new String[] {"myDummyClass"});

        expression = "myDummyInnerClass.staticVar";
        resultExpression = "myDummyInnerClass.staticVar";
        check(expression, resultExpression, String.class, new String[] {"myDummyInnerClass"});

        expression = "myDummyInnerClass.instanceVar";
        resultExpression = "myDummyInnerClass.instanceVar";
        check(expression, resultExpression, String.class, new String[] {"myDummyInnerClass"});

        expression = "myDummyClass.innerClassInstance.instanceVar";
        resultExpression = "myDummyClass.innerClassInstance.instanceVar";
        check(expression, resultExpression, String.class, new String[] {"myDummyClass"});

        expression = "myDummyClass.innerClassInstance.innerInnerClassInstance";
        resultExpression = "myDummyClass.innerClassInstance.innerInnerClassInstance";
        check(expression, resultExpression, LanguageParserDummyClass.InnerClass.InnerInnerClass.class,
                new String[] {"myDummyClass"});

        expression = "myDummyClass.innerClassInstance.innerInnerClassInstance.innerInnerInstanceVar";
        resultExpression = "myDummyClass.innerClassInstance.innerInnerClassInstance.innerInnerInstanceVar";
        check(expression, resultExpression, String.class, new String[] {"myDummyClass"});

        expression = "myDummyClass.innerClass2Instance.innerClassAsInstanceOfAnotherInnerClass";
        resultExpression = "myDummyClass.innerClass2Instance.innerClassAsInstanceOfAnotherInnerClass";
        check(expression, resultExpression, LanguageParserDummyClass.InnerClass.class, new String[] {"myDummyClass"});

        expression = "myDummyClass.innerClass2Instance.innerClassAsInstanceOfAnotherInnerClass.instanceVar";
        resultExpression = "myDummyClass.innerClass2Instance.innerClassAsInstanceOfAnotherInnerClass.instanceVar";
        check(expression, resultExpression, String.class, new String[] {"myDummyClass"});

        expression = "myDoubleArray.length";
        resultExpression = "myDoubleArray.length";
        check(expression, resultExpression, int.class, new String[] {"myDoubleArray"});

        expression = "myDoubleArray[myDoubleArray.length]";
        resultExpression = "myDoubleArray[myDoubleArray.length]";
        check(expression, resultExpression, double.class, new String[] {"myDoubleArray"});

        expression = "myDoubleArray[myDoubleArray.length-1]";
        resultExpression = "myDoubleArray[minus(myDoubleArray.length, 1)]";
        check(expression, resultExpression, double.class, new String[] {"myDoubleArray"});

        expression = "myTestClassArray[0].var";
        resultExpression = "myTestClassArray[0].var";
        check(expression, resultExpression, int.class, new String[] {"myTestClassArray"});
    }

    /**
     * Test bad field access expressions
     */
    public void testBadFieldAccess() throws Exception {
        String expression, resultExpression;

        PropertySaver p = new PropertySaver();
        p.setProperty("QueryLanguageParser.verboseExceptionMessages", "false"); // Better to test with non-verbose
                                                                                // messages
        try {
            // First, test just bad field name
            try {
                expression = "myDummyInnerClass.staticVarThatDoesNotExist";
                resultExpression = "myDummyInnerClass.staticVarThatDoesNotExist";
                check(expression, resultExpression, String.class, new String[] {"myDummyInnerClass"});
                fail("Should have thrown a QueryLanguageParser.QueryLanguageParseException");
            } catch (QueryLanguageParser.QueryLanguageParseException ex) {
                if (!ex.getMessage().contains("Scope      : myDummyInnerClass") ||
                        !ex.getMessage().contains("Field Name : staticVarThatDoesNotExist")) {
                    fail("Useless exception message!\nOriginal exception:\n" + ExceptionUtils.getStackTrace(ex));
                }
            }

            // Then do the same thing on a class name (not a variable)
            try {
                expression = "LanguageParserDummyClass.StaticNestedClass.staticVarThatDoesNotExist";
                resultExpression = "LanguageParserDummyClass.StaticNestedClass.staticVarThatDoesNotExist";
                check(expression, resultExpression, String.class, new String[] {});
                fail("Should have thrown a QueryLanguageParser.QueryLanguageParseException");
            } catch (QueryLanguageParser.QueryLanguageParseException ex) {
                if (!ex.getMessage().contains("Scope      : LanguageParserDummyClass.StaticNestedClass") ||
                        !ex.getMessage().contains("Field Name : staticVarThatDoesNotExist")) {
                    fail("Useless exception message!\nOriginal exception:\n" + ExceptionUtils.getStackTrace(ex));
                }
            }

            // Next, test bad scope
            try {
                expression = "myDummyNonExistentInnerClass.staticVar";
                resultExpression = "myDummyNonExistentInnerClass.staticVar";
                check(expression, resultExpression, String.class, new String[] {"myDummyInnerClass"});
                fail("Should have thrown a QueryLanguageParser.QueryLanguageParseException");
            } catch (QueryLanguageParser.QueryLanguageParseException ex) {
                if (!ex.getMessage().contains("Scope      : myDummyNonExistentInnerClass") ||
                        !ex.getMessage().contains("Field Name : staticVar")) {
                    fail("Useless exception message!\nOriginal exception:\n" + ExceptionUtils.getStackTrace(ex));
                }
            }


            try {
                expression = "LanguageParserNonExistentDummyClass.StaticNestedClass.staticVar";
                resultExpression = "LanguageParserNonExistentDummyClass.StaticNestedClass.staticVar";
                check(expression, resultExpression, String.class, new String[] {});
                fail("Should have thrown a QueryLanguageParser.QueryLanguageParseException");
            } catch (QueryLanguageParser.QueryLanguageParseException ex) {
                if (!ex.getMessage().contains("Scope      : LanguageParserNonExistentDummyClass.StaticNestedClass") ||
                        !ex.getMessage().contains("Field Name : staticVar")) {
                    fail("Useless exception message!\nOriginal exception:\n" + ExceptionUtils.getStackTrace(ex));
                }
            }



            /*
             * Also test within a method call. This is essentially the case that prompted the fix. The actual issue with
             * the expression is that the enclosing class name is omitted when trying to access the nested enum
             * (NestedEnum.ONE), but the user experience was poor because the exception was very unclear.
             *
             * There is a test of the proper expression in testComplexExpressions().
             */
            try {
                expression =
                        "io.deephaven.engine.table.impl.lang.LanguageParserDummyClass.interpolate(myDoubleVector.toArray(),myDoubleVector.toArray(),new double[]{myDouble},io.deephaven.engine.table.impl.lang.NestedEnum.ONE,false)[0]";
                resultExpression =
                        "io.deephaven.engine.table.impl.lang.LanguageParserDummyClass.interpolate(myDoubleVector.toArray(),myDoubleVector.toArray(),new double[]{myDouble},io.deephaven.engine.table.impl.lang.NestedEnum.ONE,false)[0]";
                check(expression, resultExpression, String.class, new String[] {});
                fail("Should have thrown a QueryLanguageParser.QueryLanguageParseException");
            } catch (QueryLanguageParser.QueryLanguageParseException ex) {
                if (!ex.getMessage().contains("Scope      : io.deephaven.engine.table.impl.lang.NestedEnum") ||
                        !ex.getMessage().contains("Field Name : ONE")) {
                    fail("Useless exception message!\n\nOriginal exception:\n" + ExceptionUtils.getStackTrace(ex));
                }
            }

            // Ensure that when we can't resolve a field, we explicitly state the scope type. (We've struggled
            // supporting customers in the past when the scope type was unclear.)
            try {
                expression = "myTable[myTable.length-1]";
                resultExpression = "myTable[minus(myTable.length, 1)]";
                check(expression, resultExpression, String.class, new String[] {});
                fail("Should have thrown a QueryLanguageParser.QueryLanguageParseException");
            } catch (QueryLanguageParser.QueryLanguageParseException ex) {
                if (!ex.getMessage().contains("Scope      : myTable") ||
                        !ex.getMessage().contains("Scope Type : " + Table.class.getCanonicalName()) ||
                        !ex.getMessage().contains("Field Name : length")) {
                    fail("Useless exception message!\n\nOriginal exception:\n" + ExceptionUtils.getStackTrace(ex));
                }
            }


        } finally {
            p.restore();
        }
    }

    public void testEnums() throws Exception {
        String expression = "myEnumValue";
        String resultExpression = "myEnumValue";
        check(expression, resultExpression, LanguageParserDummyEnum.class, new String[] {"myEnumValue"});

        expression = "myEnumValue.getAttribute()";
        resultExpression = "myEnumValue.getAttribute()";
        check(expression, resultExpression, String.class, new String[] {"myEnumValue"});

        expression = "LanguageParserDummyEnum.ONE";
        resultExpression = "LanguageParserDummyEnum.ONE";
        check(expression, resultExpression, LanguageParserDummyEnum.class, new String[] {});

        expression = "LanguageParserDummyEnum.ONE.getAttribute()";
        resultExpression = "LanguageParserDummyEnum.ONE.getAttribute()";
        check(expression, resultExpression, String.class, new String[] {});

        expression = "LanguageParserDummyInterface.AnEnum.THING_ONE";
        resultExpression = "LanguageParserDummyInterface.AnEnum.THING_ONE";
        check(expression, resultExpression, LanguageParserDummyInterface.AnEnum.class, new String[] {});

        expression = "io.deephaven.engine.table.impl.lang.LanguageParserDummyInterface.AnEnum.THING_ONE";
        resultExpression = "io.deephaven.engine.table.impl.lang.LanguageParserDummyInterface.AnEnum.THING_ONE";
        check(expression, resultExpression, LanguageParserDummyInterface.AnEnum.class, new String[] {});

        expression = "LanguageParserDummyClass.SubclassOfLanguageParserDummyClass.EnumInInterface.THING_ONE";
        resultExpression = "LanguageParserDummyClass.SubclassOfLanguageParserDummyClass.EnumInInterface.THING_ONE";
        check(expression, resultExpression,
                LanguageParserDummyClass.SubclassOfLanguageParserDummyClass.EnumInInterface.class, new String[] {});

        expression = "LanguageParserDummyClass.functionWithEnumAsArgs(LanguageParserDummyEnum.ONE)";
        resultExpression = "LanguageParserDummyClass.functionWithEnumAsArgs(LanguageParserDummyEnum.ONE)";
        check(expression, resultExpression, int.class, new String[] {});

        expression =
                "LanguageParserDummyClass.functionWithEnumAsArgs(LanguageParserDummyInterface.AnEnum.THING_ONE)";
        resultExpression =
                "LanguageParserDummyClass.functionWithEnumAsArgs(LanguageParserDummyInterface.AnEnum.THING_ONE)";
        check(expression, resultExpression, int.class, new String[] {});

        expression = "LanguageParserDummyClass.functionWithEnumVarArgs(myEnumValue, LanguageParserDummyEnum.ONE)";
        resultExpression =
                "LanguageParserDummyClass.functionWithEnumVarArgs(myEnumValue, LanguageParserDummyEnum.ONE)";
        check(expression, resultExpression, int.class, new String[] {"myEnumValue"});
    }

    public void testBoxing() throws Exception {
        String expression = "myIntObj";
        String resultExpression = "myIntObj";
        check(expression, resultExpression, Integer.class, new String[] {"myIntObj"});

        expression = "LanguageParserDummyClass.boxedIntResult()";
        resultExpression = "LanguageParserDummyClass.boxedIntResult()";
        check(expression, resultExpression, Integer.class, new String[] {});

        expression = "1+myIntObj";
        resultExpression = "plus(1, myIntObj.intValue())";
        check(expression, resultExpression, int.class, new String[] {"myIntObj"});

        expression = "1*myDoubleObj";
        resultExpression = "multiply(1, myDoubleObj.doubleValue())";
        check(expression, resultExpression, double.class, new String[] {"myDoubleObj"});

        expression = "myInt/myLongObj";
        resultExpression = "divide(myInt, myLongObj.longValue())";
        check(expression, resultExpression, double.class, new String[] {"myInt", "myLongObj"});

        expression = "myIntObj/myLong";
        resultExpression = "divide(myIntObj.intValue(), myLong)";
        check(expression, resultExpression, double.class, new String[] {"myIntObj", "myLong"});

        expression = "myDoubleObj+myLongObj+3*4";
        resultExpression = "plus(plus(myDoubleObj.doubleValue(), myLongObj.longValue()), multiply(3, 4))";
        check(expression, resultExpression, double.class, new String[] {"myDoubleObj", "myLongObj"});

        expression = "1==myIntObj";
        resultExpression = "eq(1, myIntObj.intValue())";
        check(expression, resultExpression, boolean.class, new String[] {"myIntObj"});

        expression = "myInt>1+2*myIntObj/4 || myBooleanObj";
        resultExpression = "greater(myInt, plus(1, divide(multiply(2, myIntObj.intValue()), 4))) || myBooleanObj";
        check(expression, resultExpression, boolean.class, new String[] {"myBooleanObj", "myInt", "myIntObj"});

        expression = "myIntObj+myString";
        resultExpression = "myIntObj + myString";
        check(expression, resultExpression, String.class, new String[] {"myIntObj", "myString"});

        expression = "myIntObj>2";
        resultExpression = "greater(myIntObj.intValue(), 2)";
        check(expression, resultExpression, boolean.class, new String[] {"myIntObj"});
    }

    public void testUnboxAndWiden() throws Exception {
        // ensure we can find the original method
        String expression = "io.deephaven.time.DateTimeUtils.plus(myInstant, myLong)";
        String resultExpression = "io.deephaven.time.DateTimeUtils.plus(myInstant, myLong)";
        check(expression, resultExpression, Instant.class, new String[] {"myInstant", "myLong"});

        // check long unbox
        expression = "io.deephaven.time.DateTimeUtils.plus(myInstant, myLongObj)";
        resultExpression = "io.deephaven.time.DateTimeUtils.plus(myInstant, myLongObj.longValue())";
        check(expression, resultExpression, Instant.class, new String[] {"myInstant", "myLongObj"});

        // check int widen
        expression = "io.deephaven.time.DateTimeUtils.plus(myInstant, myInt)";
        resultExpression = "io.deephaven.time.DateTimeUtils.plus(myInstant, longCast(myInt))";
        check(expression, resultExpression, Instant.class, new String[] {"myInstant", "myInt"});

        // check int unbox and widen
        expression = "io.deephaven.time.DateTimeUtils.plus(myInstant, myIntObj)";
        resultExpression = "io.deephaven.time.DateTimeUtils.plus(myInstant, myIntObj.longValue())";
        check(expression, resultExpression, Instant.class, new String[] {"myInstant", "myIntObj"});

        // check vararg widen
        expression = "testImplicitConversion_double(myFloat, myFloat)";
        resultExpression = "testImplicitConversion_double(new double[] { doubleCast(myFloat), doubleCast(myFloat) })";
        check(expression, resultExpression, double[].class, new String[] {"myFloat"});

        // check vararg unbox and widen
        expression = "testImplicitConversion_double(myFloatObj, myFloatObj)";
        resultExpression =
                "testImplicitConversion_double(new double[] { myFloatObj.doubleValue(), myFloatObj.doubleValue() })";
        check(expression, resultExpression, double[].class, new String[] {"myFloatObj"});

        // check object array super casting
        expression = resultExpression = "testImplicitConversionArraySuper(new Integer[] { 1, 2, 3, 4 })";
        check(expression, resultExpression, Number[].class, new String[] {});

        // check object array super casting
        expression =
                resultExpression = "testImplicitConversionNestedArraySuper(new Integer[][] { new Integer[] { 1 } })";
        check(expression, resultExpression, Number[][].class, new String[] {});

        // See (deephaven-core#1201): do not widen primitive array elements
        try {
            expression = resultExpression = "testImplicitConversion_double(new float[]{ myFloat })";
            check(expression, resultExpression, double[].class, new String[] {"myFloat"});
            fail("Should have thrown a QueryLanguageParser.QueryLanguageParseException");
        } catch (QueryLanguageParser.QueryLanguageParseException err) {
            Assert.eqTrue(err.getMessage().contains("Cannot find method"),
                    "err.getMessage().contains(\"Cannot find method\")");
        }

        // See (deephaven-core#1201): do not unbox array elements
        try {
            expression = resultExpression = "testImplicitConversion_double(new Double[]{ myDoubleObj })";
            check(expression, resultExpression, double[].class, new String[] {"myDoubleObj"});
            fail("Should have thrown a QueryLanguageParser.QueryLanguageParseException");
        } catch (QueryLanguageParser.QueryLanguageParseException err) {
            Assert.eqTrue(err.getMessage().contains("Cannot find method"),
                    "err.getMessage().contains(\"Cannot find method\")");
        }

        // See (deephaven-core#1201): do not unbox and widen array elements
        try {
            expression = resultExpression = "testImplicitConversion_double(new Float[]{ myFloatObj })";
            check(expression, resultExpression, double[].class, new String[] {"myFloatObj"});
            fail("Should have thrown a QueryLanguageParser.QueryLanguageParseException");
        } catch (QueryLanguageParser.QueryLanguageParseException err) {
            Assert.eqTrue(err.getMessage().contains("Cannot find method"),
                    "err.getMessage().contains(\"Cannot find method\")");
        }
    }

    public void testEqualsConversion() throws Exception {
        QueryLanguageParser.Result result =
                new QueryLanguageParser("1==1", null, null, staticImports, null, null).getResult();
        assertEquals("eq(1, 1)", result.getConvertedExpression());

        result = new QueryLanguageParser("1=1", null, null, staticImports, null, null).getResult();
        assertEquals("eq(1, 1)", result.getConvertedExpression());

        result = new QueryLanguageParser("`me`=`you`", null, null, staticImports, null, null).getResult();
        assertEquals("eq(\"me\", \"you\")", result.getConvertedExpression());

        result = new QueryLanguageParser("1=1 || 2=2 && (3=3 && 4==4)", null, null, staticImports, null, null)
                .getResult();
        assertEquals("eq(1, 1) || eq(2, 2) && (eq(3, 3) && eq(4, 4))", result.getConvertedExpression());

        result = new QueryLanguageParser("1<=1", null, null, staticImports, null, null).getResult();
        assertEquals("lessEquals(1, 1)", result.getConvertedExpression());

        result = new QueryLanguageParser("1>=1", null, null, staticImports, null, null).getResult();
        assertEquals("greaterEquals(1, 1)", result.getConvertedExpression());

        result = new QueryLanguageParser("1!=1", null, null, staticImports, null, null).getResult();
        assertEquals("!eq(1, 1)", result.getConvertedExpression());
    }

    /**
     * In order to support the null values defined in {@link QueryConstants}, language parser converts the equality and
     * relational operators into method calls.
     */
    public void testComparisonConversion() throws Exception {
        String expression = "myTestClass>myIntObj";
        String resultExpression = "greater(myTestClass, myIntObj.intValue())";
        check(expression, resultExpression, boolean.class, new String[] {"myIntObj", "myTestClass"});

        expression = "myTestClass>=myIntObj";
        resultExpression = "greaterEquals(myTestClass, myIntObj.intValue())";
        check(expression, resultExpression, boolean.class, new String[] {"myIntObj", "myTestClass"});

        expression = "myTestClass<myIntObj";
        resultExpression = "less(myTestClass, myIntObj.intValue())";
        check(expression, resultExpression, boolean.class, new String[] {"myIntObj", "myTestClass"});

        expression = "myTestClass<=myIntObj";
        resultExpression = "lessEquals(myTestClass, myIntObj.intValue())";
        check(expression, resultExpression, boolean.class, new String[] {"myIntObj", "myTestClass"});

        expression = "myTestClass>myTestClass";
        resultExpression = "greater(myTestClass, myTestClass)";
        check(expression, resultExpression, boolean.class, new String[] {"myTestClass"});

        expression = "myTestClass>=myTestClass";
        resultExpression = "greaterEquals(myTestClass, myTestClass)";
        check(expression, resultExpression, boolean.class, new String[] {"myTestClass"});

        expression = "myTestClass<myTestClass";
        resultExpression = "less(myTestClass, myTestClass)";
        check(expression, resultExpression, boolean.class, new String[] {"myTestClass"});

        expression = "myTestClass<=myTestClass";
        resultExpression = "lessEquals(myTestClass, myTestClass)";
        check(expression, resultExpression, boolean.class, new String[] {"myTestClass"});

        expression = "myTestClass==myTestClass";
        resultExpression = "eq(myTestClass, myTestClass)";
        check(expression, resultExpression, boolean.class, new String[] {"myTestClass"});

        expression = "myTestClass!=myTestClass";
        resultExpression = "!eq(myTestClass, myTestClass)";
        check(expression, resultExpression, boolean.class, new String[] {"myTestClass"});
    }

    public void testArrayAllocation() throws Exception {
        String expression = "new Integer[5]";
        String resultExpression = "new Integer[5]";
        check(expression, resultExpression, new Integer[0].getClass(), new String[] {});

        expression = "new int[5]";
        resultExpression = "new int[5]";
        check(expression, resultExpression, new int[0].getClass(), new String[] {});

        expression = "new int[4][2]";
        resultExpression = "new int[4][2]";
        check(expression, resultExpression, new int[0][0].getClass(), new String[] {});

        expression = "new int[]{ 1, 2, 3, 4 }";
        resultExpression = "new int[] { 1, 2, 3, 4 }";
        check(expression, resultExpression, new int[0].getClass(), new String[] {});

        expression = "new int[] {1,2,3,4}";
        resultExpression = "new int[] { 1, 2, 3, 4 }"; // note that the parser alters spacing
        check(expression, resultExpression, new int[0].getClass(), new String[] {});

        expression = "new String[]{ `This`, `is`, `a`, `test` }";
        resultExpression = "new String[] { \"This\", \"is\", \"a\", \"test\" }";
        check(expression, resultExpression, new String[0].getClass(), new String[] {});

        expression = "new SubclassOfLanguageParserDummyClass[] { " +
                "LanguageParserDummyClass.innerClassInstance, " +
                "LanguageParserDummyClass.innerClass2Instance, " +
                "new LanguageParserDummyClass.StaticNestedClass(), " +
                "myDummyInnerClass }";
        resultExpression = "new SubclassOfLanguageParserDummyClass[] { " +
                "LanguageParserDummyClass.innerClassInstance, " +
                "LanguageParserDummyClass.innerClass2Instance, " +
                "new LanguageParserDummyClass.StaticNestedClass(), " +
                "myDummyInnerClass }";
        check(expression, resultExpression,
                new LanguageParserDummyClass.SubclassOfLanguageParserDummyClass[0].getClass(),
                new String[] {"myDummyInnerClass"});
    }

    public void testArraysAsArguments() throws Exception {
        String expression = "LanguageParserDummyClass.arrayAndVectorFunction(myIntVector)";
        String resultExpression = "LanguageParserDummyClass.arrayAndVectorFunction(myIntVector)";
        check(expression, resultExpression, long.class, new String[] {"myIntVector"});

        expression = "LanguageParserDummyClass.arrayAndVectorFunction(myIntArray)";
        resultExpression = "LanguageParserDummyClass.arrayAndVectorFunction(myIntArray)";
        check(expression, resultExpression, long.class, new String[] {"myIntArray"});

        expression = "LanguageParserDummyClass.arrayOnlyFunction(myIntVector)";
        resultExpression =
                "LanguageParserDummyClass.arrayOnlyFunction(VectorConversions.nullSafeVectorToArray(myIntVector))";
        check(expression, resultExpression, long.class, new String[] {"myIntVector"});

        expression = "LanguageParserDummyClass.vectorOnlyFunction(myIntArray)";
        resultExpression = "LanguageParserDummyClass.vectorOnlyFunction(myIntArray)";
        try {
            // We don't (currently?) support converting primitive arrays to Vectors.
            check(expression, resultExpression, int.class, new String[] {"myIntArray"});
            fail("Should have thrown a QueryLanguageParser.QueryLanguageParseException");
        } catch (QueryLanguageParser.QueryLanguageParseException ex) {
            // exception expected
        }
    }

    public void testObjectConstruction() throws Exception {
        String expression = "new Integer(myInt)";
        String resultExpression = "new Integer(myInt)";
        check(expression, resultExpression, Integer.class, new String[] {"myInt"});

        expression = "new String(`Hello, world!`)";
        resultExpression = "new String(\"Hello, world!\")";
        check(expression, resultExpression, String.class, new String[] {});

        expression = "new String(new char[]{ 'a', 'b', 'c', 'd', 'e' }, 1, 4)";
        resultExpression = "new String(new char[] { 'a', 'b', 'c', 'd', 'e' }, 1, 4)";
        check(expression, resultExpression, String.class, new String[] {});

        expression = "new HashSet()";
        resultExpression = "new HashSet()";
        check(expression, resultExpression, HashSet.class, new String[] {});

        expression = "new HashSet<String>()";
        resultExpression = "new HashSet<String>()";
        check(expression, resultExpression, HashSet.class, new String[] {});

        expression = "new io.deephaven.engine.table.impl.lang.LanguageParserDummyClass()";
        resultExpression = "new io.deephaven.engine.table.impl.lang.LanguageParserDummyClass()";
        check(expression, resultExpression, LanguageParserDummyClass.class, new String[] {});

        expression = "new LanguageParserDummyClass()";
        resultExpression = "new LanguageParserDummyClass()";
        check(expression, resultExpression, LanguageParserDummyClass.class, new String[] {});

        expression = "new LanguageParserDummyClass(myInt)";
        resultExpression = "new LanguageParserDummyClass(myInt)";
        check(expression, resultExpression, LanguageParserDummyClass.class, new String[] {"myInt"});

        expression = "new LanguageParserDummyClass(myLong)";
        resultExpression = "new LanguageParserDummyClass(myLong)";
        check(expression, resultExpression, LanguageParserDummyClass.class, new String[] {"myLong"});

        expression = "new LanguageParserDummyClass(myLongObj)";
        resultExpression = "new LanguageParserDummyClass(myLongObj)";
        check(expression, resultExpression, LanguageParserDummyClass.class, new String[] {"myLongObj"});

        expression = "new LanguageParserDummyClass.StaticNestedClass()";
        resultExpression = "new LanguageParserDummyClass.StaticNestedClass()";
        check(expression, resultExpression, LanguageParserDummyClass.StaticNestedClass.class, new String[] {});

        expression = "io.deephaven.time.DateTimeUtils.epochNanosToInstant(123L)";
        resultExpression = "io.deephaven.time.DateTimeUtils.epochNanosToInstant(123L)";
        check(expression, resultExpression, Instant.class, new String[] {});
    }

    public void testIntToLongConversion() throws Exception {
        String expression = "1+1283209200466";
        String resultExpression = "plus(1, 1283209200466L)";
        check(expression, resultExpression, long.class, new String[] {});

        expression = "1 + -1283209200466";
        resultExpression = "plus(1, negate(1283209200466L))";
        check(expression, resultExpression, long.class, new String[] {});
    }

    public void testGenerics() throws Exception {
        String expression = "genericSingleToSingle(myDoubleObj)";
        String resultExpression = "genericSingleToSingle(myDoubleObj)";
        check(expression, resultExpression, Double.class, new String[] {"myDoubleObj"});

        expression = "genericArrayToArray(myDoubleObjArray)";
        resultExpression = "genericArrayToArray(myDoubleObjArray)";
        check(expression, resultExpression, new Double[0].getClass(), new String[] {"myDoubleObjArray"});

        expression = "genericArrayToSingle(myDoubleObjArray)";
        resultExpression = "genericArrayToSingle(myDoubleObjArray)";
        check(expression, resultExpression, Double.class, new String[] {"myDoubleObjArray"});

        expression = "genericSingleToArray(myDoubleObj)";
        resultExpression = "genericSingleToArray(myDoubleObj)";
        check(expression, resultExpression, new Double[0].getClass(), new String[] {"myDoubleObj"});

        expression = "genericSingleToDoubleArray(myDoubleObj)";
        resultExpression = "genericSingleToDoubleArray(myDoubleObj)";
        check(expression, resultExpression, new Double[0][0].getClass(), new String[] {"myDoubleObj"});

        expression = "genericDoubleArrayToSingle(new Double[0][0])";
        resultExpression = "genericDoubleArrayToSingle(new Double[0][0])";
        check(expression, resultExpression, Double.class, new String[] {});

        expression = "genericGetKey(myParameterizedHashMap)";
        resultExpression = "genericGetKey(myParameterizedHashMap)";
        check(expression, resultExpression, Integer.class, new String[] {"myParameterizedHashMap"});

        expression = "genericGetValue(myParameterizedHashMap)";
        resultExpression = "genericGetValue(myParameterizedHashMap)";
        check(expression, resultExpression, Double.class, new String[] {"myParameterizedHashMap"});

        expression = "genericArray(myVector)";
        resultExpression = "genericArray(myVector)";
        check(expression, resultExpression, new Double[0].getClass(), new String[] {"myVector"});
    }

    public void testVectorUnboxing() throws Exception {
        String expression = "genericArrayToSingle(myVector)";
        String resultExpression = "genericArrayToSingle(VectorConversions.nullSafeVectorToArray(myVector))";
        check(expression, resultExpression, Double.class, new String[] {"myVector"});

        expression = "genericArraysToSingle(myVector, myIntegerObjArray)";
        resultExpression =
                "genericArraysToSingle(VectorConversions.nullSafeVectorToArray(myVector), myIntegerObjArray)";
        check(expression, resultExpression, Integer.class, new String[] {"myVector", "myIntegerObjArray"});

        expression = "genericArraysToSingle(myIntegerObjArray, myVector)";
        resultExpression =
                "genericArraysToSingle(myIntegerObjArray, VectorConversions.nullSafeVectorToArray(myVector))";
        check(expression, resultExpression, Double.class, new String[] {"myVector", "myIntegerObjArray"});

        expression = "genericVector(myVector)";
        resultExpression = "genericVector(myVector)";
        check(expression, resultExpression, Double.class, new String[] {"myVector"});

        expression = "genericArrayToSingle(myObjectVector)";
        resultExpression = "genericArrayToSingle(VectorConversions.nullSafeVectorToArray(myObjectVector))";
        check(expression, resultExpression, Object.class, new String[] {"myObjectVector"});

        expression = "intArrayToInt(myIntVector)";
        resultExpression = "intArrayToInt(VectorConversions.nullSafeVectorToArray(myIntVector))";
        check(expression, resultExpression, int.class, new String[] {"myIntVector"});

        expression = "myIntVector==myIntVector";
        resultExpression =
                "eqArray(VectorConversions.nullSafeVectorToArray(myIntVector), VectorConversions.nullSafeVectorToArray(myIntVector))";
        check(expression, resultExpression, boolean[].class, new String[] {"myIntVector"});

        expression = "new String(myByteArray)";
        resultExpression = "new String(myByteArray)";
        check(expression, resultExpression, String.class, new String[] {"myByteArray"});

        expression = "new String(myByteVector)";
        resultExpression = "new String(VectorConversions.nullSafeVectorToArray(myByteVector))";
        check(expression, resultExpression, String.class, new String[] {"myByteVector"});
    }

    public void testVarArgsUnboxing() throws Exception {
        String expression = "testImplicitConversion_double(myInt)";
        String resultExpression = "testImplicitConversion_double(new double[] { doubleCast(myInt) })";
        check(expression, resultExpression, new double[0].getClass(), new String[] {"myInt"});

        expression = "testImplicitConversion_double(myInt, myFloat)";
        resultExpression = "testImplicitConversion_double(new double[] { doubleCast(myInt), doubleCast(myFloat) })";
        check(expression, resultExpression, new double[0].getClass(), new String[] {"myInt", "myFloat"});

        expression = "testImplicitConversion_double(myInt, myDouble, myLong, myInt, myDouble, myLong)";
        resultExpression =
                "testImplicitConversion_double(new double[] { doubleCast(myInt), myDouble, doubleCast(myLong), doubleCast(myInt), myDouble, doubleCast(myLong) })";
        check(expression, resultExpression, new double[0].getClass(), new String[] {"myDouble", "myInt", "myLong"});
    }

    public void testInnerClassesMethods() throws Exception {
        String expression = "myDummyClass.innerClassInstance.innerClassMethod()";
        String resultExpression = "myDummyClass.innerClassInstance.innerClassMethod()";
        check(expression, resultExpression, String.class, new String[] {"myDummyClass"});

        expression = "myDummyInnerClass.innerClassMethod()";
        resultExpression = "myDummyInnerClass.innerClassMethod()";
        check(expression, resultExpression, String.class, new String[] {"myDummyInnerClass"});

        expression = "myDummyInnerClass.innerClassMethod()";
        resultExpression = "myDummyInnerClass.innerClassMethod()";
        check(expression, resultExpression, String.class, new String[] {"myDummyInnerClass"});
    }

    public void testStaticNestedClassMethod() throws Exception {
        String expression = "LanguageParserDummyClass.StaticNestedClass.staticMethod()";
        String resultExpression = "LanguageParserDummyClass.StaticNestedClass.staticMethod()";
        check(expression, resultExpression, String.class, new String[] {});

        expression = "myDummyStaticNestedClass.staticMethod()";
        resultExpression = "myDummyStaticNestedClass.staticMethod()";
        check(expression, resultExpression, String.class, new String[] {"myDummyStaticNestedClass"});

        expression = "myDummyStaticNestedClass.instanceMethod()";
        resultExpression = "myDummyStaticNestedClass.instanceMethod()";
        check(expression, resultExpression, String.class, new String[] {"myDummyStaticNestedClass"});
    }

    public void testInnerClasses() throws Exception {
        QueryLanguageParser.Result result =
                new QueryLanguageParser(
                        "io.deephaven.engine.table.impl.lang.TestQueryLanguageParser.InnerEnum.YEAH!=null", null,
                        null, staticImports, null, null).getResult();
        assertEquals("!isNull(io.deephaven.engine.table.impl.lang.TestQueryLanguageParser.InnerEnum.YEAH)",
                result.getConvertedExpression());
    }

    public void testComplexExpressions() throws Exception {
        String expression =
                "java.util.stream.Stream.of(new String[]{ `a`, `b`, `c`, myInt > 0 ? myString=Double.toString(myDouble) ? `1` : `2` : new LanguageParserDummyClass().toString() }).count()";
        String resultExpression =
                "java.util.stream.Stream.of(new String[] { \"a\", \"b\", \"c\", greater(myInt, 0) ? eq(myString, Double.toString(myDouble)) ? \"1\" : \"2\" : new LanguageParserDummyClass().toString() }).count()";
        check(expression, resultExpression, long.class, new String[] {"myDouble", "myInt", "myString"});

        expression = "myDummyClass.innerClassInstance.staticVar == 1_000_000L" +
                "? new int[] { java.util.stream.Stream.of(new String[] { `a`, `b`, `c`, myInt > 0 ? myString=Double.toString(myDouble) ? `1` : `2` : new LanguageParserDummyClass().toString() }).count() }"
                +
                ": myIntArray";
        resultExpression = "eq(myDummyClass.innerClassInstance.staticVar, 1_000_000L)" +
                " ? new int[] { java.util.stream.Stream.of(new String[] { \"a\", \"b\", \"c\", greater(myInt, 0) ? eq(myString, Double.toString(myDouble)) ? \"1\" : \"2\" : new LanguageParserDummyClass().toString() }).count() }"
                + " : myIntArray";
        check(expression, resultExpression, int[].class,
                new String[] {"myDouble", "myDummyClass", "myInt", "myIntArray", "myString"});

        // This comes from a strategy query:
        expression =
                "min( abs(ExampleQuantity), (int)round(min(ExampleQuantity2, (`String1`.equals(ExampleStr) ? max(-ExampleQuantity3,0d) : max(ExampleQuantity3,0d))/ExampleQuantity4)))";
        resultExpression =
                "min(abs(ExampleQuantity), intCast(round(min(ExampleQuantity2, divide((\"String1\".equals(ExampleStr) ? max(negate(ExampleQuantity3), 0d) : max(ExampleQuantity3, 0d)), ExampleQuantity4)))))";
        check(expression, resultExpression, int.class, new String[] {"ExampleQuantity", "ExampleQuantity2",
                "ExampleQuantity3", "ExampleQuantity4", "ExampleStr"});

        // There is a test for an erroneous version of this expression in testBadFieldAccess():
        expression =
                "io.deephaven.engine.table.impl.lang.LanguageParserDummyClass.interpolate(myDoubleVector.toArray(),myDoubleVector.toArray(),new double[]{myDouble},io.deephaven.engine.table.impl.lang.LanguageParserDummyClass.NestedEnum.ONE,false)[0]";
        resultExpression =
                "io.deephaven.engine.table.impl.lang.LanguageParserDummyClass.interpolate(myDoubleVector.toArray(), myDoubleVector.toArray(), new double[] { myDouble }, io.deephaven.engine.table.impl.lang.LanguageParserDummyClass.NestedEnum.ONE, false)[0]";
        check(expression, resultExpression, double.class, new String[] {"myDouble", "myDoubleVector"});

        // For good measure, same test as above w/ implicit array conversions:
        expression =
                "LanguageParserDummyClass.interpolate(myDoubleVector,myDoubleVector,new double[]{myDouble},LanguageParserDummyClass.NestedEnum.ONE,false)[0]";
        resultExpression =
                "LanguageParserDummyClass.interpolate(VectorConversions.nullSafeVectorToArray(myDoubleVector), VectorConversions.nullSafeVectorToArray(myDoubleVector), new double[] { myDouble }, LanguageParserDummyClass.NestedEnum.ONE, false)[0]";
        check(expression, resultExpression, double.class, new String[] {"myDouble", "myDoubleVector"});

        // @formatter:off
        // This following two cases are derived from CumulativeUtilTest.testCumMin, which caught a bug where a
        // primitive cast is an operand to a binary operator that's used in a method argument. Specifically, the problem
        // arises when:
        // - a method call argument is converted into a new expression, e.g. the BinaryExpr 'aDouble * myInt' into multiply(aDouble, myInt)
        // - that converted method call argument is pushed down into a new expression (e.g. wrapping varargs with explicit array initializer)
        // - the method call's arguments are replaced with .setArguments(theNewExpression)
        //
        // In this case, the BinaryExpr has the ArrayInitializerExpr as its parent, but the original method call still
        // has the BinaryExpr as an argument. So when .setArguments() is called with the ArrayCreationExpr, the
        // original MethodCallExpr will still see the BinaryExpr among its children and will (incorrectly) clear the
        // BinaryExpr's parent. This leaves the BinaryExpr without a reference to the ArrayInitializerExpr, which
        // will prevent the BinaryExpr from being replaced with a 'multiply()' method call.
        //
        // This problem could arise for both MethodCallExprs and ObjectCreationExprs. It is fixed by using DummyNodes
        // as placeholders when modifying argument expressions in QueryLanguageParser.convertParameters().
        // @formatter:on
        expression = "io.deephaven.function.Numeric.min(myDouble, myDouble*myDouble)";
        resultExpression = "io.deephaven.function.Numeric.min(new double[] { myDouble, multiply(myDouble, myDouble) })";
        check(expression, resultExpression, double.class, new String[] {"myDouble"});

        expression = "io.deephaven.function.Numeric.min(myDouble, (double)1*myInt)";
        resultExpression =
                "io.deephaven.function.Numeric.min(new double[] { myDouble, multiply(doubleCast(1), myInt) })";
        check(expression, resultExpression, double.class, new String[] {"myDouble", "myInt"});

        // another case of same bug (varargs widening primitive)
        expression = "testImplicitConversion_double(myFloat, myFloat*myFloat)";
        resultExpression =
                "testImplicitConversion_double(new double[] { doubleCast(myFloat), doubleCast(multiply(myFloat, myFloat)) })";
        check(expression, resultExpression, double[].class, new String[] {"myFloat"});

        // check another case (varargs unboxing)
        expression = "testImplicitConversion_boolean(myBooleanObj, myBooleanObj & myBooleanObj==null)";
        resultExpression =
                "testImplicitConversion_boolean(new boolean[] { myBooleanObj.booleanValue(), binaryAnd(myBooleanObj, isNull(myBooleanObj)).booleanValue() })";
        check(expression, resultExpression, boolean[].class, new String[] {"myBooleanObj"});
    }

    public void testUnsupportedOperators() throws Exception {
        String expression, resultExpression;

        try {
            expression = resultExpression = "myInt++";
            check(expression, resultExpression, int.class, new String[] {"myInt"});
            fail("Should have thrown a QueryLanguageParser.QueryLanguageParseException");
        } catch (QueryLanguageParser.QueryLanguageParseException ignored) {
        }

        try {
            expression = resultExpression = "myInt--";
            check(expression, resultExpression, int.class, new String[] {"myInt"});
            fail("Should have thrown a QueryLanguageParser.QueryLanguageParseException");
        } catch (QueryLanguageParser.QueryLanguageParseException ignored) {
        }

        try {
            expression = resultExpression = "++myInt";
            check(expression, resultExpression, int.class, new String[] {"myInt"});
            fail("Should have thrown a QueryLanguageParser.QueryLanguageParseException");
        } catch (QueryLanguageParser.QueryLanguageParseException ignored) {
        }

        try {
            expression = resultExpression = "--myInt";
            check(expression, resultExpression, int.class, new String[] {"myInt"});
            fail("Should have thrown a QueryLanguageParser.QueryLanguageParseException");
        } catch (QueryLanguageParser.QueryLanguageParseException ignored) {
        }

        try {
            expression = resultExpression = "myInt += myInt";
            check(expression, resultExpression, int.class, new String[] {"myInt"});
            fail("Should have thrown a QueryLanguageParser.QueryLanguageParseException");
        } catch (QueryLanguageParser.QueryLanguageParseException ignored) {
        }

        try {
            expression = resultExpression = "myInt -= myInt";
            check(expression, resultExpression, int.class, new String[] {"myInt"});
            fail("Should have thrown a QueryLanguageParser.QueryLanguageParseException");
        } catch (QueryLanguageParser.QueryLanguageParseException ignored) {
        }

        try {
            expression = resultExpression = "myInt *= myInt";
            check(expression, resultExpression, int.class, new String[] {"myInt"});
            fail("Should have thrown a QueryLanguageParser.QueryLanguageParseException");
        } catch (QueryLanguageParser.QueryLanguageParseException ignored) {
        }

        try {
            expression = resultExpression = "myInt /= myInt";
            check(expression, resultExpression, int.class, new String[] {"myInt"});
            fail("Should have thrown a QueryLanguageParser.QueryLanguageParseException");
        } catch (QueryLanguageParser.QueryLanguageParseException ignored) {
        }

        try {
            expression = resultExpression = "myInt /= myInt";
            check(expression, resultExpression, int.class, new String[] {"myInt"});
            fail("Should have thrown a QueryLanguageParser.QueryLanguageParseException");
        } catch (QueryLanguageParser.QueryLanguageParseException ignored) {
        }

        try {
            expression = resultExpression = "myInt &= myInt";
            check(expression, resultExpression, int.class, new String[] {"myInt"});
            fail("Should have thrown a QueryLanguageParser.QueryLanguageParseException");
        } catch (QueryLanguageParser.QueryLanguageParseException ignored) {
        }

        try {
            expression = resultExpression = "myInt |= myInt";
            check(expression, resultExpression, int.class, new String[] {"myInt"});
            fail("Should have thrown a QueryLanguageParser.QueryLanguageParseException");
        } catch (QueryLanguageParser.QueryLanguageParseException ignored) {
        }

        try {
            expression = resultExpression = "myInt ^= myInt";
            check(expression, resultExpression, int.class, new String[] {"myInt"});
            fail("Should have thrown a QueryLanguageParser.QueryLanguageParseException");
        } catch (QueryLanguageParser.QueryLanguageParseException ignored) {
        }

        // TODO: #3263 these are easy to support; just need to include in QueryLanguageFunctionGenerator
        try {
            expression = resultExpression = "myInt << myInt";
            check(expression, resultExpression, int.class, new String[] {"myInt"});
            fail("Should have thrown a QueryLanguageParser.QueryLanguageParseException");
        } catch (QueryLanguageParser.QueryLanguageParseException ignored) {
        }

        try {
            expression = resultExpression = "myInt >> myInt";
            check(expression, resultExpression, int.class, new String[] {"myInt"});
            fail("Should have thrown a QueryLanguageParser.QueryLanguageParseException");
        } catch (QueryLanguageParser.QueryLanguageParseException ignored) {
        }

        try {
            expression = resultExpression = "myInt >>> myInt";
            check(expression, resultExpression, int.class, new String[] {"myInt"});
            fail("Should have thrown a QueryLanguageParser.QueryLanguageParseException");
        } catch (QueryLanguageParser.QueryLanguageParseException ignored) {
        }
    }

    public void testIsWideningPrimitiveConversion() {
        {
            Require.eqFalse(isWideningPrimitiveConversion(byte.class, byte.class),
                    "isWideningPrimitiveConversion(byte.class, byte.class)");
            Require.eqFalse(isWideningPrimitiveConversion(byte.class, char.class),
                    "isWideningPrimitiveConversion(byte.class, char.class)");

            Require.eqTrue(isWideningPrimitiveConversion(byte.class, short.class),
                    "isWideningPrimitiveConversion(byte.class, short.class)");
            Require.eqTrue(isWideningPrimitiveConversion(byte.class, int.class),
                    "isWideningPrimitiveConversion(byte.class, int.class)");
            Require.eqTrue(isWideningPrimitiveConversion(byte.class, long.class),
                    "isWideningPrimitiveConversion(byte.class, long.class)");
            Require.eqTrue(isWideningPrimitiveConversion(byte.class, float.class),
                    "isWideningPrimitiveConversion(byte.class, float.class)");
            Require.eqTrue(isWideningPrimitiveConversion(byte.class, double.class),
                    "isWideningPrimitiveConversion(byte.class, double.class)");
        }


        {
            Require.eqFalse(isWideningPrimitiveConversion(short.class, byte.class),
                    "isWideningPrimitiveConversion(short.class, byte.class)");
            Require.eqFalse(isWideningPrimitiveConversion(short.class, short.class),
                    "isWideningPrimitiveConversion(short.class, short.class)");
            Require.eqFalse(isWideningPrimitiveConversion(short.class, char.class),
                    "isWideningPrimitiveConversion(short.class, char.class)");

            Require.eqTrue(isWideningPrimitiveConversion(short.class, int.class),
                    "isWideningPrimitiveConversion(short.class, int.class)");
            Require.eqTrue(isWideningPrimitiveConversion(short.class, long.class),
                    "isWideningPrimitiveConversion(short.class, long.class)");
            Require.eqTrue(isWideningPrimitiveConversion(short.class, float.class),
                    "isWideningPrimitiveConversion(short.class, float.class)");
            Require.eqTrue(isWideningPrimitiveConversion(short.class, double.class),
                    "isWideningPrimitiveConversion(short.class, double.class)");
        }

        {
            Require.eqFalse(isWideningPrimitiveConversion(char.class, byte.class),
                    "isWideningPrimitiveConversion(char.class, byte.class)");
            Require.eqFalse(isWideningPrimitiveConversion(char.class, short.class),
                    "isWideningPrimitiveConversion(char.class, short.class)");
            Require.eqFalse(isWideningPrimitiveConversion(char.class, char.class),
                    "isWideningPrimitiveConversion(char.class, char.class)");

            Require.eqTrue(isWideningPrimitiveConversion(char.class, int.class),
                    "isWideningPrimitiveConversion(char.class, int.class)");
            Require.eqTrue(isWideningPrimitiveConversion(char.class, long.class),
                    "isWideningPrimitiveConversion(char.class, long.class)");
            Require.eqTrue(isWideningPrimitiveConversion(char.class, float.class),
                    "isWideningPrimitiveConversion(char.class, float.class)");
            Require.eqTrue(isWideningPrimitiveConversion(char.class, double.class),
                    "isWideningPrimitiveConversion(char.class, double.class)");
        }

        {
            Require.eqFalse(isWideningPrimitiveConversion(int.class, byte.class),
                    "isWideningPrimitiveConversion(int.class, byte.class)");
            Require.eqFalse(isWideningPrimitiveConversion(int.class, short.class),
                    "isWideningPrimitiveConversion(int.class, short.class)");
            Require.eqFalse(isWideningPrimitiveConversion(int.class, char.class),
                    "isWideningPrimitiveConversion(int.class, char.class)");
            Require.eqFalse(isWideningPrimitiveConversion(int.class, int.class),
                    "isWideningPrimitiveConversion(int.class, int.class)");

            Require.eqTrue(isWideningPrimitiveConversion(int.class, long.class),
                    "isWideningPrimitiveConversion(int.class, long.class)");
            Require.eqTrue(isWideningPrimitiveConversion(int.class, float.class),
                    "isWideningPrimitiveConversion(int.class, float.class)");
            Require.eqTrue(isWideningPrimitiveConversion(int.class, double.class),
                    "isWideningPrimitiveConversion(int.class, double.class)");
        }

        {
            Require.eqFalse(isWideningPrimitiveConversion(long.class, byte.class),
                    "isWideningPrimitiveConversion(long.class, byte.class)");
            Require.eqFalse(isWideningPrimitiveConversion(long.class, short.class),
                    "isWideningPrimitiveConversion(long.class, short.class)");
            Require.eqFalse(isWideningPrimitiveConversion(long.class, char.class),
                    "isWideningPrimitiveConversion(long.class, char.class)");
            Require.eqFalse(isWideningPrimitiveConversion(long.class, int.class),
                    "isWideningPrimitiveConversion(long.class, int.class)");
            Require.eqFalse(isWideningPrimitiveConversion(long.class, long.class),
                    "isWideningPrimitiveConversion(long.class, long.class)");


            Require.eqTrue(isWideningPrimitiveConversion(long.class, float.class),
                    "isWideningPrimitiveConversion(long.class, float.class)");
            Require.eqTrue(isWideningPrimitiveConversion(long.class, double.class),
                    "isWideningPrimitiveConversion(long.class, double.class)");
        }


        {
            Require.eqFalse(isWideningPrimitiveConversion(float.class, byte.class),
                    "isWideningPrimitiveConversion(float.class, byte.class)");
            Require.eqFalse(isWideningPrimitiveConversion(float.class, short.class),
                    "isWideningPrimitiveConversion(float.class, short.class)");
            Require.eqFalse(isWideningPrimitiveConversion(float.class, char.class),
                    "isWideningPrimitiveConversion(float.class, char.class)");
            Require.eqFalse(isWideningPrimitiveConversion(float.class, int.class),
                    "isWideningPrimitiveConversion(float.class, int.class)");
            Require.eqFalse(isWideningPrimitiveConversion(float.class, long.class),
                    "isWideningPrimitiveConversion(float.class, long.class)");

            Require.eqTrue(isWideningPrimitiveConversion(float.class, double.class),
                    "isWideningPrimitiveConversion(float.class, double.class)");
        }

        {
            Require.eqFalse(isWideningPrimitiveConversion(double.class, byte.class),
                    "isWideningPrimitiveConversion(double.class, byte.class)");
            Require.eqFalse(isWideningPrimitiveConversion(double.class, short.class),
                    "isWideningPrimitiveConversion(double.class, short.class)");
            Require.eqFalse(isWideningPrimitiveConversion(double.class, char.class),
                    "isWideningPrimitiveConversion(double.class, char.class)");
            Require.eqFalse(isWideningPrimitiveConversion(double.class, int.class),
                    "isWideningPrimitiveConversion(double.class, int.class)");
            Require.eqFalse(isWideningPrimitiveConversion(double.class, long.class),
                    "isWideningPrimitiveConversion(double.class, long.class)");
            Require.eqFalse(isWideningPrimitiveConversion(double.class, float.class),
                    "isWideningPrimitiveConversion(double.class, float.class)");
            Require.eqFalse(isWideningPrimitiveConversion(double.class, double.class),
                    "isWideningPrimitiveConversion(double.class, long.class)");
        }

        {
            Require.eqFalse(isWideningPrimitiveConversion(boolean.class, byte.class),
                    "isWideningPrimitiveConversion(boolean.class, byte.class)");
            Require.eqFalse(isWideningPrimitiveConversion(boolean.class, short.class),
                    "isWideningPrimitiveConversion(boolean.class, short.class)");
            Require.eqFalse(isWideningPrimitiveConversion(boolean.class, char.class),
                    "isWideningPrimitiveConversion(boolean.class, char.class)");
            Require.eqFalse(isWideningPrimitiveConversion(boolean.class, int.class),
                    "isWideningPrimitiveConversion(boolean.class, int.class)");
            Require.eqFalse(isWideningPrimitiveConversion(boolean.class, long.class),
                    "isWideningPrimitiveConversion(boolean.class, long.class)");
            Require.eqFalse(isWideningPrimitiveConversion(boolean.class, float.class),
                    "isWideningPrimitiveConversion(boolean.class, float.class)");
            Require.eqFalse(isWideningPrimitiveConversion(boolean.class, double.class),
                    "isWideningPrimitiveConversion(boolean.class, double.class)");
            Require.eqFalse(isWideningPrimitiveConversion(boolean.class, boolean.class),
                    "isWideningPrimitiveConversion(boolean.class, boolean.class)");
        }
    }

    @SuppressWarnings("ClassGetClass") // class.getClass() is the purpose of this test
    public void testClassExpr() throws Exception {
        String expression = "Integer.class";
        String resultExpression = "Integer.class";
        check(expression, resultExpression, Integer.class.getClass(), new String[] {});

        expression = "String.class";
        resultExpression = "String.class";
        check(expression, resultExpression, String.class.getClass(), new String[] {});

        expression = "LanguageParserDummyClass.class";
        resultExpression = "LanguageParserDummyClass.class";
        check(expression, resultExpression, LanguageParserDummyClass.class.getClass(), new String[] {});

        expression = "LanguageParserDummyClass.InnerClass.class";
        resultExpression = "LanguageParserDummyClass.InnerClass.class";
        check(expression, resultExpression, LanguageParserDummyClass.InnerClass.class.getClass(), new String[] {});

        expression = "LanguageParserDummyInterface.class";
        resultExpression = "LanguageParserDummyInterface.class";
        check(expression, resultExpression, LanguageParserDummyInterface.class.getClass(), new String[] {});
    }

    public void testClassImports() throws Exception {
        String expression = "LanguageParserDummyClass.value";
        String resultExpression = "LanguageParserDummyClass.value";
        check(expression, resultExpression, int.class, new String[] {});

        expression = "io.deephaven.engine.table.impl.lang.LanguageParserDummyClass.value";
        resultExpression = "io.deephaven.engine.table.impl.lang.LanguageParserDummyClass.value";
        check(expression, resultExpression, int.class, new String[] {});

        expression = "(LanguageParserDummyClass) myObject";
        resultExpression = "(LanguageParserDummyClass) myObject";
        check(expression, resultExpression, LanguageParserDummyClass.class, new String[] {"myObject"});

        expression = "(io.deephaven.engine.table.impl.lang.LanguageParserDummyClass) myObject";
        resultExpression = "(io.deephaven.engine.table.impl.lang.LanguageParserDummyClass) myObject";
        check(expression, resultExpression, LanguageParserDummyClass.class, new String[] {"myObject"});
    }


    public void testStaticImports() throws Exception {
        // test using imports from io.deephaven.engine.table.impl.lang.LanguageParserDummyClass.StaticNestedClass
        String expression = "staticVar";
        String resultExpression = "staticVar";
        check(expression, resultExpression, String.class, new String[] {});

        expression = "staticMethod()";
        resultExpression = "staticMethod()";
        check(expression, resultExpression, String.class, new String[] {});
        expression = "(StaticDoubleNestedClass) myObject";
        resultExpression = "(StaticDoubleNestedClass) myObject";
        check(expression, resultExpression, LanguageParserDummyClass.StaticNestedClass.StaticDoubleNestedClass.class,
                new String[] {"myObject"});

        expression =
                "(io.deephaven.engine.table.impl.lang.LanguageParserDummyClass.StaticNestedClass.StaticDoubleNestedClass) myObject";
        resultExpression =
                "(io.deephaven.engine.table.impl.lang.LanguageParserDummyClass.StaticNestedClass.StaticDoubleNestedClass) myObject";
        check(expression, resultExpression, LanguageParserDummyClass.StaticNestedClass.StaticDoubleNestedClass.class,
                new String[] {"myObject"});

        // make sure the non-static members are not treated as imported:
        try {
            expression = "instanceVar";
            resultExpression = "instanceVar";
            check(expression, resultExpression, String.class, new String[] {});
            fail("Should have thrown an exception!");
        } catch (QueryLanguageParseException ignored) {
        }

        try {
            expression = "instanceMethod()";
            resultExpression = "instanceMethod()";
            check(expression, resultExpression, String.class, new String[] {});
            fail("Should have thrown an exception!");
        } catch (QueryLanguageParseException ignored) {
        }

        // make sure static imports that *aren't* classes throw exceptions:
        try {
            expression = "(staticVar) myObject";
            resultExpression = "(staticVar) myObject";
            check(expression, resultExpression, String.class, new String[] {"myObject"});
            fail("Should have thrown an exception!");
        } catch (QueryLanguageParseException ignored) {
        }
    }


    public void testGenericMethodCall() throws Exception {
        String expression = "LanguageParserDummyClass.typedRefWithCapture(`hello`)";
        String resultExpression = "LanguageParserDummyClass.typedRefWithCapture(\"hello\")";
        check(expression, resultExpression, String.class, new String[] {});

        // // Call generic method with explicit type arguments:
        // expression="LanguageParserDummyClass.<String>typedRef()";
        // resultExpression="LanguageParserDummyClass.<String>typedRef()";
        // check(expression, resultExpression, String.class, new String[]{});

        // Same method, no type args:
        expression = "LanguageParserDummyClass.typedRef()";
        resultExpression = "LanguageParserDummyClass.typedRef()";
        check(expression, resultExpression, Object.class, new String[] {});

        // // Test when type is bounded:
        // expression="LanguageParserDummyClass.<String>typedRefBounded()";
        // resultExpression="LanguageParserDummyClass.<String>typedRefBounded()";
        // check(expression, resultExpression, String.class, new String[]{});

        expression = "LanguageParserDummyClass.typedRefBounded()";
        resultExpression = "LanguageParserDummyClass.typedRefBounded()";
        check(expression, resultExpression, CharSequence.class, new String[] {});
    }

    // public void testGenericConstructor() throws Exception {
    // String expression="genericGetKey(new HashMap<String, Integer>())";
    // String resultExpression="genericGetKey(new HashMap<String, Integer>())";
    // check(expression, resultExpression, String.class, new String[]{});
    //
    // expression="genericGetValue(new HashMap<String, Integer>())";
    // resultExpression="genericGetValue(new HashMap<String, Integer>())";
    // check(expression, resultExpression, Integer.class, new String[]{});
    //
    // expression="new HashMap<String, String>().get(\"test\")";
    // resultExpression="new HashMap<String, String>().get(\"test\")";
    // check(expression, resultExpression, String.class, new String[]{});
    //
    // expression="new HashMap<String, Integer>().get(\"test\")";
    // resultExpression="new HashMap<String, Integer>().get(\"test\")";
    // check(expression, resultExpression, Integer.class, new String[]{});
    //
    // /*
    // This one fails because WildcardType is not supported (because we have not implemented `visit(WildcardType n,
    // StringBuilder printer)`)
    // expression="new HashMap<String, ? extends Number>().get(\"test\")";
    // resultExpression="new HashMap<String, ? extends Number>().get(\"test\")";
    // check(expression, resultExpression, Number.class, new String[]{});
    // */
    // }

    public void testGenericReturnTypeOfScopeVar() throws Exception {
        String expression = "myParameterizedHashMap.get(0)";
        String resultExpression = "myParameterizedHashMap.get(0)";
        check(expression, resultExpression, Double.class, new String[] {"myParameterizedHashMap"});
    }

    public void testGenericVectorToArray() throws Exception {
        String expression = "myParameterizedHashMap.get(0)";
        String resultExpression = "myParameterizedHashMap.get(0)";
        check(expression, resultExpression, Double.class, new String[] {"myParameterizedHashMap"});
    }

    // public void testGenericNested() throws Exception {
    // String expression="new LanguageParserDummyClass.StaticNestedGenericClass<String>().var";
    // String resultExpression="new LanguageParserDummyClass.StaticNestedGenericClass<String>().var";
    // check(expression, resultExpression, String.class, new String[]{});
    //
    // expression="new LanguageParserDummyClass.StaticNestedGenericClass<String>().getVar()";
    // resultExpression="new LanguageParserDummyClass.StaticNestedGenericClass<String>().getVar()";
    // check(expression, resultExpression, String.class, new String[]{});
    //
    // expression="new
    // LanguageParserDummyClass.StaticNestedGenericClass<String>().<Double>getInnerInstance().varOfOuterType";
    // resultExpression="new
    // LanguageParserDummyClass.StaticNestedGenericClass<String>().<Double>getInnerInstance().varOfOuterType";
    // check(expression, resultExpression, String.class, new String[]{});
    //
    // expression="new
    // LanguageParserDummyClass.StaticNestedGenericClass<String>().<Double>getInnerInstance().getVarOfOuterType()";
    // resultExpression="new
    // LanguageParserDummyClass.StaticNestedGenericClass<String>().<Double>getInnerInstance().getVarOfOuterType()";
    // check(expression, resultExpression, String.class, new String[]{});
    //
    // expression="new
    // LanguageParserDummyClass.StaticNestedGenericClass<String>().<Double>getInnerInstance().varOfInnerType";
    // resultExpression="new
    // LanguageParserDummyClass.StaticNestedGenericClass<String>().<Double>getInnerInstance().varOfInnerType";
    // check(expression, resultExpression, Double.class, new String[]{});
    //
    // expression="new
    // LanguageParserDummyClass.StaticNestedGenericClass<String>().<Double>getInnerInstance().getVarOfInnerType()";
    // resultExpression="new
    // LanguageParserDummyClass.StaticNestedGenericClass<String>().<Double>getInnerInstance().getVarOfInnerType()";
    // check(expression, resultExpression, Double.class, new String[]{});
    // }

    public void testDhqlIsAssignableFrom() {
        assertTrue(QueryLanguageParser.dhqlIsAssignableFrom(String.class, String.class));
        assertTrue(QueryLanguageParser.dhqlIsAssignableFrom(Object.class, String.class));
        assertFalse(QueryLanguageParser.dhqlIsAssignableFrom(Integer.class, String.class));

        assertTrue(QueryLanguageParser.dhqlIsAssignableFrom(int.class, int.class));
        assertTrue(QueryLanguageParser.dhqlIsAssignableFrom(Integer.class, Integer.class));
        assertTrue(QueryLanguageParser.dhqlIsAssignableFrom(int.class, Integer.class));
        assertTrue(QueryLanguageParser.dhqlIsAssignableFrom(Integer.class, int.class));

        assertTrue(QueryLanguageParser.dhqlIsAssignableFrom(double[].class, double[].class));
        assertTrue(QueryLanguageParser.dhqlIsAssignableFrom(DoubleVector.class, DoubleVector.class));
        assertFalse(QueryLanguageParser.dhqlIsAssignableFrom(double[].class, DoubleVector.class));
        assertFalse(QueryLanguageParser.dhqlIsAssignableFrom(DoubleVector.class, double[].class));

        assertFalse(QueryLanguageParser.dhqlIsAssignableFrom(char.class, int.class));
        assertFalse(QueryLanguageParser.dhqlIsAssignableFrom(byte.class, int.class));
        assertFalse(QueryLanguageParser.dhqlIsAssignableFrom(short.class, int.class));
        assertTrue(QueryLanguageParser.dhqlIsAssignableFrom(float.class, int.class));
        assertTrue(QueryLanguageParser.dhqlIsAssignableFrom(double.class, int.class));
        assertTrue(QueryLanguageParser.dhqlIsAssignableFrom(long.class, int.class));

        assertTrue(QueryLanguageParser.dhqlIsAssignableFrom(Vector.class, new ObjectVectorDirect<String>().getClass()));
        assertFalse(QueryLanguageParser.dhqlIsAssignableFrom(double[].class, Vector.class));
    }

    public void testInvalidExpr() throws Exception {
        String expression = "1+";
        expectFailure(expression, int.class);

        expression = "(1+2))";
        expectFailure(expression, int.class);

        expression = "new int[]{1, 2, 3},";
        expectFailure(expression, int.class);

        expression = "'a', 'b'";
        expectFailure(expression, int.class);

        expression = "('a'+'b'";
        expectFailure(expression, int.class);

        expression = "plus('1', '2') * '1' -- = 3;"; // we are parsing expressions, not statements.
        expectFailure(expression, int.class);

        expression = "plus(1, 2) minus(2, 1) plus(0)";
        expectFailure(expression, int.class);

        expression = "plus(1, 2))";
        expectFailure(expression, int.class);

        // this was getting picked up as invalid, so we're ensuring here that it is not an error.
        expression = "23 >= plus(System.currentTimeMillis(), 12)";
        check(expression, "greaterEquals(23, plus(System.currentTimeMillis(), 12))", boolean.class, new String[0]);
    }

    public static class TestGenericResult1 {
    }
    public static class TestGenericResult2 {
    }
    public static class TestGenericResult3 {
    }
    public static class TestGenericResult4 {
    }
    public static class TestGenericResult5 {
    }
    public interface TestGenericInterfaceSuper<T> {
        default T getFromInterfaceSuper() {
            return null;
        }
    }
    public interface TestGenericInterfaceForSuper<T> {
        default T getFromInterfaceForSuper() {
            return null;
        }
    }
    public interface TestGenericInterfaceSub<T> extends TestGenericInterfaceSuper<TestGenericResult1> {
        default T getFromInterfaceSub() {
            return null;
        }
    }
    public interface TestGenericInterfaceSibling<T> {
        default T getFromInterfaceSibling() {
            return null;
        }
    }
    public static abstract class TestGenericSuper<T> implements TestGenericInterfaceForSuper<TestGenericResult2> {
        public T getFromSuper() {
            return null;
        }
    }
    public static class TestGenericSub extends TestGenericSuper<TestGenericResult3>
            implements TestGenericInterfaceSub<TestGenericResult4>, TestGenericInterfaceSibling<TestGenericResult5> {
    }

    public void testGenericReturnTypeResolution() throws Exception {
        final String[] resultVarsUsed = new String[] {"genericSub"};

        String expression = "genericSub.getFromInterfaceSuper()";
        check(expression, expression, TestGenericResult1.class, resultVarsUsed);
        expression = "genericSub.getFromInterfaceForSuper()";
        check(expression, expression, TestGenericResult2.class, resultVarsUsed);
        expression = "genericSub.getFromSuper()";
        check(expression, expression, TestGenericResult3.class, resultVarsUsed);
        expression = "genericSub.getFromInterfaceSub()";
        check(expression, expression, TestGenericResult4.class, resultVarsUsed);
        expression = "genericSub.getFromInterfaceSibling()";
        check(expression, expression, TestGenericResult5.class, resultVarsUsed);
    }

    @SuppressWarnings("SameParameterValue")
    private void expectFailure(String expression, Class<?> resultType) throws Exception {
        try {
            check(expression, expression, resultType, new String[0]);
            fail("Should have thrown a QueryLanguageParser.QueryLanguageParseException");
        } catch (QueryLanguageParseException expected) {
        }
    }

    private void check(String expression, String resultExpression, Class<?> resultType, String[] resultVarsUsed)
            throws Exception {
        check(expression, resultExpression, resultType, resultVarsUsed, true);
    }

    private void check(String expression, String resultExpression, Class<?> resultType, String[] resultVarsUsed,
            boolean verifyIdempotence)
            throws Exception {
        QueryLanguageParser.Result result =
                new QueryLanguageParser(expression, packageImports, classImports, staticImports,
                        testOverrideClassLookups,
                        variables, variableParameterizedTypes,
                        true,
                        verifyIdempotence).getResult();

        assertEquals(resultType, result.getType());
        assertEquals(resultExpression, result.getConvertedExpression());

        String[] variablesUsed = result.getVariablesUsed().toArray(new String[0]);

        Arrays.sort(resultVarsUsed);
        Arrays.sort(variablesUsed);
        assertEquals(resultVarsUsed, variablesUsed);
    }

    @SuppressWarnings("InnerClassMayBeStatic")
    class TestClass implements Comparable<TestClass> {
        public int compareTo(@NotNull TestClass o) {
            return 0;
        }

        public final int var = 0;
    }

    public static int plus(TestClass testClass, int i) {
        return -1;
    }

    public static char multiply(TestClass testClass, double d) {
        return 'a';
    }

    public static String minus(TestClass testClass, char c) {
        return "";
    }

    public static boolean less(TestClass testClass, int i) {
        return true;
    }

    public static boolean greater(TestClass testClass, int i) {
        return true;
    }

    public static boolean lessEquals(TestClass testClass, int i) {
        return true;
    }

    public static boolean greaterEquals(TestClass testClass, int i) {
        return true;
    }

    public static boolean[] testImplicitConversion_boolean(boolean... booleans) {
        return booleans;
    }

    public static char[] testImplicitConversion_char(char... c) {
        return c;
    }

    public static byte[] testImplicitConversion_byte(byte... b) {
        return b;
    }

    public static short[] testImplicitConversion_short(short... s) {
        return s;
    }

    public static int[] testImplicitConversion_int(int... i) {
        return i;
    }

    public static float[] testImplicitConversion_float(float... f) {
        return f;
    }

    public static long[] testImplicitConversion_long(long... l) {
        return l;
    }

    public static double[] testImplicitConversion_double(double... d) {
        return d;
    }

    public static Object[] testImplicitConversion_Object(Object... o) {
        return o;
    }

    public static Object[] testImplicitConversion4(double d, Object... o) {
        return o;
    }

    public static Object[] testImplicitConversion5(Vector... o) {
        return o;
    }

    public static Number[] testImplicitConversionArraySuper(Number... o) {
        return o;
    }

    public static Number[][] testImplicitConversionNestedArraySuper(Number[]... o) {
        return o;
    }

    public static double testVarArgs(final double... d) {
        return d[0];
    }

    public static double[] testVarArgs(int a, char c, double... d) {
        return d;
    }

    public static char[] testVarArgs(double d, int i, char... c) {
        return c;
    }

    public static float[] testVarArgs(int i, char c, float... f) {
        return f;
    }

    public static IntVector[] testVarArgsVector(final IntVector... a) {
        return a;
    }

    public static <T> T genericSingleToSingle(T t) {
        return null;
    }

    public static <T> T[] genericArrayToArray(T t[]) {
        return null;
    }

    public static <T> T genericArrayToSingle(T t[]) {
        return null;
    }

    public static <T> T[] genericSingleToArray(T t) {
        return null;
    }

    public static <T> T[][] genericSingleToDoubleArray(T t) {
        return null;
    }

    public static <T> T genericDoubleArrayToSingle(T t[][]) {
        return null;
    }

    public static <K, V> K genericGetKey(HashMap<K, V> map) {
        return null;
    }

    public static <K, V> V genericGetValue(HashMap<K, V> map) {
        return null;
    }

    public static <A, B> B genericArraysToSingle(A a[], B b[]) {
        return null;
    }

    public static <T> T genericVector(ObjectVector<T> vector) {
        return null;
    }

    public static <T> T[] genericArray(ObjectVector<T> vector) {
        return null;
    }

    public static int intArrayToInt(int i[]) {
        return -1;
    }

    public static Boolean booleanArrayToBoolean(Boolean bools[]) {
        return true;
    }

    public enum InnerEnum {
        YEAH
    }
}
<|MERGE_RESOLUTION|>--- conflicted
+++ resolved
@@ -8,11 +8,8 @@
 import io.deephaven.base.verify.Require;
 import io.deephaven.base.testing.BaseArrayTestCase;
 import io.deephaven.engine.table.Table;
-<<<<<<< HEAD
 import io.deephaven.engine.util.PyCallableWrapper;
 import io.deephaven.time.DateTime;
-=======
->>>>>>> 7ae3a234
 import io.deephaven.vector.*;
 import io.deephaven.engine.table.impl.lang.QueryLanguageParser.QueryLanguageParseException;
 import io.deephaven.vector.Vector;
@@ -130,13 +127,10 @@
         variables.put("myDummyInnerClass", LanguageParserDummyClass.InnerClass.class);
         variables.put("myDummyStaticNestedClass", LanguageParserDummyClass.StaticNestedClass.class);
         variables.put("myClosure", Closure.class);
-<<<<<<< HEAD
         variables.put("myPyCallable", PyCallableWrapper.class);
         variables.put("myDateTime", DateTime.class);
         variables.put("myEnumValue", LanguageParserDummyEnum.class);
-=======
         variables.put("myInstant", Instant.class);
->>>>>>> 7ae3a234
 
         variables.put("myTable", Table.class);
         variables.put("myPyObject", PyObject.class);
