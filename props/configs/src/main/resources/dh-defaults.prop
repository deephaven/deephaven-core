QueryCompiler.logEnabledDefault=false
UpdatePerformanceTracker.reportingMode=LISTENER_ONLY
UpdatePerformanceTracker.reportIntervalMillis=60000
measurement.per_thread_cpu=false
allocation.stats.enabled=false
statsdriver.enabled=true
UpdateGraphProcessor.checkTableOperations=true

#
# NIO driver thread pool
#
# TODO: if we reach the maximum thread count, the driver will crash the process if it comes
# TODO: to a handoff and there is no thread waiting to become the leader.  The most likely reason
# TODO: for this to happen is a deadlock, but another possibility is a temporary situation in
# TODO: all of the created threads are waiting on RPCs or locks.
#
NIO.driver.workTimeout=100
NIO.driver.initialThreadCount=4
NIO.driver.maxThreadCount=16
NIO.driver.useFast=true

QueryLibrary.defaultPackageImportList=default_package_imports.txt
QueryLibrary.defaultClassImportList=default_class_imports.txt
QueryLibrary.defaultStaticImportList=default_static_imports.txt

StringUtils.cacheSize=0

TrackedFileHandleFactory.maxOpenFiles=1024

Calendar.default=USNYSE
Calendar.importPath=/default_calendar_imports.txt

QueryPerformanceRecorder.packageFilter.internal=defaultPackageFilters.qpr

########## Deephaven Groovy and Python Session defaults ##########

GroovyDeephavenSession.initScripts=core/deephaven_core_utils.groovy

PythonDeephavenSession.initScripts=core/deephaven_jpy_init.py

###### Server's timezone #####
server.timezone=America/New_York

default.processEnvironmentFactory=io.deephaven.util.process.DefaultProcessEnvironment$Factory

OperationInitializationThreadPool.threads=1

<<<<<<< HEAD
deephaven.console.type=python
=======
# Default session duration is 5 minutes
http.session.durationMs=300000
>>>>>>> f9923c20

# Default to allowing anonymous access, but don't yet warn users that it is unsafe by default
AuthHandlers=io.deephaven.auth.AnonymousAuthenticationHandler
# TODO(deephaven-core#2934): Change default to true when other providers are easy to use
authentication.anonymous.warn=false

# List of configuration properties to provide to unauthenticated clients, so that they can decide how best to prove their
# identity to the server.
authentication.client.configuration.list=AuthHandlers

# List of configuration properties to provide to authenticated clients, so they can interact with the server.
client.configuration.list=java.version,deephaven.version,barrage.version,http.session.durationMs
# Version list to add to the configuration property list. Each `=`-delimited pair denotes a short name for a versioned
# jar, and a class that is found in that jar. Any such keys will be made available to the client.configuration.list
# as <key>.version.
client.version.list=deephaven=io.deephaven.engine.table.Table,barrage=io.deephaven.barrage.flatbuf.BarrageMessageWrapper


# Specifies additional setup to run on threads that can perform table operations with user code. Comma-separated list, instances must be of type io.deephaven.util.thread.ThreadInitializationFactory
thread.initialization=io.deephaven.server.console.python.DebuggingInitializer<|MERGE_RESOLUTION|>--- conflicted
+++ resolved
@@ -45,12 +45,10 @@
 
 OperationInitializationThreadPool.threads=1
 
-<<<<<<< HEAD
 deephaven.console.type=python
-=======
+
 # Default session duration is 5 minutes
 http.session.durationMs=300000
->>>>>>> f9923c20
 
 # Default to allowing anonymous access, but don't yet warn users that it is unsafe by default
 AuthHandlers=io.deephaven.auth.AnonymousAuthenticationHandler
