package io.deephaven.qst;

import io.deephaven.api.TableOperations;
import io.deephaven.qst.TableAdapterResults.Output;
import io.deephaven.qst.table.AggregationTable;
import io.deephaven.qst.table.AsOfJoinTable;
import io.deephaven.qst.table.ByTable;
import io.deephaven.qst.table.EmptyTable;
import io.deephaven.qst.table.ExactJoinTable;
import io.deephaven.qst.table.HeadTable;
import io.deephaven.qst.table.JoinTable;
import io.deephaven.qst.table.LeftJoinTable;
import io.deephaven.qst.table.MergeTable;
import io.deephaven.qst.table.NaturalJoinTable;
import io.deephaven.qst.table.NewTable;
import io.deephaven.qst.table.ParentsVisitor;
import io.deephaven.qst.table.ReverseAsOfJoinTable;
import io.deephaven.qst.table.ReverseTable;
import io.deephaven.qst.table.SelectTable;
import io.deephaven.qst.table.SingleParentTable;
import io.deephaven.qst.table.SnapshotTable;
import io.deephaven.qst.table.SortTable;
import io.deephaven.qst.table.TableSpec;
import io.deephaven.qst.table.TableSpec.Visitor;
import io.deephaven.qst.table.TailTable;
import io.deephaven.qst.table.TimeTable;
import io.deephaven.qst.table.UpdateTable;
import io.deephaven.qst.table.UpdateViewTable;
import io.deephaven.qst.table.ViewTable;
import io.deephaven.qst.table.WhereInTable;
import io.deephaven.qst.table.WhereNotInTable;
import io.deephaven.qst.table.WhereTable;

import java.util.Collections;
import java.util.LinkedHashMap;
import java.util.List;
import java.util.Map;
import java.util.Objects;
import java.util.stream.Collectors;

class TableAdapterImpl<TOPS extends TableOperations<TOPS, TABLE>, TABLE> implements Visitor {

<<<<<<< HEAD
    static <TOPS extends TableOperations<TOPS, TABLE>, TABLE> TableAdapterResults<TOPS, TABLE> of(
        TableCreator<TABLE> creation, TableCreator.TableToOperations<TOPS, TABLE> toOps,
        TableCreator.OperationsToTable<TOPS, TABLE> toTable, Iterable<TableSpec> tables) {
        final TableAdapterImpl<TOPS, TABLE> visitor =
            new TableAdapterImpl<>(creation, toOps, toTable);
        ParentsVisitor.postOrderWalk(tables, visitor);
        return visitor.getOut();
    }

    static <TOPS extends TableOperations<TOPS, TABLE>, TABLE> TableAdapterResults<TOPS, TABLE> of(
        TableCreator<TABLE> creation, TableCreator.TableToOperations<TOPS, TABLE> toOps,
        TableCreator.OperationsToTable<TOPS, TABLE> toTable, TableSpec table) {
        return of(creation, toOps, toTable, Collections.singleton(table));
=======
    static <TOPS extends TableOperations<TOPS, TABLE>, TABLE> TABLE toTable(
            TableCreator<TABLE> creation, TableCreator.TableToOperations<TOPS, TABLE> toOps,
            TableCreator.OperationsToTable<TOPS, TABLE> toTable, TableSpec table) {
        return table.walk(new TableAdapterImpl<>(creation, toOps, toTable)).getTableOut();
    }

    static <TOPS extends TableOperations<TOPS, TABLE>, TABLE> TOPS toOperations(
            TableCreator<TABLE> creation, TableCreator.TableToOperations<TOPS, TABLE> toOps,
            TableCreator.OperationsToTable<TOPS, TABLE> toTable, TableSpec table) {
        return table.walk(new TableAdapterImpl<>(creation, toOps, toTable)).getOperationsOut();
>>>>>>> 86319e2a
    }

    private final TableCreator<TABLE> tableCreation;
    private final TableCreator.TableToOperations<TOPS, TABLE> toOps;
    private final TableCreator.OperationsToTable<TOPS, TABLE> toTable;
    private final Map<TableSpec, Output<TOPS, TABLE>> outputs;

    private TableAdapterImpl(TableCreator<TABLE> tableCreation,
            TableCreator.TableToOperations<TOPS, TABLE> toOps,
            TableCreator.OperationsToTable<TOPS, TABLE> toTable) {
        this.tableCreation = Objects.requireNonNull(tableCreation);
        this.toOps = Objects.requireNonNull(toOps);
        this.toTable = Objects.requireNonNull(toTable);
        this.outputs = new LinkedHashMap<>();
    }

    public TableAdapterResults<TOPS, TABLE> getOut() {
        return ImmutableTableAdapterResults.<TOPS, TABLE>builder().putAllMap(outputs).build();
    }

    private TOPS parentOps(SingleParentTable table) {
        return ops(table.parent());
    }

    private TOPS ops(TableSpec table) {
        return outputs.get(table).walk(new GetOp()).getOut();
    }

    private TABLE table(TableSpec table) {
        return outputs.get(table).walk(new GetTable()).getOut();
    }

    private void addTable(TableSpec table, TABLE t) {
        if (outputs.putIfAbsent(table, new OutputTable(t)) != null) {
            throw new IllegalStateException();
        }
    }

    private void addOp(TableSpec table, TOPS t) {
        if (outputs.putIfAbsent(table, new OutputOp(t)) != null) {
            throw new IllegalStateException();
        }
    }

    @Override
    public void visit(EmptyTable emptyTable) {
        addTable(emptyTable, tableCreation.of(emptyTable));
    }

    @Override
    public void visit(NewTable newTable) {
        addTable(newTable, tableCreation.of(newTable));
    }

    @Override
    public void visit(TimeTable timeTable) {
        addTable(timeTable, tableCreation.of(timeTable));
    }

    @Override
    public void visit(MergeTable mergeTable) {
        List<TABLE> tables =
<<<<<<< HEAD
            mergeTable.tables().stream().map(this::table).collect(Collectors.toList());
        addTable(mergeTable, tableCreation.merge(tables));
=======
                mergeTable.tables().stream().map(this::table).collect(Collectors.toList());
        tableOut = tableCreation.merge(tables);
>>>>>>> 86319e2a
    }

    @Override
    public void visit(HeadTable headTable) {
        addOp(headTable, parentOps(headTable).head(headTable.size()));
    }

    @Override
    public void visit(TailTable tailTable) {
        addOp(tailTable, parentOps(tailTable).tail(tailTable.size()));
    }

    @Override
    public void visit(ReverseTable reverseTable) {
        addOp(reverseTable, parentOps(reverseTable).reverse());
    }

    @Override
    public void visit(SortTable sortTable) {
        addOp(sortTable, parentOps(sortTable).sort(sortTable.columns()));
    }

    @Override
    public void visit(SnapshotTable snapshotTable) {
        final TOPS trigger = ops(snapshotTable.trigger());
        final TABLE base = table(snapshotTable.base());
<<<<<<< HEAD
        addOp(snapshotTable, trigger.snapshot(base, snapshotTable.doInitialSnapshot(),
            snapshotTable.stampColumns()));
=======
        topsOut =
                trigger.snapshot(base, snapshotTable.doInitialSnapshot(), snapshotTable.stampColumns());
>>>>>>> 86319e2a
    }

    @Override
    public void visit(WhereTable whereTable) {
        addOp(whereTable, parentOps(whereTable).where(whereTable.filters()));
    }

    @Override
    public void visit(WhereInTable whereInTable) {
        final TOPS left = ops(whereInTable.left());
        final TABLE right = table(whereInTable.right());
        addOp(whereInTable, left.whereIn(right, whereInTable.matches()));
    }

    @Override
    public void visit(WhereNotInTable whereNotInTable) {
        final TOPS left = ops(whereNotInTable.left());
        final TABLE right = table(whereNotInTable.right());
        addOp(whereNotInTable, left.whereNotIn(right, whereNotInTable.matches()));
    }

    @Override
    public void visit(ViewTable viewTable) {
        addOp(viewTable, parentOps(viewTable).view(viewTable.columns()));
    }

    @Override
    public void visit(SelectTable selectTable) {
        addOp(selectTable, parentOps(selectTable).select(selectTable.columns()));
    }

    @Override
    public void visit(UpdateViewTable updateViewTable) {
        addOp(updateViewTable, parentOps(updateViewTable).updateView(updateViewTable.columns()));
    }

    @Override
    public void visit(UpdateTable updateTable) {
        addOp(updateTable, parentOps(updateTable).update(updateTable.columns()));
    }

    @Override
    public void visit(NaturalJoinTable naturalJoinTable) {
        final TOPS left = ops(naturalJoinTable.left());
        final TABLE right = table(naturalJoinTable.right());
        addOp(naturalJoinTable,
            left.naturalJoin(right, naturalJoinTable.matches(), naturalJoinTable.additions()));
    }

    @Override
    public void visit(ExactJoinTable exactJoinTable) {
        final TOPS left = ops(exactJoinTable.left());
        final TABLE right = table(exactJoinTable.right());
        addOp(exactJoinTable,
            left.exactJoin(right, exactJoinTable.matches(), exactJoinTable.additions()));
    }

    @Override
    public void visit(JoinTable joinTable) {
        final TOPS left = ops(joinTable.left());
        final TABLE right = table(joinTable.right());
<<<<<<< HEAD
        addOp(joinTable,
            left.join(right, joinTable.matches(), joinTable.additions(), joinTable.reserveBits()));
=======
        topsOut =
                left.join(right, joinTable.matches(), joinTable.additions(), joinTable.reserveBits());
>>>>>>> 86319e2a
    }

    @Override
    public void visit(LeftJoinTable leftJoinTable) {
        final TOPS left = ops(leftJoinTable.left());
        final TABLE right = table(leftJoinTable.right());
        addOp(leftJoinTable,
            left.exactJoin(right, leftJoinTable.matches(), leftJoinTable.additions()));
    }

    @Override
    public void visit(AsOfJoinTable aj) {
        final TOPS left = ops(aj.left());
        final TABLE right = table(aj.right());
        addOp(aj, left.aj(right, aj.matches(), aj.additions(), aj.rule()));
    }

    @Override
    public void visit(ReverseAsOfJoinTable raj) {
        final TOPS left = ops(raj.left());
        final TABLE right = table(raj.right());
        addOp(raj, left.exactJoin(right, raj.matches(), raj.additions()));
    }

    @Override
    public void visit(ByTable byTable) {
        addOp(byTable, parentOps(byTable).by(byTable.columns()));
    }

    @Override
    public void visit(AggregationTable aggregationTable) {
<<<<<<< HEAD
        addOp(aggregationTable, parentOps(aggregationTable).by(aggregationTable.columns(),
            aggregationTable.aggregations()));
    }

    private final class OutputTable implements Output<TOPS, TABLE> {
        private final TABLE table;

        OutputTable(TABLE table) {
            this.table = Objects.requireNonNull(table);
        }

        TOPS toOps() {
            return toOps.of(table);
        }

        @Override
        public <V extends Visitor<TOPS, TABLE>> V walk(V visitor) {
            visitor.visit(table);
            return visitor;
        }
    }

    private final class OutputOp implements Output<TOPS, TABLE> {
        private final TOPS op;

        OutputOp(TOPS op) {
            this.op = Objects.requireNonNull(op);
        }

        TABLE toTable() {
            return toTable.of(op);
        }

        @Override
        public <V extends Visitor<TOPS, TABLE>> V walk(V visitor) {
            visitor.visit(op);
            return visitor;
        }
    }

    private final class GetTable implements Output.Visitor<TOPS, TABLE> {

        private TABLE out;

        public TABLE getOut() {
            return Objects.requireNonNull(out);
        }

        @Override
        public void visit(TOPS tops) {
            out = toTable.of(tops);
        }

        @Override
        public void visit(TABLE table) {
            out = table;
        }
    }

    private final class GetOp implements Output.Visitor<TOPS, TABLE> {

        private TOPS out;

        public TOPS getOut() {
            return Objects.requireNonNull(out);
        }

        @Override
        public void visit(TOPS tops) {
            out = tops;
        }

        @Override
        public void visit(TABLE table) {
            out = toOps.of(table);
        }
=======
        topsOut = parentOps(aggregationTable).by(aggregationTable.columns(),
                aggregationTable.aggregations());
>>>>>>> 86319e2a
    }
}<|MERGE_RESOLUTION|>--- conflicted
+++ resolved
@@ -40,32 +40,19 @@
 
 class TableAdapterImpl<TOPS extends TableOperations<TOPS, TABLE>, TABLE> implements Visitor {
 
-<<<<<<< HEAD
     static <TOPS extends TableOperations<TOPS, TABLE>, TABLE> TableAdapterResults<TOPS, TABLE> of(
-        TableCreator<TABLE> creation, TableCreator.TableToOperations<TOPS, TABLE> toOps,
-        TableCreator.OperationsToTable<TOPS, TABLE> toTable, Iterable<TableSpec> tables) {
+            TableCreator<TABLE> creation, TableCreator.TableToOperations<TOPS, TABLE> toOps,
+            TableCreator.OperationsToTable<TOPS, TABLE> toTable, Iterable<TableSpec> tables) {
         final TableAdapterImpl<TOPS, TABLE> visitor =
-            new TableAdapterImpl<>(creation, toOps, toTable);
+                new TableAdapterImpl<>(creation, toOps, toTable);
         ParentsVisitor.postOrderWalk(tables, visitor);
         return visitor.getOut();
     }
 
     static <TOPS extends TableOperations<TOPS, TABLE>, TABLE> TableAdapterResults<TOPS, TABLE> of(
-        TableCreator<TABLE> creation, TableCreator.TableToOperations<TOPS, TABLE> toOps,
-        TableCreator.OperationsToTable<TOPS, TABLE> toTable, TableSpec table) {
-        return of(creation, toOps, toTable, Collections.singleton(table));
-=======
-    static <TOPS extends TableOperations<TOPS, TABLE>, TABLE> TABLE toTable(
             TableCreator<TABLE> creation, TableCreator.TableToOperations<TOPS, TABLE> toOps,
             TableCreator.OperationsToTable<TOPS, TABLE> toTable, TableSpec table) {
-        return table.walk(new TableAdapterImpl<>(creation, toOps, toTable)).getTableOut();
-    }
-
-    static <TOPS extends TableOperations<TOPS, TABLE>, TABLE> TOPS toOperations(
-            TableCreator<TABLE> creation, TableCreator.TableToOperations<TOPS, TABLE> toOps,
-            TableCreator.OperationsToTable<TOPS, TABLE> toTable, TableSpec table) {
-        return table.walk(new TableAdapterImpl<>(creation, toOps, toTable)).getOperationsOut();
->>>>>>> 86319e2a
+        return of(creation, toOps, toTable, Collections.singleton(table));
     }
 
     private final TableCreator<TABLE> tableCreation;
@@ -128,13 +115,8 @@
     @Override
     public void visit(MergeTable mergeTable) {
         List<TABLE> tables =
-<<<<<<< HEAD
-            mergeTable.tables().stream().map(this::table).collect(Collectors.toList());
+                mergeTable.tables().stream().map(this::table).collect(Collectors.toList());
         addTable(mergeTable, tableCreation.merge(tables));
-=======
-                mergeTable.tables().stream().map(this::table).collect(Collectors.toList());
-        tableOut = tableCreation.merge(tables);
->>>>>>> 86319e2a
     }
 
     @Override
@@ -161,13 +143,8 @@
     public void visit(SnapshotTable snapshotTable) {
         final TOPS trigger = ops(snapshotTable.trigger());
         final TABLE base = table(snapshotTable.base());
-<<<<<<< HEAD
         addOp(snapshotTable, trigger.snapshot(base, snapshotTable.doInitialSnapshot(),
-            snapshotTable.stampColumns()));
-=======
-        topsOut =
-                trigger.snapshot(base, snapshotTable.doInitialSnapshot(), snapshotTable.stampColumns());
->>>>>>> 86319e2a
+                snapshotTable.stampColumns()));
     }
 
     @Override
@@ -214,7 +191,7 @@
         final TOPS left = ops(naturalJoinTable.left());
         final TABLE right = table(naturalJoinTable.right());
         addOp(naturalJoinTable,
-            left.naturalJoin(right, naturalJoinTable.matches(), naturalJoinTable.additions()));
+                left.naturalJoin(right, naturalJoinTable.matches(), naturalJoinTable.additions()));
     }
 
     @Override
@@ -222,20 +199,15 @@
         final TOPS left = ops(exactJoinTable.left());
         final TABLE right = table(exactJoinTable.right());
         addOp(exactJoinTable,
-            left.exactJoin(right, exactJoinTable.matches(), exactJoinTable.additions()));
+                left.exactJoin(right, exactJoinTable.matches(), exactJoinTable.additions()));
     }
 
     @Override
     public void visit(JoinTable joinTable) {
         final TOPS left = ops(joinTable.left());
         final TABLE right = table(joinTable.right());
-<<<<<<< HEAD
         addOp(joinTable,
-            left.join(right, joinTable.matches(), joinTable.additions(), joinTable.reserveBits()));
-=======
-        topsOut =
-                left.join(right, joinTable.matches(), joinTable.additions(), joinTable.reserveBits());
->>>>>>> 86319e2a
+                left.join(right, joinTable.matches(), joinTable.additions(), joinTable.reserveBits()));
     }
 
     @Override
@@ -243,7 +215,7 @@
         final TOPS left = ops(leftJoinTable.left());
         final TABLE right = table(leftJoinTable.right());
         addOp(leftJoinTable,
-            left.exactJoin(right, leftJoinTable.matches(), leftJoinTable.additions()));
+                left.exactJoin(right, leftJoinTable.matches(), leftJoinTable.additions()));
     }
 
     @Override
@@ -267,9 +239,8 @@
 
     @Override
     public void visit(AggregationTable aggregationTable) {
-<<<<<<< HEAD
         addOp(aggregationTable, parentOps(aggregationTable).by(aggregationTable.columns(),
-            aggregationTable.aggregations()));
+                aggregationTable.aggregations()));
     }
 
     private final class OutputTable implements Output<TOPS, TABLE> {
@@ -344,9 +315,5 @@
         public void visit(TABLE table) {
             out = toOps.of(table);
         }
-=======
-        topsOut = parentOps(aggregationTable).by(aggregationTable.columns(),
-                aggregationTable.aggregations());
->>>>>>> 86319e2a
     }
 }