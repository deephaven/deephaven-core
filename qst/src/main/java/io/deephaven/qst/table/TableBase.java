--- conflicted
+++ resolved
@@ -191,89 +191,7 @@
     }
 
     @Override
-<<<<<<< HEAD
-    public final UpdateByTable updateBy(UpdateByOperation operation) {
-        return UpdateByTable.builder()
-                .parent(this)
-                .addOperations(operation)
-                .build();
-    }
-
-    @Override
-    public final UpdateByTable updateBy(UpdateByControl control, UpdateByOperation operation) {
-        return UpdateByTable.builder()
-                .parent(this)
-                .control(control)
-                .addOperations(operation)
-                .build();
-    }
-
-    @Override
-    public final UpdateByTable updateBy(UpdateByOperation operation, String... byColumns) {
-        UpdateByTable.Builder builder = UpdateByTable.builder()
-                .parent(this)
-                .addOperations(operation);
-        for (String byColumn : byColumns) {
-            builder.addGroupByColumns(ColumnName.of(byColumn));
-        }
-        return builder.build();
-    }
-
-    @Override
-    public final UpdateByTable updateBy(UpdateByControl control, UpdateByOperation operation, String... byColumns) {
-        UpdateByTable.Builder builder = UpdateByTable.builder()
-                .parent(this)
-                .control(control)
-                .addOperations(operation);
-        for (String byColumn : byColumns) {
-            builder.addGroupByColumns(ColumnName.of(byColumn));
-        }
-        return builder.build();
-    }
-
-    @Override
-    public final UpdateByTable updateBy(Collection<? extends UpdateByOperation> operations,
-            Collection<? extends ColumnName> byColumns) {
-        return UpdateByTable.builder()
-                .parent(this)
-                .addAllOperations(operations)
-                .addAllGroupByColumns(byColumns)
-                .build();
-    }
-
-    @Override
-    public final UpdateByTable updateBy(Collection<? extends UpdateByOperation> operations) {
-        return UpdateByTable.builder()
-                .parent(this)
-                .addAllOperations(operations)
-                .build();
-    }
-
-    @Override
-    public final UpdateByTable updateBy(Collection<? extends UpdateByOperation> operations, String... byColumns) {
-        UpdateByTable.Builder builder = UpdateByTable.builder()
-                .parent(this)
-                .addAllOperations(operations);
-        for (String byColumn : byColumns) {
-            builder.addGroupByColumns(ColumnName.of(byColumn));
-        }
-        return builder.build();
-    }
-
-    @Override
-    public final UpdateByTable updateBy(UpdateByControl control, Collection<? extends UpdateByOperation> operations) {
-        return UpdateByTable.builder()
-                .parent(this)
-                .control(control)
-                .addAllOperations(operations)
-                .build();
-    }
-
-    @Override
-    public final UpdateByTable updateBy(UpdateByControl control, Collection<? extends UpdateByOperation> operations,
-=======
     public final TableSpec updateBy(UpdateByControl control, Collection<? extends UpdateByOperation> operations,
->>>>>>> 2bb46431
             Collection<? extends ColumnName> byColumns) {
         return UpdateByTable.builder()
                 .parent(this)
