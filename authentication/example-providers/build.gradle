--- conflicted
+++ resolved
@@ -4,13 +4,6 @@
 
 project.subprojects { Project p ->
     p.plugins.apply('java-library')
-<<<<<<< HEAD
-
-    // Combined, these next two lines will activate the JAVA_PUBLIC_SHADOW to all
-    // sub-projects, and in turn, apply the shadow plugin
-    p.setProperty('deephaven.project.ProjectType', 'JAVA_PUBLIC_SHADOW')
-=======
->>>>>>> 83f62db4
     p.plugins.apply('io.deephaven.project.register')
 
     p.dependencies {
