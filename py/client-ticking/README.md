# Deephaven Python Ticking Package

The `pydeephaven-ticking` package enables access to ticking Deephaven data from Python. It extends
the functionality of the pydeephaven package to add the ability to subscribe to tables and receive
change notifications containing added, removed, and modified data. It uses Cython to create a thin
wrapper around Deephaven's C++ library.

## Prerequisites

<<<<<<< HEAD
Before installing this library, you will need to install the Deephaven Core C++ library and the
pydeephaven python package. All three packages (Deephaven Core C++, pydeephaven, 
and pydeephaven-ticking) are present in the Deephaven Core GitHub repository. We assume you
have checked out this repository at the location specified by `${DHROOT}`.
=======
The Deephaven C++ client (and ticking Python client) are tested regularly on Ubuntu 22.04 x86_64.
Additionally, successful tests have been run on RHEL 8 and Fedora 38 (both on x86_64).
>>>>>>> 26a1f3a6

To build on Windows, please see the file cpp-client/README-windows.md in
this repository.

## Installation

`pydeephaven-ticking` can be installed with `pip` or by building from source.

## `pip`

A Linux operating system on x86_64 architecture is required to install via `pip`.
It's recommended to install this way in a Python virtual environment (venv).

```sh
pip install pydeephaven-ticking
```

## Build from source

If building from source, `pydeephaven-ticking` also requires a working installation of the C++
client. All four packages (Deephaven Core, `pydeephaven`, `pydeephaven-ticking`, and the Deephaven 
C++ client) are present in the [deephaven-core](https://github.com/deephaven/deephaven-core) 
repository. It is assumed that you have the repository checked out at the location specified by 
`${DHROOT}`.

### Install the C++ client

First, install the Deephaven C++ client. Follow the instructions in `$DHROOT/cpp-client/README.md`.
Note the restrictions on supported platforms mentioned there. The instructions will ask you to
select a location for the installation of the C++ client library and its dependencies.

According to the C++ build instructions,
the location is specified in the `${DHCPP}` environment variable.

### Install pydeephaven

To install pydeephaven, follow the instructions in `${DHROOT}/py/client/README.md`.

These instructions will require you to create a Python venv. After installing that package,
you will continue to use that venv here.

### Build the ticking Python client

#### Install Cython in the venv

If you've exited your venv, re-activate it.

```sh
# This assumes your venv is in $HOME/py/cython
source ~/py/cython/bin/activate
```

Then run 

```sh
pip3 install cython
```

#### Build the shared library (Linux version)

```sh
cd ${DHROOT}/py/client-ticking
```

```sh
# Ensure the DHCPP environment variable is set per the instructions above
rm -rf build dist  # Ensure we clean the remnants of any pre-existing build.
DEEPHAVEN_VERSION=$(../../gradlew :printVersion -q) CPPFLAGS="-I${DHCPP}/include" LDFLAGS="-L${DHCPP}/lib" python3 setup.py build_ext -i
```

#### Install pydeephaven-ticking

Build the wheel with

```sh
DEEPHAVEN_VERSION=$(../../gradlew :printVersion -q) python3 setup.py bdist_wheel
```

Then install the package.
Note: the actual name of the `.whl` file may be different depending on system details.

```sh
pip3 install --force --no-deps dist/pydeephaven_ticking-<x.y.z>-cp310-cp310-linux_x86_64.whl
```

The `--force` flag is required to overwrite any previously-built version of the package that might
already be there. The `--no-deps` flag ensures that we are sure to refer to the `pydeephaven`
package just built from the above steps, rather than one from PyPi.

## Testing the library

### Run tests
``` shell
$ python3 -m unittest discover tests

```

### Sample Python program

Run python from the venv while in this directory, and try this sample Python program:

``` python
import pydeephaven as dh
import time
session = dh.Session() # assuming Deephaven Community Core is running locally with the default configuration
table = session.time_table(period=1000000000).update(formulas=["Col1 = i"])
listener_handle = dh.listen(table, lambda update : print(update.added()))
listener_handle.start()
# data starts printing asynchronously here
time.sleep(10)
listener_handle.stop()
session.close()
```<|MERGE_RESOLUTION|>--- conflicted
+++ resolved
@@ -7,15 +7,13 @@
 
 ## Prerequisites
 
-<<<<<<< HEAD
 Before installing this library, you will need to install the Deephaven Core C++ library and the
 pydeephaven python package. All three packages (Deephaven Core C++, pydeephaven, 
 and pydeephaven-ticking) are present in the Deephaven Core GitHub repository. We assume you
 have checked out this repository at the location specified by `${DHROOT}`.
-=======
+
 The Deephaven C++ client (and ticking Python client) are tested regularly on Ubuntu 22.04 x86_64.
 Additionally, successful tests have been run on RHEL 8 and Fedora 38 (both on x86_64).
->>>>>>> 26a1f3a6
 
 To build on Windows, please see the file cpp-client/README-windows.md in
 this repository.
