--- conflicted
+++ resolved
@@ -15,6 +15,7 @@
 _GrpcUpdateByOperation = table_pb2.UpdateByRequest.UpdateByOperation
 _GrpcUpdateByColumn = _GrpcUpdateByOperation.UpdateByColumn
 _GrpcUpdateBySpec = _GrpcUpdateByColumn.UpdateBySpec
+_GrpcUpdateByEmOptions = table_pb2.UpdateByEmOptions
 _GrpcUpdateByEma = _GrpcUpdateBySpec.UpdateByEma
 _GrpcUpdateByEms = _GrpcUpdateBySpec.UpdateByEms
 _GrpcUpdateByEmMin = _GrpcUpdateBySpec.UpdateByEmMin
@@ -30,7 +31,6 @@
 _GrpcUpdateByRollingStd = _GrpcUpdateBySpec.UpdateByRollingStd
 _GrpcUpdateByRollingWAvg = _GrpcUpdateBySpec.UpdateByRollingWAvg
 _GrpcUpdateByDeltaOptions = table_pb2.UpdateByDeltaOptions
-_GrpcUpdateByEmOptions = table_pb2.UpdateByEmOptions
 _GrpcUpdateByWindowScale = table_pb2.UpdateByWindowScale
 _GrpcUpdateByWindowTicks = _GrpcUpdateByWindowScale.UpdateByWindowTicks
 _GrpcUpdateByWindowTime = _GrpcUpdateByWindowScale.UpdateByWindowTime
@@ -262,11 +262,7 @@
         raise DHError("failed to create a tick-decay EMA UpdateByOperation.") from e
 
 
-<<<<<<< HEAD
 def ema_time(ts_col: str, decay_time: Union[int, str], cols: Union[str, List[str]],
-=======
-def ema_time_decay(ts_col: str, decay_time: Union[int, str], cols: Union[str, List[str]],
->>>>>>> 452df84b
                    op_control: OperationControl = None) -> UpdateByOperation:
     """Creates an EMA(exponential moving average) UpdateByOperation for the supplied column names, using time as the
     decay unit.
@@ -278,11 +274,7 @@
      Args:
         ts_col (str): the column in the source table to use for timestamps
         decay_time (Union[int, str]): the decay rate, can be expressed as an integer in nanoseconds or a time
-<<<<<<< HEAD
             interval string, e.g. "PT00:00:.001" or "PT5M"
-=======
-            interval string, e.g. "PT00:00:00.001"
->>>>>>> 452df84b
         cols (Union[str, List[str]]): the column(s) to be operated on, can include expressions to rename the output,
             i.e. "new_col = col"; when empty, update_by performs the operation on all applicable columns.
         op_control (OperationControl): defines how special cases should behave; when None, the default OperationControl
@@ -298,11 +290,7 @@
         if isinstance(decay_time, str):
             window_scale = _GrpcUpdateByWindowScale(time=_GrpcUpdateByWindowTime(column=ts_col, duration_string=decay_time))
         else:
-<<<<<<< HEAD
-            window_scale = _GrpcUpdateByWindowScale(time=_GrpcUpdateByWindowTime(column=ts_col, period_nanos=decay_time))
-=======
             window_scale = _GrpcUpdateByWindowScale(time=_GrpcUpdateByWindowTime(column=ts_col, nanos=decay_time))
->>>>>>> 452df84b
 
         ub_ema = _GrpcUpdateByEma(options=op_control.make_grpc_message() if op_control else None,
                                   window_scale=window_scale)
@@ -374,7 +362,7 @@
         if isinstance(decay_time, str):
             window_scale = _GrpcUpdateByWindowScale(time=_GrpcUpdateByWindowTime(column=ts_col, duration_string=decay_time))
         else:
-            window_scale = _GrpcUpdateByWindowScale(time=_GrpcUpdateByWindowTime(column=ts_col, period_nanos=decay_time))
+            window_scale = _GrpcUpdateByWindowScale(time=_GrpcUpdateByWindowTime(column=ts_col, nanos=decay_time))
 
         ub_ems = _GrpcUpdateByEms(options=op_control.make_grpc_message() if op_control else None,
                                   window_scale=window_scale)
@@ -446,7 +434,7 @@
         if isinstance(decay_time, str):
             window_scale = _GrpcUpdateByWindowScale(time=_GrpcUpdateByWindowTime(column=ts_col, duration_string=decay_time))
         else:
-            window_scale = _GrpcUpdateByWindowScale(time=_GrpcUpdateByWindowTime(column=ts_col, period_nanos=decay_time))
+            window_scale = _GrpcUpdateByWindowScale(time=_GrpcUpdateByWindowTime(column=ts_col, nanos=decay_time))
 
         ub_emmin = _GrpcUpdateByEmMin(options=op_control.make_grpc_message() if op_control else None,
                                   window_scale=window_scale)
@@ -518,7 +506,7 @@
         if isinstance(decay_time, str):
             window_scale = _GrpcUpdateByWindowScale(time=_GrpcUpdateByWindowTime(column=ts_col, duration_string=decay_time))
         else:
-            window_scale = _GrpcUpdateByWindowScale(time=_GrpcUpdateByWindowTime(column=ts_col, period_nanos=decay_time))
+            window_scale = _GrpcUpdateByWindowScale(time=_GrpcUpdateByWindowTime(column=ts_col, nanos=decay_time))
 
         ub_emmax = _GrpcUpdateByEmMax(options=op_control.make_grpc_message() if op_control else None,
                                   window_scale=window_scale)
@@ -593,7 +581,7 @@
         if isinstance(decay_time, str):
             window_scale = _GrpcUpdateByWindowScale(time=_GrpcUpdateByWindowTime(column=ts_col, duration_string=decay_time))
         else:
-            window_scale = _GrpcUpdateByWindowScale(time=_GrpcUpdateByWindowTime(column=ts_col, period_nanos=decay_time))
+            window_scale = _GrpcUpdateByWindowScale(time=_GrpcUpdateByWindowTime(column=ts_col, nanos=decay_time))
 
         ub_emstd = _GrpcUpdateByEmStd(options=op_control.make_grpc_message() if op_control else None,
                                   window_scale=window_scale)
@@ -666,7 +654,7 @@
             current row timestamp (inclusive), this is a purely backwards looking window
         rev_time = "-PT00:05:00", fwd_time = "PT00:10:00"} - contains rows from 5m following through 10m
             following the current row timestamp (inclusive), this is a purely forwards looking window
-    
+
     Args:
         ts_col (str): the timestamp column for determining the window
         cols (Union[str, List[str]]): the column(s) to be operated on, can include expressions to rename the output,
@@ -686,12 +674,12 @@
         if isinstance(rev_time, str):
             rev_window_scale = _GrpcUpdateByWindowScale(time=_GrpcUpdateByWindowTime(column=ts_col, duration_string=rev_time))
         else:
-            rev_window_scale = _GrpcUpdateByWindowScale(time=_GrpcUpdateByWindowTime(column=ts_col, period_nanos=rev_time))
+            rev_window_scale = _GrpcUpdateByWindowScale(time=_GrpcUpdateByWindowTime(column=ts_col, nanos=rev_time))
 
         if isinstance(fwd_time, str):
             fwd_window_scale = _GrpcUpdateByWindowScale(time=_GrpcUpdateByWindowTime(column=ts_col, duration_string=fwd_time))
         else:
-            fwd_window_scale = _GrpcUpdateByWindowScale(time=_GrpcUpdateByWindowTime(column=ts_col, period_nanos=fwd_time))
+            fwd_window_scale = _GrpcUpdateByWindowScale(time=_GrpcUpdateByWindowTime(column=ts_col, nanos=fwd_time))
 
         ub_rolling = _GrpcUpdateByRollingSum(reverse_window_scale=rev_window_scale,
                                              forward_window_scale=fwd_window_scale)
@@ -784,12 +772,12 @@
         if isinstance(rev_time, str):
             rev_window_scale = _GrpcUpdateByWindowScale(time=_GrpcUpdateByWindowTime(column=ts_col, duration_string=rev_time))
         else:
-            rev_window_scale = _GrpcUpdateByWindowScale(time=_GrpcUpdateByWindowTime(column=ts_col, period_nanos=rev_time))
+            rev_window_scale = _GrpcUpdateByWindowScale(time=_GrpcUpdateByWindowTime(column=ts_col, nanos=rev_time))
 
         if isinstance(fwd_time, str):
             fwd_window_scale = _GrpcUpdateByWindowScale(time=_GrpcUpdateByWindowTime(column=ts_col, duration_string=fwd_time))
         else:
-            fwd_window_scale = _GrpcUpdateByWindowScale(time=_GrpcUpdateByWindowTime(column=ts_col, period_nanos=fwd_time))
+            fwd_window_scale = _GrpcUpdateByWindowScale(time=_GrpcUpdateByWindowTime(column=ts_col, nanos=fwd_time))
 
         ub_rolling = _GrpcUpdateByRollingGroup(reverse_window_scale=rev_window_scale,
                                              forward_window_scale=fwd_window_scale)
@@ -882,12 +870,12 @@
         if isinstance(rev_time, str):
             rev_window_scale = _GrpcUpdateByWindowScale(time=_GrpcUpdateByWindowTime(column=ts_col, duration_string=rev_time))
         else:
-            rev_window_scale = _GrpcUpdateByWindowScale(time=_GrpcUpdateByWindowTime(column=ts_col, period_nanos=rev_time))
+            rev_window_scale = _GrpcUpdateByWindowScale(time=_GrpcUpdateByWindowTime(column=ts_col, nanos=rev_time))
 
         if isinstance(fwd_time, str):
             fwd_window_scale = _GrpcUpdateByWindowScale(time=_GrpcUpdateByWindowTime(column=ts_col, duration_string=fwd_time))
         else:
-            fwd_window_scale = _GrpcUpdateByWindowScale(time=_GrpcUpdateByWindowTime(column=ts_col, period_nanos=fwd_time))
+            fwd_window_scale = _GrpcUpdateByWindowScale(time=_GrpcUpdateByWindowTime(column=ts_col, nanos=fwd_time))
 
         ub_rolling = _GrpcUpdateByRollingAvg(reverse_window_scale=rev_window_scale,
                                                forward_window_scale=fwd_window_scale)
@@ -980,12 +968,12 @@
         if isinstance(rev_time, str):
             rev_window_scale = _GrpcUpdateByWindowScale(time=_GrpcUpdateByWindowTime(column=ts_col, duration_string=rev_time))
         else:
-            rev_window_scale = _GrpcUpdateByWindowScale(time=_GrpcUpdateByWindowTime(column=ts_col, period_nanos=rev_time))
+            rev_window_scale = _GrpcUpdateByWindowScale(time=_GrpcUpdateByWindowTime(column=ts_col, nanos=rev_time))
 
         if isinstance(fwd_time, str):
             fwd_window_scale = _GrpcUpdateByWindowScale(time=_GrpcUpdateByWindowTime(column=ts_col, duration_string=fwd_time))
         else:
-            fwd_window_scale = _GrpcUpdateByWindowScale(time=_GrpcUpdateByWindowTime(column=ts_col, period_nanos=fwd_time))
+            fwd_window_scale = _GrpcUpdateByWindowScale(time=_GrpcUpdateByWindowTime(column=ts_col, nanos=fwd_time))
 
         ub_rolling = _GrpcUpdateByRollingMin(reverse_window_scale=rev_window_scale,
                                                forward_window_scale=fwd_window_scale)
@@ -1078,12 +1066,12 @@
         if isinstance(rev_time, str):
             rev_window_scale = _GrpcUpdateByWindowScale(time=_GrpcUpdateByWindowTime(column=ts_col, duration_string=rev_time))
         else:
-            rev_window_scale = _GrpcUpdateByWindowScale(time=_GrpcUpdateByWindowTime(column=ts_col, period_nanos=rev_time))
+            rev_window_scale = _GrpcUpdateByWindowScale(time=_GrpcUpdateByWindowTime(column=ts_col, nanos=rev_time))
 
         if isinstance(fwd_time, str):
             fwd_window_scale = _GrpcUpdateByWindowScale(time=_GrpcUpdateByWindowTime(column=ts_col, duration_string=fwd_time))
         else:
-            fwd_window_scale = _GrpcUpdateByWindowScale(time=_GrpcUpdateByWindowTime(column=ts_col, period_nanos=fwd_time))
+            fwd_window_scale = _GrpcUpdateByWindowScale(time=_GrpcUpdateByWindowTime(column=ts_col, nanos=fwd_time))
 
         ub_rolling = _GrpcUpdateByRollingMax(reverse_window_scale=rev_window_scale,
                                                forward_window_scale=fwd_window_scale)
@@ -1176,12 +1164,12 @@
         if isinstance(rev_time, str):
             rev_window_scale = _GrpcUpdateByWindowScale(time=_GrpcUpdateByWindowTime(column=ts_col, duration_string=rev_time))
         else:
-            rev_window_scale = _GrpcUpdateByWindowScale(time=_GrpcUpdateByWindowTime(column=ts_col, period_nanos=rev_time))
+            rev_window_scale = _GrpcUpdateByWindowScale(time=_GrpcUpdateByWindowTime(column=ts_col, nanos=rev_time))
 
         if isinstance(fwd_time, str):
             fwd_window_scale = _GrpcUpdateByWindowScale(time=_GrpcUpdateByWindowTime(column=ts_col, duration_string=fwd_time))
         else:
-            fwd_window_scale = _GrpcUpdateByWindowScale(time=_GrpcUpdateByWindowTime(column=ts_col, period_nanos=fwd_time))
+            fwd_window_scale = _GrpcUpdateByWindowScale(time=_GrpcUpdateByWindowTime(column=ts_col, nanos=fwd_time))
 
         ub_rolling = _GrpcUpdateByRollingProduct(reverse_window_scale=rev_window_scale,
                                                forward_window_scale=fwd_window_scale)
@@ -1274,12 +1262,12 @@
         if isinstance(rev_time, str):
             rev_window_scale = _GrpcUpdateByWindowScale(time=_GrpcUpdateByWindowTime(column=ts_col, duration_string=rev_time))
         else:
-            rev_window_scale = _GrpcUpdateByWindowScale(time=_GrpcUpdateByWindowTime(column=ts_col, period_nanos=rev_time))
+            rev_window_scale = _GrpcUpdateByWindowScale(time=_GrpcUpdateByWindowTime(column=ts_col, nanos=rev_time))
 
         if isinstance(fwd_time, str):
             fwd_window_scale = _GrpcUpdateByWindowScale(time=_GrpcUpdateByWindowTime(column=ts_col, duration_string=fwd_time))
         else:
-            fwd_window_scale = _GrpcUpdateByWindowScale(time=_GrpcUpdateByWindowTime(column=ts_col, period_nanos=fwd_time))
+            fwd_window_scale = _GrpcUpdateByWindowScale(time=_GrpcUpdateByWindowTime(column=ts_col, nanos=fwd_time))
 
         ub_rolling = _GrpcUpdateByRollingCount(reverse_window_scale=rev_window_scale,
                                                forward_window_scale=fwd_window_scale)
@@ -1372,12 +1360,12 @@
         if isinstance(rev_time, str):
             rev_window_scale = _GrpcUpdateByWindowScale(time=_GrpcUpdateByWindowTime(column=ts_col, duration_string=rev_time))
         else:
-            rev_window_scale = _GrpcUpdateByWindowScale(time=_GrpcUpdateByWindowTime(column=ts_col, period_nanos=rev_time))
+            rev_window_scale = _GrpcUpdateByWindowScale(time=_GrpcUpdateByWindowTime(column=ts_col, nanos=rev_time))
 
         if isinstance(fwd_time, str):
             fwd_window_scale = _GrpcUpdateByWindowScale(time=_GrpcUpdateByWindowTime(column=ts_col, duration_string=fwd_time))
         else:
-            fwd_window_scale = _GrpcUpdateByWindowScale(time=_GrpcUpdateByWindowTime(column=ts_col, period_nanos=fwd_time))
+            fwd_window_scale = _GrpcUpdateByWindowScale(time=_GrpcUpdateByWindowTime(column=ts_col, nanos=fwd_time))
 
         ub_rolling = _GrpcUpdateByRollingStd(reverse_window_scale=rev_window_scale,
                                              forward_window_scale=fwd_window_scale)
@@ -1427,7 +1415,7 @@
                                               weight_column=weight_col)
         ub_spec = _GrpcUpdateBySpec(rolling_wavg=ub_rolling)
         ub_column = _GrpcUpdateByColumn(spec=ub_spec, match_pairs=to_list(cols))
-        return UpdateByOperation(ub_column=ub_column)        
+        return UpdateByOperation(ub_column=ub_column)
     except Exception as e:
         raise DHError(e, "failed to create a rolling weighted average (tick) UpdateByOperation.") from e
 
@@ -1473,12 +1461,12 @@
         if isinstance(rev_time, str):
             rev_window_scale = _GrpcUpdateByWindowScale(time=_GrpcUpdateByWindowTime(column=ts_col, duration_string=rev_time))
         else:
-            rev_window_scale = _GrpcUpdateByWindowScale(time=_GrpcUpdateByWindowTime(column=ts_col, period_nanos=rev_time))
+            rev_window_scale = _GrpcUpdateByWindowScale(time=_GrpcUpdateByWindowTime(column=ts_col, nanos=rev_time))
 
         if isinstance(fwd_time, str):
             fwd_window_scale = _GrpcUpdateByWindowScale(time=_GrpcUpdateByWindowTime(column=ts_col, duration_string=fwd_time))
         else:
-            fwd_window_scale = _GrpcUpdateByWindowScale(time=_GrpcUpdateByWindowTime(column=ts_col, period_nanos=fwd_time))
+            fwd_window_scale = _GrpcUpdateByWindowScale(time=_GrpcUpdateByWindowTime(column=ts_col, nanos=fwd_time))
 
         ub_rolling = _GrpcUpdateByRollingWAvg(reverse_window_scale=rev_window_scale,
                                               forward_window_scale=fwd_window_scale,
