#
# Copyright (c) 2016-2022 Deephaven Data Labs and Patent Pending
#

import unittest

from pyarrow import csv

from pydeephaven.updateby import BadDataBehavior, MathContext, OperationControl, DeltaControl, ema_tick, ema_time, \
    ems_tick, ems_time, emmin_tick, emmin_time, emmax_tick, emmax_time, emstd_tick, emstd_time, \
    cum_sum, cum_prod, cum_min, cum_max, forward_fill, delta, rolling_sum_tick, rolling_sum_time, \
    rolling_group_tick, rolling_group_time, rolling_avg_tick, rolling_avg_time, rolling_min_tick, rolling_min_time, \
    rolling_max_tick, rolling_max_time, rolling_prod_tick, rolling_prod_time, rolling_count_tick, rolling_count_time, \
    rolling_std_tick, rolling_std_time, rolling_wavg_tick, rolling_wavg_time
from tests.testbase import BaseTestCase


class UpdateByTestCase(BaseTestCase):
    def setUp(self):
        super().setUp()
        pa_table = csv.read_csv(self.csv_file)
        self.static_table = self.session.import_table(pa_table).update(["Timestamp=now()"])
        self.ticking_table = self.session.time_table(1000000).update(
                ["a = i", "b = i*i % 13", "c = i * 13 % 23", "d = a + b", "e = a - b"])

    def tearDown(self) -> None:
        super().tearDown()

    @classmethod
    def setUpClass(cls) -> None:
        super().setUpClass()
        cls.em_op_ctrl = OperationControl(on_null=BadDataBehavior.THROW,
                                          on_nan=BadDataBehavior.RESET,
                                          big_value_context=MathContext.UNLIMITED)

        cls.em_ops = [
            # exponential moving average
            ema_tick(decay_ticks=100, cols="ema_a = a"),
            ema_tick(decay_ticks=100, cols="ema_a = a", op_control=cls.em_op_ctrl),
            ema_time(ts_col="Timestamp", decay_time=10, cols="ema_a = a"),
            ema_time(ts_col="Timestamp", decay_time="PT00:00:00.001", cols="ema_c = c",
                     op_control=cls.em_op_ctrl),
            # exponential moving sum
            ems_tick(decay_ticks=100, cols="ems_a = a"),
            ems_tick(decay_ticks=100, cols="ems_a = a", op_control=cls.em_op_ctrl),
            ems_time(ts_col="Timestamp", decay_time=10, cols="ems_a = a"),
            ems_time(ts_col="Timestamp", decay_time="PT00:00:00.001", cols="ems_c = c",
                     op_control=cls.em_op_ctrl),
            # exponential moving minimum
            emmin_tick(decay_ticks=100, cols="emmin_a = a"),
            emmin_tick(decay_ticks=100, cols="emmin_a = a", op_control=cls.em_op_ctrl),
            emmin_time(ts_col="Timestamp", decay_time=10, cols="emmin_a = a"),
            emmin_time(ts_col="Timestamp", decay_time="PT00:00:00.001", cols="emmin_c = c",
                       op_control=cls.em_op_ctrl),
            # exponential moving maximum
            emmax_tick(decay_ticks=100, cols="emmax_a = a"),
            emmax_tick(decay_ticks=100, cols="emmax_a = a", op_control=cls.em_op_ctrl),
            emmax_time(ts_col="Timestamp", decay_time=10, cols="emmax_a = a"),
            emmax_time(ts_col="Timestamp", decay_time="PT00:00:00.001", cols="emmax_c = c",
                       op_control=cls.em_op_ctrl),
            # exponential moving standard deviation
            emstd_tick(decay_ticks=100, cols="emstd_a = a"),
            emstd_tick(decay_ticks=100, cols="emstd_a = a", op_control=cls.em_op_ctrl),
            emstd_time(ts_col="Timestamp", decay_time=10, cols="emstd_a = a"),
            emstd_time(ts_col="Timestamp", decay_time="PT00:00:00.001", cols="emtd_c = c",
                       op_control=cls.em_op_ctrl),
        ]

        simple_op_pairs = ["UA=a", "UB=b"]
        cls.simple_ops = [
            cum_sum(cols=simple_op_pairs),
            cum_prod(cols=simple_op_pairs),
            cum_min(cols=simple_op_pairs),
            cum_max(cols=simple_op_pairs),
            forward_fill(cols=simple_op_pairs),
            delta(cols=simple_op_pairs),
            delta(cols=simple_op_pairs, delta_control=DeltaControl.NULL_DOMINATES),
            delta(cols=simple_op_pairs, delta_control=DeltaControl.VALUE_DOMINATES),
            delta(cols=simple_op_pairs, delta_control=DeltaControl.ZERO_DOMINATES),
        ]

        # Rolling Operators list shared with test_rolling_ops / test_rolling_ops_proxy
        cls.rolling_ops = [
            # rolling sum
            rolling_sum_tick(cols=["rsum_a = a", "rsum_d = d"], rev_ticks=10),
            rolling_sum_tick(cols=["rsum_a = a", "rsum_d = d"], rev_ticks=10, fwd_ticks=10),
            rolling_sum_time(ts_col="Timestamp", cols=["rsum_b = b", "rsum_e = e"], rev_time="PT00:00:10"),
            rolling_sum_time(ts_col="Timestamp", cols=["rsum_b = b", "rsum_e = e"], rev_time=10_000_000_000,
                             fwd_time=-10_000_000_00),
            rolling_sum_time(ts_col="Timestamp", cols=["rsum_b = b", "rsum_e = e"], rev_time="PT30S",
                             fwd_time="-PT00:00:20"),
            # rolling group
            rolling_group_tick(cols=["rgroup_a = a", "rgroup_d = d"], rev_ticks=10),
            rolling_group_tick(cols=["rgroup_a = a", "rgroup_d = d"], rev_ticks=10, fwd_ticks=10),
            rolling_group_time(ts_col="Timestamp", cols=["rgroup_b = b", "rgroup_e = e"], rev_time="PT00:00:10"),
            rolling_group_time(ts_col="Timestamp", cols=["rgroup_b = b", "rgroup_e = e"], rev_time=10_000_000_000,
                               fwd_time=-10_000_000_00),
            rolling_group_time(ts_col="Timestamp", cols=["rgroup_b = b", "rgroup_e = e"], rev_time="PT30S",
                               fwd_time="-PT00:00:20"),
            # rolling average
            rolling_avg_tick(cols=["ravg_a = a", "ravg_d = d"], rev_ticks=10),
            rolling_avg_tick(cols=["ravg_a = a", "ravg_d = d"], rev_ticks=10, fwd_ticks=10),
            rolling_avg_time(ts_col="Timestamp", cols=["ravg_b = b", "ravg_e = e"], rev_time="PT00:00:10"),
            rolling_avg_time(ts_col="Timestamp", cols=["ravg_b = b", "ravg_e = e"], rev_time=10_000_000_000,
                             fwd_time=-10_000_000_00),
            rolling_avg_time(ts_col="Timestamp", cols=["ravg_b = b", "ravg_e = e"], rev_time="PT30S",
                             fwd_time="-PT00:00:20"),
            # rolling minimum
            rolling_min_tick(cols=["rmin_a = a", "rmin_d = d"], rev_ticks=10),
            rolling_min_tick(cols=["rmin_a = a", "rmin_d = d"], rev_ticks=10, fwd_ticks=10),
            rolling_min_time(ts_col="Timestamp", cols=["rmin_b = b", "rmin_e = e"], rev_time="PT00:00:10"),
            rolling_min_time(ts_col="Timestamp", cols=["rmin_b = b", "rmin_e = e"], rev_time=10_000_000_000,
                             fwd_time=-10_000_000_00),
            rolling_min_time(ts_col="Timestamp", cols=["rmin_b = b", "rmin_e = e"], rev_time="PT30S",
                             fwd_time="-PT00:00:20"),
            # rolling maximum
            rolling_max_tick(cols=["rmax_a = a", "rmax_d = d"], rev_ticks=10),
            rolling_max_tick(cols=["rmax_a = a", "rmax_d = d"], rev_ticks=10, fwd_ticks=10),
            rolling_max_time(ts_col="Timestamp", cols=["rmax_b = b", "rmax_e = e"], rev_time="PT00:00:10"),
            rolling_max_time(ts_col="Timestamp", cols=["rmax_b = b", "rmax_e = e"], rev_time=10_000_000_000,
                             fwd_time=-10_000_000_00),
            rolling_max_time(ts_col="Timestamp", cols=["rmax_b = b", "rmax_e = e"], rev_time="PT30S",
                             fwd_time="-PT00:00:20"),
            # rolling product
            rolling_prod_tick(cols=["rprod_a = a", "rprod_d = d"], rev_ticks=10),
            rolling_prod_tick(cols=["rprod_a = a", "rprod_d = d"], rev_ticks=10, fwd_ticks=10),
            rolling_prod_time(ts_col="Timestamp", cols=["rprod_b = b", "rprod_e = e"], rev_time="PT00:00:10"),
            rolling_prod_time(ts_col="Timestamp", cols=["rprod_b = b", "rprod_e = e"], rev_time=10_000_000_000,
                              fwd_time=-10_000_000_00),
            rolling_prod_time(ts_col="Timestamp", cols=["rprod_b = b", "rprod_e = e"], rev_time="PT30S",
                              fwd_time="-PT00:00:20"),
            # rolling count
            rolling_count_tick(cols=["rcount_a = a", "rcount_d = d"], rev_ticks=10),
            rolling_count_tick(cols=["rcount_a = a", "rcount_d = d"], rev_ticks=10, fwd_ticks=10),
            rolling_count_time(ts_col="Timestamp", cols=["rcount_b = b", "rcount_e = e"], rev_time="PT00:00:10"),
            rolling_count_time(ts_col="Timestamp", cols=["rcount_b = b", "rcount_e = e"], rev_time=10_000_000_000,
                               fwd_time=-10_000_000_00),
            rolling_count_time(ts_col="Timestamp", cols=["rcount_b = b", "rcount_e = e"], rev_time="PT30S",
                               fwd_time="-PT00:00:20"),
            # rolling standard deviation
            rolling_std_tick(cols=["rstd_a = a", "rstd_d = d"], rev_ticks=10),
            rolling_std_tick(cols=["rstd_a = a", "rstd_d = d"], rev_ticks=10, fwd_ticks=10),
            rolling_std_time(ts_col="Timestamp", cols=["rstd_b = b", "rstd_e = e"], rev_time="PT00:00:10"),
            rolling_std_time(ts_col="Timestamp", cols=["rstd_b = b", "rstd_e = e"], rev_time=10_000_000_000,
                             fwd_time=-10_000_000_00),
            rolling_std_time(ts_col="Timestamp", cols=["rstd_b = b", "rstd_e = e"], rev_time="PT30S",
                             fwd_time="-PT00:00:20"),
            # rolling weighted average (using "b" as the weight column)
            rolling_wavg_tick(weight_col="b", cols=["rwavg_a = a", "rwavg_d = d"], rev_ticks=10),
            rolling_wavg_tick(weight_col="b", cols=["rwavg_a = a", "rwavg_d = d"], rev_ticks=10, fwd_ticks=10),
            rolling_wavg_time(ts_col="Timestamp", weight_col="b", cols=["rwavg_b = b", "rwavg_e = e"], rev_time="PT00:00:10"),
            rolling_wavg_time(ts_col="Timestamp", weight_col="b", cols=["rwavg_b = b", "rwavg_e = e"], rev_time=10_000_000_000, fwd_time=-10_000_000_00),
            rolling_wavg_time(ts_col="Timestamp", weight_col="b", cols=["rwavg_b = b", "rwavg_e = e"], rev_time="PT30S", fwd_time="-PT00:00:20"),
        ]


    def test_simple_ops(self):
<<<<<<< HEAD
        for op in self.simple_ops:
            with self.subTest(op):
                for t in (self.static_table, self.ticking_table):
                    rt = t.update_by(ops=op, by="e")
                    self.assertTrue(rt.is_refreshing is t.is_refreshing)
                    self.assertEqual(len(rt.schema), 2 + len(t.schema))
                    self.assertGreaterEqual(rt.size, t.size)


    def test_em(self):
        for op in self.em_ops:
            with self.subTest(op):
                for t in (self.static_table, self.ticking_table):
                    rt = t.update_by(ops=op, by="b")
=======
        for op_func in [cum_sum, cum_prod, cum_min, cum_max, forward_fill]:
            with self.subTest(op_func):
                ub_op = op_func(cols=["cc = c", "cb = b"])
                result_table = self.static_table.update_by(ops=[ub_op], by=["e"])
                self.assertEqual(len(result_table.schema), 2 + len(self.static_table.schema))
                self.assertGreaterEqual(self.static_table.size, result_table.size)

    def test_ema(self):
        op_ctrl = OperationControl(on_null=BadDataBehavior.THROW,
                                   on_nan=BadDataBehavior.RESET,
                                   big_value_context=MathContext.UNLIMITED)

        ops = [
            ema_tick_decay(decay_ticks=100, cols="ema_a = a"),
            ema_tick_decay(decay_ticks=100, cols="ema_a = a", op_control=op_ctrl),
            ema_time_decay(ts_col="Timestamp", decay_time=10, cols="ema_a = a"),
            ema_time_decay(ts_col="Timestamp", decay_time=1000000, cols=["ema_c = c"], op_control=op_ctrl),
            ema_time_decay(ts_col="Timestamp", decay_time="PT00:00:00.001", cols="ema_c = c", op_control=op_ctrl),
            ema_time_decay(ts_col="Timestamp", decay_time="PT1M", cols="ema_c = c"),
            ema_time_decay(ts_col="Timestamp", decay_time="PT1M", cols="ema_c = c", op_control=op_ctrl),
            ]

        for op in ops:
            for t in (self.static_table, self.ticking_table):
                with self.subTest(f"{t} {op}"):
                    rt = t.update_by(ops=[op], by=["b"])
>>>>>>> 452df84b
                    self.assertTrue(rt.is_refreshing is t.is_refreshing)
                    self.assertEqual(len(rt.schema), 1 + len(t.schema))
                    self.assertGreaterEqual(rt.size, t.size)


    def test_rolling_ops(self):
        for op in self.rolling_ops:
            with self.subTest(op):
                for t in (self.static_table, self.ticking_table):
                    rt = t.update_by(ops=op, by="c")
                    self.assertTrue(rt.is_refreshing is t.is_refreshing)
                    self.assertEqual(len(rt.schema), 2 + len(t.schema))
                    self.assertGreaterEqual(rt.size, t.size)

    def test_multiple_ops(self):
        multiple_ops = [
            cum_sum(["sum_a=a", "sum_b=b"]),
            cum_max(["max_a=a", "max_d=d"]),
            ema_tick_decay(10, ["ema_d=d", "ema_e=e"]),
            ema_time_decay("Timestamp", "PT00:00:00.1", ["ema_time_d=d", "ema_time_e=e"]),
        ]
        for t in (self.static_table, self.ticking_table):
            rt = t.update_by(ops=multiple_ops, by="c")
            self.assertTrue(rt.is_refreshing is t.is_refreshing)
            self.assertEqual(len(rt.schema), 8 + len(t.schema))
            if not rt.is_refreshing:
                self.assertEqual(rt.size, t.size)


if __name__ == '__main__':
    unittest.main()<|MERGE_RESOLUTION|>--- conflicted
+++ resolved
@@ -40,30 +40,40 @@
             ema_time(ts_col="Timestamp", decay_time=10, cols="ema_a = a"),
             ema_time(ts_col="Timestamp", decay_time="PT00:00:00.001", cols="ema_c = c",
                      op_control=cls.em_op_ctrl),
+            ema_time(ts_col="Timestamp", decay_time="PT1M", cols="ema_c = c"),
+            ema_time(ts_col="Timestamp", decay_time="PT1M", cols="ema_c = c", op_control=cls.em_op_ctrl),
             # exponential moving sum
             ems_tick(decay_ticks=100, cols="ems_a = a"),
             ems_tick(decay_ticks=100, cols="ems_a = a", op_control=cls.em_op_ctrl),
             ems_time(ts_col="Timestamp", decay_time=10, cols="ems_a = a"),
             ems_time(ts_col="Timestamp", decay_time="PT00:00:00.001", cols="ems_c = c",
                      op_control=cls.em_op_ctrl),
+            ems_time(ts_col="Timestamp", decay_time="PT1M", cols="ema_c = c"),
+            ems_time(ts_col="Timestamp", decay_time="PT1M", cols="ema_c = c", op_control=cls.em_op_ctrl),
             # exponential moving minimum
             emmin_tick(decay_ticks=100, cols="emmin_a = a"),
             emmin_tick(decay_ticks=100, cols="emmin_a = a", op_control=cls.em_op_ctrl),
             emmin_time(ts_col="Timestamp", decay_time=10, cols="emmin_a = a"),
             emmin_time(ts_col="Timestamp", decay_time="PT00:00:00.001", cols="emmin_c = c",
                        op_control=cls.em_op_ctrl),
+            emmin_time(ts_col="Timestamp", decay_time="PT1M", cols="ema_c = c"),
+            emmin_time(ts_col="Timestamp", decay_time="PT1M", cols="ema_c = c", op_control=cls.em_op_ctrl),
             # exponential moving maximum
             emmax_tick(decay_ticks=100, cols="emmax_a = a"),
             emmax_tick(decay_ticks=100, cols="emmax_a = a", op_control=cls.em_op_ctrl),
             emmax_time(ts_col="Timestamp", decay_time=10, cols="emmax_a = a"),
             emmax_time(ts_col="Timestamp", decay_time="PT00:00:00.001", cols="emmax_c = c",
                        op_control=cls.em_op_ctrl),
+            emmax_time(ts_col="Timestamp", decay_time="PT1M", cols="ema_c = c"),
+            emmax_time(ts_col="Timestamp", decay_time="PT1M", cols="ema_c = c", op_control=cls.em_op_ctrl),
             # exponential moving standard deviation
             emstd_tick(decay_ticks=100, cols="emstd_a = a"),
             emstd_tick(decay_ticks=100, cols="emstd_a = a", op_control=cls.em_op_ctrl),
             emstd_time(ts_col="Timestamp", decay_time=10, cols="emstd_a = a"),
             emstd_time(ts_col="Timestamp", decay_time="PT00:00:00.001", cols="emtd_c = c",
                        op_control=cls.em_op_ctrl),
+            emstd_time(ts_col="Timestamp", decay_time="PT1M", cols="ema_c = c"),
+            emstd_time(ts_col="Timestamp", decay_time="PT1M", cols="ema_c = c", op_control=cls.em_op_ctrl),
         ]
 
         simple_op_pairs = ["UA=a", "UB=b"]
@@ -155,7 +165,6 @@
 
 
     def test_simple_ops(self):
-<<<<<<< HEAD
         for op in self.simple_ops:
             with self.subTest(op):
                 for t in (self.static_table, self.ticking_table):
@@ -170,38 +179,10 @@
             with self.subTest(op):
                 for t in (self.static_table, self.ticking_table):
                     rt = t.update_by(ops=op, by="b")
-=======
-        for op_func in [cum_sum, cum_prod, cum_min, cum_max, forward_fill]:
-            with self.subTest(op_func):
-                ub_op = op_func(cols=["cc = c", "cb = b"])
-                result_table = self.static_table.update_by(ops=[ub_op], by=["e"])
-                self.assertEqual(len(result_table.schema), 2 + len(self.static_table.schema))
-                self.assertGreaterEqual(self.static_table.size, result_table.size)
-
-    def test_ema(self):
-        op_ctrl = OperationControl(on_null=BadDataBehavior.THROW,
-                                   on_nan=BadDataBehavior.RESET,
-                                   big_value_context=MathContext.UNLIMITED)
-
-        ops = [
-            ema_tick_decay(decay_ticks=100, cols="ema_a = a"),
-            ema_tick_decay(decay_ticks=100, cols="ema_a = a", op_control=op_ctrl),
-            ema_time_decay(ts_col="Timestamp", decay_time=10, cols="ema_a = a"),
-            ema_time_decay(ts_col="Timestamp", decay_time=1000000, cols=["ema_c = c"], op_control=op_ctrl),
-            ema_time_decay(ts_col="Timestamp", decay_time="PT00:00:00.001", cols="ema_c = c", op_control=op_ctrl),
-            ema_time_decay(ts_col="Timestamp", decay_time="PT1M", cols="ema_c = c"),
-            ema_time_decay(ts_col="Timestamp", decay_time="PT1M", cols="ema_c = c", op_control=op_ctrl),
-            ]
-
-        for op in ops:
-            for t in (self.static_table, self.ticking_table):
-                with self.subTest(f"{t} {op}"):
-                    rt = t.update_by(ops=[op], by=["b"])
->>>>>>> 452df84b
                     self.assertTrue(rt.is_refreshing is t.is_refreshing)
                     self.assertEqual(len(rt.schema), 1 + len(t.schema))
-                    self.assertGreaterEqual(rt.size, t.size)
-
+                    if not rt.is_refreshing:
+                        self.assertEqual(rt.size, t.size)
 
     def test_rolling_ops(self):
         for op in self.rolling_ops:
@@ -216,13 +197,14 @@
         multiple_ops = [
             cum_sum(["sum_a=a", "sum_b=b"]),
             cum_max(["max_a=a", "max_d=d"]),
-            ema_tick_decay(10, ["ema_d=d", "ema_e=e"]),
-            ema_time_decay("Timestamp", "PT00:00:00.1", ["ema_time_d=d", "ema_time_e=e"]),
+            ema_tick(10, ["ema_d=d", "ema_e=e"]),
+            ema_time("Timestamp", "PT00:00:00.1", ["ema_time_d=d", "ema_time_e=e"]),
+            rolling_wavg_tick(weight_col="b", cols=["rwavg_a = a", "rwavg_d = d"], rev_ticks=10),
         ]
         for t in (self.static_table, self.ticking_table):
             rt = t.update_by(ops=multiple_ops, by="c")
             self.assertTrue(rt.is_refreshing is t.is_refreshing)
-            self.assertEqual(len(rt.schema), 8 + len(t.schema))
+            self.assertEqual(len(rt.schema), 10 + len(t.schema))
             if not rt.is_refreshing:
                 self.assertEqual(rt.size, t.size)
 
