#
#  Copyright (c) 2016-2021 Deephaven Data Labs and Patent Pending
#
import pathlib
from setuptools import find_packages, setup

# The directory containing this file
HERE = pathlib.Path(__file__).parent

# The text of the README file
README = (HERE / "README.md").read_text()

setup(
    name='pydeephaven',
<<<<<<< HEAD
    version='0.24.2',
=======
    version='0.25.0',
>>>>>>> b5209e9f
    description='The Deephaven Python Client',
    long_description=README,
    long_description_content_type="text/markdown",
    packages=find_packages(exclude=("tests",)),
    url='https://deephaven.io/',
    license='Deephaven Community License Agreement Version 1.0',
    author='Deephaven Data Labs',
    author_email='python@deephaven.io',
    classifiers=[
        'Development Status :: 4 - Beta',
        'Intended Audience :: Developers',
        'License :: Other/Proprietary License',
        'Programming Language :: Python',
        'Programming Language :: Python :: 3',
        'Programming Language :: Python :: 3 :: Only',
        'Programming Language :: Python :: 3.8',
        'Programming Language :: Python :: 3.9',
        'Programming Language :: Python :: 3.10',
        'Programming Language :: Python :: 3.11',
    ],
    python_requires='>=3.8',
    install_requires=['pyarrow',
                      'bitstring',
                      'grpcio',
                      'protobuf']
)<|MERGE_RESOLUTION|>--- conflicted
+++ resolved
@@ -12,11 +12,7 @@
 
 setup(
     name='pydeephaven',
-<<<<<<< HEAD
-    version='0.24.2',
-=======
-    version='0.25.0',
->>>>>>> b5209e9f
+    version='0.24.3',
     description='The Deephaven Python Client',
     long_description=README,
     long_description_content_type="text/markdown",
