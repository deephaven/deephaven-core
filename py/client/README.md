
# Deephaven Python Client 

Deephaven Python Client is a Python package created by Deephaven Data Labs. It is a client API that allows Python applications to remotely access Deephaven data servers.

## Source Directory

### From the deephaven-core repository root 
(clone from https://github.com/deephaven/deephaven-core)
``` shell
$ cd py/client
```
## Dev environment setup
``` shell
$ pip3 install -r requirements-dev.txt
```

## Build
``` shell
$ python3 setup.py bdist_wheel
```
## Run tests
``` shell
$ python3 -m unittest discover tests

```
## Run examples
``` shell
$ python3 -m examples.demo_table_ops
$ python3 -m examples.demo_query
$ python3 -m examples.demo_run_script
$ python3 -m examples.demo_merge_tables
$ python3 -m examples.demo_asof_join

```
## Install
``` shell
<<<<<<< HEAD
$ pip3 install dist/pydeephaven-0.24.2-py3-none-any.whl
=======
$ pip3 install dist/pydeephaven-0.25.0-py3-none-any.whl
>>>>>>> b5209e9f
```
## Quick start

```python    
    >>> from pydeephaven import Session
    >>> session = Session() # assuming Deephaven Community Edition is running locally with the default configuration
    >>> table1 = session.time_table(period=1000000000).update(formulas=["Col1 = i % 2"])
    >>> df = table1.to_arrow().to_pandas()
    >>> print(df)
                        Timestamp  Col1
    0     1629681525690000000     0
    1     1629681525700000000     1
    2     1629681525710000000     0
    3     1629681525720000000     1
    4     1629681525730000000     0
    ...                   ...   ...
    1498  1629681540670000000     0
    1499  1629681540680000000     1
    1500  1629681540690000000     0
    1501  1629681540700000000     1
    1502  1629681540710000000     0

    >>> session.close()

```

## Initialize

The `Session` class is your connection to Deephaven. This is what allows your Python code to interact with a Deephaven server.

```
from pydeephaven import Session

session = Session()
```

## Ticking table

The `Session` class has many methods that create tables. This example creates a ticking time table and binds it to Deephaven.

```
from pydeephaven import Session

session = Session()

table = session.time_table(period=1000000000).update(formulas=["Col1 = i % 2"])
session.bind_table(name="my_table", table=table)
```

This is the general flow of how the Python client interacts with Deephaven. You create a table (new or existing), execute some operations on it, and then bind it to Deephaven. Binding the table gives it a named reference on the Deephaven server, so that it can be used from the Web API or other Sessions.

## Execute a query on a table

`table.update()` can be used to execute an update on a table. This updates a table with a query string.

```
from pydeephaven import Session

session = Session()

# Create a table with no columns and 3 rows
table = session.empty_table(3)
# Create derived table having a new column MyColumn populated with the row index "i"
table = table.update(["MyColumn = i"])
# Update the Deephaven Web Console with this new table
session.bind_table(name="my_table", table=table)
```

## Sort a table

`table.sort()` can be used to sort a table. This example sorts a table by one of its columns.

```
from pydeephaven import Session

session = Session()

table = session.empty_table(5)
table = table.update(["SortColumn = 4-i"])

table = table.sort(["SortColumn"])
session.bind_table(name="my_table", table=table)
```

## Filter a table

`table.where()` can be used to filter a table. This example filters a table using a filter string.

```
from pydeephaven import Session

session = Session()

table = session.empty_table(5)
table = table.update(["Values = i"])

table = table.where(["Values % 2 == 1"])
session.bind_table(name="my_table", table=table)
```

## Query objects

Query objects are a way to create and manage a sequence of Deephaven query operations as a single unit. Query objects have the potential to perform better than the corresponding individual queries, because the query object can be transmitted to the server in one request rather than several, and because the system can perform certain optimizations when it is able to see the whole sequence of queries at once. They are similar in spirit to prepared statements in SQL.

The general flow of using a query object is to construct a query with a table, call the table operations (sort, filter, update, etc.) on the query object, and then assign your table to the return value of `query.exec()`.

Any operation that can be executed on a table can also be executed on a query object. This example shows two operations that compute the same result, with the first one using the table updates and the second one using a query object.

```
from pydeephaven import Session

session = Session()

table = session.empty_table(10)

# executed immediately
table1= table.update(["MyColumn = i"]).sort(["MyColumn"]).where(["MyColumn > 5"]);

# create Query Object (execution is deferred until the "exec" statement)
query_obj = session.query(table).update(["MyColumn = i"]).sort(["MyColumn"]).where(["MyColumn > 5"]);
# Transmit the QueryObject to the server and execute it
table2 = query_obj.exec();

session.bind_table(name="my_table1", table=table1)
session.bind_table(name="my_table2", table=table2)
```

## Join two tables

`table.join()` is one of many operations that can join two tables, as shown below.

```
from pydeephaven import Session

session = Session()

table1 = session.empty_table(5)
table1 = table1.update(["Values1 = i", "Group = i"])
table2 = session.empty_table(5)
table2 = table2.update(["Values2 = i + 10", "Group = i"])

table = table1.join(table2, on=["Group"])
session.bind_table(name="my_table", table=table)
```

## Perform aggregations on a table

Aggregations can be applied on tables in the Python client. This example creates an aggregation that averages 
the `Count` column of a table, and aggregates it by the `Group` column.

```
from pydeephaven import Session, agg

session = Session()

table = session.empty_table(10)
table = table.update(["Count = i", "Group = i % 2"])

my_agg = agg.avg(["Count"])

table = table.agg_by(aggs=[my_agg], by=["Group"])
session.bind_table(name="my_table", table=table)
```

## Convert a PyArrow table to a Deephaven table

Deephaven natively supports [PyArrow tables](https://arrow.apache.org/docs/python/index.html). This example converts between a PyArrow table and a Deephaven table.

```
import pyarrow as pa
from pydeephaven import Session

session = Session()

arr = pa.array([4,5,6], type=pa.int32())
pa_table = pa.Table.from_arrays([arr], names=["Integers"])

table = session.import_table(pa_table)
session.bind_table(name="my_table", table=table)

#Convert the Deephaven table back to a pyarrow table
pa_table = table.to_arrow()
```

## Execute a script server side

`session.run_script()` can be used to execute code on the Deephaven server. This is useful when operations cannot be done on the client-side, such as creating a dynamic table writer. This example shows how to execute a script server-side and retrieve a table generated from the script.

```
from pydeephaven import Session

session = Session()

script = """
from deephaven import empty_table

table = empty_table(8).update(["Index = i"])
"""

session.run_script(script)

table = session.open_table("table")
print(table.to_arrow())
```

## Error handling

The `DHError` is thrown whenever the client package encounters an error. This example shows how to catch a `DHError`.

```
from pydeephaven import Session, DHError

try:
    session = Session(host="invalid_host")
except DHError as e:
    print("Deephaven error when connecting to session")
    print(e)
except Exception as e:
    print("Unknown error")
    print(e)
```

## Related documentation
* https://deephaven.io/
* https://arrow.apache.org/docs/python/index.html

## API Reference
[start here] https://deephaven.io/core/client-api/python/<|MERGE_RESOLUTION|>--- conflicted
+++ resolved
@@ -35,11 +35,7 @@
 ```
 ## Install
 ``` shell
-<<<<<<< HEAD
-$ pip3 install dist/pydeephaven-0.24.2-py3-none-any.whl
-=======
-$ pip3 install dist/pydeephaven-0.25.0-py3-none-any.whl
->>>>>>> b5209e9f
+$ pip3 install dist/pydeephaven-0.24.3-py3-none-any.whl
 ```
 ## Quick start
 
