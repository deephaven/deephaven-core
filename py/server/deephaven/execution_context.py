#
# Copyright (c) 2016-2025 Deephaven Data Labs and Patent Pending
#
"""This module gives users the ability to directly manage the Deephaven query execution context on threads, which is
critical for applications to correctly launch deferred query evaluations, such as table update operations in threads.
"""

from collections.abc import Sequence
from contextlib import ContextDecorator
from typing import Optional, Union

import jpy

from deephaven import DHError
from deephaven._wrapper import JObjectWrapper
from deephaven.jcompat import _to_sequence
from deephaven.update_graph import UpdateGraph
from deephaven._query_scope import query_scope_ctx

_JExecutionContext = jpy.get_type("io.deephaven.engine.context.ExecutionContext")


class ExecutionContext(JObjectWrapper, ContextDecorator):
    """An ExecutionContext represents a specific combination of query library, query compiler, and query scope under
    which a query is evaluated.

    A default, systemic ExecutionContext is created when a Deephaven script session is initialized, and it is used to
    evaluate queries submitted through this script session. However, to be able to evaluate a query in a deferred
    manner, such as in a different thread from the script session thread, an application must explicitly obtain or
    build a ExecutionContext and use it as a context manager to enclose the query in the body of the with statement.

    Note that, a ExecutionContext can be shared among many threads. The most typical use pattern would be to obtain
    the script session's systemic ExecutionContext and use it to wrap a query run in a thread created by the user.
    """

    j_object_type = _JExecutionContext

    @property
    def j_object(self) -> jpy.JType:
        return self.j_exec_ctx

    @property
    def update_graph(self) -> UpdateGraph:
        return UpdateGraph(j_update_graph=self.j_exec_ctx.getUpdateGraph())

    def __init__(self, j_exec_ctx: jpy.JType):
        self.j_exec_ctx = j_exec_ctx

    def __enter__(self):
        self._j_safe_closable = self.j_exec_ctx.open()
        return self

    def __exit__(self, exc_type, exc_val, exc_tb):
        self._j_safe_closable.close()


def make_user_exec_ctx(
    freeze_vars: Optional[Union[str, Sequence[str]]] = None,
) -> ExecutionContext:
    """Makes a new ExecutionContext based off the current thread's ExecutionContext. The optional parameter
    freeze_vars should be a list of names in the current query scope. If it is provided, the resulting ExecutionContext
    will include a new query scope that is made up of only these names together with their current values. Future
    changes to the values of these names will not be visible in the new ExecutionContext.

    Args:
        freeze_vars(Optional[Union[str, Sequence[str]]]): the names of the vars in the current query scope to be frozen in
            the new one

    Returns:
        a ExecutionContext

    Raises:
        DHError
    """
    freeze_vars = _to_sequence(freeze_vars)

    if not freeze_vars:
        return ExecutionContext(
            j_exec_ctx=_JExecutionContext.makeExecutionContext(False)
        )
    else:
<<<<<<< HEAD
        with query_scope_ctx():
            try:
                j_exec_ctx = (_JExecutionContext.newBuilder()
                              .captureQueryCompiler()
                              .captureQueryLibrary()
                              .captureQueryScopeVars(*freeze_vars)
                              .captureUpdateGraph()
                              .build())
                return ExecutionContext(j_exec_ctx=j_exec_ctx)
            except Exception as e:
                raise DHError(message="failed to make a new ExecutionContext") from e
=======
        try:
            j_exec_ctx = (
                _JExecutionContext.newBuilder()
                .captureQueryCompiler()
                .captureQueryLibrary()
                .captureQueryScopeVars(*freeze_vars)
                .captureUpdateGraph()
                .build()
            )
            return ExecutionContext(j_exec_ctx=j_exec_ctx)
        except Exception as e:
            raise DHError(message="failed to make a new ExecutionContext") from e
>>>>>>> f913c6eb


def get_exec_ctx() -> ExecutionContext:
    """Returns the current thread's ExecutionContext.

    Returns:
        a ExecutionContext
    """
    return ExecutionContext(j_exec_ctx=_JExecutionContext.getContext())<|MERGE_RESOLUTION|>--- conflicted
+++ resolved
@@ -79,7 +79,6 @@
             j_exec_ctx=_JExecutionContext.makeExecutionContext(False)
         )
     else:
-<<<<<<< HEAD
         with query_scope_ctx():
             try:
                 j_exec_ctx = (_JExecutionContext.newBuilder()
@@ -91,20 +90,6 @@
                 return ExecutionContext(j_exec_ctx=j_exec_ctx)
             except Exception as e:
                 raise DHError(message="failed to make a new ExecutionContext") from e
-=======
-        try:
-            j_exec_ctx = (
-                _JExecutionContext.newBuilder()
-                .captureQueryCompiler()
-                .captureQueryLibrary()
-                .captureQueryScopeVars(*freeze_vars)
-                .captureUpdateGraph()
-                .build()
-            )
-            return ExecutionContext(j_exec_ctx=j_exec_ctx)
-        except Exception as e:
-            raise DHError(message="failed to make a new ExecutionContext") from e
->>>>>>> f913c6eb
 
 
 def get_exec_ctx() -> ExecutionContext:
