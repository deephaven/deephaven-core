--- conflicted
+++ resolved
@@ -551,16 +551,7 @@
         self.j_table = jpy.cast(j_table, self.j_object_type)
         if self.j_table is None:
             raise DHError("j_table type is not io.deephaven.engine.table.Table")
-<<<<<<< HEAD
-        self._definition = self.j_table.getDefinition()
-        self._schema = None
-        self._cols_dict = None
-        self._is_refreshing = None
-        self._update_graph = None
-        self._is_flat = None
-=======
         self._definition = TableDefinition(self.j_table.getDefinition())
->>>>>>> 187bbb62
 
     def __repr__(self):
         default_repr = super().__repr__()
@@ -617,13 +608,6 @@
     def columns(self) -> List[ColumnDefinition]:
         """The column definitions of the table."""
         return list(self.definition.values())
-
-    def columns_dict(self) -> Dict[str, Column]:
-        if self._cols_dict is None:
-            self._cols_dict = {}
-            for col in self.columns:
-                self._cols_dict[col.name] = col
-        return self._cols_dict
 
     @property
     def meta_table(self) -> Table:
