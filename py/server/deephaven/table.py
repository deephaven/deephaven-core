#
# Copyright (c) 2016-2024 Deephaven Data Labs and Patent Pending
#

""" This module implements the Table, PartitionedTable and PartitionedTableProxy classes which are the main
instruments for working with Deephaven refreshing and static data. """

from __future__ import annotations

import contextlib
import inspect
from enum import Enum
from enum import auto
<<<<<<< HEAD
from functools import cached_property
from typing import Any, Optional, Callable, Dict, Generator, Tuple
=======
from typing import Any, Optional, Callable, Dict, Generator, Tuple, Literal
>>>>>>> 71646c35
from typing import Sequence, List, Union, Protocol

from collections.abc import Mapping

import jpy
import numpy as np

from deephaven import DHError
from deephaven import dtypes
from deephaven._jpy import strict_cast
from deephaven._wrapper import JObjectWrapper
from deephaven._wrapper import unwrap
from deephaven.agg import Aggregation
from deephaven.column import Column, ColumnType
from deephaven.filters import Filter, and_, or_
from deephaven.jcompat import j_unary_operator, j_binary_operator, j_map_to_dict, j_hashmap
from deephaven.jcompat import to_sequence, j_array_list
from deephaven.update_graph import auto_locking_ctx, UpdateGraph
from deephaven.updateby import UpdateByOperation

# Table
_JTable = jpy.get_type("io.deephaven.engine.table.Table")
_JAttributeMap = jpy.get_type("io.deephaven.engine.table.AttributeMap")
_JTableTools = jpy.get_type("io.deephaven.engine.util.TableTools")
_JColumnName = jpy.get_type("io.deephaven.api.ColumnName")
_JSortColumn = jpy.get_type("io.deephaven.api.SortColumn")
_JFilter = jpy.get_type("io.deephaven.api.filter.Filter")
_JFilterOr = jpy.get_type("io.deephaven.api.filter.FilterOr")
_JPair = jpy.get_type("io.deephaven.api.Pair")
_JLayoutHintBuilder = jpy.get_type("io.deephaven.engine.util.LayoutHintBuilder")
_JSearchDisplayMode = jpy.get_type("io.deephaven.engine.util.LayoutHintBuilder$SearchDisplayModes")
_JSnapshotWhenOptions = jpy.get_type("io.deephaven.api.snapshot.SnapshotWhenOptions")
_JBlinkTableTools = jpy.get_type("io.deephaven.engine.table.impl.BlinkTableTools")
_JDiffItems = jpy.get_type("io.deephaven.engine.util.TableDiff$DiffItems")
_JEnumSet = jpy.get_type("java.util.EnumSet")

# PartitionedTable
_JPartitionedTable = jpy.get_type("io.deephaven.engine.table.PartitionedTable")
_JPartitionedTableFactory = jpy.get_type("io.deephaven.engine.table.PartitionedTableFactory")
_JTableDefinition = jpy.get_type("io.deephaven.engine.table.TableDefinition")
_JPartitionedTableProxy = jpy.get_type("io.deephaven.engine.table.PartitionedTable$Proxy")
_JJoinMatch = jpy.get_type("io.deephaven.api.JoinMatch")
_JJoinAddition = jpy.get_type("io.deephaven.api.JoinAddition")
_JAsOfJoinRule = jpy.get_type("io.deephaven.api.AsOfJoinRule")
_JTableOperations = jpy.get_type("io.deephaven.api.TableOperations")

# Dynamic Query Scope
_JExecutionContext = jpy.get_type("io.deephaven.engine.context.ExecutionContext")
_JScriptSessionQueryScope = jpy.get_type("io.deephaven.engine.util.AbstractScriptSession$ScriptSessionQueryScope")
_JPythonScriptSession = jpy.get_type("io.deephaven.integrations.python.PythonDeephavenSession")

# Rollup Table and Tree Table
_JRollupTable = jpy.get_type("io.deephaven.engine.table.hierarchical.RollupTable")
_JTreeTable = jpy.get_type("io.deephaven.engine.table.hierarchical.TreeTable")
_JRollupTableNodeOperationsRecorder = jpy.get_type(
    "io.deephaven.engine.table.hierarchical.RollupTable$NodeOperationsRecorder")
_JTreeTableNodeOperationsRecorder = jpy.get_type(
    "io.deephaven.engine.table.hierarchical.TreeTable$NodeOperationsRecorder")
_JNodeType = jpy.get_type("io.deephaven.engine.table.hierarchical.RollupTable$NodeType")
_JFormatOperationsRecorder = jpy.get_type("io.deephaven.engine.table.hierarchical.FormatOperationsRecorder")
_JSortOperationsRecorder = jpy.get_type("io.deephaven.engine.table.hierarchical.SortOperationsRecorder")
_JFilterOperationsRecorder = jpy.get_type("io.deephaven.engine.table.hierarchical.FilterOperationsRecorder")

# MultiJoin Table and input
_JMultiJoinInput = jpy.get_type("io.deephaven.engine.table.MultiJoinInput")
_JMultiJoinTable = jpy.get_type("io.deephaven.engine.table.MultiJoinTable")
_JMultiJoinFactory = jpy.get_type("io.deephaven.engine.table.MultiJoinFactory")


class NodeType(Enum):
    """An enum of node types for RollupTable"""
    AGGREGATED = _JNodeType.Aggregated
    """Nodes at an aggregated (rolled up) level in the RollupTable. An aggregated level is above the constituent (
    leaf) level. These nodes have column names and types that result from applying aggregations on the source table
    of the RollupTable. """
    CONSTITUENT = _JNodeType.Constituent
    """Nodes at the leaf level when :meth:`~deephaven.table.Table.rollup` method is called with
    include_constituent=True. The constituent level is the lowest in a rollup table. These nodes have column names
    and types from the source table of the RollupTable. """


class SearchDisplayMode(Enum):
    """An enum of search display modes for layout hints"""
    DEFAULT = _JSearchDisplayMode.Default
    """Use the system default. This may depend on your user and/or system settings."""
    SHOW = _JSearchDisplayMode.Show
    """Permit the search bar to be displayed, regardless of user or system settings."""
    HIDE = _JSearchDisplayMode.Hide
    """Hide the search bar, regardless of user or system settings."""


class _FormatOperationsRecorder(Protocol):
    """A mixin for creating format operations to be applied to individual nodes of either RollupTable or TreeTable."""

    def format_column(self, formulas: Union[str, List[str]]):
        """Returns a new recorder with the :meth:`~deephaven.table.Table.format_columns` operation applied to nodes."""
        formulas = to_sequence(formulas)
        j_format_ops_recorder = jpy.cast(self.j_node_ops_recorder, _JFormatOperationsRecorder)
        return self.__class__(j_format_ops_recorder.formatColumns(formulas))

    def format_row_where(self, cond: str, formula: str):
        """Returns a new recorder with the :meth:`~deephaven.table.Table.format_row_where` operation applied to
        nodes."""
        j_format_ops_recorder = jpy.cast(self.j_node_ops_recorder, _JFormatOperationsRecorder)
        return self.__class__(j_format_ops_recorder.formatRowWhere(cond, formula))

    def format_column_where(self, col: str, cond: str, formula: str):
        """Returns a new recorder with the :meth:`~deephaven.table.Table.format_column_where` operation applied to
        nodes."""
        j_format_ops_recorder = jpy.cast(self.j_node_ops_recorder, _JFormatOperationsRecorder)
        return self.__class__(j_format_ops_recorder.formatColumnWhere(col, cond, formula))


class _SortOperationsRecorder(Protocol):
    """A mixin for creating sort operations to be applied to individual nodes of either RollupTable or
    TreeTable."""

    def sort(self, order_by: Union[str, Sequence[str]]):
        """Returns a new recorder with the :meth:`~deephaven.table.Table.sort` operation applied to nodes."""
        order_by = to_sequence(order_by)
        j_sort_ops_recorder = jpy.cast(self.j_node_ops_recorder, _JSortOperationsRecorder)
        return self.__class__(j_sort_ops_recorder.sort(order_by))

    def sort_descending(self, order_by: Union[str, Sequence[str]]):
        """Returns a new recorder with the :meth:`~deephaven.table.Table.sort_descending` applied to nodes."""
        order_by = to_sequence(order_by)
        j_sort_ops_recorder = jpy.cast(self.j_node_ops_recorder, _JSortOperationsRecorder)
        return self.__class__(j_sort_ops_recorder.sortDescending(order_by))


class _FilterOperationsRecorder(Protocol):
    """A mixin for creating filter operations to be applied to individual nodes of either RollupTable or
    TreeTable."""

    def where(self, filters: Union[str, Filter, Sequence[str], Sequence[Filter]]):
        """Returns a new recorder with the :meth:`~deephaven.table.Table.where` operation applied to nodes."""
        j_filter_ops_recorder = jpy.cast(self.j_node_ops_recorder, _JFilterOperationsRecorder)
        return self.__class__(j_filter_ops_recorder.where(and_(filters).j_filter))


class RollupNodeOperationsRecorder(JObjectWrapper, _FormatOperationsRecorder,
                                   _SortOperationsRecorder):
    """Recorder for node-level operations to be applied when gathering snapshots of RollupTable. Supported operations
    include column formatting and sorting.

    Note: It should not be instantiated directly. User code must call :meth:`~RollupTable.node_operation_recorder` to
    create an instance of the recorder.
    """

    j_object_type = _JRollupTableNodeOperationsRecorder

    @property
    def j_object(self) -> jpy.JType:
        return self.j_node_ops_recorder

    def __init__(self, j_node_ops_recorder: jpy.JType):
        self.j_node_ops_recorder = j_node_ops_recorder


class RollupTable(JObjectWrapper):
    """ A RollupTable is generated as a result of applying the :meth:`~deephaven.table.Table.rollup` operation on a
    :class:`~deephaven.table.Table`.

    A RollupTable aggregates by the grouping columns, and then creates a hierarchical table which re-aggregates
    using one less grouping column on each level.

    Note: RollupTable should not be instantiated directly by user code.
    """
    j_object_type = _JRollupTable

    @property
    def j_object(self) -> jpy.JType:
        return self.j_rollup_table

    def __init__(self, j_rollup_table: jpy.JType, aggs: Sequence[Aggregation], include_constituents: bool,
                 by: Sequence[str]):
        self.j_rollup_table = j_rollup_table
        self.aggs = aggs
        self.include_constituents = include_constituents
        self.by = by

    def node_operation_recorder(self, node_type: NodeType) -> RollupNodeOperationsRecorder:
        """Creates a RollupNodeOperationsRecorder for per-node operations to apply during Deephaven UI driven
        snapshotting of this RollupTable. The recorded node operations will be applied only to the node of the
        provided NodeType. See :class:`NodeType` for details.

        Args:
            node_type (NodeType): the type of node tables that the recorded operations will be applied to; if it is
                :attr:`NodeType.CONSTITUENT`, the RollupTable must be created with include_constituents=True.

        Returns:
            a RollupNodeOperationsRecorder

        Raises:
            DHError
        """
        try:
            return RollupNodeOperationsRecorder(j_node_ops_recorder=self.j_rollup_table.makeNodeOperationsRecorder(
                node_type.value))
        except Exception as e:
            raise DHError(e, "failed to create a RollupNodeOperationsRecorder.") from e

    def with_node_operations(self, recorders: List[RollupNodeOperationsRecorder]) -> RollupTable:
        """Returns a new RollupTable that will apply the recorded node operations to nodes when gathering
        snapshots requested by the Deephaven UI.

        Args:
            recorders (List[RollupNodeOperationsRecorder]): a list of RollupNodeOperationsRecorder containing
                the node operations to be applied, they must be ones created by calling the 'node_operation_recorder'
                method on the same table.

        Returns:
            a new RollupTable

        Raises:
            DHError
        """
        try:
            return RollupTable(
                j_rollup_table=self.j_rollup_table.withNodeOperations(
                    [op.j_node_ops_recorder for op in recorders]),
                include_constituents=self.include_constituents, aggs=self.aggs, by=self.by)
        except Exception as e:
            raise DHError(e, "with_node_operations on RollupTable failed.") from e

    def with_filters(self, filters: Union[str, Filter, Sequence[str], Sequence[Filter]]) -> RollupTable:
        """Returns a new RollupTable by applying the given set of filters to the group-by columns of this RollupTable.

        Args:
            filters (Union[str, Filter, Sequence[str], Sequence[Filter]], optional): the filter condition
                expression(s) or Filter object(s)

        Returns:
            a new RollupTable

        Raises:
            DHError
        """
        try:
            return RollupTable(j_rollup_table=self.j_rollup_table.withFilter(and_(filters).j_filter),
                               include_constituents=self.include_constituents, aggs=self.aggs, by=self.by)
        except Exception as e:
            raise DHError(e, "with_filters operation on RollupTable failed.") from e


class TreeNodeOperationsRecorder(JObjectWrapper, _FormatOperationsRecorder,
                                 _SortOperationsRecorder, _FilterOperationsRecorder):
    """Recorder for node-level operations to be applied when gathering snapshots of TreeTable. Supported operations
    include column formatting, sorting, and filtering.

    Note: It should not be instantiated directly. User code must call :meth:`~TreeTable.node_operation_recorder` to
    create an instance of the recorder.
    """

    j_object_type = _JTreeTableNodeOperationsRecorder

    @property
    def j_object(self) -> jpy.JType:
        return self.j_node_ops_recorder

    def __init__(self, j_node_ops_recorder: jpy.JType):
        self.j_node_ops_recorder = j_node_ops_recorder


class TreeTable(JObjectWrapper):
    """ A TreeTable is generated as a result of applying the :meth:`~Table.tree` method on a
    :class:`~deephaven.table.Table`.

    A TreeTable presents a hierarchically structured  "tree" view of a table where parent-child relationships are expressed
    by an "id" and a "parent" column. The id column should represent a unique identifier for a given row, and the parent
    column indicates which row is the parent for a given row.

    Note: TreeTable should not be instantiated directly by user code.
    """
    j_object_type = _JTreeTable

    @property
    def j_object(self) -> jpy.JType:
        return self.j_tree_table

    def __init__(self, j_tree_table: jpy.JType, id_col: str, parent_col: str):
        self.j_tree_table = j_tree_table
        self.id_col = id_col
        self.parent_col = parent_col

    def node_operation_recorder(self) -> TreeNodeOperationsRecorder:
        """Creates a TreepNodeOperationsRecorder for per-node operations to apply during Deephaven UI driven
        snapshotting of this TreeTable.

        Returns:
            a TreeNodeOperationsRecorder
        """
        return TreeNodeOperationsRecorder(j_node_ops_recorder=self.j_tree_table.makeNodeOperationsRecorder())

    def with_node_operations(self, recorder: TreeNodeOperationsRecorder) -> TreeTable:
        """Returns a new TreeTable that will apply the recorded node operations to nodes when gathering snapshots
        requested by the Deephaven UI.

        Args:
            recorder (TreeNodeOperationsRecorder): the TreeNodeOperationsRecorder containing the node operations to be
                applied, it must be created by calling the 'node_operation_recorder' method on the same table.

        Returns:
            a new TreeTable

        Raises:
            DHError
        """

        try:
            return TreeTable(
                j_tree_table=self.j_tree_table.withNodeOperations(recorder.j_node_ops_recorder),
                id_col=self.id_col, parent_col=self.parent_col)
        except Exception as e:
            raise DHError(e, "with_node_operations on TreeTable failed.") from e

    def with_filters(self, filters: Union[str, Filter, Sequence[str], Sequence[Filter]]) -> TreeTable:
        """Returns a new TreeTable by applying the given set of filters to the columns of this TreeTable.

        Args:
            filters (Union[str, Filter, Sequence[str], Sequence[Filter]], optional): the filter condition
                expression(s) or Filter object(s)

        Returns:
            a new TreeTable

        Raises:
            DHError
        """

        try:
            return TreeTable(j_tree_table=self.j_tree_table.withFilter(and_(filters).j_filter), id_col=self.id_col,
                             parent_col=self.parent_col)
        except Exception as e:
            raise DHError(e, "with_filters operation on TreeTable failed.") from e


def _j_py_script_session() -> _JPythonScriptSession:
    j_execution_context = _JExecutionContext.getContext()
    j_query_scope = j_execution_context.getQueryScope()
    try:
        j_script_session_query_scope = strict_cast(j_query_scope, _JScriptSessionQueryScope)
        return strict_cast(j_script_session_query_scope.scriptSession(), _JPythonScriptSession)
    except DHError:
        return None


@contextlib.contextmanager
def _query_scope_ctx():
    """A context manager to set/unset query scope based on the scope of the most immediate caller code that invokes
    Table operations."""

    # locate the innermost Deephaven frame (i.e. any of the table operation methods that use this context manager)
    outer_frames = inspect.getouterframes(inspect.currentframe())[1:]
    for i, (frame, filename, *_) in enumerate(outer_frames):
        if filename and filename == __file__:
            break

    # combine the immediate caller's globals and locals into a single dict and use it as the query scope
    caller_frame = outer_frames[i + 1].frame
    function = outer_frames[i + 1].function
    j_py_script_session = _j_py_script_session()
    if j_py_script_session and (len(outer_frames) > i + 2 or function != "<module>"):
        scope_dict = caller_frame.f_globals.copy()
        scope_dict.update(caller_frame.f_locals)
        j_py_script_session.pushScope(scope_dict)
        try:
            yield
        finally:
            j_py_script_session.popScope()
    else:
        # in the __main__ module, use the default main global scope
        yield


def _query_scope_agg_ctx(aggs: Sequence[Aggregation]) -> contextlib.AbstractContextManager:
    has_agg_formula = any([agg.is_formula for agg in aggs])
    if has_agg_formula:
        cm = _query_scope_ctx()
    else:
        cm = contextlib.nullcontext()
    return cm


class SortDirection(Enum):
    """An enum defining the sorting orders."""
    DESCENDING = auto()
    """"""
    ASCENDING = auto()
    """"""


def _sort_column(col, dir_):
    return (_JSortColumn.desc(_JColumnName.of(col)) if dir_ == SortDirection.DESCENDING else _JSortColumn.asc(
        _JColumnName.of(col)))


class TableDefinition(JObjectWrapper,Mapping):
    """A Deephaven table definition."""
    j_object_type = _JTableDefinition

    def __init__(self, j_table_definition: jpy.JType):
        self.j_table_definition = j_table_definition
        self._d = None

    @property
    def j_object(self) -> jpy.JType:
        return self.j_table_definition

    @property
    def table(self) -> Table:
        """This table definition as a table."""
        return Table(_JTableTools.metaTable(self.j_table_definition))

    @cached_property
    def _dict(self) -> Dict[str, Column]:
        """The column definitions dictionary."""
        return {
            j_col.getName() : Column(j_column_definition=j_col)
            for j_col in self.j_table_definition.getColumnsArray()
        }

    def __getitem__(self, key) -> Column:
        return self._dict[key]

    def __iter__(self):
        return iter(self._dict)

    def __len__(self):
        return len(self._dict)

    def __contains__(self, item):
        return item in self._dict

    def __eq__(self, other):
        return JObjectWrapper.__eq__(self, other)

    def __ne__(self, other):
        return JObjectWrapper.__ne__(self, other)

    def __hash__(self):
        return JObjectWrapper.__hash__(self)

    def keys(self):
        return self._dict.keys()

    def items(self):
        return self._dict.items()

    def values(self):
        return self._dict.values()


class Table(JObjectWrapper):
    """A Table represents a Deephaven table. It allows applications to perform powerful Deephaven table operations.

    Note: It should not be instantiated directly by user code. Tables are mostly created by factory methods,
    data ingestion operations, queries, aggregations, joins, etc.

    """
    j_object_type = _JTable

    def __init__(self, j_table: jpy.JType):
        self.j_table = jpy.cast(j_table, self.j_object_type)
        if self.j_table is None:
            raise DHError("j_table type is not io.deephaven.engine.table.Table")
        self._definition = TableDefinition(self.j_table.getDefinition())

    def __repr__(self):
        default_repr = super().__repr__()
        # default_repr is in a format like so:
        # deephaven.table.Table(io.deephaven.engine.table.Table(objectRef=0x7f07e4890518))
        # We take the last two brackets off, add a few more details about the table, then add the necessary brackets back
        column_dict = {col.name: col.data_type for col in self.columns[:10]}
        repr_str = (
            f"{default_repr[:-2]}, num_rows = {self.size}, columns = {column_dict}"
        )
        # We need to add the two brackets back, and also truncate it to be 120 char total (118 + two brackets)
        repr_str = repr_str[:114] + "...}))" if len(repr_str) > 118 else repr_str + "))"
        return repr_str

    def __str__(self):
        return repr(self)

    @property
    def size(self) -> int:
        """The current number of rows in the table."""
        return self.j_table.size()

    @cached_property
    def is_refreshing(self) -> bool:
        """Whether this table is refreshing."""
        return self.j_table.isRefreshing()

    @cached_property
    def is_blink(self) -> bool:
        """Whether this table is a blink table."""
        return _JBlinkTableTools.isBlink(self.j_table)

    @cached_property
    def update_graph(self) -> UpdateGraph:
        """The update graph of the table."""
        return UpdateGraph(self.j_table.getUpdateGraph())

    @cached_property
    def is_flat(self) -> bool:
        """Whether this table is guaranteed to be flat, i.e. its row set will be from 0 to number of rows - 1."""
        return self.j_table.isFlat()

    @property
    def definition(self) -> TableDefinition:
        """The table definition."""
        return self._definition

    @property
    def columns(self) -> List[Column]:
        """The column definitions of the table."""
        return list(self.definition)

    @property
    def meta_table(self) -> Table:
        """The column definitions of the table in a Table form. """
        return Table(j_table=self.j_table.meta())

    @property
    def j_object(self) -> jpy.JType:
        return self.j_table

    def iter_dict(self, cols: Optional[Union[str, Sequence[str]]] = None, *, chunk_size: int = 2048) \
            -> Generator[Dict[str, Any], None, None]:
        """ Returns a generator that reads one row at a time from the table into a dictionary. The dictionary is a map
        of column names to scalar values of the column data type.

        If the table is refreshing and no update graph locks are currently being held, the generator will try to acquire
        the shared lock of the update graph before reading the table data. This provides a consistent view of the data.
        The side effect of this is that the table will not be able to refresh while the table is being iterated on.
        Additionally, the generator internally maintains a fill context. The auto acquired shared lock and the fill
        context will be released after the generator is destroyed. That can happen implicitly when the generator
        is used in a for-loop. When the generator is not used in a for-loop, to prevent resource leaks, it must be closed
        after use by either (1) setting it to None, (2) using the del statement, or (3) calling the close() method on it.

        Args:
            cols (Optional[Union[str, Sequence[str]]]): The columns to read. If None, all columns are read.
            chunk_size (int): The number of rows to read at a time internally to reduce the number of Java/Python boundary
                crossings. Default is 2048.

        Returns:
            A generator that yields a dictionary of column names to scalar values.

        Raises:
            ValueError
        """
        from deephaven._table_reader import _table_reader_row_dict # to prevent circular import
        return _table_reader_row_dict(self, cols, chunk_size=chunk_size)

    def iter_tuple(self, cols: Optional[Union[str, Sequence[str]]] = None, *, tuple_name: str = 'Deephaven',
                   chunk_size: int = 2048) -> Generator[Tuple[Any, ...], None, None]:
        """ Returns a generator that reads one row at a time from the table into a named tuple. The named tuple is made
        up of fields with their names being the column names and their values being of the column data types.

        If the table is refreshing and no update graph locks are currently being held, the generator will try to acquire
        the shared lock of the update graph before reading the table data. This provides a consistent view of the data.
        The side effect of this is that the table will not be able to refresh while the table is being iterated on.
        Additionally, the generator internally maintains a fill context. The auto acquired shared lock and the fill
        context will be released after the generator is destroyed. That can happen implicitly when the generator
        is used in a for-loop. When the generator is not used in a for-loop, to prevent resource leaks, it must be closed
        after use by either (1) setting it to None, (2) using the del statement, or (3) calling the close() method on it.

        Args:
            cols (Optional[Union[str, Sequence[str]]]): The columns to read. If None, all columns are read. Default is None.
            tuple_name (str): The name of the named tuple. Default is 'Deephaven'.
            chunk_size (int): The number of rows to read at a time internally to reduce the number of Java/Python boundary
                crossings. Default is 2048.

        Returns:
            A generator that yields a named tuple for each row in the table

        Raises:
            ValueError
        """
        from deephaven._table_reader import _table_reader_row_tuple # to prevent circular import
        return _table_reader_row_tuple(self, cols, tuple_name = tuple_name, chunk_size = chunk_size)

    def iter_chunk_dict(self, cols: Optional[Union[str, Sequence[str]]] = None, chunk_size: int = 2048) \
            -> Generator[Dict[str, np.ndarray], None, None]:
        """ Returns a generator that reads one chunk of rows at a time from the table into a dictionary. The dictionary
        is a map of column names to numpy arrays of the column data type.

        If the table is refreshing and no update graph locks are currently being held, the generator will try to acquire
        the shared lock of the update graph before reading the table data. This provides a consistent view of the data.
        The side effect of this is that the table will not be able to refresh while the table is being iterated on.
        Additionally, the generator internally maintains a fill context. The auto acquired shared lock and the fill
        context will be released after the generator is destroyed. That can happen implicitly when the generator
        is used in a for-loop. When the generator is not used in a for-loop, to prevent resource leaks, it must be closed
        after use by either (1) setting it to None, (2) using the del statement, or (3) calling the close() method on it.

        Args:
            cols (Optional[Union[str, Sequence[str]]]): The columns to read. If None, all columns are read.
            chunk_size (int): The number of rows to read at a time. Default is 2048.

        Returns:
            A generator that yields a dictionary of column names to numpy arrays.

        Raises
            ValueError
        """
        from deephaven._table_reader import _table_reader_chunk_dict  # to prevent circular import

        return _table_reader_chunk_dict(self, cols=cols, row_set=self.j_table.getRowSet(), chunk_size=chunk_size,
                                        prev=False)

    def iter_chunk_tuple(self, cols: Optional[Union[str, Sequence[str]]] = None, tuple_name: str = 'Deephaven',
                         chunk_size: int = 2048,)-> Generator[Tuple[np.ndarray, ...], None, None]:
        """ Returns a generator that reads one chunk of rows at a time from the table into a named tuple. The named
        tuple is made up of fields with their names being the column names and their values being numpy arrays of the
        column data types.

        If the table is refreshing and no update graph locks are currently being held, the generator will try to acquire
        the shared lock of the update graph before reading the table data. This provides a consistent view of the data.
        The side effect of this is that the table will not be able to refresh while the table is being iterated on.
        Additionally, the generator internally maintains a fill context. The auto acquired shared lock and the fill
        context will be released after the generator is destroyed. That can happen implicitly when the generator
        is used in a for-loop. When the generator is not used in a for-loop, to prevent resource leaks, it must be closed
        after use by either (1) setting it to None, (2) using the del statement, or (3) calling the close() method on it.

        Args:
            cols (Optional[Union[str, Sequence[str]]]): The columns to read. If None, all columns are read.
            tuple_name (str): The name of the named tuple. Default is 'Deephaven'.
            chunk_size (int): The number of rows to read at a time. Default is 2048.

        Returns:
            A generator that yields a named tuple for each row in the table.

        Raises:
            ValueError
        """
        from deephaven._table_reader import _table_reader_chunk_tuple  # to prevent circular import
        return _table_reader_chunk_tuple(self, cols=cols, tuple_name=tuple_name, chunk_size=chunk_size)

    def has_columns(self, cols: Union[str, Sequence[str]]):
        """Whether this table contains a column for each of the provided names, return False if any of the columns is
        not in the table.

        Args:
            cols (Union[str, Sequence[str]]): the column name(s)

        Returns:
            bool
        """
        cols = to_sequence(cols)
        return self.j_table.hasColumns(cols)

    def attributes(self) -> Dict[str, Any]:
        """Returns all the attributes defined on the table."""
        j_map = jpy.cast(self.j_table, _JAttributeMap).getAttributes()
        return j_map_to_dict(j_map)

    def with_attributes(self, attrs: Dict[str, Any]) -> Table:
        """Returns a new Table that has the provided attributes defined on it and shares the underlying data and schema
        with this table.

        Note, the table attributes are immutable once defined, and are mostly used internally by the Deephaven
        engine. For advanced users, certain predefined plug-in attributes provide a way to extend Deephaven with
        custom-built plug-ins.

        Args:
            attrs (Dict[str, Any]): a dict of table attribute names and their values

        Returns:
            a new Table

        Raises:
            DHError
        """
        try:
            j_map = j_hashmap(attrs)
            return Table(j_table=jpy.cast(self.j_table, _JAttributeMap).withAttributes(j_map))
        except Exception as e:
            raise DHError(e, "failed to create a table with attributes.") from e

    def without_attributes(self, attrs: Union[str, Sequence[str]]) -> Table:
        """Returns a new Table that shares the underlying data and schema with this table but with the specified
        attributes removed.

        Args:
            attrs (Union[str, Sequence[str]]): the attribute name(s) to be removed

        Returns:
            a new Table

        Raises:
            DHError
        """
        try:
            attrs = j_array_list(to_sequence(attrs))
            return Table(j_table=jpy.cast(self.j_table, _JAttributeMap).withoutAttributes(attrs))
        except Exception as e:
            raise DHError(e, "failed to create a table without attributes.") from e

    def to_string(self, num_rows: int = 10, cols: Union[str, Sequence[str]] = None) -> str:
        """Returns the first few rows of a table as a pipe-delimited string.

        Args:
            num_rows (int): the number of rows at the beginning of the table
            cols (Union[str, Sequence[str]]): the column name(s), default is None

        Returns:
            string

        Raises:
            DHError
        """
        try:
            cols = to_sequence(cols)
            return _JTableTools.string(self.j_table, num_rows, *cols)
        except Exception as e:
            raise DHError(e, "table to_string failed") from e

    def coalesce(self) -> Table:
        """Returns a coalesced child table."""
        return Table(j_table=self.j_table.coalesce())

    def flatten(self) -> Table:
        """Returns a new version of this table with a flat row set, i.e. from 0 to number of rows - 1."""
        return Table(j_table=self.j_table.flatten())

    def snapshot(self) -> Table:
        """Returns a static snapshot table.

        Returns:
            a new table

        Raises:
            DHError
        """
        try:
            with auto_locking_ctx(self):
                return Table(j_table=self.j_table.snapshot())
        except Exception as e:
            raise DHError(message="failed to create a snapshot.") from e

    def snapshot_when(self, trigger_table: Table, stamp_cols: Union[str, List[str]] = None, initial: bool = False,
                      incremental: bool = False, history: bool = False) -> Table:
        """Returns a table that captures a snapshot of this table whenever trigger_table updates.

        When trigger_table updates, a snapshot of this table and the "stamp key" from trigger_table form the resulting
        table. The "stamp key" is the last row of the trigger_table, limited by the stamp_cols. If trigger_table is
        empty, the "stamp key" will be represented by NULL values.

        Note: the trigger_table must be append-only when the history flag is set to True. If the trigger_table is not
        append-only and has modified or removed rows in its updates, the result snapshot table will be put in a failure
        state and become unusable.

        Args:
            trigger_table (Table): the trigger table
            stamp_cols (Union[str, Sequence[str]): The columns from trigger_table that form the "stamp key", may be
                renames. None, or empty, means that all columns from trigger_table form the "stamp key".
            initial (bool): Whether to take an initial snapshot upon construction, default is False. When False, the
                resulting table will remain empty until trigger_table first updates.
            incremental (bool): Whether the resulting table should be incremental, default is False. When False, all
                rows of this table will have the latest "stamp key". When True, only the rows of this table that have
                been added or updated will have the latest "stamp key".
            history (bool): Whether the resulting table should keep history, default is False. A history table appends a
                full snapshot of this table and the "stamp key" as opposed to updating existing rows. The history flag
                is currently incompatible with initial and incremental: when history is True, incremental and initial
                must be False.

        Returns:
            a new table

        Raises:
            DHError
        """
        try:
            options = _JSnapshotWhenOptions.of(initial, incremental, history, to_sequence(stamp_cols))
            with auto_locking_ctx(self, trigger_table):
                return Table(j_table=self.j_table.snapshotWhen(trigger_table.j_table, options))
        except Exception as e:
            raise DHError(message="failed to create a snapshot_when table.") from e

    #
    # Table operation category: Select
    #
    # region Select
    def drop_columns(self, cols: Union[str, Sequence[str]]) -> Table:
        """The drop_columns method creates a new table with the same size as this table but omits any of specified
        columns.

        Args:
            cols (Union[str, Sequence[str]): the column name(s)

        Returns:
            a new table

        Raises:
            DHError
        """
        try:
            cols = to_sequence(cols)
            return Table(j_table=self.j_table.dropColumns(*cols))
        except Exception as e:
            raise DHError(e, "table drop_columns operation failed.") from e

    def move_columns(self, idx: int, cols: Union[str, Sequence[str]]) -> Table:
        """The move_columns method creates a new table with specified columns moved to a specific column index value.
        Columns may be renamed with the same semantics as rename_columns. The renames are simultaneous and unordered,
        enabling direct swaps between column names. Specifying a source or destination more than once is prohibited.

        Args:
            idx (int): the column index where the specified columns will be moved in the new table.
            cols (Union[str, Sequence[str]]) : the column name(s) or the column rename expr(s) as "X = Y"

        Returns:
            a new table

        Raises:
            DHError
        """
        try:
            cols = to_sequence(cols)
            return Table(j_table=self.j_table.moveColumns(idx, *cols))
        except Exception as e:
            raise DHError(e, "table move_columns operation failed.") from e

    def move_columns_down(self, cols: Union[str, Sequence[str]]) -> Table:
        """The move_columns_down method creates a new table with specified columns appearing last in order, to the far
        right. Columns may be renamed with the same semantics as rename_columns. The renames are simultaneous and
        unordered, enabling direct swaps between column names. Specifying a source or destination more than once is
        prohibited.

        Args:
            cols (Union[str, Sequence[str]]) : the column name(s) or the column rename expr(s) as "X = Y"

        Returns:
            a new table

        Raises:
            DHError
        """
        try:
            cols = to_sequence(cols)
            return Table(j_table=self.j_table.moveColumnsDown(*cols))
        except Exception as e:
            raise DHError(e, "table move_columns_down operation failed.") from e

    def move_columns_up(self, cols: Union[str, Sequence[str]]) -> Table:
        """The move_columns_up method creates a new table with specified columns appearing first in order, to the far
        left. Columns may be renamed with the same semantics as rename_columns. The renames are simultaneous and
        unordered, enabling direct swaps between column names. Specifying a source or destination more than once is
        prohibited.

        Args:
            cols (Union[str, Sequence[str]]) : the column name(s) or the column rename expr(s) as "X = Y"

        Returns:
            a new table

        Raises:
            DHError
        """
        try:
            cols = to_sequence(cols)
            return Table(j_table=self.j_table.moveColumnsUp(*cols))
        except Exception as e:
            raise DHError(e, "table move_columns_up operation failed.") from e

    def rename_columns(self, cols: Union[str, Sequence[str]]) -> Table:
        """The rename_columns method creates a new table with the specified columns renamed. The renames are
        simultaneous and unordered, enabling direct swaps between column names. Specifying a source or
         destination more than once is prohibited.

        Args:
            cols (Union[str, Sequence[str]]) : the column rename expr(s) as "X = Y"

        Returns:
            a new table

        Raises:
            DHError
        """
        try:
            cols = to_sequence(cols)
            return Table(j_table=self.j_table.renameColumns(*cols))
        except Exception as e:
            raise DHError(e, "table rename_columns operation failed.") from e

    def update(self, formulas: Union[str, Sequence[str]]) -> Table:
        """The update method creates a new table containing a new, in-memory column for each formula.

        Args:
            formulas (Union[str, Sequence[str]]): the column formula(s)

        Returns:
            A new table

        Raises:
            DHError
        """
        try:
            formulas = to_sequence(formulas)
            with _query_scope_ctx(), auto_locking_ctx(self):
                return Table(j_table=self.j_table.update(*formulas))
        except Exception as e:
            raise DHError(e, "table update operation failed.") from e

    def lazy_update(self, formulas: Union[str, Sequence[str]]) -> Table:
        """The lazy_update method creates a new table containing a new, cached, formula column for each formula.

        Args:
            formulas (Union[str, Sequence[str]]): the column formula(s)

        Returns:
            a new table

        Raises:
            DHError
        """
        try:
            formulas = to_sequence(formulas)
            with _query_scope_ctx(), auto_locking_ctx(self):
                return Table(j_table=self.j_table.lazyUpdate(*formulas))
        except Exception as e:
            raise DHError(e, "table lazy_update operation failed.") from e

    def view(self, formulas: Union[str, Sequence[str]]) -> Table:
        """The view method creates a new formula table that includes one column for each formula.

        Args:
            formulas (Union[str, Sequence[str]]): the column formula(s)

        Returns:
            a new table

        Raises:
            DHError
        """
        try:
            formulas = to_sequence(formulas)
            with _query_scope_ctx():
                return Table(j_table=self.j_table.view(*formulas))
        except Exception as e:
            raise DHError(e, "table view operation failed.") from e

    def update_view(self, formulas: Union[str, Sequence[str]]) -> Table:
        """The update_view method creates a new table containing a new, formula column for each formula.

        Args:
            formulas (Union[str, Sequence[str]]): the column formula(s)

        Returns:
            a new table

        Raises:
            DHError
        """
        try:
            formulas = to_sequence(formulas)
            with _query_scope_ctx():
                return Table(j_table=self.j_table.updateView(*formulas))
        except Exception as e:
            raise DHError(e, "table update_view operation failed.") from e

    def select(self, formulas: Union[str, Sequence[str]] = None) -> Table:
        """The select method creates a new in-memory table that includes one column for each formula. If no formula
        is specified, all columns will be included.

        Args:
            formulas (Union[str, Sequence[str]], optional): the column formula(s), default is None

        Returns:
            a new table

        Raises:
            DHError
        """
        try:
            with _query_scope_ctx(), auto_locking_ctx(self):
                if not formulas:
                    return Table(j_table=self.j_table.select())
                formulas = to_sequence(formulas)
                return Table(j_table=self.j_table.select(*formulas))
        except Exception as e:
            raise DHError(e, "table select operation failed.") from e

    def select_distinct(self, formulas: Union[str, Sequence[str]] = None) -> Table:
        """The select_distinct method creates a new table containing all the unique values for a set of key
        columns. When the selectDistinct method is used on multiple columns, it looks for distinct sets of values in
        the selected columns.

        Args:
            formulas (Union[str, Sequence[str]], optional): the column name(s), default is None

        Returns:
            a new table

        Raises:
            DHError
        """
        try:
            formulas = to_sequence(formulas)
            with _query_scope_ctx():
                return Table(j_table=self.j_table.selectDistinct(*formulas))
        except Exception as e:
            raise DHError(e, "table select_distinct operation failed.") from e

    # endregion

    #
    # Table operation category: Filter
    #
    # region Filter

    def where(self, filters: Union[str, Filter, Sequence[str], Sequence[Filter]] = None) -> Table:
        """The where method creates a new table with only the rows meeting the filter criteria in the column(s) of
        the table.

        Args:
            filters (Union[str, Filter, Sequence[str], Sequence[Filter]], optional): the filter condition
                expression(s) or Filter object(s), default is None

        Returns:
            a new table

        Raises:
            DHError
        """
        try:
            filters = to_sequence(filters)
            with _query_scope_ctx():
                return Table(j_table=self.j_table.where(and_(filters).j_filter))
        except Exception as e:
            raise DHError(e, "table where operation failed.") from e

    def where_in(self, filter_table: Table, cols: Union[str, Sequence[str]]) -> Table:
        """The where_in method creates a new table containing rows from the source table, where the rows match
        values in the filter table. The filter is updated whenever either table changes.

        Args:
            filter_table (Table): the table containing the set of values to filter on
            cols (Union[str, Sequence[str]]): the column name(s)

        Returns:
            a new table

        Raises:
            DHError
        """
        try:
            cols = to_sequence(cols)
            with auto_locking_ctx(self, filter_table):
                return Table(j_table=self.j_table.whereIn(filter_table.j_table, *cols))
        except Exception as e:
            raise DHError(e, "table where_in operation failed.") from e

    def where_not_in(self, filter_table: Table, cols: Union[str, Sequence[str]]) -> Table:
        """The where_not_in method creates a new table containing rows from the source table, where the rows do not
        match values in the filter table.

        Args:
            filter_table (Table): the table containing the set of values to filter on
            cols (Union[str, Sequence[str]]): the column name(s)

        Returns:
            a new table

        Raises:
            DHError
        """
        try:
            cols = to_sequence(cols)
            with auto_locking_ctx(self, filter_table):
                return Table(j_table=self.j_table.whereNotIn(filter_table.j_table, *cols))
        except Exception as e:
            raise DHError(e, "table where_not_in operation failed.") from e

    def where_one_of(self, filters: Union[str, Filter, Sequence[str], Sequence[Filter]] = None) -> Table:
        """The where_one_of method creates a new table containing rows from the source table, where the rows match at
        least one filter.

        Args:
            filters (Union[str, Filter, Sequence[str], Sequence[Filter]], optional): the filter condition expression(s), default is None

        Returns:
            a new table

        Raises:
            DHError
        """
        try:
            filters = to_sequence(filters)
            with _query_scope_ctx():
                return Table(j_table=self.j_table.where(or_(filters).j_filter))
        except Exception as e:
            raise DHError(e, "table where_one_of operation failed.") from e

    def head(self, num_rows: int) -> Table:
        """The head method creates a new table with a specific number of rows from the beginning of the table.

        Args:
            num_rows (int): the number of rows at the head of table

        Returns:
            a new table

        Raises:
            DHError
        """
        try:
            return Table(j_table=self.j_table.head(num_rows))
        except Exception as e:
            raise DHError(e, "table head operation failed.") from e

    def head_pct(self, pct: float) -> Table:
        """The head_pct method creates a new table with a specific percentage of rows from the beginning of the table.

        Args:
            pct (float): the percentage of rows to return as a value from 0 (0%) to 1 (100%).

        Returns:
            a new table

        Raises:
            DHError
        """
        try:
            return Table(j_table=self.j_table.headPct(pct))
        except Exception as e:
            raise DHError(e, "table head_pct operation failed.") from e

    def tail(self, num_rows: int) -> Table:
        """The tail method creates a new table with a specific number of rows from the end of the table.

        Args:
            num_rows (int): the number of rows at the end of table

        Returns:
            a new table

        Raises:
            DHError
        """
        try:
            return Table(j_table=self.j_table.tail(num_rows))
        except Exception as e:
            raise DHError(e, "table tail operation failed.") from e

    def tail_pct(self, pct: float) -> Table:
        """The tail_pct method creates a new table with a specific percentage of rows from the end of the table.

        Args:
            pct (float): the percentage of rows to return as a value from 0 (0%) to 1 (100%).

        Returns:
            a new table

        Raises:
            DHError
        """
        try:
            return Table(j_table=self.j_table.tailPct(pct))
        except Exception as e:
            raise DHError(e, "table tail_pct operation failed.") from e

    # endregion

    #
    # Table operation category: Sort
    #
    # region Sort
    def restrict_sort_to(self, cols: Union[str, Sequence[str]]):
        """The restrict_sort_to method adjusts the input table to produce an output table that only allows sorting on
        specified table columns. This can be useful to prevent users from accidentally performing expensive sort
        operations as they interact with tables in the UI.

        Args:
            cols (Union[str, Sequence[str]]): the column name(s)

        Returns:
            a new table

        Raises:
            DHError
        """
        try:
            cols = to_sequence(cols)
            return Table(self.j_table.restrictSortTo(*cols))
        except Exception as e:
            raise DHError(e, "table restrict_sort_to operation failed.") from e

    def sort_descending(self, order_by: Union[str, Sequence[str]]) -> Table:
        """The sort_descending method creates a new table where rows in a table are sorted in descending order based on
        the order_by column(s).

        Args:
            order_by (Union[str, Sequence[str]], optional): the column name(s)

        Returns:
            a new table

        Raises:
            DHError
        """
        try:
            order_by = to_sequence(order_by)
            return Table(j_table=self.j_table.sortDescending(*order_by))
        except Exception as e:
            raise DHError(e, "table sort_descending operation failed.") from e

    def reverse(self) -> Table:
        """The reverse method creates a new table with all of the rows from this table in reverse order.

        Returns:
            a new table

        Raises:
            DHError
        """
        try:
            return Table(j_table=self.j_table.reverse())
        except Exception as e:
            raise DHError(e, "table reverse operation failed.") from e

    def sort(self, order_by: Union[str, Sequence[str]],
             order: Union[SortDirection, Sequence[SortDirection]] = None) -> Table:
        """The sort method creates a new table where the rows are ordered based on values in a specified set of columns.

        Args:
            order_by (Union[str, Sequence[str]]): the column(s) to be sorted on
            order (Union[SortDirection, Sequence[SortDirection], optional): the corresponding sort directions for
                each sort column, default is None, meaning ascending order for all the sort columns.

        Returns:
            a new table

        Raises:
            DHError
        """

        try:
            order_by = to_sequence(order_by)
            if not order:
                order = (SortDirection.ASCENDING,) * len(order_by)
            else:
                order = to_sequence(order)
                if any([o not in (SortDirection.ASCENDING, SortDirection.DESCENDING) for o in order]):
                    raise DHError(message="The sort direction must be either 'ASCENDING' or 'DESCENDING'.")
                if len(order_by) != len(order):
                    raise DHError(message="The number of sort columns must be the same as the number of sort directions.")

            sort_columns = [_sort_column(col, dir_) for col, dir_ in zip(order_by, order)]
            j_sc_list = j_array_list(sort_columns)
            return Table(j_table=self.j_table.sort(j_sc_list))
        except Exception as e:
            raise DHError(e, "table sort operation failed.") from e

    # endregion

    #
    # Table operation category: Join
    #
    # region Join

    def natural_join(self, table: Table, on: Union[str, Sequence[str]],
                     joins: Union[str, Sequence[str]] = None) -> Table:
        """The natural_join method creates a new table containing all the rows and columns of this table,
        plus additional columns containing data from the right table. For columns appended to the left table (joins),
        row values equal the row values from the right table where the key values in the left and right tables are
        equal. If there is no matching key in the right table, appended row values are NULL.

        Args:
            table (Table): the right-table of the join
            on (Union[str, Sequence[str]]): the column(s) to match, can be a common name or an equal expression,
                i.e. "col_a = col_b" for different column names
            joins (Union[str, Sequence[str]], optional): the column(s) to be added from the right table to the result
                table, can be renaming expressions, i.e. "new_col = col"; default is None

        Returns:
            a new table

        Raises:
            DHError
        """
        try:
            on = to_sequence(on)
            joins = to_sequence(joins)
            with auto_locking_ctx(self, table):
                if joins:
                    return Table(
                        j_table=self.j_table.naturalJoin(
                            table.j_table, ",".join(on), ",".join(joins)
                        )
                    )
                else:
                    return Table(
                        j_table=self.j_table.naturalJoin(table.j_table, ",".join(on))
                    )
        except Exception as e:
            raise DHError(e, "table natural_join operation failed.") from e

    def exact_join(self, table: Table, on: Union[str, Sequence[str]], joins: Union[str, Sequence[str]] = None) -> Table:
        """The exact_join method creates a new table containing all the rows and columns of this table plus
        additional columns containing data from the right table. For columns appended to the left table (joins),
        row values equal the row values from the right table where the key values in the left and right tables are
        equal.

        Args:
            table (Table): the right-table of the join
            on (Union[str, Sequence[str]]): the column(s) to match, can be a common name or an equal expression,
                i.e. "col_a = col_b" for different column names
            joins (Union[str, Sequence[str]], optional): the column(s) to be added from the right table to the result
                table, can be renaming expressions, i.e. "new_col = col"; default is None

        Returns:
            a new table

        Raises:
            DHError
        """
        try:
            on = to_sequence(on)
            joins = to_sequence(joins)
            with auto_locking_ctx(self, table):
                if joins:
                    return Table(
                        j_table=self.j_table.exactJoin(
                            table.j_table, ",".join(on), ",".join(joins)
                        )
                    )
                else:
                    return Table(
                        j_table=self.j_table.exactJoin(table.j_table, ",".join(on))
                    )
        except Exception as e:
            raise DHError(e, "table exact_join operation failed.") from e

    def join(self, table: Table, on: Union[str, Sequence[str]] = None,
             joins: Union[str, Sequence[str]] = None) -> Table:
        """The join method creates a new table containing rows that have matching values in both tables. Rows that
        do not have matching criteria will not be included in the result. If there are multiple matches between a row
        from the left table and rows from the right table, all matching combinations will be included. If no columns
        to match (on) are specified, every combination of left and right table rows is included.

        Args:
            table (Table): the right-table of the join
            on (Union[str, Sequence[str]]): the column(s) to match, can be a common name or an equal expression,
                i.e. "col_a = col_b" for different column names; default is None
            joins (Union[str, Sequence[str]], optional): the column(s) to be added from the right table to the result
                table, can be renaming expressions, i.e. "new_col = col"; default is None

        Returns:
            a new table

        Raises:
            DHError
        """
        try:
            on = to_sequence(on)
            joins = to_sequence(joins)
            with auto_locking_ctx(self, table):
                if joins:
                    return Table(
                        j_table=self.j_table.join(
                            table.j_table, ",".join(on), ",".join(joins)
                        )
                    )
                else:
                    return Table(j_table=self.j_table.join(table.j_table, ",".join(on)))
        except Exception as e:
            raise DHError(e, "table join operation failed.") from e

    def aj(self, table: Table, on: Union[str, Sequence[str]], joins: Union[str, Sequence[str]] = None) -> Table:
        """The aj (as-of join) method creates a new table containing all the rows and columns of the left table,
        plus additional columns containing data from the right table. For columns appended to the left table (joins),
        row values equal the row values from the right table where the keys from the left table most closely match
        the keys from the right table without going over. If there is no matching key in the right table, appended row
        values are NULL.

        Args:
            table (Table): the right-table of the join
            on (Union[str, Sequence[str]]): the column(s) to match, can be a common name or a match condition of two
                columns, e.g. 'col_a = col_b'. The first 'N-1' matches are exact matches.  The final match is an inexact
                match.  The inexact match can use either '>' or '>='.  If a common name is used for the inexact match,
                '>=' is used for the comparison.
            joins (Union[str, Sequence[str]], optional): the column(s) to be added from the right table to the result
                table, can be renaming expressions, i.e. "new_col = col"; default is None
        Returns:
            a new table

        Raises:
            DHError
        """
        try:
            on = ",".join(to_sequence(on))
            joins = ",".join(to_sequence(joins))
            table_op = jpy.cast(self.j_object, _JTableOperations)
            with auto_locking_ctx(self, table):
                return Table(j_table=table_op.aj(table.j_table, on, joins))
        except Exception as e:
            raise DHError(e, "table as-of join operation failed.") from e

    def raj(self, table: Table, on: Union[str, Sequence[str]], joins: Union[str, Sequence[str]] = None) -> Table:
        """The reverse-as-of join method creates a new table containing all the rows and columns of the left table,
        plus additional columns containing data from the right table. For columns appended to the left table (joins),
        row values equal the row values from the right table where the keys from the left table most closely match
        the keys from the right table without going under. If there is no matching key in the right table, appended row
        values are NULL.

        Args:
            table (Table): the right-table of the join
            on (Union[str, Sequence[str]]): the column(s) to match, can be a common name or a match condition of two
                columns, e.g. 'col_a = col_b'. The first 'N-1' matches are exact matches.  The final match is an inexact
                match.  The inexact match can use either '<' or '<='.  If a common name is used for the inexact match,
                '<=' is used for the comparison.
            joins (Union[str, Sequence[str]], optional): the column(s) to be added from the right table to the result
                table, can be renaming expressions, i.e. "new_col = col"; default is None

        Returns:
            a new table

        Raises:
            DHError
        """
        try:
            on = ",".join(to_sequence(on))
            joins = ",".join(to_sequence(joins))
            table_op = jpy.cast(self.j_object, _JTableOperations)
            with auto_locking_ctx(self, table):
                return Table(j_table=table_op.raj(table.j_table, on, joins))
        except Exception as e:
            raise DHError(e, "table reverse-as-of join operation failed.") from e

    def range_join(self, table: Table, on: Union[str, List[str]], aggs: Union[Aggregation, List[Aggregation]]) -> Table:
        """The range_join method creates a new table containing all the rows and columns of the left table,
        plus additional columns containing aggregated data from the right table. For columns appended to the
        left table (joins), cell values equal aggregations over vectors of values from the right table.
        These vectors are formed from all values in the right table where the right table keys fall within the
        ranges of keys defined by the left table (responsive ranges).

        range_join is a join plus aggregation that (1) joins arrays of data from the right table onto the left table,
        and then (2) aggregates over the joined data. Oftentimes this is used to join data for a particular time range
        from the right table onto the left table.

        Rows from the right table with null or NaN key values are discarded; that is, they are never included in the
        vectors used for aggregation.  For all rows that are not discarded, the right table must be sorted according
        to the right range column for all rows within a group.

        Join key ranges, specified by the 'on' argument, are defined by zero-or-more exact join matches and a single
        range join match. The range join match must be the last match in the list.

        The exact match expressions are parsed as in other join operations. That is, they are either a column name
        common to both tables or a column name from the left table followed by an equals sign followed by a column
        name from the right table.
        Examples:
            Match on the same column name in both tables:
                "common_column"
            Match on different column names in each table:
                "left_column = right_column"
                or
                "left_column == right_column"

        The range match expression is expressed as a ternary logical expression, expressing the relationship between
        the left start column, the right range column, and the left end column. Each column name pair is separated by
        a logical operator, either < or <=. Additionally, the entire expression may be preceded by a left arrow <-
        and/or followed by a right arrow ->.  The arrows indicate that range match can 'allow preceding' or 'allow
        following' to match values outside the explicit range. 'Allow preceding' means that if no matching right
        range column value is equal to the left start column value, the immediately preceding matching right row
        should be included in the aggregation if such a row exists. 'Allow following' means that if no matching right
        range column value is equal to the left end column value, the immediately following matching right row should
        be included in the aggregation if such a row exists.
        Examples:
            For less than paired with greater than:
               "left_start_column < right_range_column < left_end_column"
            For less than or equal paired with greater than or equal:
               "left_start_column <= right_range_column <= left_end_column"
            For less than or equal (allow preceding) paired with greater than or equal (allow following):
               "<- left_start_column <= right_range_column <= left_end_column ->"

        Special Cases
            In order to produce aggregated output, range match expressions must define a range of values to aggregate
            over. There are a few noteworthy special cases of ranges.

            Empty Range
            An empty range occurs for any left row with no matching right rows. That is, no non-null, non-NaN right
            rows were found using the exact join matches, or none were in range according to the range join match.

            Single-value Ranges
            A single-value range is a range where the left row's values for the left start column and left end
            column are equal and both relative matches are inclusive (<= and >=, respectively). For a single-value
            range, only rows within the bucket where the right range column matches the single value are included in
            the output aggregations.

            Invalid Ranges
            An invalid range occurs in two scenarios:
                (1) When the range is inverted, i.e., when the value of the left start column is greater than the value
                    of the left end column.
                (2) When either relative-match is exclusive (< or >) and the value in the left start column is equal to
                    the value in the left end column.
            For invalid ranges, the result row will be null for all aggregation output columns.

            Undefined Ranges
            An undefined range occurs when either the left start column or the left end column is NaN. For rows with an
            undefined range, the corresponding output values will be null (as with invalid ranges).

            Unbounded Ranges
            A partially or fully unbounded range occurs when either the left start column or the left end column is
            null. If the left start column value is null and the left end column value is non-null, the range is
            unbounded at the beginning, and only the left end column subexpression will be used for the match. If the
            left start column value is non-null and the left end column value is null, the range is unbounded at the
            end, and only the left start column subexpression will be used for the match. If the left start column
            and left end column values are null, the range is unbounded, and all rows will be included.

        Note: At this time, implementations only support static tables. This operation remains under active development.

        Args:
            table (Table): the right table of the join
            on (Union[str, List[str]]): the match expression(s) that must include zero-or-more exact match expression,
                and exactly one range match expression as described above
            aggs (Union[Aggregation, List[Aggregation]]): the aggregation(s) to perform over the responsive ranges from
                the right table for each row from this Table

        Returns:
            a new table

        Raises:
            DHError
        """
        try:
            on = to_sequence(on)
            aggs = to_sequence(aggs)
            j_agg_list = j_array_list([agg.j_aggregation for agg in aggs])
            return Table(j_table=self.j_table.rangeJoin(table.j_table, j_array_list(on), j_agg_list))
        except Exception as e:
            raise DHError(e, message="table range_join operation failed.") from e

    # endregion

    #
    # Table operation category: Aggregation
    # region Aggregation

    def head_by(self, num_rows: int, by: Union[str, Sequence[str]] = None) -> Table:
        """The head_by method creates a new table containing the first number of rows for each group.

        Args:
            num_rows (int): the number of rows at the beginning of each group
            by (Union[str, Sequence[str]]): the group-by column name(s), default is None

        Returns:
            a new table

        Raises:
            DHError
        """
        try:
            by = to_sequence(by)
            with auto_locking_ctx(self):
                return Table(j_table=self.j_table.headBy(num_rows, *by))
        except Exception as e:
            raise DHError(e, "table head_by operation failed.") from e

    def tail_by(self, num_rows: int, by: Union[str, Sequence[str]] = None) -> Table:
        """The tail_by method creates a new table containing the last number of rows for each group.

        Args:
            num_rows (int): the number of rows at the end of each group
            by (Union[str, Sequence[str]]): the group-by column name(s), default is None

        Returns:
            a new table

        Raises:
            DHError
        """
        try:
            by = to_sequence(by)
            with auto_locking_ctx(self):
                return Table(j_table=self.j_table.tailBy(num_rows, *by))
        except Exception as e:
            raise DHError(e, "table tail_by operation failed.") from e

    def group_by(self, by: Union[str, Sequence[str]] = None) -> Table:
        """The group_by method creates a new table containing grouping columns and grouped data, column content is
        grouped into vectors.

        Args:
            by (Union[str, Sequence[str]], optional): the group-by column name(s), default is None

        Returns:
            a new table

        Raises:
            DHError
        """
        try:
            by = to_sequence(by)
            if by:
                return Table(j_table=self.j_table.groupBy(*by))
            else:
                return Table(j_table=self.j_table.groupBy())
        except Exception as e:
            raise DHError(e, "table group-by operation failed.") from e

    def ungroup(self, cols: Union[str, Sequence[str]] = None) -> Table:
        """The ungroup method creates a new table in which array columns from the source table are unwrapped into
        separate rows.

        Args:
            cols (Union[str, Sequence[str]], optional): the name(s) of the array column(s), if None, all array columns
                will be ungrouped, default is None

        Returns:
            a new table

        Raises:
            DHError
        """
        try:
            cols = to_sequence(cols)
            with auto_locking_ctx(self):
                if cols:
                    return Table(j_table=self.j_table.ungroup(*cols))
                else:
                    return Table(j_table=self.j_table.ungroup())
        except Exception as e:
            raise DHError(e, "table ungroup operation failed.") from e

    def first_by(self, by: Union[str, Sequence[str]] = None) -> Table:
        """The first_by method creates a new table containing the first row for each group.

        Args:
            by (Union[str, Sequence[str]], optional): the group-by column name(s), default is None

        Returns:
            a new table

        Raises:
            DHError
        """
        try:
            by = to_sequence(by)
            if by:
                return Table(j_table=self.j_table.firstBy(*by))
            else:
                return Table(j_table=self.j_table.firstBy())
        except Exception as e:
            raise DHError(e, "table first_by operation failed.") from e

    def last_by(self, by: Union[str, Sequence[str]] = None) -> Table:
        """The last_by method creates a new table containing the last row for each group.

        Args:
            by (Union[str, Sequence[str]], optional): the group-by column name(s), default is None

        Returns:
            a new table

        Raises:
            DHError
        """
        try:
            by = to_sequence(by)
            if by:
                return Table(j_table=self.j_table.lastBy(*by))
            else:
                return Table(j_table=self.j_table.lastBy())
        except Exception as e:
            raise DHError(e, "table last_by operation failed.") from e

    def sum_by(self, by: Union[str, Sequence[str]] = None) -> Table:
        """The sum_by method creates a new table containing the sum for each group.

        Args:
            by (Union[str, Sequence[str]], optional): the group-by column name(s), default is None

        Returns:
            a new table

        Raises:
            DHError
        """
        try:
            by = to_sequence(by)
            if by:
                return Table(j_table=self.j_table.sumBy(*by))
            else:
                return Table(j_table=self.j_table.sumBy())
        except Exception as e:
            raise DHError(e, "table sum_by operation failed.") from e

    def abs_sum_by(self, by: Union[str, Sequence[str]] = None) -> Table:
        """The abs_sum_by method creates a new table containing the absolute sum for each group.

        Args:
            by (Union[str, Sequence[str]], optional): the group-by column name(s), default is None

        Returns:
            a new table

        Raises:
            DHError
        """
        try:
            by = to_sequence(by)
            if by:
                return Table(j_table=self.j_table.absSumBy(*by))
            else:
                return Table(j_table=self.j_table.absSumBy())
        except Exception as e:
            raise DHError(e, "table asb_sum_by operation failed.") from e

    def weighted_sum_by(self, wcol: str, by: Union[str, Sequence[str]] = None) -> Table:
        """The weighted_sum_by method creates a new table containing the weighted sum for each group.

        Args:
            wcol (str): the name of the weight column
            by (Union[str, Sequence[str]], optional): the group-by column name(s), default is None

        Returns:
            a new table

        Raises:
            DHError
        """
        try:
            by = to_sequence(by)
            if by:
                return Table(j_table=self.j_table.wsumBy(wcol, *by))
            else:
                return Table(j_table=self.j_table.wsumBy(wcol))
        except Exception as e:
            raise DHError(e, "table weighted_sum_by operation failed.") from e

    def avg_by(self, by: Union[str, Sequence[str]] = None) -> Table:
        """The avg_by method creates a new table containing the average for each group.

        Args:
            by (Union[str, Sequence[str]], optional): the group-by column name(s), default is None

        Returns:
            a new table

        Raises:
            DHError
        """
        try:
            by = to_sequence(by)
            if by:
                return Table(j_table=self.j_table.avgBy(*by))
            else:
                return Table(j_table=self.j_table.avgBy())
        except Exception as e:
            raise DHError(e, "table avg_by operation failed.") from e

    def weighted_avg_by(self, wcol: str, by: Union[str, Sequence[str]] = None) -> Table:
        """The weighted_avg_by method creates a new table containing the weighted average for each group.

        Args:
            wcol (str): the name of the weight column
            by (Union[str, Sequence[str]], optional): the group-by column name(s), default is None

        Returns:
            a new table

        Raises:
            DHError
        """
        try:
            by = to_sequence(by)
            if by:
                return Table(j_table=self.j_table.wavgBy(wcol, *by))
            else:
                return Table(j_table=self.j_table.wavgBy(wcol))
        except Exception as e:
            raise DHError(e, "table avg_by operation failed.") from e

    def std_by(self, by: Union[str, Sequence[str]] = None) -> Table:
        """The std_by method creates a new table containing the sample standard deviation for each group.

        Sample standard deviation is computed using `Bessel's correction <https://en.wikipedia.org/wiki/Bessel%27s_correction>`_,
        which ensures that the sample variance will be an unbiased estimator of population variance.

        Args:
            by (Union[str, Sequence[str]], optional): the group-by column name(s), default is None

        Returns:
            a new table

        Raises:
            DHError
        """
        try:
            by = to_sequence(by)
            if by:
                return Table(j_table=self.j_table.stdBy(*by))
            else:
                return Table(j_table=self.j_table.stdBy())
        except Exception as e:
            raise DHError(e, "table std_by operation failed.") from e

    def var_by(self, by: Union[str, Sequence[str]] = None) -> Table:
        """The var_by method creates a new table containing the sample variance for each group.

        Sample variance is computed using `Bessel's correction <https://en.wikipedia.org/wiki/Bessel%27s_correction>`_,
        which ensures that the sample variance will be an unbiased estimator of population variance.

        Args:
            by (Union[str, Sequence[str]], optional): the group-by column name(s), default is None

        Returns:
            a new table

        Raises:
            DHError
        """
        try:
            by = to_sequence(by)
            if by:
                return Table(j_table=self.j_table.varBy(*by))
            else:
                return Table(j_table=self.j_table.varBy())
        except Exception as e:
            raise DHError(e, "table var_by operation failed.") from e

    def median_by(self, by: Union[str, Sequence[str]] = None) -> Table:
        """The median_by method creates a new table containing the median for each group.

        Args:
            by (Union[str, Sequence[str]], optional): the group-by column name(s), default is None

        Returns:
            a new table

        Raises:
            DHError
        """
        try:
            by = to_sequence(by)
            if by:
                return Table(j_table=self.j_table.medianBy(*by))
            else:
                return Table(j_table=self.j_table.medianBy())
        except Exception as e:
            raise DHError(e, "table median_by operation failed.") from e

    def min_by(self, by: Union[str, Sequence[str]] = None) -> Table:
        """The min_by method creates a new table containing the minimum value for each group.

        Args:
            by (Union[str, Sequence[str]], optional): the group-by column name(s), default is None

        Returns:
            a new table

        Raises:
            DHError
        """
        try:
            by = to_sequence(by)
            if by:
                return Table(j_table=self.j_table.minBy(*by))
            else:
                return Table(j_table=self.j_table.minBy())
        except Exception as e:
            raise DHError(e, "table min_by operation failed.") from e

    def max_by(self, by: Union[str, Sequence[str]] = None) -> Table:
        """The max_by method creates a new table containing the maximum value for each group.

        Args:
            by (Union[str, Sequence[str]], optional): the group-by column name(s), default is None

        Returns:
            a new table

        Raises:
            DHError
        """
        try:
            by = to_sequence(by)
            if by:
                return Table(j_table=self.j_table.maxBy(*by))
            else:
                return Table(j_table=self.j_table.maxBy())
        except Exception as e:
            raise DHError(e, "table max_by operation failed.") from e

    def count_by(self, col: str, by: Union[str, Sequence[str]] = None) -> Table:
        """The count_by method creates a new table containing the number of rows for each group.

        Args:
            col (str): the name of the column to store the counts
            by (Union[str, Sequence[str]], optional): the group-by column name(s), default is None

        Returns:
            a new table

        Raises:
            DHError
        """
        try:
            by = to_sequence(by)
            if by:
                return Table(j_table=self.j_table.countBy(col, *by))
            else:
                return Table(j_table=self.j_table.countBy(col))
        except Exception as e:
            raise DHError(e, "table count_by operation failed.") from e

    def agg_by(self, aggs: Union[Aggregation, Sequence[Aggregation]], by: Union[str, Sequence[str]] = None,
               preserve_empty: bool = False, initial_groups: Table = None) -> Table:
        """The agg_by method creates a new table containing grouping columns and grouped data. The resulting
        grouped data is defined by the aggregations specified.

        Args:
            aggs (Union[Aggregation, Sequence[Aggregation]]): the aggregation(s)
            by (Union[str, Sequence[str]]): the group-by column name(s), if not provided, all rows from this table are
                grouped into a single group of rows before the aggregations are applied to the result, default is None.
            preserve_empty (bool): whether to keep result rows for groups that are initially empty or become empty as
                a result of updates. Each aggregation operator defines its own value for empty groups. Default is False.
            initial_groups (Table): a table whose distinct combinations of values for the group-by column(s)
                should be used to create an initial set of aggregation groups. All other columns are ignored. This is
                useful in combination with preserve_empty=True to ensure that particular groups appear in the result
                table, or with preserve_empty=False to control the encounter order for a collection of groups and
                thus their relative order in the result. Changes to this table are not expected or handled; if this
                table is a refreshing table, only its contents at instantiation time will be used. Default is None,
                the result will be the same as if a table is provided but no rows were supplied. When it is provided,
                the 'by' argument must be provided to explicitly specify the grouping columns.
        Returns:
            a new table

        Raises:
            DHError
        """
        try:
            aggs = to_sequence(aggs)
            by = to_sequence(by)
            if not by and initial_groups:
                raise ValueError("missing group-by column names when initial_groups is provided.")
            j_agg_list = j_array_list([agg.j_aggregation for agg in aggs])

            cm = _query_scope_agg_ctx(aggs)
            with cm:
                if not by:
                    return Table(j_table=self.j_table.aggBy(j_agg_list, preserve_empty))
                else:
                    j_column_name_list = j_array_list([_JColumnName.of(col) for col in by])
                    initial_groups = unwrap(initial_groups)
                    return Table(
                        j_table=self.j_table.aggBy(j_agg_list, preserve_empty, initial_groups, j_column_name_list))
        except Exception as e:
            raise DHError(e, "table agg_by operation failed.") from e

    def partitioned_agg_by(self, aggs: Union[Aggregation, Sequence[Aggregation]],
                           by: Union[str, Sequence[str]] = None, preserve_empty: bool = False,
                           initial_groups: Table = None) -> PartitionedTable:
        """The partitioned_agg_by method is a convenience method that performs an agg_by operation on this table and
        wraps the result in a PartitionedTable. If the argument 'aggs' does not include a partition aggregation
        created by calling :py:func:`agg.partition`, one will be added automatically with the default constituent column
        name __CONSTITUENT__.

        Args:
            aggs (Union[Aggregation, Sequence[Aggregation]]): the aggregation(s)
            by (Union[str, Sequence[str]]): the group-by column name(s), default is None
            preserve_empty (bool): whether to keep result rows for groups that are initially empty or become empty as
                a result of updates. Each aggregation operator defines its own value for empty groups. Default is False.
            initial_groups (Table): a table whose distinct combinations of values for the group-by column(s)
                should be used to create an initial set of aggregation groups. All other columns are ignored. This is
                useful in combination with preserve_empty=True to ensure that particular groups appear in the result
                table, or with preserve_empty=False to control the encounter order for a collection of groups and
                thus their relative order in the result. Changes to this table are not expected or handled; if this
                table is a refreshing table, only its contents at instantiation time will be used. Default is None,
                the result will be the same as if a table is provided but no rows were supplied. When it is provided,
                the 'by' argument must be provided to explicitly specify the grouping columns.

        Returns:
            a PartitionedTable

        Raises:
            DHError
        """
        try:
            aggs = to_sequence(aggs)
            by = to_sequence(by)
            j_agg_list = j_array_list([agg.j_aggregation for agg in aggs])
            initial_groups = unwrap(initial_groups)

            cm = _query_scope_agg_ctx(aggs)
            with cm:
                return PartitionedTable(
                    j_partitioned_table=self.j_table.partitionedAggBy(j_agg_list, preserve_empty, initial_groups, *by))
        except Exception as e:
            raise DHError(e, "table partitioned_agg_by operation failed.") from e

    def agg_all_by(self, agg: Aggregation, by: Union[str, Sequence[str]] = None) -> Table:
        """The agg_all_by method creates a new table containing grouping columns and grouped data. The resulting
        grouped data is defined by the aggregation specified.

        Note, because agg_all_by applies the aggregation to all the columns of the table, it will ignore
        any column names specified for the aggregation.

        Args:
            agg (Aggregation): the aggregation
            by (Union[str, Sequence[str]], optional): the group-by column name(s), default is None

        Returns:
            a new table

        Raises:
            DHError
        """
        try:
            by = to_sequence(by)
            cm = _query_scope_agg_ctx([agg])
            with cm:
                return Table(j_table=self.j_table.aggAllBy(agg.j_agg_spec, *by))
        except Exception as e:
            raise DHError(e, "table agg_all_by operation failed.") from e

    # endregion

    def format_columns(self, formulas: Union[str, List[str]]) -> Table:
        """ Applies color formatting to the columns of the table.

        Args:
            formulas (Union[str, List[str]]): formatting string(s) in the form of "column=color_expression"
                where color_expression can be a color name or a Java ternary expression that results in a color.

        Returns:
            a new table

        Raises:
            DHError
        """
        try:
            formulas = to_sequence(formulas)
            return Table(j_table=self.j_table.formatColumns(formulas))
        except Exception as e:
            raise DHError(e, "failed to color format columns.") from e

    def format_column_where(self, col: str, cond: str, formula: str) -> Table:
        """ Applies color formatting to a column of the table conditionally.

        Args:
            col (str): the column name
            cond (str): the condition expression
            formula (str): the formatting string in the form of assignment expression "column=color expression"
                where color_expression can be a color name or a Java ternary expression that results in a color.

        Returns:
            a new table

        Raises:
            DHError
        """
        try:
            return Table(j_table=self.j_table.formatColumnWhere(col, cond, formula))
        except Exception as e:
            raise DHError(e, "failed to color format column conditionally.") from e

    def format_row_where(self, cond: str, formula: str) -> Table:
        """ Applies color formatting to rows of the table conditionally.

        Args:
            cond (str): the condition expression
            formula (str): the formatting string in the form of assignment expression "column=color expression"
                where color_expression can be a color name or a Java ternary expression that results in a color.

        Returns:
            a new table

        Raises:
            DHError
        """
        try:
            return Table(j_table=self.j_table.formatRowWhere(cond, formula))
        except Exception as e:
            raise DHError(e, "failed to color format rows conditionally.") from e

    def layout_hints(self, front: Union[str, List[str]] = None, back: Union[str, List[str]] = None,
                     freeze: Union[str, List[str]] = None, hide: Union[str, List[str]] = None,
                     column_groups: List[dict] = None, search_display_mode: SearchDisplayMode = None) -> Table:
        """ Sets layout hints on the Table

        Args:
            front (Union[str, List[str]]): the columns to show at the front.
            back (Union[str, List[str]]): the columns to show at the back.
            freeze (Union[str, List[str]]): the columns to freeze to the front.
                These will not be affected by horizontal scrolling.
            hide (Union[str, List[str]]): the columns to hide.
            column_groups (List[Dict]): A list of dicts specifying which columns should be grouped in the UI.
                The dicts can specify the following:

                * name (str): The group name
                * children (List[str]): The column names in the group
                * color (Optional[str]): The hex color string or Deephaven color name
            search_display_mode (SearchDisplayMode): set the search bar to explicitly be accessible or inaccessible,
                or use the system default. :attr:`SearchDisplayMode.SHOW` will show the search bar,
                :attr:`SearchDisplayMode.HIDE` will hide the search bar, and :attr:`SearchDisplayMode.DEFAULT` will
                use the default value configured by the user and system settings.

        Returns:
            a new table with the layout hints set

        Raises:
            DHError
        """
        try:
            _j_layout_hint_builder = _JLayoutHintBuilder.get()

            if front is not None:
                _j_layout_hint_builder.atFront(to_sequence(front))

            if back is not None:
                _j_layout_hint_builder.atBack(to_sequence(back))

            if freeze is not None:
                _j_layout_hint_builder.freeze(to_sequence(freeze))

            if hide is not None:
                _j_layout_hint_builder.hide(to_sequence(hide))

            if column_groups is not None:
                for group in column_groups:
                    _j_layout_hint_builder.columnGroup(group.get("name"), j_array_list(group.get("children")),
                                                       group.get("color", ""))

            if search_display_mode is not None:
                _j_layout_hint_builder.setSearchBarAccess(search_display_mode.value)

        except Exception as e:
            raise DHError(e, "failed to create layout hints") from e

        try:
            return Table(j_table=self.j_table.setLayoutHints(_j_layout_hint_builder.build()))
        except Exception as e:
            raise DHError(e, "failed to set layout hints on table") from e

    def partition_by(self, by: Union[str, Sequence[str]], drop_keys: bool = False) -> PartitionedTable:
        """ Creates a PartitionedTable from this table, partitioned according to the specified key columns.

        Args:
            by (Union[str, Sequence[str]]): the column(s) by which to group data
            drop_keys (bool): whether to drop key columns in the constituent tables, default is False

        Returns:
            A PartitionedTable containing a sub-table for each group

        Raises:
            DHError
        """
        try:
            if not isinstance(drop_keys, bool):
                raise DHError(message="drop_keys must be a boolean value.")

            by = to_sequence(by)
            return PartitionedTable(j_partitioned_table=self.j_table.partitionBy(drop_keys, *by))
        except Exception as e:
            raise DHError(e, "failed to create a partitioned table.") from e

    def update_by(self, ops: Union[UpdateByOperation, List[UpdateByOperation]],
                  by: Union[str, List[str]] = None) -> Table:
        """Creates a table with additional columns calculated from window-based aggregations of columns in this table.
        The aggregations are defined by the provided operations, which support incremental aggregations over the
        corresponding rows in the table. The aggregations will apply position or time-based windowing and
        compute the results over the entire table or each row group as identified by the provided key columns.

        Args:
            ops (Union[UpdateByOperation, List[UpdateByOperation]]): the update-by operation definition(s)
            by (Union[str, List[str]]): the key column name(s) to group the rows of the table

        Returns:
            a new Table

        Raises:
            DHError
        """
        try:
            ops = to_sequence(ops)
            by = to_sequence(by)
            with auto_locking_ctx(self):
                return Table(j_table=self.j_table.updateBy(j_array_list(ops), *by))
        except Exception as e:
            raise DHError(e, "table update-by operation failed.") from e

    def slice(self, start: int, stop: int) -> Table:
        """Extracts a subset of a table by row positions into a new Table.

        If both the start and the stop are positive, then both are counted from the beginning of the table.
        The start is inclusive, and the stop is exclusive. slice(0, N) is equivalent to :meth:`~Table.head` (N)
        The start must be less than or equal to the stop.

        If the start is positive and the stop is negative, then the start is counted from the beginning of the
        table, inclusively. The stop is counted from the end of the table. For example, slice(1, -1) includes all
        rows but the first and last. If the stop is before the start, the result is an empty table.

        If the start is negative, and the stop is zero, then the start is counted from the end of the table,
        and the end of the slice is the size of the table. slice(-N, 0) is equivalent to :meth:`~Table.tail` (N).

        If the start is negative and the stop is negative, they are both counted from the end of the
        table. For example, slice(-2, -1) returns the second to last row of the table.

        Args:
            start (int): the first row position to include in the result
            stop (int): the last row position to include in the result

        Returns:
            a new Table

        Raises:
            DHError
        """
        try:
            return Table(j_table=self.j_table.slice(start, stop))
        except Exception as e:
            raise DHError(e, "table slice operation failed.") from e

    def slice_pct(self, start_pct: float, end_pct: float) -> Table:
        """Extracts a subset of a table by row percentages.

        Returns a subset of table in the range [floor(start_pct * size_of_table), floor(end_pct * size_of_table)).
        For example, for a table of size 10, slice_pct(0.1, 0.7) will return a subset from the second row to the seventh
        row. Similarly, slice_pct(0, 1) would return the entire table (because row positions run from 0 to size - 1).
        The percentage arguments must be in range [0, 1], otherwise the function returns an error.

        Args:
            start_pct (float): the starting percentage point (inclusive) for rows to include in the result, range [0, 1]
            end_pct (float): the ending percentage point (exclusive) for rows to include in the result, range [0, 1]

        Returns:
            a new table

        Raises:
            DHError
        """
        try:
            return Table(j_table=self.j_table.slicePct(start_pct, end_pct))
        except Exception as e:
            raise DHError(e, "table slice_pct operation failed.") from e

    def rollup(self, aggs: Union[Aggregation, Sequence[Aggregation]], by: Union[str, Sequence[str]] = None,
               include_constituents: bool = False) -> RollupTable:
        """Creates a rollup table.

        A rollup table aggregates by the specified columns, and then creates a hierarchical table which re-aggregates
        using one less by column on each level. The column that is no longer part of the aggregation key is
        replaced with null on each level.

        Note some aggregations can not be used in creating a rollup tables, these include: group, partition, median,
        pct, weighted_avg

        Args:
            aggs (Union[Aggregation, Sequence[Aggregation]]): the aggregation(s)
            by (Union[str, Sequence[str]]): the group-by column name(s), default is None
            include_constituents (bool): whether to include the constituent rows at the leaf level, default is False

        Returns:
            a new RollupTable

        Raises:
            DHError
        """
        try:
            aggs = to_sequence(aggs)
            by = to_sequence(by)
            j_agg_list = j_array_list([agg.j_aggregation for agg in aggs])

            cm = _query_scope_agg_ctx(aggs)
            with cm:
                if not by:
                    return RollupTable(j_rollup_table=self.j_table.rollup(j_agg_list, include_constituents), aggs=aggs,
                                       include_constituents=include_constituents, by=by)
                else:
                    return RollupTable(j_rollup_table=self.j_table.rollup(j_agg_list, include_constituents, by),
                                       aggs=aggs, include_constituents=include_constituents, by=by)
        except Exception as e:
            raise DHError(e, "table rollup operation failed.") from e

    def tree(self, id_col: str, parent_col: str, promote_orphans: bool = False) -> TreeTable:
        """Creates a hierarchical tree table.

        The structure of the table is encoded by an "id" and a "parent" column. The id column should represent a unique
        identifier for a given row, and the parent column indicates which row is the parent for a given row. Rows that
        have a None parent are part of the "root" table.

        It is possible for rows to be "orphaned" if their parent is non-None and does not exist in the table. These
        rows will not be present in the resulting tree. If this is not desirable, they could be promoted to become
        children of the root table by setting 'promote_orphans' argument to True.

        Args:
            id_col (str): the name of a column containing a unique identifier for a particular row in the table
            parent_col (str): the name of a column containing the parent's identifier, {@code null} for rows that are
                part of the root table
            promote_orphans (bool): whether to promote node tables whose parents don't exist to be children of the
                root node, default is False

        Returns:
            a new TreeTable organized according to the parent-child relationships expressed by id_col and parent_col

        Raises:
            DHError
        """
        try:
            if promote_orphans:
                with auto_locking_ctx(self):
                    j_table = _JTreeTable.promoteOrphans(self.j_table, id_col, parent_col)
            else:
                j_table = self.j_table

            return TreeTable(j_tree_table=j_table.tree(id_col, parent_col), id_col=id_col, parent_col=parent_col)
        except Exception as e:
            raise DHError(e, "table tree operation failed.") from e

    def await_update(self, timeout: int = None) -> bool:
        """Waits until either this refreshing Table is updated or the timeout elapses if provided.

        Args:
            timeout (int): the maximum time to wait in milliseconds, default is None, meaning no timeout

        Returns:
            True when the table is updated or False when the timeout has been reached.

        Raises:
            DHError
        """
        if not self.is_refreshing:
            raise DHError(message="await_update can only be called on refreshing tables.")

        updated = True
        try:
            if timeout is not None:
                updated = self.j_table.awaitUpdate(timeout)
            else:
                self.j_table.awaitUpdate()
        except Exception as e:
            raise DHError(e, "await_update was interrupted.") from e
        else:
            return updated


class PartitionedTable(JObjectWrapper):
    """A partitioned table is a table containing tables, known as constituent tables.
    Each constituent table has the same schema.

    The partitioned table contains:
    1. one column containing constituent tables
    2. key columns (optional)
    3. non-key columns (optional)

    Key values can be used to retrieve constituent tables from the partitioned table and
    can be used to perform operations with other like-keyed partitioned tables.
    """

    j_object_type = _JPartitionedTable

    @property
    def j_object(self) -> jpy.JType:
        return self.j_partitioned_table

    def __init__(self, j_partitioned_table):
        self.j_partitioned_table = j_partitioned_table
        self._definition = None
        self._table = None

    @classmethod
    def from_partitioned_table(cls,
                               table: Table,
                               key_cols: Union[str, List[str]] = None,
                               unique_keys: bool = None,
                               constituent_column: str = None,
                               constituent_table_columns: List[Column] = None,
                               constituent_changes_permitted: bool = None) -> PartitionedTable:
        """Creates a PartitionedTable from the provided underlying partitioned Table.

        Note: key_cols, unique_keys, constituent_column, constituent_table_columns,
        constituent_changes_permitted must either be all None or all have values. When they are None, their values will
        be inferred as follows:

        |    * key_cols: the names of all columns with a non-Table data type
        |    * unique_keys: False
        |    * constituent_column: the name of the first column with a Table data type
        |    * constituent_table_columns: the column definitions of the first cell (constituent table) in the constituent
            column. Consequently, the constituent column can't be empty.
        |    * constituent_changes_permitted: the value of table.is_refreshing


        Args:
            table (Table): the underlying partitioned table
            key_cols (Union[str, List[str]]): the key column name(s) of 'table'
            unique_keys (bool): whether the keys in 'table' are guaranteed to be unique
            constituent_column (str): the constituent column name in 'table'
            constituent_table_columns (List[Column]): the column definitions of the constituent table
            constituent_changes_permitted (bool): whether the values of the constituent column can change

        Returns:
            a PartitionedTable

        Raise:
            DHError
        """
        none_args = [key_cols, unique_keys, constituent_column, constituent_table_columns,
                     constituent_changes_permitted]

        try:
            if all([arg is None for arg in none_args]):
                return PartitionedTable(j_partitioned_table=_JPartitionedTableFactory.of(table.j_table))

            if all([arg is not None for arg in none_args]):
                table_def = _JTableDefinition.of([col.j_column_definition for col in constituent_table_columns])
                j_partitioned_table = _JPartitionedTableFactory.of(table.j_table,
                                                                   j_array_list(to_sequence(key_cols)),
                                                                   unique_keys,
                                                                   constituent_column,
                                                                   table_def,
                                                                   constituent_changes_permitted)
                return PartitionedTable(j_partitioned_table=j_partitioned_table)
        except Exception as e:
            raise DHError(e, "failed to build a PartitionedTable.") from e

        missing_value_args = [arg for arg in none_args if arg is None]
        raise DHError(message=f"invalid argument values, must specify non-None values for {missing_value_args}.")

    @classmethod
    def from_constituent_tables(cls,
                                tables: List[Table],
                                constituent_table_columns: List[Column] = None) -> PartitionedTable:
        """Creates a PartitionedTable with a single column named '__CONSTITUENT__' containing the provided constituent
        tables.

        The result PartitionedTable has no key columns, and both its unique_keys and constituent_changes_permitted
        properties are set to False. When constituent_table_columns isn't provided, it will be set to the column
        definitions of the first table in the provided constituent tables.

        Args:
            tables (List[Table]): the constituent tables
            constituent_table_columns (List[Column]): a list of column definitions compatible with all the constituent
                tables, default is None

        Returns:
            a PartitionedTable

        Raises:
            DHError
        """
        try:
            if not constituent_table_columns:
                return PartitionedTable(j_partitioned_table=_JPartitionedTableFactory.ofTables(to_sequence(tables)))
            else:
                table_def = _JTableDefinition.of([col.j_column_definition for col in constituent_table_columns])
                return PartitionedTable(j_partitioned_table=_JPartitionedTableFactory.ofTables(table_def,
                                                                                               to_sequence(tables)))
        except Exception as e:
            raise DHError(e, "failed to create a PartitionedTable from constituent tables.") from e

    @cached_property
    def table(self) -> Table:
        """The underlying partitioned table."""
        return Table(j_table=self.j_partitioned_table.table())

    @property
    def update_graph(self) -> UpdateGraph:
        """The underlying partitioned table's update graph."""
        return self.table.update_graph

    @cached_property
    def is_refreshing(self) -> bool:
        """Whether the underlying partitioned table is refreshing."""
        return self.table.is_refreshing

    @cached_property
    def key_columns(self) -> List[str]:
        """The partition key column names."""
        return list(self.j_partitioned_table.keyColumnNames().toArray())

    def keys(self) -> Table:
        """Returns a Table containing all the keys of the underlying partitioned table."""
        if self.unique_keys:
            return self.table.view(self.key_columns)
        else:
            return self.table.select_distinct(self.key_columns)

    @cached_property
    def unique_keys(self) -> bool:
        """Whether the keys in the underlying table must always be unique. If keys must be unique, one can expect
        that self.table.select_distinct(self.key_columns) and self.table.view(self.key_columns) operations always
        produce equivalent tables."""
        return self.j_partitioned_table.uniqueKeys()

    @cached_property
    def constituent_column(self) -> str:
        """The name of the column containing constituent tables."""
        return self.j_partitioned_table.constituentColumnName()

    @cached_property
    def constituent_table_definition(self) -> TableDefinition:
        """The column definitions for constituent tables. All constituent tables in a partitioned table have the
        same column definitions."""
        return TableDefinition(self.j_partitioned_table.constituentDefinition())

    @property
    def constituent_table_columns(self) -> List[Column]:
        """The column definitions for constituent tables. All constituent tables in a partitioned table have the
        same column definitions."""
        return list(self.constituent_table_definition)

    @cached_property
    def constituent_changes_permitted(self) -> bool:
        """Can the constituents of the underlying partitioned table change?  Specifically, can the values of the
        constituent column change?

        If constituent changes are not permitted, the underlying partitioned table:
        1. has no adds
        2. has no removes
        3. has no shifts
        4. has no modifies that include the constituent column

        Note, it is possible for constituent changes to not be permitted even if constituent tables are refreshing or
        if the underlying partitioned table is refreshing. Also note that the underlying partitioned table must be
        refreshing if it contains any refreshing constituents.
        """
        return self.j_partitioned_table.constituentChangesPermitted()

    def merge(self) -> Table:
        """Makes a new Table that contains all the rows from all the constituent tables. In the merged result,
        data from a constituent table is contiguous, and data from constituent tables appears in the same order the
        constituent table appears in the PartitionedTable. Basically, merge stacks constituent tables on top of each
        other in the same relative order as the partitioned table.

        Returns:
            a Table

        Raises:
            DHError
        """
        try:
            with auto_locking_ctx(self):
                return Table(j_table=self.j_partitioned_table.merge())
        except Exception as e:
            raise DHError(e, "failed to merge all the constituent tables.")

    def filter(self, filters: Union[str, Filter, Sequence[str], Sequence[Filter]]) -> PartitionedTable:
        """The filter method creates a new partitioned table containing only the rows meeting the filter criteria.
        Filters can not use the constituent column.

        Args:
            filters (Union[str, Filter, Sequence[str], Sequence[Filter]]): the filter condition  expression(s) or
                Filter object(s)

        Returns:
             a PartitionedTable

        Raises:
            DHError
        """
        filters = to_sequence(filters)
        if isinstance(filters[0], str):
            filters = Filter.from_(filters)
            filters = to_sequence(filters)
        try:
            return PartitionedTable(j_partitioned_table=self.j_partitioned_table.filter(j_array_list(filters)))
        except Exception as e:
            raise DHError(e, "failed to apply filters to the partitioned table.") from e

    def sort(self, order_by: Union[str, Sequence[str]],
             order: Union[SortDirection, Sequence[SortDirection]] = None) -> PartitionedTable:
        """The sort method creates a new partitioned table where the rows are ordered based on values in a specified
        set of columns. Sort can not use the constituent column.

        Args:
            order_by (Union[str, Sequence[str]]): the column(s) to be sorted on.  Can't include the constituent column.
            order (Union[SortDirection, Sequence[SortDirection], optional): the corresponding sort directions for
                each sort column, default is None, meaning ascending order for all the sort columns.

        Returns:
            a new PartitionedTable

        Raises:
            DHError
        """

        try:
            order_by = to_sequence(order_by)
            if not order:
                order = (SortDirection.ASCENDING,) * len(order_by)
            order = to_sequence(order)
            if len(order_by) != len(order):
                raise DHError(message="The number of sort columns must be the same as the number of sort directions.")

            sort_columns = [_sort_column(col, dir_) for col, dir_ in zip(order_by, order)]
            j_sc_list = j_array_list(sort_columns)
            return PartitionedTable(j_partitioned_table=self.j_partitioned_table.sort(j_sc_list))
        except Exception as e:
            raise DHError(e, "failed to sort the partitioned table.") from e

    def get_constituent(self, key_values: Union[Any, Sequence[Any]]) -> Optional[Table]:
        """Gets a single constituent table by its corresponding key column value(s).
        If there are no matching rows, the result is None. If there are multiple matching rows, a DHError is thrown.

        Args:
            key_values (Union[Any, Sequence[Any]]): the value(s) of the key column(s)

        Returns:
            a Table or None

        Raises:
            DHError
        """
        try:
            key_values = to_sequence(key_values)
            j_table = self.j_partitioned_table.constituentFor(key_values)
            if j_table:
                return Table(j_table=j_table)
            else:
                return None
        except Exception as e:
            raise DHError(e, "unable to get constituent table.") from e

    @property
    def constituent_tables(self) -> List[Table]:
        """Returns all the current constituent tables."""
        return list(map(Table, self.j_partitioned_table.constituents()))

    def transform(self, func: Callable[[Table], Table],
                  dependencies: Optional[Sequence[Union[Table, PartitionedTable]]] = None) -> PartitionedTable:
        """Apply the provided function to all constituent Tables and produce a new PartitionedTable with the results
        as its constituents, with the same data for all other columns in the underlying partitioned Table. Note that
        if the Table underlying this PartitionedTable changes, a corresponding change will propagate to the result.

        Args:
            func (Callable[[Table], Table]): a function which takes a Table as input and returns a new Table
            dependencies (Optional[Sequence[Union[Table, PartitionedTable]]]): additional dependencies that must be
                satisfied before applying the provided transform function to added or modified constituents during
                update processing. If the transform function uses any other refreshing Table or refreshing Partitioned
                Table, they must be included in this argument. Defaults to None.

        Returns:
            a PartitionedTable

        Raises:
            DHError
        """
        try:
            j_operator = j_unary_operator(func, dtypes.from_jtype(Table.j_object_type.jclass))
            dependencies = to_sequence(dependencies, wrapped=True)
            j_dependencies = [d.j_table for d in dependencies if isinstance(d, Table) and d.is_refreshing]
            j_dependencies.extend([d.table.j_table for d in dependencies if isinstance(d, PartitionedTable) and d.is_refreshing])
            with auto_locking_ctx(self, *dependencies):
                j_pt = self.j_partitioned_table.transform(j_operator, j_dependencies)
                return PartitionedTable(j_partitioned_table=j_pt)
        except Exception as e:
            raise DHError(e, "failed to transform the PartitionedTable.") from e

    def partitioned_transform(self, other: PartitionedTable, func: Callable[[Table, Table], Table],
                              dependencies: Optional[Sequence[Union[Table, PartitionedTable]]] = None) -> \
            PartitionedTable:
        """Join the underlying partitioned Tables from this PartitionedTable and other on the key columns, then apply
        the provided function to all pairs of constituent Tables with the same keys in order to produce a new
        PartitionedTable with the results as its constituents, with the same data for all other columns in the
        underlying partitioned Table from this.

        Note that if the Tables underlying this PartitionedTable or other change, a corresponding change will propagate
        to the result.

        Args:
            other (PartitionedTable): the other Partitioned table whose constituent tables will be passed in as the 2nd
                argument to the provided function
            func (Callable[[Table, Table], Table]): a function which takes two Tables as input and returns a new Table
            dependencies (Optional[Sequence[Union[Table, PartitionedTable]]]): additional dependencies that must be
                satisfied before applying the provided transform function to added, modified, or newly-matched
                constituents during update processing. If the transform function uses any other refreshing Table or
                refreshing Partitioned Table, they must be included in this argument. Defaults to None.

        Returns:
            a PartitionedTable

        Raises:
            DHError
        """
        try:
            j_operator = j_binary_operator(func, dtypes.from_jtype(Table.j_object_type.jclass))
            dependencies = to_sequence(dependencies, wrapped=True)
            j_dependencies = [d.j_table for d in dependencies if isinstance(d, Table) and d.is_refreshing]
            j_dependencies.extend([d.table.j_table for d in dependencies if isinstance(d, PartitionedTable) and d.is_refreshing])
            with auto_locking_ctx(self, other, *dependencies):
                j_pt = self.j_partitioned_table.partitionedTransform(other.j_partitioned_table, j_operator,
                                                                     j_dependencies)
                return PartitionedTable(j_partitioned_table=j_pt)
        except Exception as e:
            raise DHError(e, "failed to transform the PartitionedTable with another PartitionedTable.") from e

    def proxy(self, require_matching_keys: bool = True, sanity_check_joins: bool = True) -> PartitionedTableProxy:
        """Makes a proxy that allows table operations to be applied to the constituent tables of this
        PartitionedTable.

        Args:
            require_matching_keys (bool): whether to ensure that both partitioned tables have all the same keys
                present when an operation uses this PartitionedTable and another PartitionedTable as inputs for a
                :meth:`~PartitionedTable.partitioned_transform`, default is True
            sanity_check_joins (bool): whether to check that for proxied join operations, a given join key only occurs
                in exactly one constituent table of the underlying partitioned table. If the other table argument is also a
                PartitionedTableProxy, its constituents will also be subjected to this constraint.
        """
        return PartitionedTableProxy(
            j_pt_proxy=self.j_partitioned_table.proxy(require_matching_keys, sanity_check_joins))


class PartitionedTableProxy(JObjectWrapper):
    """A PartitionedTableProxy is a table operation proxy for the underlying partitioned table. It provides methods
    that apply table operations to the constituent tables of the underlying partitioned table, produce a new
    partitioned table from the resulting constituent tables, and return a proxy of it.

    Attributes:
        target (PartitionedTable): the underlying partitioned table of the proxy
        require_matching_keys (bool): whether to ensure that both partitioned tables have all the same keys
            present when an operation uses this PartitionedTable and another PartitionedTable as inputs for a
            :meth:`~PartitionedTable.partitioned_transform`, default is True
        sanity_check_joins (bool): whether to check that for proxied join operations, a given join key only occurs
            in exactly one constituent table of the underlying partitioned table. If the other table argument is also a
            PartitionedTableProxy, its constituents will also be subjected to this constraint.
    """
    j_object_type = _JPartitionedTableProxy

    @property
    def j_object(self) -> jpy.JType:
        return self.j_pt_proxy

    @property
    def is_refreshing(self) -> bool:
        """Whether this proxy represents a refreshing partitioned table."""
        return self.target.is_refreshing

    @property
    def update_graph(self) -> UpdateGraph:
        """The underlying partitioned table proxy's update graph."""
        return self.target.update_graph

    def __init__(self, j_pt_proxy):
        self.j_pt_proxy = jpy.cast(j_pt_proxy, _JPartitionedTableProxy)
        self.require_matching_keys = self.j_pt_proxy.requiresMatchingKeys()
        self.sanity_check_joins = self.j_pt_proxy.sanityChecksJoins()
        self.target = PartitionedTable(j_partitioned_table=self.j_pt_proxy.target())

    def head(self, num_rows: int) -> PartitionedTableProxy:
        """Applies the :meth:`~Table.head` table operation to all constituent tables of the underlying partitioned
        table, and produces a new PartitionedTableProxy with the result tables as the constituents of its underlying
        partitioned table.

        Args:
            num_rows (int): the number of rows at the head of the constituent tables

        Returns:
            a new PartitionedTableProxy

        Raises:
            DHError
        """
        try:
            with auto_locking_ctx(self):
                return PartitionedTableProxy(j_pt_proxy=self.j_pt_proxy.head(num_rows))
        except Exception as e:
            raise DHError(e, "head operation on the PartitionedTableProxy failed.") from e

    def tail(self, num_rows: int) -> PartitionedTableProxy:
        """Applies the :meth:`~Table.tail` table operation to all constituent tables of the underlying partitioned
        table, and produces a new PartitionedTableProxy with the result tables as the constituents of its underlying
        partitioned table.

        Args:
            num_rows (int): the number of rows at the end of the constituent tables

        Returns:
            a new PartitionedTableProxy

        Raises:
            DHError
        """
        try:
            with auto_locking_ctx(self):
                return PartitionedTableProxy(j_pt_proxy=self.j_pt_proxy.tail(num_rows))
        except Exception as e:
            raise DHError(e, "tail operation on the PartitionedTableProxy failed.") from e

    def reverse(self) -> PartitionedTableProxy:
        """Applies the :meth:`~Table.reverse` table operation to all constituent tables of the underlying partitioned
        table, and produces a new PartitionedTableProxy with the result tables as the constituents of its underlying
        partitioned table.

        Returns:
            a new PartitionedTableProxy

        Raises:
            DHError
        """
        try:
            with auto_locking_ctx(self):
                return PartitionedTableProxy(j_pt_proxy=self.j_pt_proxy.reverse())
        except Exception as e:
            raise DHError(e, "reverse operation on the PartitionedTableProxy failed.") from e

    def snapshot(self) -> PartitionedTableProxy:
        """Applies the :meth:`~Table.snapshot` table operation to all constituent tables of the underlying partitioned
        table, and produces a new PartitionedTableProxy with the result tables as the constituents of its underlying
        partitioned table.

        Returns:
            a new PartitionedTableProxy

        Raises:
            DHError
        """
        try:
            with auto_locking_ctx(self):
                return PartitionedTableProxy(j_pt_proxy=self.j_pt_proxy.snapshot())
        except Exception as e:
            raise DHError(e, "snapshot operation on the PartitionedTableProxy failed.") from e

    def snapshot_when(self, trigger_table: Union[Table, PartitionedTableProxy],
                      stamp_cols: Union[str, List[str]] = None, initial: bool = False, incremental: bool = False,
                      history: bool = False) -> PartitionedTableProxy:
        """Applies the :meth:`~Table.snapshot_when` table operation to all constituent tables of the underlying
        partitioned table with the provided trigger table or PartitionedTableProxy, and produces a new
        PartitionedTableProxy with the result tables as the constituents of its underlying partitioned table.

        In the case of the trigger table being another PartitionedTableProxy, the :meth:`~Table.snapshot_when` table
        operation is applied to the matching pairs of the constituent tables from both underlying partitioned tables.

        Args:
            trigger_table (Union[Table, PartitionedTableProxy]): the trigger Table or PartitionedTableProxy
            stamp_cols (Union[str, Sequence[str]): The columns from trigger_table that form the "stamp key", may be
                renames. None, or empty, means that all columns from trigger_table form the "stamp key".
            initial (bool): Whether to take an initial snapshot upon construction, default is False. When False, the
                resulting table will remain empty until trigger_table first updates.
            incremental (bool): Whether the resulting table should be incremental, default is False. When False, all
                rows of this table will have the latest "stamp key". When True, only the rows of this table that have
                been added or updated will have the latest "stamp key".
            history (bool): Whether the resulting table should keep history, default is False. A history table appends a
                full snapshot of this table and the "stamp key" as opposed to updating existing rows. The history flag
                is currently incompatible with initial and incremental: when history is True, incremental and initial
                must be False.
        Returns:
            a new PartitionedTableProxy

        Raises:
            DHError
        """
        try:
            options = _JSnapshotWhenOptions.of(initial, incremental, history, to_sequence(stamp_cols))
            with auto_locking_ctx(self, trigger_table):
                return PartitionedTableProxy(j_pt_proxy=self.j_pt_proxy.snapshotWhen(trigger_table.j_object, options))
        except Exception as e:
            raise DHError(e, "snapshot_when operation on the PartitionedTableProxy failed.") from e

    def sort(self, order_by: Union[str, Sequence[str]],
             order: Union[SortDirection, Sequence[SortDirection]] = None) -> PartitionedTableProxy:
        """Applies the :meth:`~Table.sort` table operation to all constituent tables of the underlying partitioned
        table, and produces a new PartitionedTableProxy with the result tables as the constituents of its underlying
        partitioned table.

        Args:
            order_by (Union[str, Sequence[str]]): the column(s) to be sorted on
            order (Union[SortDirection, Sequence[SortDirection], optional): the corresponding sort directions for
                each sort column, default is None, meaning ascending order for all the sort columns.

        Returns:
            a new PartitionedTableProxy

        Raises:
            DHError
        """
        try:
            if not order:
                order = (SortDirection.ASCENDING,) * len(order_by)
            else:
                order = to_sequence(order)
                if any([o not in (SortDirection.ASCENDING, SortDirection.DESCENDING) for o in order]):
                    raise DHError(message="The sort direction must be either 'ASCENDING' or 'DESCENDING'.")
                if len(order_by) != len(order):
                    raise DHError(message="The number of sort columns must be the same as the number of sort directions.")

            sort_columns = [_sort_column(col, dir_) for col, dir_ in zip(order_by, order)]
            j_sc_list = j_array_list(sort_columns)
            with auto_locking_ctx(self):
                return PartitionedTableProxy(j_pt_proxy=self.j_pt_proxy.sort(j_sc_list))
        except Exception as e:
            raise DHError(e, "sort operation on the PartitionedTableProxy failed.") from e

    def sort_descending(self, order_by: Union[str, Sequence[str]]) -> PartitionedTableProxy:
        """Applies the :meth:`~Table.sort_descending` table operation to all constituent tables of the underlying
        partitioned table, and produces a new PartitionedTableProxy with the result tables as the constituents of its
        underlying partitioned table.

        Args:
            order_by (Union[str, Sequence[str]]): the column(s) to be sorted on

        Returns:
            a new PartitionedTableProxy

        Raises:
            DHError
        """
        try:
            order_by = to_sequence(order_by)
            with auto_locking_ctx(self):
                return PartitionedTableProxy(j_pt_proxy=self.j_pt_proxy.sortDescending(*order_by))
        except Exception as e:
            raise DHError(e, "sort_descending operation on the PartitionedTableProxy failed.") from e

    def where(self, filters: Union[str, Filter, Sequence[str], Sequence[Filter]] = None) -> PartitionedTableProxy:
        """Applies the :meth:`~Table.where` table operation to all constituent tables of the underlying partitioned
        table, and produces a new PartitionedTableProxy with the result tables as the constituents of its underlying
        partitioned table.

        Args:
            filters (Union[str, Filter, Sequence[str], Sequence[Filter]], optional): the filter condition
                expression(s) or Filter object(s), default is None

        Returns:
            a new PartitionedTableProxy

        Raises:
            DHError
        """
        try:
            filters = to_sequence(filters)
            with _query_scope_ctx(), auto_locking_ctx(self):
                return PartitionedTableProxy(j_pt_proxy=self.j_pt_proxy.where(*filters))
        except Exception as e:
            raise DHError(e, "where operation on the PartitionedTableProxy failed.") from e

    def where_in(self, filter_table: Table, cols: Union[str, Sequence[str]]) -> PartitionedTableProxy:
        """Applies the :meth:`~Table.where_in` table operation to all constituent tables of the underlying
        partitioned table with the provided filter table, and produces a new PartitionedTableProxy with the result
        tables as the constituents of its underlying partitioned table.

        Args:
            filter_table (Table): the table containing the set of values to filter on
            cols (Union[str, Sequence[str]]): the column name(s)

        Returns:
            a new PartitionedTableProxy

        Raises:
            DHError
        """
        try:
            cols = to_sequence(cols)
            with auto_locking_ctx(self, filter_table):
                return PartitionedTableProxy(j_pt_proxy=self.j_pt_proxy.whereIn(filter_table.j_table, *cols))
        except Exception as e:
            raise DHError(e, "where_in operation on the PartitionedTableProxy failed.") from e

    def where_not_in(self, filter_table: Table, cols: Union[str, Sequence[str]]) -> PartitionedTableProxy:
        """Applies the :meth:`~Table.where_not_in` table operation to all constituent tables of the underlying
        partitioned table with the provided filter table, and produces a new PartitionedTableProxy with the result
        tables as the constituents of its underlying partitioned table.

        Args:
            filter_table (Table): the table containing the set of values to filter on
            cols (Union[str, Sequence[str]]): the column name(s)

        Returns:
            a new PartitionedTableProxy

        Raises:
            DHError
        """
        try:
            cols = to_sequence(cols)
            with auto_locking_ctx(self, filter_table):
                return PartitionedTableProxy(j_pt_proxy=self.j_pt_proxy.whereNotIn(filter_table.j_table, *cols))
        except Exception as e:
            raise DHError(e, "where_not_in operation on the PartitionedTableProxy failed.") from e

    def view(self, formulas: Union[str, Sequence[str]]) -> PartitionedTableProxy:
        """Applies the :meth:`~Table.view` table operation to all constituent tables of the underlying partitioned
        table, and produces a new PartitionedTableProxy with the result tables as the constituents of its underlying
        partitioned table.

        Args:
            formulas (Union[str, Sequence[str]]): the column formula(s)

        Returns:
            A new PartitionedTableProxy

        Raises:
            DHError
        """
        try:
            formulas = to_sequence(formulas)
            with _query_scope_ctx(), auto_locking_ctx(self):
                return PartitionedTableProxy(j_pt_proxy=self.j_pt_proxy.view(*formulas))
        except Exception as e:
            raise DHError(e, "view operation on the PartitionedTableProxy failed.") from e

    def update_view(self, formulas: Union[str, Sequence[str]]) -> PartitionedTableProxy:
        """Applies the :meth:`~Table.update_view` table operation to all constituent tables of the underlying
        partitioned table, and produces a new PartitionedTableProxy with the result tables as the constituents of its
        underlying partitioned table.

        Args:
            formulas (Union[str, Sequence[str]]): the column formula(s)

        Returns:
            A new PartitionedTableProxy

        Raises:
            DHError
        """
        try:
            formulas = to_sequence(formulas)
            with _query_scope_ctx(), auto_locking_ctx(self):
                return PartitionedTableProxy(j_pt_proxy=self.j_pt_proxy.updateView(*formulas))
        except Exception as e:
            raise DHError(e, "update_view operation on the PartitionedTableProxy failed.") from e

    def update(self, formulas: Union[str, Sequence[str]]) -> PartitionedTableProxy:
        """Applies the :meth:`~Table.update` table operation to all constituent tables of the underlying partitioned
        table, and produces a new PartitionedTableProxy with the result tables as the constituents of its underlying
        partitioned table.

        Args:
            formulas (Union[str, Sequence[str]]): the column formula(s)

        Returns:
            A new PartitionedTableProxy

        Raises:
            DHError
        """
        try:
            formulas = to_sequence(formulas)
            with _query_scope_ctx(), auto_locking_ctx(self):
                return PartitionedTableProxy(j_pt_proxy=self.j_pt_proxy.update(*formulas))
        except Exception as e:
            raise DHError(e, "update operation on the PartitionedTableProxy failed.") from e

    def select(self, formulas: Union[str, Sequence[str]] = None) -> PartitionedTableProxy:
        """Applies the :meth:`~Table.select` table operation to all constituent tables of the underlying partitioned
        table, and produces a new PartitionedTableProxy with the result tables as the constituents of its underlying
        partitioned table.

        Args:
            formulas (Union[str, Sequence[str]], optional): the column formula(s), default is None

        Returns:
            A new PartitionedTableProxy

        Raises:
            DHError
        """
        try:
            formulas = to_sequence(formulas)
            with _query_scope_ctx(), auto_locking_ctx(self):
                return PartitionedTableProxy(j_pt_proxy=self.j_pt_proxy.select(*formulas))
        except Exception as e:
            raise DHError(e, "select operation on the PartitionedTableProxy failed.") from e

    def select_distinct(self, formulas: Union[str, Sequence[str]] = None) -> PartitionedTableProxy:
        """Applies the :meth:`~Table.select_distinct` table operation to all constituent tables of the underlying
        partitioned table, and produces a new PartitionedTableProxy with the result tables as the constituents of its
        underlying partitioned table.

        Args:
            formulas (Union[str, Sequence[str]], optional): the column formula(s), default is None

        Returns:
            A new PartitionedTableProxy

        Raises:
            DHError
        """
        try:
            formulas = to_sequence(formulas)
            with _query_scope_ctx(), auto_locking_ctx(self):
                return PartitionedTableProxy(j_pt_proxy=self.j_pt_proxy.selectDistinct(*formulas))
        except Exception as e:
            raise DHError(e, "select_distinct operation on the PartitionedTableProxy failed.") from e

    def natural_join(self, table: Union[Table, PartitionedTableProxy], on: Union[str, Sequence[str]],
                     joins: Union[str, Sequence[str]] = None) -> PartitionedTableProxy:
        """Applies the :meth:`~Table.natural_join` table operation to all constituent tables of the underlying
        partitioned table with the provided right table or PartitionedTableProxy, and produces a new
        PartitionedTableProxy with the result tables as the constituents of its underlying partitioned table.

        In the case of the right table being another PartitionedTableProxy, the :meth:`~Table.natural_join` table
        operation is applied to the matching pairs of the constituent tables from both underlying partitioned tables.

        Args:
            table (Union[Table, PartitionedTableProxy]): the right table or PartitionedTableProxy of the join
            on (Union[str, Sequence[str]]): the column(s) to match, can be a common name or an equal expression,
                i.e. "col_a = col_b" for different column names
            joins (Union[str, Sequence[str]], optional): the column(s) to be added from the right table to the result
                table, can be renaming expressions, i.e. "new_col = col"; default is None

        Returns:
            a new PartitionedTableProxy

        Raises:
            DHError
        """
        try:
            on = to_sequence(on)
            joins = to_sequence(joins)
            table_op = jpy.cast(table.j_object, _JTableOperations)
            with auto_locking_ctx(self, table):
                if joins:
                    return PartitionedTableProxy(
                        j_pt_proxy=self.j_pt_proxy.naturalJoin(table_op, ",".join(on), ",".join(joins)))
                else:
                    return PartitionedTableProxy(
                        j_pt_proxy=self.j_pt_proxy.naturalJoin(table_op, ",".join(on)))
        except Exception as e:
            raise DHError(e, "natural_join operation on the PartitionedTableProxy failed.") from e

    def exact_join(self, table: Union[Table, PartitionedTableProxy], on: Union[str, Sequence[str]],
                   joins: Union[str, Sequence[str]] = None) -> PartitionedTableProxy:
        """Applies the :meth:`~Table.exact_join` table operation to all constituent tables of the underlying
        partitioned table with the provided right table or PartitionedTableProxy,and produces a new
        PartitionedTableProxy with the result tables as the constituents of its underlying partitioned table.

        In the case of the right table being another PartitionedTableProxy, the :meth:`~Table.exact_join` table
        operation is applied to the matching pairs of the constituent tables from both underlying partitioned tables.

        Args:
            table (Union[Table, PartitionedTableProxy]): the right table or PartitionedTableProxy of the join
            on (Union[str, Sequence[str]]): the column(s) to match, can be a common name or an equal expression,
                i.e. "col_a = col_b" for different column names
            joins (Union[str, Sequence[str]], optional): the column(s) to be added from the right table to the result
                table, can be renaming expressions, i.e. "new_col = col"; default is None

        Returns:
            a new PartitionedTableProxy

        Raises:
            DHError
        """
        try:
            on = to_sequence(on)
            joins = to_sequence(joins)
            table_op = jpy.cast(table.j_object, _JTableOperations)
            with auto_locking_ctx(self, table):
                if joins:
                    return PartitionedTableProxy(
                        j_pt_proxy=self.j_pt_proxy.exactJoin(table_op, ",".join(on), ",".join(joins)))
                else:
                    return PartitionedTableProxy(
                        j_pt_proxy=self.j_pt_proxy.exactJoin(table_op, ",".join(on)))
        except Exception as e:
            raise DHError(e, "exact_join operation on the PartitionedTableProxy failed.") from e

    def join(self, table: Union[Table, PartitionedTableProxy], on: Union[str, Sequence[str]] = None,
             joins: Union[str, Sequence[str]] = None) -> PartitionedTableProxy:
        """Applies the :meth:`~Table.join` table operation to all constituent tables of the underlying partitioned
        table with the provided right table or PartitionedTableProxy, and produces a new PartitionedTableProxy with
        the result tables as the constituents of its underlying partitioned table.

        In the case of the right table being another PartitionedTableProxy, the :meth:`~Table.join` table operation
        is applied to the matching pairs of the constituent tables from both underlying partitioned tables.

        Args:
            table (Union[Table, PartitionedTableProxy]): the right table or PartitionedTableProxy of the join
            on (Union[str, Sequence[str]]): the column(s) to match, can be a common name or an equal expression,
                i.e. "col_a = col_b" for different column names; default is None
            joins (Union[str, Sequence[str]], optional): the column(s) to be added from the right table to the result
                table, can be renaming expressions, i.e. "new_col = col"; default is None

        Returns:
            a new PartitionedTableProxy

        Raises:
            DHError
        """
        try:
            on = to_sequence(on)
            joins = to_sequence(joins)
            table_op = jpy.cast(table.j_object, _JTableOperations)
            with auto_locking_ctx(self, table):
                if joins:
                    return PartitionedTableProxy(
                        j_pt_proxy=self.j_pt_proxy.join(table_op, ",".join(on), ",".join(joins)))
                else:
                    return PartitionedTableProxy(
                        j_pt_proxy=self.j_pt_proxy.join(table_op, ",".join(on)))
        except Exception as e:
            raise DHError(e, "join operation on the PartitionedTableProxy failed.") from e

    def aj(self, table: Union[Table, PartitionedTableProxy], on: Union[str, Sequence[str]],
           joins: Union[str, Sequence[str]] = None) -> PartitionedTableProxy:
        """Applies the :meth:`~Table.aj` table operation to all constituent tables of the underlying partitioned
        table with the provided right table or PartitionedTableProxy, and produces a new PartitionedTableProxy with
        the result tables as the constituents of its underlying partitioned table.

        In the case of the right table being another PartitionedTableProxy, the :meth:`~Table.aj` table operation
        is applied to the matching pairs of the constituent tables from both underlying partitioned tables.

        Args:
            table (Union[Table, PartitionedTableProxy]): the right table or PartitionedTableProxy of the join
            on (Union[str, Sequence[str]]): the column(s) to match, can be a common name or a match condition of two
                columns, e.g. 'col_a = col_b'. The first 'N-1' matches are exact matches.  The final match is an inexact
                match.  The inexact match can use either '>' or '>='.  If a common name is used for the inexact match,
                '>=' is used for the comparison.
            joins (Union[str, Sequence[str]], optional): the column(s) to be added from the right table to the result
                table, can be renaming expressions, i.e. "new_col = col"; default is None
        Returns:
            a new PartitionedTableProxy

        Raises:
            DHError
        """
        try:
            on = ",".join(to_sequence(on))
            joins = ",".join(to_sequence(joins))
            table_op = jpy.cast(self.j_object, _JTableOperations)
            r_table_op = jpy.cast(table.j_object, _JTableOperations)

            with auto_locking_ctx(self, table):
                return PartitionedTableProxy(j_pt_proxy=table_op.aj(r_table_op, on, joins))
        except Exception as e:
            raise DHError(e, "as-of join operation on the PartitionedTableProxy failed.") from e

    def raj(self, table: Union[Table, PartitionedTableProxy], on: Union[str, Sequence[str]],
            joins: Union[str, Sequence[str]] = None) -> PartitionedTableProxy:
        """Applies the :meth:`~Table.raj` table operation to all constituent tables of the underlying partitioned
        table with the provided right table or PartitionedTableProxy, and produces a new PartitionedTableProxy with
        the result tables as the constituents of its underlying partitioned table.

        In the case of the right table being another PartitionedTableProxy, the :meth:`~Table.raj` table operation
        is applied to the matching pairs of the constituent tables from both underlying partitioned tables.

        Args:
            table (Union[Table, PartitionedTableProxy]): the right table or PartitionedTableProxy of the join
            on (Union[str, Sequence[str]]): the column(s) to match, can be a common name or a match condition of two
                columns, e.g. 'col_a = col_b'. The first 'N-1' matches are exact matches.  The final match is an inexact
                match.  The inexact match can use either '<' or '<='.  If a common name is used for the inexact match,
                '<=' is used for the comparison.
            joins (Union[str, Sequence[str]], optional): the column(s) to be added from the right table to the result
                table, can be renaming expressions, i.e. "new_col = col"; default is None
        Returns:
            a new PartitionedTableProxy

        Raises:
            DHError
        """
        try:
            on = ",".join(to_sequence(on))
            joins = ",".join(to_sequence(joins))
            table_op = jpy.cast(self.j_object, _JTableOperations)
            r_table_op = jpy.cast(table.j_object, _JTableOperations)

            with auto_locking_ctx(self, table):
                return PartitionedTableProxy(j_pt_proxy=table_op.raj(r_table_op, on, joins))
        except Exception as e:
            raise DHError(e, "reverse as-of join operation on the PartitionedTableProxy failed.") from e

    def group_by(self, by: Union[str, Sequence[str]] = None) -> PartitionedTableProxy:
        """Applies the :meth:`~Table.group_by` table operation to all constituent tables of the underlying
        partitioned table, and produces a new PartitionedTableProxy with the result tables as the constituents of its
        underlying partitioned table.

        Args:
            by (Union[str, Sequence[str]], optional): the group-by column name(s), default is None

        Returns:
            a new PartitionedTableProxy

        Raises:
            DHError
        """
        try:
            by = to_sequence(by)
            with auto_locking_ctx(self):
                if by:
                    return PartitionedTableProxy(j_pt_proxy=self.j_pt_proxy.groupBy(*by))
                else:
                    return PartitionedTableProxy(j_pt_proxy=self.j_pt_proxy.groupBy())
        except Exception as e:
            raise DHError(e, "group-by operation on the PartitionedTableProxy failed.") from e

    def agg_by(self, aggs: Union[Aggregation, Sequence[Aggregation]],
               by: Union[str, Sequence[str]] = None) -> PartitionedTableProxy:
        """Applies the :meth:`~Table.agg_by` table operation to all constituent tables of the underlying partitioned
        table, and produces a new PartitionedTableProxy with the result tables as the constituents of its underlying
        partitioned table.

        Args:
            aggs (Union[Aggregation, Sequence[Aggregation]]): the aggregation(s)
            by (Union[str, Sequence[str]]): the group-by column name(s), default is None

        Returns:
            a new PartitionedTableProxy

        Raises:
            DHError
        """
        try:
            aggs = to_sequence(aggs)
            by = to_sequence(by)
            j_agg_list = j_array_list([agg.j_aggregation for agg in aggs])

            cm = _query_scope_agg_ctx(aggs)
            with cm:
                with auto_locking_ctx(self):
                    return PartitionedTableProxy(j_pt_proxy=self.j_pt_proxy.aggBy(j_agg_list, *by))
        except Exception as e:
            raise DHError(e, "agg_by operation on the PartitionedTableProxy failed.") from e

    def agg_all_by(self, agg: Aggregation, by: Union[str, Sequence[str]] = None) -> PartitionedTableProxy:
        """Applies the :meth:`~Table.agg_all_by` table operation to all constituent tables of the underlying
        partitioned table, and produces a new PartitionedTableProxy with the result tables as the constituents of its
        underlying partitioned table.

        Note, because agg_all_by applies the aggregation to all the columns of the table, it will ignore
        any column names specified for the aggregation.

        Args:
            agg (Aggregation): the aggregation
            by (Union[str, Sequence[str]], optional): the group-by column name(s), default is None

        Returns:
            a new PartitionedTableProxy

        Raises:
            DHError
        """
        try:
            by = to_sequence(by)

            cm = _query_scope_agg_ctx([agg])
            with cm:
                with auto_locking_ctx(self):
                    return PartitionedTableProxy(j_pt_proxy=self.j_pt_proxy.aggAllBy(agg.j_agg_spec, *by))
        except Exception as e:
            raise DHError(e, "agg_all_by operation on the PartitionedTableProxy failed.") from e

    def count_by(self, col: str, by: Union[str, Sequence[str]] = None) -> PartitionedTableProxy:
        """Applies the :meth:`~Table.count_by` table operation to all constituent tables of the underlying partitioned
        table with the provided source table, and produces a new PartitionedTableProxy with the result tables as the
        constituents of its underlying partitioned table.

        Args:
            col (str): the name of the column to store the counts
            by (Union[str, Sequence[str]], optional): the group-by column name(s), default is None

        Returns:
            a new PartitionedTableProxy

        Raises:
            DHError
        """
        try:
            by = to_sequence(by)
            with auto_locking_ctx(self):
                if by:
                    return PartitionedTableProxy(j_pt_proxy=self.j_pt_proxy.countBy(col, *by))
                else:
                    return PartitionedTableProxy(j_pt_proxy=self.j_pt_proxy.countBy(col))
        except Exception as e:
            raise DHError(e, "count_by operation on the PartitionedTableProxy failed.") from e

    def first_by(self, by: Union[str, Sequence[str]] = None) -> PartitionedTableProxy:
        """Applies the :meth:`~Table.first_by` table operation to all constituent tables of the underlying
        partitioned table, and produces a new PartitionedTableProxy with the result tables as the constituents of its
        underlying partitioned table.

        Args:
            by (Union[str, Sequence[str]], optional): the group-by column name(s), default is None

        Returns:
            a new PartitionedTableProxy

        Raises:
            DHError
        """
        try:
            by = to_sequence(by)
            with auto_locking_ctx(self):
                if by:
                    return PartitionedTableProxy(j_pt_proxy=self.j_pt_proxy.firstBy(*by))
                else:
                    return PartitionedTableProxy(j_pt_proxy=self.j_pt_proxy.firstBy())
        except Exception as e:
            raise DHError(e, "first_by operation on the PartitionedTableProxy failed.") from e

    def last_by(self, by: Union[str, Sequence[str]] = None) -> PartitionedTableProxy:
        """Applies the :meth:`~Table.last_by` table operation to all constituent tables of the underlying partitioned
        table, and produces a new PartitionedTableProxy with the result tables as the constituents of its underlying
        partitioned table.

        Args:
            by (Union[str, Sequence[str]], optional): the group-by column name(s), default is None

        Returns:
            a new PartitionedTableProxy

        Raises:
            DHError
        """
        try:
            by = to_sequence(by)
            with auto_locking_ctx(self):
                if by:
                    return PartitionedTableProxy(j_pt_proxy=self.j_pt_proxy.lastBy(*by))
                else:
                    return PartitionedTableProxy(j_pt_proxy=self.j_pt_proxy.lastBy())
        except Exception as e:
            raise DHError(e, "last_by operation on the PartitionedTableProxy failed.") from e

    def min_by(self, by: Union[str, Sequence[str]] = None) -> PartitionedTableProxy:
        """Applies the :meth:`~Table.min_by` table operation to all constituent tables of the underlying partitioned
        table, and produces a new PartitionedTableProxy with the result tables as the constituents of its underlying
        partitioned table.

        Args:
            by (Union[str, Sequence[str]], optional): the group-by column name(s), default is None

        Returns:
            a new PartitionedTableProxy

        Raises:
            DHError
        """
        try:
            by = to_sequence(by)
            with auto_locking_ctx(self):
                if by:
                    return PartitionedTableProxy(j_pt_proxy=self.j_pt_proxy.minBy(*by))
                else:
                    return PartitionedTableProxy(j_pt_proxy=self.j_pt_proxy.minBy())
        except Exception as e:
            raise DHError(e, "min_by operation on the PartitionedTableProxy failed.") from e

    def max_by(self, by: Union[str, Sequence[str]] = None) -> PartitionedTableProxy:
        """Applies the :meth:`~Table.max_by` table operation to all constituent tables of the underlying partitioned
        table, and produces a new PartitionedTableProxy with the result tables as the constituents of its underlying
        partitioned table.

        Args:
            by (Union[str, Sequence[str]], optional): the group-by column name(s), default is None

        Returns:
            a new PartitionedTableProxy

        Raises:
            DHError
        """
        try:
            by = to_sequence(by)
            with auto_locking_ctx(self):
                if by:
                    return PartitionedTableProxy(j_pt_proxy=self.j_pt_proxy.maxBy(*by))
                else:
                    return PartitionedTableProxy(j_pt_proxy=self.j_pt_proxy.maxBy())
        except Exception as e:
            raise DHError(e, "max_by operation on the PartitionedTableProxy failed.") from e

    def sum_by(self, by: Union[str, Sequence[str]] = None) -> PartitionedTableProxy:
        """Applies the :meth:`~Table.sum_by` table operation to all constituent tables of the underlying partitioned
        table, and produces a new PartitionedTableProxy with the result tables as the constituents of its underlying
        partitioned table.

        Args:
            by (Union[str, Sequence[str]], optional): the group-by column name(s), default is None

        Returns:
            a new PartitionedTableProxy

        Raises:
            DHError
        """
        try:
            by = to_sequence(by)
            with auto_locking_ctx(self):
                if by:
                    return PartitionedTableProxy(j_pt_proxy=self.j_pt_proxy.sumBy(*by))
                else:
                    return PartitionedTableProxy(j_pt_proxy=self.j_pt_proxy.sumBy())
        except Exception as e:
            raise DHError(e, "sum_by operation on the PartitionedTableProxy failed.") from e

    def abs_sum_by(self, by: Union[str, Sequence[str]] = None) -> PartitionedTableProxy:
        """Applies the :meth:`~Table.abs_sum_by` table operation to all constituent tables of the underlying partitioned
        table, and produces a new PartitionedTableProxy with the result tables as the constituents of its underlying
        partitioned table.

        Args:
            by (Union[str, Sequence[str]], optional): the group-by column name(s), default is None

        Returns:
            a new PartitionedTableProxy

        Raises:
            DHError
        """
        try:
            by = to_sequence(by)
            with auto_locking_ctx(self):
                if by:
                    return PartitionedTableProxy(j_pt_proxy=self.j_pt_proxy.absSumBy(*by))
                else:
                    return PartitionedTableProxy(j_pt_proxy=self.j_pt_proxy.absSumBy())
        except Exception as e:
            raise DHError(e, "sum_by operation on the PartitionedTableProxy failed.") from e

    def weighted_sum_by(self, wcol: str, by: Union[str, Sequence[str]] = None) -> PartitionedTableProxy:
        """Applies the :meth:`~Table.weighted_sum_by` table operation to all constituent tables of the underlying partitioned
        table, and produces a new PartitionedTableProxy with the result tables as the constituents of its underlying
        partitioned table.

        Args:
            wcol (str): the name of the weight column
            by (Union[str, Sequence[str]], optional): the group-by column name(s), default is None

        Returns:
            a new PartitionedTableProxy

        Raises:
            DHError
        """
        try:
            by = to_sequence(by)
            with auto_locking_ctx(self):
                if by:
                    return PartitionedTableProxy(j_pt_proxy=self.j_pt_proxy.wsumBy(wcol, *by))
                else:
                    return PartitionedTableProxy(j_pt_proxy=self.j_pt_proxy.wsumBy(wcol))
        except Exception as e:
            raise DHError(e, "sum_by operation on the PartitionedTableProxy failed.") from e

    def avg_by(self, by: Union[str, Sequence[str]] = None) -> PartitionedTableProxy:
        """Applies the :meth:`~Table.avg_by` table operation to all constituent tables of the underlying partitioned
        table, and produces a new PartitionedTableProxy with the result tables as the constituents of its underlying
        partitioned table.

        Args:
            by (Union[str, Sequence[str]], optional): the group-by column name(s), default is None

        Returns:
            a new PartitionedTableProxy

        Raises:
            DHError
        """
        try:
            by = to_sequence(by)
            with auto_locking_ctx(self):
                if by:
                    return PartitionedTableProxy(j_pt_proxy=self.j_pt_proxy.avgBy(*by))
                else:
                    return PartitionedTableProxy(j_pt_proxy=self.j_pt_proxy.avgBy())
        except Exception as e:
            raise DHError(e, "avg_by operation on the PartitionedTableProxy failed.") from e

    def weighted_avg_by(self, wcol: str, by: Union[str, Sequence[str]] = None) -> PartitionedTableProxy:
        """Applies the :meth:`~Table.weighted_avg_by` table operation to all constituent tables of the underlying partitioned
        table, and produces a new PartitionedTableProxy with the result tables as the constituents of its underlying
        partitioned table.

        Args:
            wcol (str): the name of the weight column
            by (Union[str, Sequence[str]], optional): the group-by column name(s), default is None

        Returns:
            a new PartitionedTableProxy

        Raises:
            DHError
        """
        try:
            by = to_sequence(by)
            with auto_locking_ctx(self):
                if by:
                    return PartitionedTableProxy(j_pt_proxy=self.j_pt_proxy.wavgBy(wcol, *by))
                else:
                    return PartitionedTableProxy(j_pt_proxy=self.j_pt_proxy.avgBy(wcol))
        except Exception as e:
            raise DHError(e, "avg_by operation on the PartitionedTableProxy failed.") from e

    def median_by(self, by: Union[str, Sequence[str]] = None) -> PartitionedTableProxy:
        """Applies the :meth:`~Table.median_by` table operation to all constituent tables of the underlying
        partitioned table, and produces a new PartitionedTableProxy with the result tables as the constituents of its
        underlying partitioned table.

        Args:
            by (Union[str, Sequence[str]], optional): the group-by column name(s), default is None

        Returns:
            a new PartitionedTableProxy

        Raises:
            DHError
        """
        try:
            by = to_sequence(by)
            with auto_locking_ctx(self):
                if by:
                    return PartitionedTableProxy(j_pt_proxy=self.j_pt_proxy.medianBy(*by))
                else:
                    return PartitionedTableProxy(j_pt_proxy=self.j_pt_proxy.medianBy())
        except Exception as e:
            raise DHError(e, "median_by operation on the PartitionedTableProxy failed.") from e

    def std_by(self, by: Union[str, Sequence[str]] = None) -> PartitionedTableProxy:
        """Applies the :meth:`~Table.std_by` table operation to all constituent tables of the underlying partitioned
        table, and produces a new PartitionedTableProxy with the result tables as the constituents of its underlying
        partitioned table.

        Args:
            by (Union[str, Sequence[str]], optional): the group-by column name(s), default is None

        Returns:
            a new PartitionedTableProxy

        Raises:
            DHError
        """
        try:
            by = to_sequence(by)
            with auto_locking_ctx(self):
                if by:
                    return PartitionedTableProxy(j_pt_proxy=self.j_pt_proxy.stdBy(*by))
                else:
                    return PartitionedTableProxy(j_pt_proxy=self.j_pt_proxy.stdBy())
        except Exception as e:
            raise DHError(e, "std_by operation on the PartitionedTableProxy failed.") from e

    def var_by(self, by: Union[str, Sequence[str]] = None) -> PartitionedTableProxy:
        """Applies the :meth:`~Table.var_by` table operation to all constituent tables of the underlying partitioned
        table, and produces a new PartitionedTableProxy with the result tables as the constituents of its underlying
        partitioned table.

        Args:
            by (Union[str, Sequence[str]], optional): the group-by column name(s), default is None

        Returns:
            a new PartitionedTableProxy

        Raises:
            DHError
        """
        try:
            by = to_sequence(by)
            with auto_locking_ctx(self):
                if by:
                    return PartitionedTableProxy(j_pt_proxy=self.j_pt_proxy.varBy(*by))
                else:
                    return PartitionedTableProxy(j_pt_proxy=self.j_pt_proxy.varBy())
        except Exception as e:
            raise DHError(e, "var_by operation on the PartitionedTableProxy failed.") from e

    def update_by(self, ops: Union[UpdateByOperation, List[UpdateByOperation]],
                  by: Union[str, List[str]] = None) -> PartitionedTableProxy:
        """Applies the :meth:`~Table.update_by` table operation to all constituent tables of the underlying partitioned
        table, and produces a new PartitionedTableProxy with the result tables as the constituents of its underlying
        partitioned table.

        Args:
            ops (Union[UpdateByOperation, List[UpdateByOperation]]): the update-by operation definition(s)
            by (Union[str, List[str]]): the key column name(s) to group the rows of the table

        Returns:
            a new PartitionedTableProxy

        Raises:
            DHError
        """
        try:
            ops = to_sequence(ops)
            by = to_sequence(by)
            with auto_locking_ctx(self):
                return PartitionedTableProxy(j_pt_proxy=self.j_pt_proxy.updateBy(j_array_list(ops), *by))
        except Exception as e:
            raise DHError(e, "update-by operation on the PartitionedTableProxy failed.") from e


class MultiJoinInput(JObjectWrapper):
    """A MultiJoinInput represents the input tables, key columns and additional columns to be used in the multi-table
    natural join. """
    j_object_type = _JMultiJoinInput

    @property
    def j_object(self) -> jpy.JType:
        return self.j_multijoininput

    def __init__(self, table: Table, on: Union[str, Sequence[str]], joins: Union[str, Sequence[str]] = None):
        """Creates a new MultiJoinInput containing the table to include for the join, the key columns from the table to
        match with other table keys plus additional columns containing data from the table. Rows containing unique keys
        will be added to the output table, otherwise the data from these columns will be added to the existing output
        rows.

        Args:
            table (Table): the right table to include in the join
            on (Union[str, Sequence[str]]): the column(s) to match, can be a common name or an equal expression,
                i.e. "col_a = col_b" for different column names
            joins (Union[str, Sequence[str]], optional): the column(s) to be added from the this table to the result
                table, can be renaming expressions, i.e. "new_col = col"; default is None

        Raises:
            DHError
        """
        try:
            self.table = table
            on = to_sequence(on)
            joins = to_sequence(joins)
            self.j_multijoininput = _JMultiJoinInput.of(table.j_table, on, joins)
        except Exception as e:
            raise DHError(e, "failed to build a MultiJoinInput object.") from e


class MultiJoinTable(JObjectWrapper):
    """A MultiJoinTable is an object that contains the result of a multi-table natural join. To retrieve the underlying
    result Table, use the table() method. """
    j_object_type = _JMultiJoinTable

    @property
    def j_object(self) -> jpy.JType:
        return self.j_multijointable

    def table(self) -> Table:
        """Returns the Table containing the multi-table natural join output. """
        return Table(j_table=self.j_multijointable.table())

    def __init__(self, input: Union[Table, Sequence[Table], MultiJoinInput, Sequence[MultiJoinInput]],
                 on: Union[str, Sequence[str]] = None):
        """Creates a new MultiJoinTable. The join can be specified in terms of either tables or MultiJoinInputs.

        Args:
            input (Union[Table, Sequence[Table], MultiJoinInput, Sequence[MultiJoinInput]]): the input objects
                specifying the tables and columns to include in the join.
            on (Union[str, Sequence[str]], optional): the column(s) to match, can be a common name or an equality
                expression that matches every input table, i.e. "col_a = col_b" to rename output column names. Note:
                When MultiJoinInput objects are supplied, this parameter must be omitted.

        Raises:
            DHError
        """
        try:
            if isinstance(input, Table) or (isinstance(input, Sequence) and all(isinstance(t, Table) for t in input)):
                tables = to_sequence(input, wrapped=True)
                with auto_locking_ctx(*tables):
                    j_tables = to_sequence(input)
                    self.j_multijointable = _JMultiJoinFactory.of(on, *j_tables)
            elif isinstance(input, MultiJoinInput) or (
                    isinstance(input, Sequence) and all(isinstance(ji, MultiJoinInput) for ji in input)):
                if on is not None:
                    raise DHError(message="on parameter is not permitted when MultiJoinInput objects are provided.")
                wrapped_input = to_sequence(input, wrapped=True)
                tables = [ji.table for ji in wrapped_input]
                with auto_locking_ctx(*tables):
                    input = to_sequence(input)
                    self.j_multijointable = _JMultiJoinFactory.of(*input)
            else:
                raise DHError(
                    message="input must be a Table, a sequence of Tables, a MultiJoinInput, or a sequence of MultiJoinInputs.")

        except Exception as e:
            raise DHError(e, "failed to build a MultiJoinTable object.") from e


def multi_join(input: Union[Table, Sequence[Table], MultiJoinInput, Sequence[MultiJoinInput]],
               on: Union[str, Sequence[str]] = None) -> MultiJoinTable:
    """ The multi_join method creates a new table by performing a multi-table natural join on the input tables.  The result
    consists of the set of distinct keys from the input tables natural joined to each input table. Input tables need not
    have a matching row for each key, but they may not have multiple matching rows for a given key.

    Args:
        input (Union[Table, Sequence[Table], MultiJoinInput, Sequence[MultiJoinInput]]): the input objects specifying the
            tables and columns to include in the join.
        on (Union[str, Sequence[str]], optional): the column(s) to match, can be a common name or an equality expression
            that matches every input table, i.e. "col_a = col_b" to rename output column names. Note: When
            MultiJoinInput objects are supplied, this parameter must be omitted.

    Returns:
        MultiJoinTable: the result of the multi-table natural join operation. To access the underlying Table, use the
            table() method.
    """
    return MultiJoinTable(input, on)


# region utility functions

def table_diff(t1: Table, t2: Table, max_diffs: int = 1, floating_comparison: Literal['exact', 'absolute', 'relative'] = 'exact',
               ignore_column_order: bool = False) -> str:
    """Returns the differences between this table and the provided table as a string. If the two tables are the same,
    an empty string is returned. The differences are returned in a human-readable format.

    This method starts by comparing the table sizes, and then the schema of the two tables, such as the number of
    columns, column names, column types, column orders. If the schemas are different, the comparison stops and
    the differences are returned. If the schemas are the same, the method proceeds to compare the data in the
    tables. The method compares the data in the tables column by column (not row by row) and only records the first
    difference found in each column.

    Note, inexact comparison of floating numbers may sometimes be desirable due to their inherent imprecision.
    When that is the case, the floating_comparison should be set to either 'absolute' or 'relative'. When it is set
    to 'absolute', the absolute value of the difference between two floating numbers is used to compare against a
    threshold. The threshold is set to 0.0001 for Doubles and 0.005 for Floats. Only differences that are greater
    than the threshold are recorded. When floating_comparison is set to 'relative', the relative difference between
    two floating numbers is used to compare against the threshold. The relative difference is calculated as the absolute
    difference divided by the smaller absolute value between the two numbers.

    Args:
        t1 (Table): the table to compare
        t2 (Table): the table to compare against
        max_diffs (int): the maximum number of differences to return, default is 1
        floating_comparison (Literal['exact', 'absolute', 'relative']): the type of comparison to use for floating numbers,
            default is 'exact'
        ignore_column_order (bool): whether columns that exist in both tables but in different orders are
            treated as differences.  False indicates that column order matters (default), and True indicates that
            column order does not matter.

    Returns:
        string

    Raises:
        DHError
    """
    try:
        diff_items = []
        if max_diffs < 1:
            raise ValueError("max_diffs must be greater than 0.")

        if floating_comparison not in ['exact', 'absolute', 'relative']:
            raise ValueError("floating_comparison must be one of 'exact', 'absolute', or 'relative'.")

        if floating_comparison != 'exact':
            diff_items.append(_JDiffItems.DoublesExact)
        if floating_comparison == 'relative':
            diff_items.append(_JDiffItems.DoubleFraction)
        if ignore_column_order:
            diff_items.append(_JDiffItems.ColumnsOrder)

        with auto_locking_ctx(t1, t2):
            if diff_items:
                j_diff_items = _JEnumSet.of(*diff_items)
                return _JTableTools.diff(t1.j_table, t2.j_table, max_diffs, j_diff_items)
            else:
                return _JTableTools.diff(t1.j_table, t2.j_table, max_diffs)
    except Exception as e:
        raise DHError(e, "table diff failed") from e

# endregion<|MERGE_RESOLUTION|>--- conflicted
+++ resolved
@@ -11,12 +11,8 @@
 import inspect
 from enum import Enum
 from enum import auto
-<<<<<<< HEAD
 from functools import cached_property
-from typing import Any, Optional, Callable, Dict, Generator, Tuple
-=======
 from typing import Any, Optional, Callable, Dict, Generator, Tuple, Literal
->>>>>>> 71646c35
 from typing import Sequence, List, Union, Protocol
 
 from collections.abc import Mapping
