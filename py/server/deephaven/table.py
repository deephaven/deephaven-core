--- conflicted
+++ resolved
@@ -2347,14 +2347,6 @@
         Note: key_cols, unique_keys, constituent_column, constituent_table_columns,
         constituent_changes_permitted must either be all None or all have values. When they are None, their values will
         be inferred as follows:
-<<<<<<< HEAD
-            key_cols: the names of all columns with a non-Table data type
-            unique_keys: False
-            constituent_column: the name of the first column with a Table data type
-            constituent_table_columns: the column definitions of the first cell (constituent table) in the constituent
-                column. Consequently, the constituent column can't be empty
-            constituent_changes_permitted: the value of table.is_refreshing
-=======
 
         |    * key_cols: the names of all columns with a non-Table data type
         |    * unique_keys: False
@@ -2362,7 +2354,6 @@
         |    * constituent_table_columns: the column definitions of the first cell (constituent table) in the constituent
             column. Consequently, the constituent column can't be empty.
         |    * constituent_changes_permitted: the value of table.is_refreshing
->>>>>>> e937e40c
 
 
         Args:
