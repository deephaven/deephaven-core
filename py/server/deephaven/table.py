#
# Copyright (c) 2016-2025 Deephaven Data Labs and Patent Pending
#

"""This module implements the Table, PartitionedTable and PartitionedTableProxy classes which are the main
instruments for working with Deephaven refreshing and static data."""

from __future__ import annotations

import contextlib
import inspect
import sys
from collections.abc import Generator, Iterable, Mapping, Sequence
from enum import Enum, auto
from functools import cached_property
from typing import (
    TYPE_CHECKING,
    Any,
    Callable,
    Literal,
    Optional,
    Protocol,
    Union,
    cast,
)

import jpy
import numpy as np

from deephaven import DHError, dtypes
from deephaven._jpy import strict_cast
<<<<<<< HEAD
from deephaven._wrapper import JObjectWrapper
from deephaven._wrapper import unwrap
from deephaven._query_scope import query_scope_ctx
=======
from deephaven._wrapper import JObjectWrapper, unwrap
>>>>>>> f913c6eb
from deephaven.agg import Aggregation
from deephaven.column import ColumnDefinition, col_def
from deephaven.concurrency_control import Barrier, ConcurrencyControl
from deephaven.filters import Filter, and_, or_
from deephaven.jcompat import (
    _to_sequence,
    j_array_list,
    j_binary_operator,
    j_hashmap,
    j_map_to_dict,
    j_unary_operator,
)
from deephaven.update_graph import UpdateGraph, auto_locking_ctx
from deephaven.updateby import UpdateByOperation

if TYPE_CHECKING:
    from typing_extensions import TypeAlias  # novermin  # noqa

# Table
_JTable = jpy.get_type("io.deephaven.engine.table.Table")
_JAttributeMap = jpy.get_type("io.deephaven.engine.table.AttributeMap")
_JTableTools = jpy.get_type("io.deephaven.engine.util.TableTools")
_JColumnName = jpy.get_type("io.deephaven.api.ColumnName")
_JSortColumn = jpy.get_type("io.deephaven.api.SortColumn")
_JPair = jpy.get_type("io.deephaven.api.Pair")
_JLayoutHintBuilder = jpy.get_type("io.deephaven.engine.util.LayoutHintBuilder")
_JSearchDisplayMode = jpy.get_type(
    "io.deephaven.engine.util.LayoutHintBuilder$SearchDisplayModes"
)
_JSnapshotWhenOptions = jpy.get_type("io.deephaven.api.snapshot.SnapshotWhenOptions")
_JBlinkTableTools = jpy.get_type("io.deephaven.engine.table.impl.BlinkTableTools")
_JDiffItems = jpy.get_type("io.deephaven.engine.util.TableDiff$DiffItems")
_JEnumSet = jpy.get_type("java.util.EnumSet")

# PartitionedTable
_JPartitionedTable = jpy.get_type("io.deephaven.engine.table.PartitionedTable")
_JPartitionedTableFactory = jpy.get_type(
    "io.deephaven.engine.table.PartitionedTableFactory"
)
_JTableDefinition = jpy.get_type("io.deephaven.engine.table.TableDefinition")
_JPartitionedTableProxy = jpy.get_type(
    "io.deephaven.engine.table.PartitionedTable$Proxy"
)
_JJoinMatch = jpy.get_type("io.deephaven.api.JoinMatch")
_JJoinAddition = jpy.get_type("io.deephaven.api.JoinAddition")
_JAsOfJoinRule = jpy.get_type("io.deephaven.api.AsOfJoinRule")
_JNaturalJoinType = jpy.get_type("io.deephaven.api.NaturalJoinType")
_JTableOperations = jpy.get_type("io.deephaven.api.TableOperations")

<<<<<<< HEAD
=======
# Dynamic Query Scope
_JExecutionContext = jpy.get_type("io.deephaven.engine.context.ExecutionContext")
_JScriptSessionQueryScope = jpy.get_type(
    "io.deephaven.engine.util.AbstractScriptSession$ScriptSessionQueryScope"
)
_JPythonScriptSession = cast(
    type[Any], jpy.get_type("io.deephaven.integrations.python.PythonDeephavenSession")
)  # type: TypeAlias

>>>>>>> f913c6eb
# Rollup Table and Tree Table
_JRollupTable = jpy.get_type("io.deephaven.engine.table.hierarchical.RollupTable")
_JTreeTable = jpy.get_type("io.deephaven.engine.table.hierarchical.TreeTable")
_JRollupTableNodeOperationsRecorder = jpy.get_type(
    "io.deephaven.engine.table.hierarchical.RollupTable$NodeOperationsRecorder"
)
_JTreeTableNodeOperationsRecorder = jpy.get_type(
    "io.deephaven.engine.table.hierarchical.TreeTable$NodeOperationsRecorder"
)
_JNodeType = jpy.get_type("io.deephaven.engine.table.hierarchical.RollupTable$NodeType")
_JFormatOperationsRecorder = jpy.get_type(
    "io.deephaven.engine.table.hierarchical.FormatOperationsRecorder"
)
_JSortOperationsRecorder = jpy.get_type(
    "io.deephaven.engine.table.hierarchical.SortOperationsRecorder"
)
_JFilterOperationsRecorder = jpy.get_type(
    "io.deephaven.engine.table.hierarchical.FilterOperationsRecorder"
)
_JUpdateViewOperationsRecorder = jpy.get_type(
    "io.deephaven.engine.table.hierarchical.UpdateViewOperationsRecorder"
)

# MultiJoin Table and input
_JMultiJoinInput = jpy.get_type("io.deephaven.engine.table.MultiJoinInput")
_JMultiJoinTable = jpy.get_type("io.deephaven.engine.table.MultiJoinTable")
_JMultiJoinFactory = jpy.get_type("io.deephaven.engine.table.MultiJoinFactory")

# Keyed Transpose Table
_JKeyedTranspose = jpy.get_type("io.deephaven.engine.table.impl.util.KeyedTranspose")
_JNewColumnBehaviorType = jpy.get_type(
    "io.deephaven.engine.table.impl.util.KeyedTranspose$NewColumnBehavior"
)

# Selectable
_JSelectable = jpy.get_type("io.deephaven.api.Selectable")


class Selectable(ConcurrencyControl["Selectable"], JObjectWrapper):
    """A Selectable represents a formula with explicit ordering control that affects the order and the parallelization
    of its evaluation when used in table operations `update`, `select`.

    Note that, it can only be created with the factory method  `parse`.
    """

    j_object_type = _JSelectable

    @property
    def j_object(self) -> jpy.JType:
        return self.j_selectable

    def __init__(self, j_selectable: jpy.JType):
        self.j_selectable = j_selectable

    @classmethod
    def parse(cls, formula: str) -> Selectable:
        """Creates a Selectable from the given formula string.

        Args:
            formula (str): The formula string.

        Returns:
            Selectable

        Raises:
            DHError
        """
        try:
            return Selectable(j_selectable=_JSelectable.parse(formula))
        except Exception as e:
            raise DHError(e, f"failed to create a Selectable: {formula}") from e

    def with_declared_barriers(
        self, barriers: Union[Barrier, Sequence[Barrier]]
    ) -> Selectable:
        """Returns a new Selectable with the given declared barriers.

        Args:
            barriers (Union[Barrier, Sequence[Barrier]]): The declared barrier(s).

        Returns:
            Selectable

        Raises:
            DHError
        """
        try:
            barriers = _to_sequence(barriers)
            return Selectable(
                j_selectable=self.j_selectable.withDeclaredBarriers(*barriers)
            )
        except Exception as e:
            raise DHError(
                e, f"failed to create selectable with declared barriers: {barriers}"
            ) from e

    def with_respected_barriers(
        self, barriers: Union[Barrier, Sequence[Barrier]]
    ) -> Selectable:
        """Returns a new Selectable with the given respected barriers.

        Args:
            barriers (Union[Barrier, Sequence[Barrier]]): The respected barrier(s).

        Returns:
            Selectable

        Raises:
            DHError
        """
        try:
            barriers = _to_sequence(barriers)
            return Selectable(
                j_selectable=self.j_selectable.withRespectedBarriers(*barriers)
            )
        except Exception as e:
            raise DHError(
                e, f"failed to create selectable with respected barriers: {barriers}"
            ) from e

    def with_serial(self) -> Selectable:
        """Returns a new Selectable with serial evaluation enforced.

        Returns:
            Selectable

        Raises:
            DHError
        """
        try:
            return Selectable(j_selectable=self.j_selectable.withSerial())
        except Exception as e:
            raise DHError(
                e, "failed to create selectable with serial evaluation."
            ) from e


class NodeType(Enum):
    """An enum of node types for RollupTable"""

    AGGREGATED = _JNodeType.Aggregated
    """Nodes at an aggregated (rolled up) level in the RollupTable. An aggregated level is above the constituent (
    leaf) level. These nodes have column names and types that result from applying aggregations on the source table
    of the RollupTable. """
    CONSTITUENT = _JNodeType.Constituent
    """Nodes at the leaf level when :meth:`~deephaven.table.Table.rollup` method is called with
    include_constituent=True. The constituent level is the lowest in a rollup table. These nodes have column names
    and types from the source table of the RollupTable. """


class SearchDisplayMode(Enum):
    """An enum of search display modes for layout hints"""

    DEFAULT = _JSearchDisplayMode.Default
    """Use the system default. This may depend on your user and/or system settings."""
    SHOW = _JSearchDisplayMode.Show
    """Permit the search bar to be displayed, regardless of user or system settings."""
    HIDE = _JSearchDisplayMode.Hide
    """Hide the search bar, regardless of user or system settings."""


class NaturalJoinType(Enum):
    """An Enum defining ways to handle duplicate right hand table values during natural join operations"""

    ERROR_ON_DUPLICATE = _JNaturalJoinType.ERROR_ON_DUPLICATE
    """Throw an error if a duplicate right hand table row is found. This is the default behavior if not specified"""

    FIRST_MATCH = _JNaturalJoinType.FIRST_MATCH
    """Match the first right hand table row and ignore later duplicates"""

    LAST_MATCH = _JNaturalJoinType.LAST_MATCH
    """Match the last right hand table row and ignore earlier duplicates"""

    EXACTLY_ONE_MATCH = _JNaturalJoinType.EXACTLY_ONE_MATCH
    """Match exactly one right hand table row; throw an error if there are zero or more than one matches"""


class NewColumnBehaviorType(Enum):
    """An enum of behavior types for new columns introduced while ticking"""

    FAIL = _JNewColumnBehaviorType.FAIL
    """The result table reports an error when a new column is detected. This is the default behavior, which ensures
    consistency between the result and a newly created keyed_transpose."""
    IGNORE = _JNewColumnBehaviorType.IGNORE
    """The result table ignores the new column. If a new column would have been created, then the result table
    becomes inconsistent with a newly created keyed_transpose."""


class _FormatOperationsRecorder(Protocol):
    """A mixin for creating format operations to be applied to individual nodes of either RollupTable or TreeTable."""

    j_node_ops_recorder: jpy.JType

    def __init__(self, j_node_ops_recorder: jpy.JType): ...

    def format_column(self, formulas: Union[str, Sequence[str]]):
        """Returns a new recorder with the :meth:`~deephaven.table.Table.format_columns` operation applied to nodes."""
        formulas = _to_sequence(formulas)
        j_format_ops_recorder = jpy.cast(
            self.j_node_ops_recorder, _JFormatOperationsRecorder
        )
        return self.__class__(j_format_ops_recorder.formatColumns(formulas))

    def format_row_where(self, cond: str, formula: str):
        """Returns a new recorder with the :meth:`~deephaven.table.Table.format_row_where` operation applied to
        nodes."""
        j_format_ops_recorder = jpy.cast(
            self.j_node_ops_recorder, _JFormatOperationsRecorder
        )
        return self.__class__(j_format_ops_recorder.formatRowWhere(cond, formula))

    def format_column_where(self, col: str, cond: str, formula: str):
        """Returns a new recorder with the :meth:`~deephaven.table.Table.format_column_where` operation applied to
        nodes."""
        j_format_ops_recorder = jpy.cast(
            self.j_node_ops_recorder, _JFormatOperationsRecorder
        )
        return self.__class__(
            j_format_ops_recorder.formatColumnWhere(col, cond, formula)
        )


class _SortOperationsRecorder(Protocol):
    """A mixin for creating sort operations to be applied to individual nodes of either RollupTable or
    TreeTable."""

    j_node_ops_recorder: jpy.JType

    def __init__(self, j_node_ops_recorder: jpy.JType): ...

    def sort(self, order_by: Union[str, Sequence[str]]):
        """Returns a new recorder with the :meth:`~deephaven.table.Table.sort` operation applied to nodes."""
        order_by = _to_sequence(order_by)
        j_sort_ops_recorder = jpy.cast(
            self.j_node_ops_recorder, _JSortOperationsRecorder
        )
        return self.__class__(j_sort_ops_recorder.sort(order_by))

    def sort_descending(self, order_by: Union[str, Sequence[str]]):
        """Returns a new recorder with the :meth:`~deephaven.table.Table.sort_descending` applied to nodes."""
        order_by = _to_sequence(order_by)
        j_sort_ops_recorder = jpy.cast(
            self.j_node_ops_recorder, _JSortOperationsRecorder
        )
        return self.__class__(j_sort_ops_recorder.sortDescending(order_by))


class _FilterOperationsRecorder(Protocol):
    """A mixin for creating filter operations to be applied to individual nodes of either RollupTable or
    TreeTable."""

    j_node_ops_recorder: jpy.JType

    def __init__(self, j_node_ops_recorder: jpy.JType): ...

    def where(self, filters: Union[str, Filter, Sequence[str], Sequence[Filter]]):
        """Returns a new recorder with the :meth:`~deephaven.table.Table.where` operation applied to nodes."""
        j_filter_ops_recorder = jpy.cast(
            self.j_node_ops_recorder, _JFilterOperationsRecorder
        )
        return self.__class__(j_filter_ops_recorder.where(and_(filters).j_filter))


class _UpdateViewOperationsRecorder(Protocol):
    """A mixin for creating updateView operations to be applied to individual nodes of RollupTable."""

    j_node_ops_recorder: jpy.JType

    def __init__(self, j_node_ops_recorder: jpy.JType): ...

    def update_view(self, formulas: Union[str, Sequence[str]]):
        """Returns a new recorder with the :meth:`~deephaven.table.Table.update_view` operation applied to nodes."""
        formulas = _to_sequence(formulas)
        j_update_view_ops_recorder = jpy.cast(
            self.j_node_ops_recorder, _JUpdateViewOperationsRecorder
        )
        return self.__class__(j_update_view_ops_recorder.updateView(*formulas))


class RollupNodeOperationsRecorder(
    JObjectWrapper,
    _FormatOperationsRecorder,
    _SortOperationsRecorder,
    _UpdateViewOperationsRecorder,
):
    """Recorder for node-level operations to be applied when gathering snapshots of RollupTable. Supported operations
    include column formatting and sorting.

    Note: It should not be instantiated directly. User code must call :meth:`~RollupTable.node_operation_recorder` to
    create an instance of the recorder.
    """

    j_object_type = _JRollupTableNodeOperationsRecorder

    @property
    def j_object(self) -> jpy.JType:
        return self.j_node_ops_recorder

    def __init__(self, j_node_ops_recorder: jpy.JType):
        self.j_node_ops_recorder = j_node_ops_recorder


class RollupTable(JObjectWrapper):
    """A RollupTable is generated as a result of applying the :meth:`~deephaven.table.Table.rollup` operation on a
    :class:`~deephaven.table.Table`.

    A RollupTable aggregates by the grouping columns, and then creates a hierarchical table which re-aggregates
    using one less grouping column on each level.

    Note: RollupTable should not be instantiated directly by user code.
    """

    j_object_type = _JRollupTable

    @property
    def j_object(self) -> jpy.JType:
        return self.j_rollup_table

    def __init__(
        self,
        j_rollup_table: jpy.JType,
        aggs: Sequence[Aggregation],
        include_constituents: bool,
        by: Sequence[str],
    ):
        self.j_rollup_table = j_rollup_table
        self.aggs = aggs
        self.include_constituents = include_constituents
        self.by = by

    def node_operation_recorder(
        self, node_type: NodeType
    ) -> RollupNodeOperationsRecorder:
        """Creates a RollupNodeOperationsRecorder for per-node operations to apply during Deephaven UI driven
        snapshotting of this RollupTable. The recorded node operations will be applied only to the node of the
        provided NodeType. See :class:`NodeType` for details.

        Args:
            node_type (NodeType): the type of node tables that the recorded operations will be applied to; if it is
                :attr:`NodeType.CONSTITUENT`, the RollupTable must be created with include_constituents=True.

        Returns:
            a RollupNodeOperationsRecorder

        Raises:
            DHError
        """
        try:
            return RollupNodeOperationsRecorder(
                j_node_ops_recorder=self.j_rollup_table.makeNodeOperationsRecorder(
                    node_type.value
                )
            )
        except Exception as e:
            raise DHError(e, "failed to create a RollupNodeOperationsRecorder.") from e

    def with_node_operations(
        self, recorders: Sequence[RollupNodeOperationsRecorder]
    ) -> RollupTable:
        """Returns a new RollupTable that will apply the recorded node operations to nodes when gathering
        snapshots requested by the Deephaven UI.

        Args:
            recorders (Sequence[RollupNodeOperationsRecorder]): a list of RollupNodeOperationsRecorder containing
                the node operations to be applied, they must be ones created by calling the 'node_operation_recorder'
                method on the same table.

        Returns:
            a new RollupTable

        Raises:
            DHError
        """
        try:
            return RollupTable(
                j_rollup_table=self.j_rollup_table.withNodeOperations(
                    [op.j_node_ops_recorder for op in recorders]
                ),
                include_constituents=self.include_constituents,
                aggs=self.aggs,
                by=self.by,
            )
        except Exception as e:
            raise DHError(e, "with_node_operations on RollupTable failed.") from e

    def with_filters(
        self, filters: Union[str, Filter, Sequence[str], Sequence[Filter]]
    ) -> RollupTable:
        """Returns a new RollupTable by applying the given set of filters to the group-by columns of this RollupTable.

        Args:
            filters (Union[str, Filter, Sequence[str], Sequence[Filter]]): the filter condition
                expression(s) or Filter object(s)

        Returns:
            a new RollupTable

        Raises:
            DHError
        """
        try:
            return RollupTable(
                j_rollup_table=self.j_rollup_table.withFilter(and_(filters).j_filter),
                include_constituents=self.include_constituents,
                aggs=self.aggs,
                by=self.by,
            )
        except Exception as e:
            raise DHError(e, "with_filters operation on RollupTable failed.") from e

    def with_update_view(self, formulas: Union[str, Sequence[str]]) -> RollupTable:
        """Returns a new RollupTable by applying the given set of filters to the group-by columns of this RollupTable.

        Args:
            formulas (Union[str, Sequence[str]]): the column formula(s)

        Returns:
            a new RollupTable

        Raises:
            DHError
        """
        try:
            formulas = _to_sequence(formulas)
            return RollupTable(
                j_rollup_table=self.j_rollup_table.withUpdateView(*formulas),
                include_constituents=self.include_constituents,
                aggs=self.aggs,
                by=self.by,
            )
        except Exception as e:
            raise DHError(e, "with_update_view operation on RollupTable failed.") from e


class TreeNodeOperationsRecorder(
    JObjectWrapper,
    _FormatOperationsRecorder,
    _SortOperationsRecorder,
    _FilterOperationsRecorder,
):
    """Recorder for node-level operations to be applied when gathering snapshots of TreeTable. Supported operations
    include column formatting, sorting, and filtering.

    Note: It should not be instantiated directly. User code must call :meth:`~TreeTable.node_operation_recorder` to
    create an instance of the recorder.
    """

    j_object_type = _JTreeTableNodeOperationsRecorder

    @property
    def j_object(self) -> jpy.JType:
        return self.j_node_ops_recorder

    def __init__(self, j_node_ops_recorder: jpy.JType):
        self.j_node_ops_recorder = j_node_ops_recorder


class TreeTable(JObjectWrapper):
    """A TreeTable is generated as a result of applying the :meth:`~Table.tree` method on a
    :class:`~deephaven.table.Table`.

    A TreeTable presents a hierarchically structured  "tree" view of a table where parent-child relationships are
    expressed
    by an "id" and a "parent" column. The id column should represent a unique identifier for a given row, and the parent
    column indicates which row is the parent for a given row.

    Note: TreeTable should not be instantiated directly by user code.
    """

    j_object_type = _JTreeTable

    @property
    def j_object(self) -> jpy.JType:
        return self.j_tree_table

    def __init__(self, j_tree_table: jpy.JType, id_col: str, parent_col: str):
        self.j_tree_table = j_tree_table
        self.id_col = id_col
        self.parent_col = parent_col

    def node_operation_recorder(self) -> TreeNodeOperationsRecorder:
        """Creates a TreepNodeOperationsRecorder for per-node operations to apply during Deephaven UI driven
        snapshotting of this TreeTable.

        Returns:
            a TreeNodeOperationsRecorder
        """
        return TreeNodeOperationsRecorder(
            j_node_ops_recorder=self.j_tree_table.makeNodeOperationsRecorder()
        )

    def with_node_operations(self, recorder: TreeNodeOperationsRecorder) -> TreeTable:
        """Returns a new TreeTable that will apply the recorded node operations to nodes when gathering snapshots
        requested by the Deephaven UI.

        Args:
            recorder (TreeNodeOperationsRecorder): the TreeNodeOperationsRecorder containing the node operations to be
                applied, it must be created by calling the 'node_operation_recorder' method on the same table.

        Returns:
            a new TreeTable

        Raises:
            DHError
        """

        try:
            return TreeTable(
                j_tree_table=self.j_tree_table.withNodeOperations(
                    recorder.j_node_ops_recorder
                ),
                id_col=self.id_col,
                parent_col=self.parent_col,
            )
        except Exception as e:
            raise DHError(e, "with_node_operations on TreeTable failed.") from e

    def with_filters(
        self, filters: Union[str, Filter, Sequence[str], Sequence[Filter]]
    ) -> TreeTable:
        """Returns a new TreeTable by applying the given set of filters to the columns of this TreeTable.

        Args:
            filters (Union[str, Filter, Sequence[str], Sequence[Filter]]): the filter condition
                expression(s) or Filter object(s)

        Returns:
            a new TreeTable

        Raises:
            DHError
        """

        try:
            return TreeTable(
                j_tree_table=self.j_tree_table.withFilter(and_(filters).j_filter),
                id_col=self.id_col,
                parent_col=self.parent_col,
            )
        except Exception as e:
            raise DHError(e, "with_filters operation on TreeTable failed.") from e

<<<<<<< HEAD
def _query_scope_agg_ctx(aggs: Sequence[Aggregation]) -> contextlib.AbstractContextManager:
    has_agg_formula = any([agg.is_formula for agg in aggs])
    if has_agg_formula:
        cm = query_scope_ctx()
=======

def _j_py_script_session() -> _JPythonScriptSession:
    j_execution_context = _JExecutionContext.getContext()
    j_query_scope = j_execution_context.getQueryScope()
    try:
        j_script_session_query_scope = strict_cast(
            j_query_scope, _JScriptSessionQueryScope
        )
        return strict_cast(
            j_script_session_query_scope.scriptSession(), _JPythonScriptSession
        )
    except DHError:
        return None


@contextlib.contextmanager
def _query_scope_ctx() -> Generator[None, None, None]:
    """A context manager to set/unset query scope based on the scope of the most immediate caller code that invokes
    Table operations."""

    # locate the innermost Deephaven frame (i.e. any of the table operation methods that use this context manager)
    outer_frames = inspect.getouterframes(inspect.currentframe())[1:]
    for i, (frame, filename, *_) in enumerate(outer_frames):
        if filename and filename == __file__:
            break

    # combine the immediate caller's globals and locals into a single dict and use it as the query scope
    caller_frame = outer_frames[i + 1].frame
    function = outer_frames[i + 1].function
    j_py_script_session = _j_py_script_session()
    if j_py_script_session and (len(outer_frames) > i + 2 or function != "<module>"):
        scope_dict = caller_frame.f_globals.copy()
        scope_dict.update(caller_frame.f_locals)
        j_py_script_session.pushScope(scope_dict)
        try:
            yield
        finally:
            j_py_script_session.popScope()
    else:
        # in the __main__ module, use the default main global scope
        yield


def _query_scope_agg_ctx(
    aggs: Sequence[Aggregation],
) -> contextlib.AbstractContextManager:
    has_agg_formula = any([agg.is_formula for agg in aggs])
    if has_agg_formula:
        cm: contextlib.AbstractContextManager = _query_scope_ctx()
>>>>>>> f913c6eb
    else:
        cm = contextlib.nullcontext()
    return cm


class SortDirection(Enum):
    """An enum defining the sorting orders."""

    DESCENDING = auto()
    """"""
    ASCENDING = auto()
    """"""


def _sort_column(col: str, dir_: SortDirection) -> jpy.JType:
    return (
        _JSortColumn.desc(_JColumnName.of(col))
        if dir_ == SortDirection.DESCENDING
        else _JSortColumn.asc(_JColumnName.of(col))
    )


if sys.version_info >= (3, 10):
    from typing import TypeAlias  # novermin  # noqa

    TableDefinitionLike: TypeAlias = Union[
        "TableDefinition",
        Mapping[str, dtypes.DType],
        Iterable[ColumnDefinition],
        jpy.JType,
    ]
    """A Union representing objects that can be coerced into a TableDefinition."""
else:
    TableDefinitionLike = Union[
        "TableDefinition",
        Mapping[str, dtypes.DType],
        Iterable[ColumnDefinition],
        jpy.JType,
    ]
    """A Union representing objects that can be coerced into a TableDefinition."""


class TableDefinition(JObjectWrapper, Mapping):
    """A Deephaven table definition, as a mapping from column name to ColumnDefinition."""

    j_object_type = _JTableDefinition

    @staticmethod
    def _to_j_table_definition(table_definition: TableDefinitionLike) -> jpy.JType:
        if isinstance(table_definition, TableDefinition):
            return table_definition.j_table_definition
        if isinstance(table_definition, _JTableDefinition):
            return table_definition
        if isinstance(table_definition, Mapping):
            for name in table_definition.keys():
                if not isinstance(name, str):
                    raise DHError(
                        f"Expected TableDefinitionLike Mapping to contain str keys, found type {type(name)}"
                    )
            for data_type in table_definition.values():
                if not isinstance(data_type, dtypes.DType):
                    raise DHError(
                        f"Expected TableDefinitionLike Mapping to contain DType values, found type "
                        f"{type(data_type)}"
                    )
            column_definitions: Iterable = [
                col_def(name, data_type) for name, data_type in table_definition.items()
            ]
        elif isinstance(table_definition, Iterable):
            for column_definition in table_definition:
                if not isinstance(column_definition, ColumnDefinition):
                    raise DHError(
                        f"Expected TableDefinitionLike Iterable to contain ColumnDefinition values, found type "
                        f"{type(column_definition)}"
                    )
            column_definitions = table_definition
        else:
            raise DHError(
                f"Unexpected TableDefinitionLike type: {type(table_definition)}"
            )
        return _JTableDefinition.of(
            [col.j_column_definition for col in column_definitions]
        )

    def __init__(self, table_definition: TableDefinitionLike):
        """Construct a TableDefinition.

        Args:
            table_definition (TableDefinitionLike): The table definition like object

        Returns:
            A new TableDefinition

        Raises:
            DHError
        """
        self.j_table_definition = TableDefinition._to_j_table_definition(
            table_definition
        )

    @property
    def j_object(self) -> jpy.JType:
        return self.j_table_definition

    @property
    def table(self) -> Table:
        """This table definition as a table."""
        return Table(_JTableTools.metaTable(self.j_table_definition))

    def keys(self):
        """The column names as a dictview."""
        return self._dict.keys()

    def items(self):
        """The column name, column definition tuples as a dictview."""
        return self._dict.items()

    def values(self):
        """The column definitions as a dictview."""
        return self._dict.values()

    @cached_property
    def _dict(self) -> dict[str, ColumnDefinition]:
        return {
            col.name: col
            for col in [
                ColumnDefinition(j_col)
                for j_col in self.j_table_definition.getColumnsArray()
            ]
        }

    def __getitem__(self, key) -> ColumnDefinition:
        return self._dict[key]

    def __iter__(self):
        return iter(self._dict)

    def __len__(self) -> int:
        return len(self._dict)

    def __contains__(self, item: Any) -> bool:
        return item in self._dict

    def __eq__(self, other: Any) -> bool:
        return JObjectWrapper.__eq__(self, other)

    def __ne__(self, other: Any) -> bool:
        return JObjectWrapper.__ne__(self, other)

    def __hash__(self) -> int:
        return JObjectWrapper.__hash__(self)


class Table(JObjectWrapper):
    """A Table represents a Deephaven table. It allows applications to perform powerful Deephaven table operations.

    Note: It should not be instantiated directly by user code. Tables are mostly created by factory methods,
    data ingestion operations, queries, aggregations, joins, etc.

    """

    j_object_type = _JTable

    def __init__(self, j_table: jpy.JType):
        self.j_table = jpy.cast(j_table, self.j_object_type)
        if self.j_table is None:
            raise DHError("j_table type is not io.deephaven.engine.table.Table")
        self._definition = TableDefinition(self.j_table.getDefinition())

    def __repr__(self):
        default_repr = super().__repr__()
        # default_repr is in a format like so:
        # deephaven.table.Table(io.deephaven.engine.table.Table(objectRef=0x7f07e4890518))
        # We take the last two brackets off, add a few more details about the table, then add the necessary brackets
        # back
        column_dict = {col.name: col.data_type for col in self.columns[:10]}
        repr_str = (
            f"{default_repr[:-2]}, num_rows = {self.size}, columns = {column_dict}"
        )
        # We need to add the two brackets back, and also truncate it to be 120 char total (118 + two brackets)
        repr_str = repr_str[:114] + "...}))" if len(repr_str) > 118 else repr_str + "))"
        return repr_str

    def __str__(self):
        return repr(self)

    @property
    def size(self) -> int:
        """The current number of rows in the table."""
        return self.j_table.size()

    @property
    def is_refreshing(self) -> bool:
        """Whether this table is refreshing."""
        return self.j_table.isRefreshing()

    @property
    def is_blink(self) -> bool:
        """Whether this table is a blink table."""
        return _JBlinkTableTools.isBlink(self.j_table)

    @property
    def is_failed(self) -> bool:
        """Whether this table is in a failure state and is no longer usable."""
        return self.j_table.isFailed()

    @cached_property
    def update_graph(self) -> UpdateGraph:
        """The update graph of the table."""
        return UpdateGraph(self.j_table.getUpdateGraph())

    @property
    def is_flat(self) -> bool:
        """Whether this table is guaranteed to be flat, i.e. its row set will be from 0 to number of rows - 1."""
        return self.j_table.isFlat()

    @property
    def definition(self) -> TableDefinition:
        """The table definition."""
        return self._definition

    @property
    def column_names(self) -> Sequence[str]:
        """The column names of the table."""
        return list(self.definition.keys())

    @property
    def columns(self) -> Sequence[ColumnDefinition]:
        """The column definitions of the table."""
        return list(self.definition.values())

    @property
    def meta_table(self) -> Table:
        """The column definitions of the table in a Table form."""
        return Table(j_table=self.j_table.meta())

    @property
    def j_object(self) -> jpy.JType:
        return self.j_table

    def iter_dict(
        self,
        cols: Optional[Union[str, Sequence[str]]] = None,
        *,
        chunk_size: int = 2048,
    ) -> Generator[dict[str, Any], None, None]:
        """Returns a generator that reads one row at a time from the table into a dictionary. The dictionary is a map
        of column names to scalar values of the column data type.

        If the table is refreshing and no update graph locks are currently being held, the generator will try to acquire
        the shared lock of the update graph before reading the table data. This provides a consistent view of the data.
        The side effect of this is that the table will not be able to refresh while the table is being iterated on.
        Additionally, the generator internally maintains a fill context. The auto acquired shared lock and the fill
        context will be released after the generator is destroyed. That can happen implicitly when the generator
        is used in a for-loop. When the generator is not used in a for-loop, to prevent resource leaks, it must be
        closed
        after use by either (1) setting it to None, (2) using the del statement, or (3) calling the close() method on
        it.

        Args:
            cols (Optional[Union[str, Sequence[str]]]): The columns to read. If None, all columns are read.
            chunk_size (int): The number of rows to read at a time internally to reduce the number of Java/Python
            boundary
                crossings. Default is 2048.

        Returns:
            A generator that yields a dictionary of column names to scalar values.

        Raises:
            ValueError
        """
        from deephaven._table_reader import (
            _table_reader_row_dict,
        )  # to prevent circular import

        return _table_reader_row_dict(self, cols, chunk_size=chunk_size)

    def iter_tuple(
        self,
        cols: Optional[Union[str, Sequence[str]]] = None,
        *,
        tuple_name: str = "Deephaven",
        chunk_size: int = 2048,
    ) -> Generator[tuple[Any, ...], None, None]:
        """Returns a generator that reads one row at a time from the table into a named tuple. The named tuple is made
        up of fields with their names being the column names and their values being of the column data types.

        If the table is refreshing and no update graph locks are currently being held, the generator will try to acquire
        the shared lock of the update graph before reading the table data. This provides a consistent view of the data.
        The side effect of this is that the table will not be able to refresh while the table is being iterated on.
        Additionally, the generator internally maintains a fill context. The auto acquired shared lock and the fill
        context will be released after the generator is destroyed. That can happen implicitly when the generator
        is used in a for-loop. When the generator is not used in a for-loop, to prevent resource leaks, it must be
        closed
        after use by either (1) setting it to None, (2) using the del statement, or (3) calling the close() method on
        it.

        Args:
            cols (Optional[Union[str, Sequence[str]]]): The columns to read. If None, all columns are read. Default
            is None.
            tuple_name (str): The name of the named tuple. Default is 'Deephaven'.
            chunk_size (int): The number of rows to read at a time internally to reduce the number of Java/Python
            boundary
                crossings. Default is 2048.

        Returns:
            A generator that yields a named tuple for each row in the table

        Raises:
            ValueError
        """
        from deephaven._table_reader import (
            _table_reader_row_tuple,
        )  # to prevent circular import

        return _table_reader_row_tuple(
            self, cols, tuple_name=tuple_name, chunk_size=chunk_size
        )

    def iter_chunk_dict(
        self, cols: Optional[Union[str, Sequence[str]]] = None, chunk_size: int = 2048
    ) -> Generator[dict[str, np.ndarray], None, None]:
        """Returns a generator that reads one chunk of rows at a time from the table into a dictionary. The dictionary
        is a map of column names to numpy arrays of the column data type.

        If the table is refreshing and no update graph locks are currently being held, the generator will try to acquire
        the shared lock of the update graph before reading the table data. This provides a consistent view of the data.
        The side effect of this is that the table will not be able to refresh while the table is being iterated on.
        Additionally, the generator internally maintains a fill context. The auto acquired shared lock and the fill
        context will be released after the generator is destroyed. That can happen implicitly when the generator
        is used in a for-loop. When the generator is not used in a for-loop, to prevent resource leaks, it must be
        closed
        after use by either (1) setting it to None, (2) using the del statement, or (3) calling the close() method on
        it.

        Args:
            cols (Optional[Union[str, Sequence[str]]]): The columns to read. If None, all columns are read.
            chunk_size (int): The number of rows to read at a time. Default is 2048.

        Returns:
            A generator that yields a dictionary of column names to numpy arrays.

        Raises
            ValueError
        """
        from deephaven._table_reader import (
            _table_reader_chunk_dict,
        )  # to prevent circular import

        return _table_reader_chunk_dict(
            self,
            cols=cols,
            row_set=self.j_table.getRowSet(),
            chunk_size=chunk_size,
            prev=False,
        )

    def iter_chunk_tuple(
        self,
        cols: Optional[Union[str, Sequence[str]]] = None,
        tuple_name: str = "Deephaven",
        chunk_size: int = 2048,
    ) -> Generator[tuple[np.ndarray, ...], None, None]:
        """Returns a generator that reads one chunk of rows at a time from the table into a named tuple. The named
        tuple is made up of fields with their names being the column names and their values being numpy arrays of the
        column data types.

        If the table is refreshing and no update graph locks are currently being held, the generator will try to acquire
        the shared lock of the update graph before reading the table data. This provides a consistent view of the data.
        The side effect of this is that the table will not be able to refresh while the table is being iterated on.
        Additionally, the generator internally maintains a fill context. The auto acquired shared lock and the fill
        context will be released after the generator is destroyed. That can happen implicitly when the generator
        is used in a for-loop. When the generator is not used in a for-loop, to prevent resource leaks, it must be
        closed
        after use by either (1) setting it to None, (2) using the del statement, or (3) calling the close() method on
        it.

        Args:
            cols (Optional[Union[str, Sequence[str]]]): The columns to read. If None, all columns are read.
            tuple_name (str): The name of the named tuple. Default is 'Deephaven'.
            chunk_size (int): The number of rows to read at a time. Default is 2048.

        Returns:
            A generator that yields a named tuple for each row in the table.

        Raises:
            ValueError
        """
        from deephaven._table_reader import (
            _table_reader_chunk_tuple,
        )  # to prevent circular import

        return _table_reader_chunk_tuple(
            self, cols=cols, tuple_name=tuple_name, chunk_size=chunk_size
        )

    def has_columns(self, cols: Union[str, Sequence[str]]):
        """Whether this table contains a column for each of the provided names, return False if any of the columns is
        not in the table.

        Args:
            cols (Union[str, Sequence[str]]): the column name(s)

        Returns:
            bool
        """
        cols = _to_sequence(cols)
        return self.j_table.hasColumns(cols)

    def attributes(self) -> dict[str, Any]:
        """Returns all the attributes defined on the table."""
        j_map = jpy.cast(self.j_table, _JAttributeMap).getAttributes()
        return j_map_to_dict(j_map)

    def with_attributes(self, attrs: dict[str, Any]) -> Table:
        """Returns a new Table that has the provided attributes defined on it and shares the underlying data and schema
        with this table.

        Note, the table attributes are immutable once defined, and are mostly used internally by the Deephaven
        engine. For advanced users, certain predefined plug-in attributes provide a way to extend Deephaven with
        custom-built plug-ins.

        Args:
            attrs (dict[str, Any]): a dict of table attribute names and their values

        Returns:
            a new Table

        Raises:
            DHError
        """
        try:
            j_map = j_hashmap(attrs)
            return Table(
                j_table=jpy.cast(self.j_table, _JAttributeMap).withAttributes(j_map)
            )
        except Exception as e:
            raise DHError(e, "failed to create a table with attributes.") from e

    def without_attributes(self, attrs: Union[str, Sequence[str]]) -> Table:
        """Returns a new Table that shares the underlying data and schema with this table but with the specified
        attributes removed.

        Args:
            attrs (Union[str, Sequence[str]]): the attribute name(s) to be removed

        Returns:
            a new Table

        Raises:
            DHError
        """
        try:
            j_attrs = j_array_list(_to_sequence(attrs))
            return Table(
                j_table=jpy.cast(self.j_table, _JAttributeMap).withoutAttributes(
                    j_attrs
                )
            )
        except Exception as e:
            raise DHError(e, "failed to create a table without attributes.") from e

    def to_string(
        self, num_rows: int = 10, cols: Optional[Union[str, Sequence[str]]] = None
    ) -> str:
        """Returns the first few rows of a table as a pipe-delimited string.

        Args:
            num_rows (int): the number of rows at the beginning of the table
            cols (Optional[Union[str, Sequence[str]]]): the column name(s), default is None

        Returns:
            string

        Raises:
            DHError
        """
        try:
            cols = _to_sequence(cols)
            return _JTableTools.string(self.j_table, num_rows, *cols)
        except Exception as e:
            raise DHError(e, "table to_string failed") from e

    def coalesce(self) -> Table:
        """Returns a coalesced child table."""
        return Table(j_table=self.j_table.coalesce())

    def flatten(self) -> Table:
        """Returns a new version of this table with a flat row set, i.e. from 0 to number of rows - 1."""
        return Table(j_table=self.j_table.flatten())

    def remove_blink(self) -> Table:
        """Returns a non-blink child table, or this table if it is not a blink table."""
        return Table(j_table=self.j_table.removeBlink())

    def snapshot(self) -> Table:
        """Returns a static snapshot table.

        Returns:
            a new table

        Raises:
            DHError
        """
        try:
            with auto_locking_ctx(self):
                return Table(j_table=self.j_table.snapshot())
        except Exception as e:
            raise DHError(message="failed to create a snapshot.") from e

    def snapshot_when(
        self,
        trigger_table: Table,
        stamp_cols: Optional[Union[str, Sequence[str]]] = None,
        initial: bool = False,
        incremental: bool = False,
        history: bool = False,
    ) -> Table:
        """Returns a table that captures a snapshot of this table whenever trigger_table updates.

        When trigger_table updates, a snapshot of this table and the "stamp key" from trigger_table form the resulting
        table. The "stamp key" is the last row of the trigger_table, limited by the stamp_cols. If trigger_table is
        empty, the "stamp key" will be represented by NULL values.

        Note: the trigger_table must be append-only when the history flag is set to True. If the trigger_table is not
        append-only and has modified or removed rows in its updates, the result snapshot table will be put in a failure
        state and become unusable.

        Args:
            trigger_table (Table): the trigger table
            stamp_cols (Optional[Union[str, Sequence[str]]]): The columns from trigger_table that form the "stamp key", may be
                renames. None, or empty, means that all columns from trigger_table form the "stamp key".
            initial (bool): Whether to take an initial snapshot upon construction, default is False. When False, the
                resulting table will remain empty until trigger_table first updates.
            incremental (bool): Whether the resulting table should be incremental, default is False. When False, all
                rows of this table will have the latest "stamp key". When True, only the rows of this table that have
                been added or updated will have the latest "stamp key".
            history (bool): Whether the resulting table should keep history, default is False. A history table appends a
                full snapshot of this table and the "stamp key" as opposed to updating existing rows. The history flag
                is currently incompatible with initial and incremental: when history is True, incremental and initial
                must be False.

        Returns:
            a new table

        Raises:
            DHError
        """
        try:
            options = _JSnapshotWhenOptions.of(
                initial, incremental, history, _to_sequence(stamp_cols)
            )
            with auto_locking_ctx(self, trigger_table):
                return Table(
                    j_table=self.j_table.snapshotWhen(trigger_table.j_table, options)
                )
        except Exception as e:
            raise DHError(message="failed to create a snapshot_when table.") from e

    #
    # Table operation category: Select
    #
    # region Select
    def drop_columns(self, cols: Union[str, Sequence[str]]) -> Table:
        """The drop_columns method creates a new table with the same size as this table but omits any of specified
        columns.

        Args:
            cols (Union[str, Sequence[str]]): the column name(s)

        Returns:
            a new table

        Raises:
            DHError
        """
        try:
            cols = _to_sequence(cols)
            return Table(j_table=self.j_table.dropColumns(*cols))
        except Exception as e:
            raise DHError(e, "table drop_columns operation failed.") from e

    def move_columns(self, idx: int, cols: Union[str, Sequence[str]]) -> Table:
        """The move_columns method creates a new table with specified columns moved to a specific column index value.
        Columns may be renamed with the same semantics as rename_columns. The renames are simultaneous and unordered,
        enabling direct swaps between column names. Specifying a source or destination more than once is prohibited.

        Args:
            idx (int): the column index where the specified columns will be moved in the new table.
            cols (Union[str, Sequence[str]]) : the column name(s) or the column rename expr(s) as "X = Y"

        Returns:
            a new table

        Raises:
            DHError
        """
        try:
            cols = _to_sequence(cols)
            return Table(j_table=self.j_table.moveColumns(idx, *cols))
        except Exception as e:
            raise DHError(e, "table move_columns operation failed.") from e

    def move_columns_down(self, cols: Union[str, Sequence[str]]) -> Table:
        """The move_columns_down method creates a new table with specified columns appearing last in order, to the far
        right. Columns may be renamed with the same semantics as rename_columns. The renames are simultaneous and
        unordered, enabling direct swaps between column names. Specifying a source or destination more than once is
        prohibited.

        Args:
            cols (Union[str, Sequence[str]]) : the column name(s) or the column rename expr(s) as "X = Y"

        Returns:
            a new table

        Raises:
            DHError
        """
        try:
            cols = _to_sequence(cols)
            return Table(j_table=self.j_table.moveColumnsDown(*cols))
        except Exception as e:
            raise DHError(e, "table move_columns_down operation failed.") from e

    def move_columns_up(self, cols: Union[str, Sequence[str]]) -> Table:
        """The move_columns_up method creates a new table with specified columns appearing first in order, to the far
        left. Columns may be renamed with the same semantics as rename_columns. The renames are simultaneous and
        unordered, enabling direct swaps between column names. Specifying a source or destination more than once is
        prohibited.

        Args:
            cols (Union[str, Sequence[str]]) : the column name(s) or the column rename expr(s) as "X = Y"

        Returns:
            a new table

        Raises:
            DHError
        """
        try:
            cols = _to_sequence(cols)
            return Table(j_table=self.j_table.moveColumnsUp(*cols))
        except Exception as e:
            raise DHError(e, "table move_columns_up operation failed.") from e

    def rename_columns(self, cols: Union[str, Sequence[str]]) -> Table:
        """The rename_columns method creates a new table with the specified columns renamed. The renames are
        simultaneous and unordered, enabling direct swaps between column names. Specifying a source or
        destination more than once is prohibited. If a new column name conflicts with an existing column
        name in the table, the existing column will be silently replaced.

        Args:
            cols (Union[str, Sequence[str]]) : the column rename expr(s) as "X = Y"

        Returns:
            a new table

        Raises:
            DHError
        """
        try:
            cols = _to_sequence(cols)
            return Table(j_table=self.j_table.renameColumns(*cols))
        except Exception as e:
            raise DHError(e, "table rename_columns operation failed.") from e

    def update(
        self, formulas: Union[str, Sequence[str], Selectable, Sequence[Selectable]]
    ) -> Table:
        """The update method creates a new table containing a new, in-memory column for each formula.

        Args:
            formulas (Union[str, Sequence[str], Selectable, Sequence[Selectable]]): the column formula(s) or
            Selectable(s)

        Returns:
            A new table

        Raises:
            DHError
        """
        try:
<<<<<<< HEAD
            formulas = to_sequence(formulas)
            with query_scope_ctx(), auto_locking_ctx(self):
=======
            formulas = _to_sequence(formulas)
            with _query_scope_ctx(), auto_locking_ctx(self):
>>>>>>> f913c6eb
                if isinstance(formulas[0], Selectable.j_object_type):
                    return Table(j_table=self.j_table.update(j_array_list(formulas)))
                else:
                    return Table(j_table=self.j_table.update(*formulas))
        except Exception as e:
            raise DHError(e, "table update operation failed.") from e

    def lazy_update(self, formulas: Union[str, Sequence[str]]) -> Table:
        """The lazy_update method creates a new table containing a new, cached, formula column for each formula.

        Args:
            formulas (Union[str, Sequence[str]]): the column formula(s)

        Returns:
            a new table

        Raises:
            DHError
        """
        try:
<<<<<<< HEAD
            formulas = to_sequence(formulas)
            with query_scope_ctx(), auto_locking_ctx(self):
=======
            formulas = _to_sequence(formulas)
            with _query_scope_ctx(), auto_locking_ctx(self):
>>>>>>> f913c6eb
                return Table(j_table=self.j_table.lazyUpdate(*formulas))
        except Exception as e:
            raise DHError(e, "table lazy_update operation failed.") from e

    def view(self, formulas: Union[str, Sequence[str]]) -> Table:
        """The view method creates a new formula table that includes one column for each formula.

        Args:
            formulas (Union[str, Sequence[str]]): the column formula(s)

        Returns:
            a new table

        Raises:
            DHError
        """
        try:
<<<<<<< HEAD
            formulas = to_sequence(formulas)
            with query_scope_ctx():
=======
            formulas = _to_sequence(formulas)
            with _query_scope_ctx():
>>>>>>> f913c6eb
                return Table(j_table=self.j_table.view(*formulas))
        except Exception as e:
            raise DHError(e, "table view operation failed.") from e

    def update_view(self, formulas: Union[str, Sequence[str]]) -> Table:
        """The update_view method creates a new table containing a new, formula column for each formula.

        Args:
            formulas (Union[str, Sequence[str]]): the column formula(s)

        Returns:
            a new table

        Raises:
            DHError
        """
        try:
<<<<<<< HEAD
            formulas = to_sequence(formulas)
            with query_scope_ctx():
=======
            formulas = _to_sequence(formulas)
            with _query_scope_ctx():
>>>>>>> f913c6eb
                return Table(j_table=self.j_table.updateView(*formulas))
        except Exception as e:
            raise DHError(e, "table update_view operation failed.") from e

    def select(
        self,
        formulas: Optional[
            Union[str, Sequence[str], Selectable, Sequence[Selectable]]
        ] = None,
    ) -> Table:
        """The select method creates a new in-memory table that includes one column for each formula. If no formula
        is specified, all columns will be included.

        Args:
            formulas (Optional[Union[str, Sequence[str], Selectable, Sequence[Selectable]]]): the column formula(s)
                or Selectable(s), default is None

        Returns:
            a new table

        Raises:
            DHError
        """
        try:
            with query_scope_ctx(), auto_locking_ctx(self):
                if not formulas:
                    return Table(j_table=self.j_table.select())

                formulas = _to_sequence(formulas)
                if isinstance(formulas[0], Selectable.j_object_type):
                    return Table(j_table=self.j_table.select(j_array_list(formulas)))
                else:
                    return Table(j_table=self.j_table.select(*formulas))
        except Exception as e:
            raise DHError(e, "table select operation failed.") from e

    def select_distinct(
        self, formulas: Optional[Union[str, Sequence[str]]] = None
    ) -> Table:
        """The select_distinct method creates a new table containing all the unique values for a set of key
        columns. When the selectDistinct method is used on multiple columns, it looks for distinct sets of values in
        the selected columns.

        Args:
            formulas (Optional[Union[str, Sequence[str]]]): the column name(s), default is None

        Returns:
            a new table

        Raises:
            DHError
        """
        try:
<<<<<<< HEAD
            formulas = to_sequence(formulas)
            with query_scope_ctx():
=======
            formulas = _to_sequence(formulas)
            with _query_scope_ctx():
>>>>>>> f913c6eb
                return Table(j_table=self.j_table.selectDistinct(*formulas))
        except Exception as e:
            raise DHError(e, "table select_distinct operation failed.") from e

    # endregion

    #
    # Table operation category: Filter
    #
    # region Filter

    def where(
        self,
        filters: Optional[Union[str, Filter, Sequence[str], Sequence[Filter]]] = None,
    ) -> Table:
        """The where method creates a new table with only the rows meeting the filter criteria in the column(s) of
        the table.

        Args:
            filters (Optional[Union[str, Filter, Sequence[str], Sequence[Filter]]]): the filter condition
                expression(s) or Filter object(s), default is None

        Returns:
            a new table

        Raises:
            DHError
        """
        try:
<<<<<<< HEAD
            filters = to_sequence(filters)
            with query_scope_ctx():
=======
            filters = _to_sequence(filters)
            with _query_scope_ctx():
>>>>>>> f913c6eb
                return Table(j_table=self.j_table.where(and_(filters).j_filter))
        except Exception as e:
            raise DHError(e, "table where operation failed.") from e

    def where_in(self, filter_table: Table, cols: Union[str, Sequence[str]]) -> Table:
        """The where_in method creates a new table containing rows from the source table, where the rows match
        values in the filter table. The filter is updated whenever either table changes.

        Args:
            filter_table (Table): the table containing the set of values to filter on
            cols (Union[str, Sequence[str]]): the column name(s)

        Returns:
            a new table

        Raises:
            DHError
        """
        try:
            cols = _to_sequence(cols)
            with auto_locking_ctx(self, filter_table):
                return Table(j_table=self.j_table.whereIn(filter_table.j_table, *cols))
        except Exception as e:
            raise DHError(e, "table where_in operation failed.") from e

    def where_not_in(
        self, filter_table: Table, cols: Union[str, Sequence[str]]
    ) -> Table:
        """The where_not_in method creates a new table containing rows from the source table, where the rows do not
        match values in the filter table.

        Args:
            filter_table (Table): the table containing the set of values to filter on
            cols (Union[str, Sequence[str]]): the column name(s)

        Returns:
            a new table

        Raises:
            DHError
        """
        try:
            cols = _to_sequence(cols)
            with auto_locking_ctx(self, filter_table):
                return Table(
                    j_table=self.j_table.whereNotIn(filter_table.j_table, *cols)
                )
        except Exception as e:
            raise DHError(e, "table where_not_in operation failed.") from e

    def where_one_of(
        self,
        filters: Optional[Union[str, Filter, Sequence[str], Sequence[Filter]]] = None,
    ) -> Table:
        """The where_one_of method creates a new table containing rows from the source table, where the rows match at
        least one filter.

        Args:
            filters (Optional[Union[str, Filter, Sequence[str], Sequence[Filter]]]): the filter condition expression(
            s), default is None

        Returns:
            a new table

        Raises:
            DHError
        """
        try:
<<<<<<< HEAD
            filters = to_sequence(filters)
            with query_scope_ctx():
=======
            filters = _to_sequence(filters)
            with _query_scope_ctx():
>>>>>>> f913c6eb
                return Table(j_table=self.j_table.where(or_(filters).j_filter))
        except Exception as e:
            raise DHError(e, "table where_one_of operation failed.") from e

    def head(self, num_rows: int) -> Table:
        """The head method creates a new table with a specific number of rows from the beginning of the table.

        Args:
            num_rows (int): the number of rows at the head of table

        Returns:
            a new table

        Raises:
            DHError
        """
        try:
            return Table(j_table=self.j_table.head(num_rows))
        except Exception as e:
            raise DHError(e, "table head operation failed.") from e

    def head_pct(self, pct: float) -> Table:
        """The head_pct method creates a new table with a specific percentage of rows from the beginning of the table.

        Args:
            pct (float): the percentage of rows to return as a value from 0 (0%) to 1 (100%).

        Returns:
            a new table

        Raises:
            DHError
        """
        try:
            return Table(j_table=self.j_table.headPct(pct))
        except Exception as e:
            raise DHError(e, "table head_pct operation failed.") from e

    def tail(self, num_rows: int) -> Table:
        """The tail method creates a new table with a specific number of rows from the end of the table.

        Args:
            num_rows (int): the number of rows at the end of table

        Returns:
            a new table

        Raises:
            DHError
        """
        try:
            return Table(j_table=self.j_table.tail(num_rows))
        except Exception as e:
            raise DHError(e, "table tail operation failed.") from e

    def tail_pct(self, pct: float) -> Table:
        """The tail_pct method creates a new table with a specific percentage of rows from the end of the table.

        Args:
            pct (float): the percentage of rows to return as a value from 0 (0%) to 1 (100%).

        Returns:
            a new table

        Raises:
            DHError
        """
        try:
            return Table(j_table=self.j_table.tailPct(pct))
        except Exception as e:
            raise DHError(e, "table tail_pct operation failed.") from e

    # endregion

    #
    # Table operation category: Sort
    #
    # region Sort
    def restrict_sort_to(self, cols: Union[str, Sequence[str]]):
        """The restrict_sort_to method adjusts the input table to produce an output table that only allows sorting on
        specified table columns. This can be useful to prevent users from accidentally performing expensive sort
        operations as they interact with tables in the UI.

        Args:
            cols (Union[str, Sequence[str]]): the column name(s)

        Returns:
            a new table

        Raises:
            DHError
        """
        try:
            cols = _to_sequence(cols)
            return Table(self.j_table.restrictSortTo(*cols))
        except Exception as e:
            raise DHError(e, "table restrict_sort_to operation failed.") from e

    def sort_descending(self, order_by: Union[str, Sequence[str]]) -> Table:
        """The sort_descending method creates a new table where rows in a table are sorted in descending order based on
        the order_by column(s).

        Args:
            order_by (Union[str, Sequence[str]]): the column name(s)

        Returns:
            a new table

        Raises:
            DHError
        """
        try:
            order_by = _to_sequence(order_by)
            return Table(j_table=self.j_table.sortDescending(*order_by))
        except Exception as e:
            raise DHError(e, "table sort_descending operation failed.") from e

    def reverse(self) -> Table:
        """The reverse method creates a new table with all of the rows from this table in reverse order.

        Returns:
            a new table

        Raises:
            DHError
        """
        try:
            return Table(j_table=self.j_table.reverse())
        except Exception as e:
            raise DHError(e, "table reverse operation failed.") from e

    def sort(
        self,
        order_by: Union[str, Sequence[str]],
        order: Optional[Union[SortDirection, Sequence[SortDirection]]] = None,
    ) -> Table:
        """The sort method creates a new table where the rows are ordered based on values in a specified set of columns.

        Args:
            order_by (Union[str, Sequence[str]]): the column(s) to be sorted on
            order (Optional[Union[SortDirection, Sequence[SortDirection]]): the corresponding sort directions for
                each sort column, default is None, meaning ascending order for all the sort columns.

        Returns:
            a new table

        Raises:
            DHError
        """

        try:
            order_by = _to_sequence(order_by)
            if not order:
                order = (SortDirection.ASCENDING,) * len(order_by)
            else:
                order = _to_sequence(order)
                if any(
                    [
                        o not in (SortDirection.ASCENDING, SortDirection.DESCENDING)
                        for o in order
                    ]
                ):
                    raise DHError(
                        message="The sort direction must be either 'ASCENDING' or 'DESCENDING'."
                    )
                if len(order_by) != len(order):
                    raise DHError(
                        message="The number of sort columns must be the same as the number of sort directions."
                    )

            sort_columns = [
                _sort_column(col, dir_) for col, dir_ in zip(order_by, order)
            ]
            j_sc_list = j_array_list(sort_columns)
            return Table(j_table=self.j_table.sort(j_sc_list))
        except Exception as e:
            raise DHError(e, "table sort operation failed.") from e

    # endregion

    #
    # Table operation category: Join
    #
    # region Join

    def natural_join(
        self,
        table: Table,
        on: Union[str, Sequence[str]],
        joins: Optional[Union[str, Sequence[str]]] = None,
        type: NaturalJoinType = NaturalJoinType.ERROR_ON_DUPLICATE,
    ) -> Table:
        """The natural_join method creates a new table containing all the rows and columns of this table,
        plus additional columns containing data from the right table. For columns appended to the left table (joins),
        row values equal the row values from the right table where the key values in the left and right tables are
        equal. If there is no matching key in the right table, appended row values are NULL.

        Args:
            table (Table): the right-table of the join
            on (Union[str, Sequence[str]]): the column(s) to match, can be a common name or an equal expression,
                i.e. "col_a = col_b" for different column names
            joins (Optional[Union[str, Sequence[str]]]): the column(s) to be added from the right table to the result
                table, can be renaming expressions, i.e. "new_col = col"; default is None
            joinType (NaturalJoinType): the action to be taken when duplicate right hand rows are
                encountered; default is ERROR_ON_DUPLICATE

        Returns:
            a new table

        Raises:
            DHError
        """
        try:
            on = _to_sequence(on)
            joins = _to_sequence(joins)
            with auto_locking_ctx(self, table):
                if joins:
                    return Table(
                        j_table=self.j_table.naturalJoin(
                            table.j_table, ",".join(on), ",".join(joins), type.value
                        )
                    )
                else:
                    return Table(
                        j_table=self.j_table.naturalJoin(
                            table.j_table, ",".join(on), type.value
                        )
                    )
        except Exception as e:
            raise DHError(e, "table natural_join operation failed.") from e

    def exact_join(
        self,
        table: Table,
        on: Union[str, Sequence[str]],
        joins: Optional[Union[str, Sequence[str]]] = None,
    ) -> Table:
        """The exact_join method creates a new table containing all the rows and columns of this table plus
        additional columns containing data from the right table. For columns appended to the left table (joins),
        row values equal the row values from the right table where the key values in the left and right tables are
        equal.

        Args:
            table (Table): the right-table of the join
            on (Union[str, Sequence[str]]): the column(s) to match, can be a common name or an equal expression,
                i.e. "col_a = col_b" for different column names
            joins (Optional[Union[str, Sequence[str]]]): the column(s) to be added from the right table to the result
                table, can be renaming expressions, i.e. "new_col = col"; default is None

        Returns:
            a new table

        Raises:
            DHError
        """
        try:
            on = _to_sequence(on)
            joins = _to_sequence(joins)
            with auto_locking_ctx(self, table):
                if joins:
                    return Table(
                        j_table=self.j_table.exactJoin(
                            table.j_table, ",".join(on), ",".join(joins)
                        )
                    )
                else:
                    return Table(
                        j_table=self.j_table.exactJoin(table.j_table, ",".join(on))
                    )
        except Exception as e:
            raise DHError(e, "table exact_join operation failed.") from e

    def join(
        self,
        table: Table,
        on: Optional[Union[str, Sequence[str]]] = None,
        joins: Optional[Union[str, Sequence[str]]] = None,
    ) -> Table:
        """The join method creates a new table containing rows that have matching values in both tables. Rows that
        do not have matching criteria will not be included in the result. If there are multiple matches between a row
        from the left table and rows from the right table, all matching combinations will be included. If no columns
        to match (on) are specified, every combination of left and right table rows is included.

        Args:
            table (Table): the right-table of the join
            on (Optional[Union[str, Sequence[str]]]): the column(s) to match, can be a common name or an equal
            expression,
                i.e. "col_a = col_b" for different column names; default is None
            joins (Optional[Union[str, Sequence[str]]]): the column(s) to be added from the right table to the result
                table, can be renaming expressions, i.e. "new_col = col"; default is None

        Returns:
            a new table

        Raises:
            DHError
        """
        try:
            on = _to_sequence(on)
            joins = _to_sequence(joins)
            with auto_locking_ctx(self, table):
                if joins:
                    return Table(
                        j_table=self.j_table.join(
                            table.j_table, ",".join(on), ",".join(joins)
                        )
                    )
                else:
                    return Table(j_table=self.j_table.join(table.j_table, ",".join(on)))
        except Exception as e:
            raise DHError(e, "table join operation failed.") from e

    def aj(
        self,
        table: Table,
        on: Union[str, Sequence[str]],
        joins: Optional[Union[str, Sequence[str]]] = None,
    ) -> Table:
        """The aj (as-of join) method creates a new table containing all the rows and columns of the left table,
        plus additional columns containing data from the right table. For columns appended to the left table (joins),
        row values equal the row values from the right table where the keys from the left table most closely match
        the keys from the right table without going over. If there is no matching key in the right table, appended row
        values are NULL.

        Args:
            table (Table): the right-table of the join
            on (Union[str, Sequence[str]]): the column(s) to match, can be a common name or a match condition of two
                columns, e.g. 'col_a = col_b'. The first 'N-1' matches are exact matches.  The final match is an inexact
                match.  The inexact match can use either '>' or '>='.  If a common name is used for the inexact match,
                '>=' is used for the comparison.
            joins (Optional[Union[str, Sequence[str]]]): the column(s) to be added from the right table to the result
                table, can be renaming expressions, i.e. "new_col = col"; default is None
        Returns:
            a new table

        Raises:
            DHError
        """
        try:
            on = ",".join(_to_sequence(on))
            joins = ",".join(_to_sequence(joins))
            table_op = jpy.cast(self.j_object, _JTableOperations)
            with auto_locking_ctx(self, table):
                return Table(j_table=table_op.aj(table.j_table, on, joins))
        except Exception as e:
            raise DHError(e, "table as-of join operation failed.") from e

    def raj(
        self,
        table: Table,
        on: Union[str, Sequence[str]],
        joins: Optional[Union[str, Sequence[str]]] = None,
    ) -> Table:
        """The reverse-as-of join method creates a new table containing all the rows and columns of the left table,
        plus additional columns containing data from the right table. For columns appended to the left table (joins),
        row values equal the row values from the right table where the keys from the left table most closely match
        the keys from the right table without going under. If there is no matching key in the right table, appended row
        values are NULL.

        Args:
            table (Table): the right-table of the join
            on (Union[str, Sequence[str]]): the column(s) to match, can be a common name or a match condition of two
                columns, e.g. 'col_a = col_b'. The first 'N-1' matches are exact matches.  The final match is an inexact
                match.  The inexact match can use either '<' or '<='.  If a common name is used for the inexact match,
                '<=' is used for the comparison.
            joins (Optional[Union[str, Sequence[str]]]): the column(s) to be added from the right table to the result
                table, can be renaming expressions, i.e. "new_col = col"; default is None

        Returns:
            a new table

        Raises:
            DHError
        """
        try:
            on = ",".join(_to_sequence(on))
            joins = ",".join(_to_sequence(joins))
            table_op = jpy.cast(self.j_object, _JTableOperations)
            with auto_locking_ctx(self, table):
                return Table(j_table=table_op.raj(table.j_table, on, joins))
        except Exception as e:
            raise DHError(e, "table reverse-as-of join operation failed.") from e

    def range_join(
        self,
        table: Table,
        on: Union[str, Sequence[str]],
        aggs: Union[Aggregation, Sequence[Aggregation]],
    ) -> Table:
        """The range_join method creates a new table containing all the rows and columns of the left table,
        plus additional columns containing aggregated data from the right table. For columns appended to the
        left table (joins), cell values equal aggregations over vectors of values from the right table.
        These vectors are formed from all values in the right table where the right table keys fall within the
        ranges of keys defined by the left table (responsive ranges).

        range_join is a join plus aggregation that (1) joins arrays of data from the right table onto the left table,
        and then (2) aggregates over the joined data. Oftentimes this is used to join data for a particular time range
        from the right table onto the left table.

        Rows from the right table with null or NaN key values are discarded; that is, they are never included in the
        vectors used for aggregation.  For all rows that are not discarded, the right table must be sorted according
        to the right range column for all rows within a group.

        Join key ranges, specified by the 'on' argument, are defined by zero-or-more exact join matches and a single
        range join match. The range join match must be the last match in the list.

        The exact match expressions are parsed as in other join operations. That is, they are either a column name
        common to both tables or a column name from the left table followed by an equals sign followed by a column
        name from the right table.
        Examples:
            Match on the same column name in both tables:
                "common_column"
            Match on different column names in each table:
                "left_column = right_column"
                or
                "left_column == right_column"

        The range match expression is expressed as a ternary logical expression, expressing the relationship between
        the left start column, the right range column, and the left end column. Each column name pair is separated by
        a logical operator, either < or <=. Additionally, the entire expression may be preceded by a left arrow <-
        and/or followed by a right arrow ->.  The arrows indicate that range match can 'allow preceding' or 'allow
        following' to match values outside the explicit range. 'Allow preceding' means that if no matching right
        range column value is equal to the left start column value, the immediately preceding matching right row
        should be included in the aggregation if such a row exists. 'Allow following' means that if no matching right
        range column value is equal to the left end column value, the immediately following matching right row should
        be included in the aggregation if such a row exists.
        Examples:
            For less than paired with greater than:
               "left_start_column < right_range_column < left_end_column"
            For less than or equal paired with greater than or equal:
               "left_start_column <= right_range_column <= left_end_column"
            For less than or equal (allow preceding) paired with greater than or equal (allow following):
               "<- left_start_column <= right_range_column <= left_end_column ->"

        Special Cases
            In order to produce aggregated output, range match expressions must define a range of values to aggregate
            over. There are a few noteworthy special cases of ranges.

            Empty Range
            An empty range occurs for any left row with no matching right rows. That is, no non-null, non-NaN right
            rows were found using the exact join matches, or none were in range according to the range join match.

            Single-value Ranges
            A single-value range is a range where the left row's values for the left start column and left end
            column are equal and both relative matches are inclusive (<= and >=, respectively). For a single-value
            range, only rows within the bucket where the right range column matches the single value are included in
            the output aggregations.

            Invalid Ranges
            An invalid range occurs in two scenarios:
                (1) When the range is inverted, i.e., when the value of the left start column is greater than the value
                    of the left end column.
                (2) When either relative-match is exclusive (< or >) and the value in the left start column is equal to
                    the value in the left end column.
            For invalid ranges, the result row will be null for all aggregation output columns.

            Undefined Ranges
            An undefined range occurs when either the left start column or the left end column is NaN. For rows with an
            undefined range, the corresponding output values will be null (as with invalid ranges).

            Unbounded Ranges
            A partially or fully unbounded range occurs when either the left start column or the left end column is
            null. If the left start column value is null and the left end column value is non-null, the range is
            unbounded at the beginning, and only the left end column subexpression will be used for the match. If the
            left start column value is non-null and the left end column value is null, the range is unbounded at the
            end, and only the left start column subexpression will be used for the match. If the left start column
            and left end column values are null, the range is unbounded, and all rows will be included.

        Note: At this time, implementations only support static tables. This operation remains under active development.

        Args:
            table (Table): the right table of the join
            on (Union[str, Sequence[str]]): the match expression(s) that must include zero-or-more exact match
            expression,
                and exactly one range match expression as described above
            aggs (Union[Aggregation, Sequence[Aggregation]]): the aggregation(s) to perform over the
            responsive ranges from
                the right table for each row from this Table

        Returns:
            a new table

        Raises:
            DHError
        """
        try:
            on = _to_sequence(on)
            aggs = _to_sequence(aggs)
            j_agg_list = j_array_list([agg.j_aggregation for agg in aggs])
            return Table(
                j_table=self.j_table.rangeJoin(
                    table.j_table, j_array_list(on), j_agg_list
                )
            )
        except Exception as e:
            raise DHError(e, message="table range_join operation failed.") from e

    # endregion

    #
    # Table operation category: Aggregation
    # region Aggregation

    def head_by(
        self, num_rows: int, by: Optional[Union[str, Sequence[str]]] = None
    ) -> Table:
        """The head_by method creates a new table containing the first number of rows for each group.

        Args:
            num_rows (int): the number of rows at the beginning of each group
            by (Optional[Union[str, Sequence[str]]]): the group-by column name(s), default is None

        Returns:
            a new table

        Raises:
            DHError
        """
        try:
            by = _to_sequence(by)
            with auto_locking_ctx(self):
                return Table(j_table=self.j_table.headBy(num_rows, *by))
        except Exception as e:
            raise DHError(e, "table head_by operation failed.") from e

    def tail_by(
        self, num_rows: int, by: Optional[Union[str, Sequence[str]]] = None
    ) -> Table:
        """The tail_by method creates a new table containing the last number of rows for each group.

        Args:
            num_rows (int): the number of rows at the end of each group
            by (Optional[Union[str, Sequence[str]]]): the group-by column name(s), default is None

        Returns:
            a new table

        Raises:
            DHError
        """
        try:
            by = _to_sequence(by)
            with auto_locking_ctx(self):
                return Table(j_table=self.j_table.tailBy(num_rows, *by))
        except Exception as e:
            raise DHError(e, "table tail_by operation failed.") from e

    def group_by(self, by: Optional[Union[str, Sequence[str]]] = None) -> Table:
        """The group_by method creates a new table containing grouping columns and grouped data, column content is
        grouped into vectors.

        Args:
            by (Optional[Union[str, Sequence[str]]]): the group-by column name(s), default is None

        Returns:
            a new table

        Raises:
            DHError
        """
        try:
            by = _to_sequence(by)
            if by:
                return Table(j_table=self.j_table.groupBy(*by))
            else:
                return Table(j_table=self.j_table.groupBy())
        except Exception as e:
            raise DHError(e, "table group-by operation failed.") from e

    def ungroup(self, cols: Optional[Union[str, Sequence[str]]] = None) -> Table:
        """The ungroup method creates a new table in which array columns from the source table are unwrapped into
        separate rows.

        Args:
            cols (Optional[Union[str, Sequence[str]]]): the name(s) of the array column(s), if None, all array columns
                will be ungrouped, default is None

        Returns:
            a new table

        Raises:
            DHError
        """
        try:
            cols = _to_sequence(cols)
            with auto_locking_ctx(self):
                if cols:
                    return Table(j_table=self.j_table.ungroup(*cols))
                else:
                    return Table(j_table=self.j_table.ungroup())
        except Exception as e:
            raise DHError(e, "table ungroup operation failed.") from e

    def first_by(self, by: Optional[Union[str, Sequence[str]]] = None) -> Table:
        """The first_by method creates a new table containing the first row for each group.

        Args:
            by (Optional[Union[str, Sequence[str]]]): the group-by column name(s), default is None

        Returns:
            a new table

        Raises:
            DHError
        """
        try:
            by = _to_sequence(by)
            if by:
                return Table(j_table=self.j_table.firstBy(*by))
            else:
                return Table(j_table=self.j_table.firstBy())
        except Exception as e:
            raise DHError(e, "table first_by operation failed.") from e

    def last_by(self, by: Optional[Union[str, Sequence[str]]] = None) -> Table:
        """The last_by method creates a new table containing the last row for each group.

        Args:
            by (Optional[Union[str, Sequence[str]]]): the group-by column name(s), default is None

        Returns:
            a new table

        Raises:
            DHError
        """
        try:
            by = _to_sequence(by)
            if by:
                return Table(j_table=self.j_table.lastBy(*by))
            else:
                return Table(j_table=self.j_table.lastBy())
        except Exception as e:
            raise DHError(e, "table last_by operation failed.") from e

    def sum_by(self, by: Optional[Union[str, Sequence[str]]] = None) -> Table:
        """The sum_by method creates a new table containing the sum for each group.

        Args:
            by (Optional[Union[str, Sequence[str]]]): the group-by column name(s), default is None

        Returns:
            a new table

        Raises:
            DHError
        """
        try:
            by = _to_sequence(by)
            if by:
                return Table(j_table=self.j_table.sumBy(*by))
            else:
                return Table(j_table=self.j_table.sumBy())
        except Exception as e:
            raise DHError(e, "table sum_by operation failed.") from e

    def abs_sum_by(self, by: Optional[Union[str, Sequence[str]]] = None) -> Table:
        """The abs_sum_by method creates a new table containing the absolute sum for each group.

        Args:
            by (Optional[Union[str, Sequence[str]]]): the group-by column name(s), default is None

        Returns:
            a new table

        Raises:
            DHError
        """
        try:
            by = _to_sequence(by)
            if by:
                return Table(j_table=self.j_table.absSumBy(*by))
            else:
                return Table(j_table=self.j_table.absSumBy())
        except Exception as e:
            raise DHError(e, "table asb_sum_by operation failed.") from e

    def weighted_sum_by(
        self, wcol: str, by: Optional[Union[str, Sequence[str]]] = None
    ) -> Table:
        """The weighted_sum_by method creates a new table containing the weighted sum for each group.

        Args:
            wcol (str): the name of the weight column
            by (Optional[Union[str, Sequence[str]]]): the group-by column name(s), default is None

        Returns:
            a new table

        Raises:
            DHError
        """
        try:
            by = _to_sequence(by)
            if by:
                return Table(j_table=self.j_table.wsumBy(wcol, *by))
            else:
                return Table(j_table=self.j_table.wsumBy(wcol))
        except Exception as e:
            raise DHError(e, "table weighted_sum_by operation failed.") from e

    def avg_by(self, by: Optional[Union[str, Sequence[str]]] = None) -> Table:
        """The avg_by method creates a new table containing the average for each group.

        Args:
            by (Optional[Union[str, Sequence[str]]]): the group-by column name(s), default is None

        Returns:
            a new table

        Raises:
            DHError
        """
        try:
            by = _to_sequence(by)
            if by:
                return Table(j_table=self.j_table.avgBy(*by))
            else:
                return Table(j_table=self.j_table.avgBy())
        except Exception as e:
            raise DHError(e, "table avg_by operation failed.") from e

    def weighted_avg_by(
        self, wcol: str, by: Optional[Union[str, Sequence[str]]] = None
    ) -> Table:
        """The weighted_avg_by method creates a new table containing the weighted average for each group.

        Args:
            wcol (str): the name of the weight column
            by (Optional[Union[str, Sequence[str]]]): the group-by column name(s), default is None

        Returns:
            a new table

        Raises:
            DHError
        """
        try:
            by = _to_sequence(by)
            if by:
                return Table(j_table=self.j_table.wavgBy(wcol, *by))
            else:
                return Table(j_table=self.j_table.wavgBy(wcol))
        except Exception as e:
            raise DHError(e, "table avg_by operation failed.") from e

    def std_by(self, by: Optional[Union[str, Sequence[str]]] = None) -> Table:
        """The std_by method creates a new table containing the sample standard deviation for each group.

        Sample standard deviation is computed using `Bessel's correction
        <https://en.wikipedia.org/wiki/Bessel%27s_correction>`_,
        which ensures that the sample variance will be an unbiased estimator of population variance.

        Args:
            by (Optional[Union[str, Sequence[str]]]): the group-by column name(s), default is None

        Returns:
            a new table

        Raises:
            DHError
        """
        try:
            by = _to_sequence(by)
            if by:
                return Table(j_table=self.j_table.stdBy(*by))
            else:
                return Table(j_table=self.j_table.stdBy())
        except Exception as e:
            raise DHError(e, "table std_by operation failed.") from e

    def var_by(self, by: Optional[Union[str, Sequence[str]]] = None) -> Table:
        """The var_by method creates a new table containing the sample variance for each group.

        Sample variance is computed using `Bessel's correction <https://en.wikipedia.org/wiki/Bessel%27s_correction>`_,
        which ensures that the sample variance will be an unbiased estimator of population variance.

        Args:
            by (Optional[Union[str, Sequence[str]]]): the group-by column name(s), default is None

        Returns:
            a new table

        Raises:
            DHError
        """
        try:
            by = _to_sequence(by)
            if by:
                return Table(j_table=self.j_table.varBy(*by))
            else:
                return Table(j_table=self.j_table.varBy())
        except Exception as e:
            raise DHError(e, "table var_by operation failed.") from e

    def median_by(self, by: Optional[Union[str, Sequence[str]]] = None) -> Table:
        """The median_by method creates a new table containing the median for each group.

        Args:
            by (Optional[Union[str, Sequence[str]]]): the group-by column name(s), default is None

        Returns:
            a new table

        Raises:
            DHError
        """
        try:
            by = _to_sequence(by)
            if by:
                return Table(j_table=self.j_table.medianBy(*by))
            else:
                return Table(j_table=self.j_table.medianBy())
        except Exception as e:
            raise DHError(e, "table median_by operation failed.") from e

    def min_by(self, by: Optional[Union[str, Sequence[str]]] = None) -> Table:
        """The min_by method creates a new table containing the minimum value for each group.

        Args:
            by (Optional[Union[str, Sequence[str]]]): the group-by column name(s), default is None

        Returns:
            a new table

        Raises:
            DHError
        """
        try:
            by = _to_sequence(by)
            if by:
                return Table(j_table=self.j_table.minBy(*by))
            else:
                return Table(j_table=self.j_table.minBy())
        except Exception as e:
            raise DHError(e, "table min_by operation failed.") from e

    def max_by(self, by: Optional[Union[str, Sequence[str]]] = None) -> Table:
        """The max_by method creates a new table containing the maximum value for each group.

        Args:
            by (Optional[Union[str, Sequence[str]]]): the group-by column name(s), default is None

        Returns:
            a new table

        Raises:
            DHError
        """
        try:
            by = _to_sequence(by)
            if by:
                return Table(j_table=self.j_table.maxBy(*by))
            else:
                return Table(j_table=self.j_table.maxBy())
        except Exception as e:
            raise DHError(e, "table max_by operation failed.") from e

    def count_by(
        self, col: str, by: Optional[Union[str, Sequence[str]]] = None
    ) -> Table:
        """The count_by method creates a new table containing the number of rows for each group.

        Args:
            col (str): the name of the column to store the counts
            by (Optional[Union[str, Sequence[str]]]): the group-by column name(s), default is None

        Returns:
            a new table

        Raises:
            DHError
        """
        try:
            by = _to_sequence(by)
            if by:
                return Table(j_table=self.j_table.countBy(col, *by))
            else:
                return Table(j_table=self.j_table.countBy(col))
        except Exception as e:
            raise DHError(e, "table count_by operation failed.") from e

    def agg_by(
        self,
        aggs: Union[Aggregation, Sequence[Aggregation]],
        by: Optional[Union[str, Sequence[str]]] = None,
        preserve_empty: bool = False,
        initial_groups: Optional[Table] = None,
    ) -> Table:
        """The agg_by method creates a new table containing grouping columns and grouped data. The resulting
        grouped data is defined by the aggregations specified.

        Args:
            aggs (Union[Aggregation, Sequence[Aggregation]]): the aggregation(s)
            by (Optional[Union[str, Sequence[str]]]): the group-by column name(s), if not provided, all rows from
            this table are
                grouped into a single group of rows before the aggregations are applied to the result, default is None.
            preserve_empty (bool): whether to keep result rows for groups that are initially empty or become empty as
                a result of updates. Each aggregation operator defines its own value for empty groups. Default is False.
            initial_groups (Optional[Table]): a table whose distinct combinations of values for the group-by column(s)
                should be used to create an initial set of aggregation groups. All other columns are ignored. This is
                useful in combination with preserve_empty=True to ensure that particular groups appear in the result
                table, or with preserve_empty=False to control the encounter order for a collection of groups and
                thus their relative order in the result. Changes to this table are not expected or handled; if this
                table is a refreshing table, only its contents at instantiation time will be used. Default is None,
                the result will be the same as if a table is provided but no rows were supplied. When it is provided,
                the 'by' argument must be provided to explicitly specify the grouping columns.
        Returns:
            a new table

        Raises:
            DHError
        """
        try:
            aggs = _to_sequence(aggs)
            by = _to_sequence(by)
            if not by and initial_groups:
                raise ValueError(
                    "missing group-by column names when initial_groups is provided."
                )
            j_agg_list = j_array_list([agg.j_aggregation for agg in aggs])

            cm = _query_scope_agg_ctx(aggs)
            with cm:
                if not by:
                    return Table(j_table=self.j_table.aggBy(j_agg_list, preserve_empty))
                else:
                    j_column_name_list = j_array_list(
                        [_JColumnName.of(col) for col in by]
                    )
                    initial_groups = unwrap(initial_groups)
                    return Table(
                        j_table=self.j_table.aggBy(
                            j_agg_list,
                            preserve_empty,
                            initial_groups,
                            j_column_name_list,
                        )
                    )
        except Exception as e:
            raise DHError(e, "table agg_by operation failed.") from e

    def partitioned_agg_by(
        self,
        aggs: Union[Aggregation, Sequence[Aggregation]],
        by: Optional[Union[str, Sequence[str]]] = None,
        preserve_empty: bool = False,
        initial_groups: Optional[Table] = None,
    ) -> PartitionedTable:
        """The partitioned_agg_by method is a convenience method that performs an agg_by operation on this table and
        wraps the result in a PartitionedTable. If the argument 'aggs' does not include a partition aggregation
        created by calling :py:func:`agg.partition`, one will be added automatically with the default constituent column
        name __CONSTITUENT__.

        Args:
            aggs (Union[Aggregation, Sequence[Aggregation]]): the aggregation(s)
            by (Optional[Union[str, Sequence[str]]]): the group-by column name(s), default is None
            preserve_empty (bool): whether to keep result rows for groups that are initially empty or become empty as
                a result of updates. Each aggregation operator defines its own value for empty groups. Default is False.
            initial_groups (Optional[Table]): a table whose distinct combinations of values for the group-by column(s)
                should be used to create an initial set of aggregation groups. All other columns are ignored. This is
                useful in combination with preserve_empty=True to ensure that particular groups appear in the result
                table, or with preserve_empty=False to control the encounter order for a collection of groups and
                thus their relative order in the result. Changes to this table are not expected or handled; if this
                table is a refreshing table, only its contents at instantiation time will be used. Default is None,
                the result will be the same as if a table is provided but no rows were supplied. When it is provided,
                the 'by' argument must be provided to explicitly specify the grouping columns.

        Returns:
            a PartitionedTable

        Raises:
            DHError
        """
        try:
            aggs = _to_sequence(aggs)
            by = _to_sequence(by)
            j_agg_list = j_array_list([agg.j_aggregation for agg in aggs])
            initial_groups = unwrap(initial_groups)

            cm = _query_scope_agg_ctx(aggs)
            with cm:
                return PartitionedTable(
                    j_partitioned_table=self.j_table.partitionedAggBy(
                        j_agg_list, preserve_empty, initial_groups, *by
                    )
                )
        except Exception as e:
            raise DHError(e, "table partitioned_agg_by operation failed.") from e

    def agg_all_by(
        self, agg: Aggregation, by: Optional[Union[str, Sequence[str]]] = None
    ) -> Table:
        """The agg_all_by method creates a new table containing grouping columns and grouped data. The resulting
        grouped data is defined by the aggregation specified.

        Note, because agg_all_by applies the aggregation to all the columns of the table, it will ignore
        any column names specified for the aggregation.

        Args:
            agg (Aggregation): the aggregation
            by (Optional[Union[str, Sequence[str]]]): the group-by column name(s), default is None

        Returns:
            a new table

        Raises:
            DHError
        """
        try:
            by = _to_sequence(by)
            cm = _query_scope_agg_ctx([agg])
            with cm:
                return Table(j_table=self.j_table.aggAllBy(agg.j_agg_spec, *by))
        except Exception as e:
            raise DHError(e, "table agg_all_by operation failed.") from e

    # endregion

    def format_columns(self, formulas: Union[str, Sequence[str]]) -> Table:
        """Applies color formatting to the columns of the table.

        Args:
            formulas (Union[str, Sequence[str]]): formatting string(s) in the form of "column=color_expression"
                where color_expression can be a color name or a Java ternary expression that results in a color.

        Returns:
            a new table

        Raises:
            DHError
        """
        try:
<<<<<<< HEAD
            formulas = to_sequence(formulas)
            with query_scope_ctx():
=======
            formulas = _to_sequence(formulas)
            with _query_scope_ctx():
>>>>>>> f913c6eb
                return Table(j_table=self.j_table.formatColumns(formulas))
        except Exception as e:
            raise DHError(e, "failed to color format columns.") from e

    def format_column_where(self, col: str, cond: str, formula: str) -> Table:
        """Applies color formatting to a column of the table conditionally.

        Args:
            col (str): the column name
            cond (str): the condition expression
            formula (str): the formatting string in the form of assignment expression "column=color expression"
                where color_expression can be a color name or a Java ternary expression that results in a color.

        Returns:
            a new table

        Raises:
            DHError
        """
        try:
            with query_scope_ctx():
                return Table(j_table=self.j_table.formatColumnWhere(col, cond, formula))
        except Exception as e:
            raise DHError(e, "failed to color format column conditionally.") from e

    def format_row_where(self, cond: str, formula: str) -> Table:
        """Applies color formatting to rows of the table conditionally.

        Args:
            cond (str): the condition expression
            formula (str): the formatting string in the form of assignment expression "column=color expression"
                where color_expression can be a color name or a Java ternary expression that results in a color.

        Returns:
            a new table

        Raises:
            DHError
        """
        try:
            with query_scope_ctx():
                return Table(j_table=self.j_table.formatRowWhere(cond, formula))
        except Exception as e:
            raise DHError(e, "failed to color format rows conditionally.") from e

    def layout_hints(
        self,
        front: Optional[Union[str, Sequence[str]]] = None,
        back: Optional[Union[str, Sequence[str]]] = None,
        freeze: Optional[Union[str, Sequence[str]]] = None,
        hide: Optional[Union[str, Sequence[str]]] = None,
        column_groups: Optional[Sequence[dict]] = None,
        search_display_mode: Optional[SearchDisplayMode] = None,
    ) -> Table:
        """Sets layout hints on the Table

        Args:
            front (Optional[Union[str, Sequence[str]]]): the columns to show at the front.
            back (Optional[Union[str, Sequence[str]]]): the columns to show at the back.
            freeze (Optional[Union[str, Sequence[str]]]): the columns to freeze to the front.
                These will not be affected by horizontal scrolling.
            hide (Optional[Union[str, Sequence[str]]]): the columns to hide.
            column_groups (Optional[Sequence[dict]]): A sequence of dicts specifying which columns should be grouped in
            the UI.
                The dicts can specify the following:

                * name (str): The group name
                * children (Sequence[str]): The column names in the group
                * color (Optional[str]): The hex color string or Deephaven color name
            search_display_mode (Optional[SearchDisplayMode]): set the search bar to explicitly be accessible or
            inaccessible,
                or use the system default. :attr:`SearchDisplayMode.SHOW` will show the search bar,
                :attr:`SearchDisplayMode.HIDE` will hide the search bar, and :attr:`SearchDisplayMode.DEFAULT` will
                use the default value configured by the user and system settings.

        Returns:
            a new table with the layout hints set

        Raises:
            DHError
        """
        try:
            _j_layout_hint_builder = _JLayoutHintBuilder.get()

            if front is not None:
                _j_layout_hint_builder.atFront(_to_sequence(front))

            if back is not None:
                _j_layout_hint_builder.atBack(_to_sequence(back))

            if freeze is not None:
                _j_layout_hint_builder.freeze(_to_sequence(freeze))

            if hide is not None:
                _j_layout_hint_builder.hide(_to_sequence(hide))

            if column_groups is not None:
                for group in column_groups:
                    _j_layout_hint_builder.columnGroup(
                        group.get("name"),
                        j_array_list(group.get("children")),
                        group.get("color", ""),
                    )

            if search_display_mode is not None:
                _j_layout_hint_builder.setSearchBarAccess(search_display_mode.value)

        except Exception as e:
            raise DHError(e, "failed to create layout hints") from e

        try:
            return Table(
                j_table=self.j_table.setLayoutHints(_j_layout_hint_builder.build())
            )
        except Exception as e:
            raise DHError(e, "failed to set layout hints on table") from e

    def partition_by(
        self, by: Union[str, Sequence[str]], drop_keys: bool = False
    ) -> PartitionedTable:
        """Creates a PartitionedTable from this table, partitioned according to the specified key columns.

        Args:
            by (Union[str, Sequence[str]]): the column(s) by which to group data
            drop_keys (bool): whether to drop key columns in the constituent tables, default is False

        Returns:
            A PartitionedTable containing a sub-table for each group

        Raises:
            DHError
        """
        try:
            if not isinstance(drop_keys, bool):
                raise DHError(message="drop_keys must be a boolean value.")

            by = _to_sequence(by)
            return PartitionedTable(
                j_partitioned_table=self.j_table.partitionBy(drop_keys, *by)
            )
        except Exception as e:
            raise DHError(e, "failed to create a partitioned table.") from e

    def update_by(
        self,
        ops: Union[UpdateByOperation, Sequence[UpdateByOperation]],
        by: Optional[Union[str, Sequence[str]]] = None,
    ) -> Table:
        """Creates a table with additional columns calculated from window-based aggregations of columns in this table.
        The aggregations are defined by the provided operations, which support incremental aggregations over the
        corresponding rows in the table. The aggregations will apply position or time-based windowing and
        compute the results over the entire table or each row group as identified by the provided key columns.

        Args:
            ops (Union[UpdateByOperation, Sequence[UpdateByOperation]]): the update-by operation definition(s)
            by (Optional[Union[str, Sequence[str]]]): the key column name(s) to group the rows of the table

        Returns:
            a new Table

        Raises:
            DHError
        """
        try:
            ops = _to_sequence(ops)
            by = _to_sequence(by)
            with auto_locking_ctx(self):
                return Table(j_table=self.j_table.updateBy(j_array_list(ops), *by))
        except Exception as e:
            raise DHError(e, "table update-by operation failed.") from e

    def slice(self, start: int, stop: int) -> Table:
        """Extracts a subset of a table by row positions into a new Table.

        If both the start and the stop are positive, then both are counted from the beginning of the table.
        The start is inclusive, and the stop is exclusive. slice(0, N) is equivalent to :meth:`~Table.head` (N)
        The start must be less than or equal to the stop.

        If the start is positive and the stop is negative, then the start is counted from the beginning of the
        table, inclusively. The stop is counted from the end of the table. For example, slice(1, -1) includes all
        rows but the first and last. If the stop is before the start, the result is an empty table.

        If the start is negative, and the stop is zero, then the start is counted from the end of the table,
        and the end of the slice is the size of the table. slice(-N, 0) is equivalent to :meth:`~Table.tail` (N).

        If the start is negative and the stop is negative, they are both counted from the end of the
        table. For example, slice(-2, -1) returns the second to last row of the table.

        Args:
            start (int): the first row position to include in the result
            stop (int): the last row position to include in the result

        Returns:
            a new Table

        Raises:
            DHError

        Examples:
            >>> table.slice(0, 5)    # first 5 rows
            >>> table.slice(-5, 0)   # last 5 rows
            >>> table.slice(2, 6)    # rows from index 2 to 5
            >>> table.slice(6, 2)    # ERROR: cannot slice start after end
            >>> table.slice(-6, -2)  # rows from 6th last to 2nd last (exclusive)
            >>> table.slice(-2, -6)  # ERROR: cannot slice start after end
            >>> table.slice(2, -3)   # all rows except the first 2 and the last 3
            >>> table.slice(-6, 8)   # rows from 6th last to index 8 (exclusive)
        """
        try:
            return Table(j_table=self.j_table.slice(start, stop))
        except Exception as e:
            raise DHError(e, "table slice operation failed.") from e

    def slice_pct(self, start_pct: float, end_pct: float) -> Table:
        """Extracts a subset of a table by row percentages.

        Returns a subset of table in the range [floor(start_pct * size_of_table), floor(end_pct * size_of_table)).
        For example, for a table of size 10, slice_pct(0.1, 0.7) will return a subset from the second row to the seventh
        row. Similarly, slice_pct(0, 1) would return the entire table (because row positions run from 0 to size - 1).
        The percentage arguments must be in range [0, 1], otherwise the function returns an error.

        Args:
            start_pct (float): the starting percentage point (inclusive) for rows to include in the result, range [0, 1]
            end_pct (float): the ending percentage point (exclusive) for rows to include in the result, range [0, 1]

        Returns:
            a new table

        Raises:
            DHError
        """
        try:
            return Table(j_table=self.j_table.slicePct(start_pct, end_pct))
        except Exception as e:
            raise DHError(e, "table slice_pct operation failed.") from e

    def rollup(
        self,
        aggs: Union[Aggregation, Sequence[Aggregation]],
        by: Optional[Union[str, Sequence[str]]] = None,
        include_constituents: bool = False,
    ) -> RollupTable:
        """Creates a rollup table.

        A rollup table aggregates by the specified columns, and then creates a hierarchical table which re-aggregates
        using one less by column on each level. The column that is no longer part of the aggregation key is
        replaced with null on each level.

        Note some aggregations can not be used in creating a rollup tables, these include: group, partition, median,
        pct, weighted_avg

        Args:
            aggs (Union[Aggregation, Sequence[Aggregation]]): the aggregation(s)
            by (Optional[Union[str, Sequence[str]]]): the group-by column name(s), default is None
            include_constituents (bool): whether to include the constituent rows at the leaf level, default is False

        Returns:
            a new RollupTable

        Raises:
            DHError
        """
        try:
            aggs = _to_sequence(aggs)
            by = _to_sequence(by)
            j_agg_list = j_array_list([agg.j_aggregation for agg in aggs])

            cm = _query_scope_agg_ctx(aggs)
            with cm:
                if not by:
                    return RollupTable(
                        j_rollup_table=self.j_table.rollup(
                            j_agg_list, include_constituents
                        ),
                        aggs=aggs,
                        include_constituents=include_constituents,
                        by=by,
                    )
                else:
                    return RollupTable(
                        j_rollup_table=self.j_table.rollup(
                            j_agg_list, include_constituents, by
                        ),
                        aggs=aggs,
                        include_constituents=include_constituents,
                        by=by,
                    )
        except Exception as e:
            raise DHError(e, "table rollup operation failed.") from e

    def tree(
        self, id_col: str, parent_col: str, promote_orphans: bool = False
    ) -> TreeTable:
        """Creates a hierarchical tree table.

        The structure of the table is encoded by an "id" and a "parent" column. The id column should represent a unique
        identifier for a given row, and the parent column indicates which row is the parent for a given row. Rows that
        have a None parent are part of the "root" table.

        It is possible for rows to be "orphaned" if their parent is non-None and does not exist in the table. These
        rows will not be present in the resulting tree. If this is not desirable, they could be promoted to become
        children of the root table by setting 'promote_orphans' argument to True.

        Args:
            id_col (str): the name of a column containing a unique identifier for a particular row in the table
            parent_col (str): the name of a column containing the parent's identifier, {@code null} for rows that are
                part of the root table
            promote_orphans (bool): whether to promote node tables whose parents don't exist to be children of the
                root node, default is False

        Returns:
            a new TreeTable organized according to the parent-child relationships expressed by id_col and parent_col

        Raises:
            DHError
        """
        try:
            if promote_orphans:
                with auto_locking_ctx(self):
                    j_table = _JTreeTable.promoteOrphans(
                        self.j_table, id_col, parent_col
                    )
            else:
                j_table = self.j_table

            return TreeTable(
                j_tree_table=j_table.tree(id_col, parent_col),
                id_col=id_col,
                parent_col=parent_col,
            )
        except Exception as e:
            raise DHError(e, "table tree operation failed.") from e

    def await_update(self, timeout: Optional[int] = None) -> bool:
        """Waits until either this refreshing Table is updated or the timeout elapses if provided.

        Args:
            timeout (Optional[int]): the maximum time to wait in milliseconds, default is None, meaning no timeout

        Returns:
            True when the table is updated or False when the timeout has been reached.

        Raises:
            DHError
        """
        if not self.is_refreshing:
            raise DHError(
                message="await_update can only be called on refreshing tables."
            )

        updated = True
        try:
            if timeout is not None:
                updated = self.j_table.awaitUpdate(timeout)
            else:
                self.j_table.awaitUpdate()
        except Exception as e:
            raise DHError(e, "await_update was interrupted.") from e
        else:
            return updated


class PartitionedTable(JObjectWrapper):
    """A partitioned table is a table containing tables, known as constituent tables.
    Each constituent table has the same schema.

    The partitioned table contains:
    1. one column containing constituent tables
    2. key columns (optional)
    3. non-key columns (optional)

    Key values can be used to retrieve constituent tables from the partitioned table and
    can be used to perform operations with other like-keyed partitioned tables.
    """

    j_object_type = _JPartitionedTable

    @property
    def j_object(self) -> jpy.JType:
        return self.j_partitioned_table

    def __init__(self, j_partitioned_table):
        self.j_partitioned_table = j_partitioned_table
        self._definition = None
        self._table = None

    @classmethod
    def from_partitioned_table(
        cls,
        table: Table,
        key_cols: Optional[Union[str, Sequence[str]]] = None,
        unique_keys: Optional[bool] = None,
        constituent_column: Optional[str] = None,
        constituent_table_columns: Optional[TableDefinitionLike] = None,
        constituent_changes_permitted: Optional[bool] = None,
    ) -> PartitionedTable:
        """Creates a PartitionedTable from the provided underlying partitioned Table.

        Note: key_cols, unique_keys, constituent_column, constituent_table_definition,
        constituent_changes_permitted must either be all None or all have values. When they are None, their values will
        be inferred as follows:

        |    * key_cols: the names of all columns with a non-Table data type
        |    * unique_keys: False
        |    * constituent_column: the name of the first column with a Table data type
        |    * constituent_table_definition: the table definitions of the first cell (constituent table) in the
        constituent
            column. Consequently, the constituent column can't be empty.
        |    * constituent_changes_permitted: the value of table.is_refreshing


        Args:
            table (Table): the underlying partitioned table
            key_cols (Optional[Union[str, Sequence[str]]]): the key column name(s) of 'table'
            unique_keys (Optional[bool]): whether the keys in 'table' are guaranteed to be unique
            constituent_column (Optional[str]): the constituent column name in 'table'
            constituent_table_columns (Optional[TableDefinitionLike]): the table definitions of the constituent table
            constituent_changes_permitted (Optional[bool]): whether the values of the constituent column can change

        Returns:
            a PartitionedTable

        Raise:
            DHError
        """
        none_args = [
            key_cols,
            unique_keys,
            constituent_column,
            constituent_table_columns,
            constituent_changes_permitted,
        ]

        try:
            if all([arg is None for arg in none_args]):
                return PartitionedTable(
                    j_partitioned_table=_JPartitionedTableFactory.of(table.j_table)
                )

            if all([arg is not None for arg in none_args]):
                table_def = TableDefinition(
                    constituent_table_columns
                ).j_table_definition
                j_partitioned_table = _JPartitionedTableFactory.of(
                    table.j_table,
                    j_array_list(_to_sequence(key_cols)),
                    unique_keys,
                    constituent_column,
                    table_def,
                    constituent_changes_permitted,
                )
                return PartitionedTable(j_partitioned_table=j_partitioned_table)
        except Exception as e:
            raise DHError(e, "failed to build a PartitionedTable.") from e

        missing_value_args = [arg for arg in none_args if arg is None]
        raise DHError(
            message=f"invalid argument values, must specify non-None values for {missing_value_args}."
        )

    @classmethod
    def from_constituent_tables(
        cls,
        tables: Sequence[Table],
        constituent_table_columns: Optional[TableDefinitionLike] = None,
    ) -> PartitionedTable:
        """Creates a PartitionedTable with a single column named '__CONSTITUENT__' containing the provided constituent
        tables.

        The result PartitionedTable has no key columns, and both its unique_keys and constituent_changes_permitted
        properties are set to False. When constituent_table_definition isn't provided, it will be set to the table
        definitions of the first table in the provided constituent tables.

        Args:
            tables (Sequence[Table]): the constituent tables
            constituent_table_columns (Optional[TableDefinitionLike]): the table definition compatible with all the
                constituent tables, default is None

        Returns:
            a PartitionedTable

        Raises:
            DHError
        """
        try:
            if not constituent_table_columns:
                return PartitionedTable(
                    j_partitioned_table=_JPartitionedTableFactory.ofTables(
                        _to_sequence(tables)
                    )
                )
            else:
                table_def = TableDefinition(
                    constituent_table_columns
                ).j_table_definition
                return PartitionedTable(
                    j_partitioned_table=_JPartitionedTableFactory.ofTables(
                        table_def, _to_sequence(tables)
                    )
                )
        except Exception as e:
            raise DHError(
                e, "failed to create a PartitionedTable from constituent tables."
            ) from e

    @cached_property
    def table(self) -> Table:
        """The underlying partitioned table."""
        return Table(j_table=self.j_partitioned_table.table())

    @property
    def update_graph(self) -> UpdateGraph:
        """The underlying partitioned table's update graph."""
        return self.table.update_graph

    @cached_property
    def is_refreshing(self) -> bool:
        """Whether the underlying partitioned table is refreshing."""
        return self.table.is_refreshing

    @cached_property
    def key_columns(self) -> Sequence[str]:
        """The partition key column names."""
        return list(self.j_partitioned_table.keyColumnNames().toArray())

    def keys(self) -> Table:
        """Returns a Table containing all the keys of the underlying partitioned table."""
        if self.unique_keys:
            return self.table.view(self.key_columns)
        else:
            return self.table.select_distinct(self.key_columns)

    @cached_property
    def unique_keys(self) -> bool:
        """Whether the keys in the underlying table must always be unique. If keys must be unique, one can expect
        that self.table.select_distinct(self.key_columns) and self.table.view(self.key_columns) operations always
        produce equivalent tables."""
        return self.j_partitioned_table.uniqueKeys()

    @cached_property
    def constituent_column(self) -> str:
        """The name of the column containing constituent tables."""
        return self.j_partitioned_table.constituentColumnName()

    @cached_property
    def constituent_table_definition(self) -> TableDefinition:
        """The table definitions for constituent tables. All constituent tables in a partitioned table have the
        same table definitions."""
        return TableDefinition(self.j_partitioned_table.constituentDefinition())

    @property
    def constituent_table_columns(self) -> Sequence[ColumnDefinition]:
        """The column definitions for constituent tables. All constituent tables in a partitioned table have the
        same column definitions."""
        return list(self.constituent_table_definition.values())

    @cached_property
    def constituent_changes_permitted(self) -> bool:
        """Can the constituents of the underlying partitioned table change?  Specifically, can the values of the
        constituent column change?

        If constituent changes are not permitted, the underlying partitioned table:
        1. has no adds
        2. has no removes
        3. has no shifts
        4. has no modifies that include the constituent column

        Note, it is possible for constituent changes to not be permitted even if constituent tables are refreshing or
        if the underlying partitioned table is refreshing. Also note that the underlying partitioned table must be
        refreshing if it contains any refreshing constituents.
        """
        return self.j_partitioned_table.constituentChangesPermitted()

    def merge(self) -> Table:
        """Makes a new Table that contains all the rows from all the constituent tables. In the merged result,
        data from a constituent table is contiguous, and data from constituent tables appears in the same order the
        constituent table appears in the PartitionedTable. Basically, merge stacks constituent tables on top of each
        other in the same relative order as the partitioned table.

        Returns:
            a Table

        Raises:
            DHError
        """
        try:
            with auto_locking_ctx(self):
                return Table(j_table=self.j_partitioned_table.merge())
        except Exception as e:
            raise DHError(e, "failed to merge all the constituent tables.")

    def filter(
        self, filters: Union[str, Filter, Sequence[str], Sequence[Filter]]
    ) -> PartitionedTable:
        """The filter method creates a new partitioned table containing only the rows meeting the filter criteria.
        Filters can not use the constituent column.

        Args:
            filters (Union[str, Filter, Sequence[str], Sequence[Filter]]): the filter condition  expression(s) or
                Filter object(s)

        Returns:
             a PartitionedTable

        Raises:
            DHError
        """
        filters = _to_sequence(filters)
        if isinstance(filters[0], str):
            filters = _to_sequence(Filter.from_(filters))  # type: ignore[arg-type]

        try:
            return PartitionedTable(
                j_partitioned_table=self.j_partitioned_table.filter(
                    j_array_list(filters)
                )
            )
        except Exception as e:
            raise DHError(e, "failed to apply filters to the partitioned table.") from e

    def sort(
        self,
        order_by: Union[str, Sequence[str]],
        order: Optional[Union[SortDirection, Sequence[SortDirection]]] = None,
    ) -> PartitionedTable:
        """The sort method creates a new partitioned table where the rows are ordered based on values in a specified
        set of columns. Sort can not use the constituent column.

        Args:
            order_by (Union[str, Sequence[str]]): the column(s) to be sorted on.  Can't include the constituent column.
            order (Optional[Union[SortDirection, Sequence[SortDirection]]): the corresponding sort directions for
                each sort column, default is None, meaning ascending order for all the sort columns.

        Returns:
            a new PartitionedTable

        Raises:
            DHError
        """

        try:
            order_by = _to_sequence(order_by)
            if not order:
                order = (SortDirection.ASCENDING,) * len(order_by)
            order = _to_sequence(order)
            if len(order_by) != len(order):
                raise DHError(
                    message="The number of sort columns must be the same as the number of sort directions."
                )

            sort_columns = [
                _sort_column(col, dir_) for col, dir_ in zip(order_by, order)
            ]
            j_sc_list = j_array_list(sort_columns)
            return PartitionedTable(
                j_partitioned_table=self.j_partitioned_table.sort(j_sc_list)
            )
        except Exception as e:
            raise DHError(e, "failed to sort the partitioned table.") from e

    def get_constituent(self, key_values: Union[Any, Sequence[Any]]) -> Optional[Table]:
        """Gets a single constituent table by its corresponding key column value(s).
        If there are no matching rows, the result is None. If there are multiple matching rows, a DHError is thrown.

        Args:
            key_values (Union[Any, Sequence[Any]]): the value(s) of the key column(s)

        Returns:
            a Table or None

        Raises:
            DHError
        """
        try:
            key_values = _to_sequence(key_values)
            j_table = self.j_partitioned_table.constituentFor(key_values)
            if j_table:
                return Table(j_table=j_table)
            else:
                return None
        except Exception as e:
            raise DHError(e, "unable to get constituent table.") from e

    @property
    def constituent_tables(self) -> Sequence[Table]:
        """Returns all the current constituent tables."""
        return list(map(Table, self.j_partitioned_table.constituents()))

    def transform(
        self,
        func: Callable[[Table], Table],
        dependencies: Optional[Sequence[Union[Table, PartitionedTable]]] = None,
    ) -> PartitionedTable:
        """Apply the provided function to all constituent Tables and produce a new PartitionedTable with the results
        as its constituents, with the same data for all other columns in the underlying partitioned Table. Note that
        if the Table underlying this PartitionedTable changes, a corresponding change will propagate to the result.

        Args:
            func (Callable[[Table], Table]): a function which takes a Table as input and returns a new Table
            dependencies (Optional[Sequence[Union[Table, PartitionedTable]]]): additional dependencies that must be
                satisfied before applying the provided transform function to added or modified constituents during
                update processing. If the transform function uses any other refreshing Table or refreshing Partitioned
                Table, they must be included in this argument. Defaults to None.

        Returns:
            a PartitionedTable

        Raises:
            DHError
        """
        try:
            j_operator = j_unary_operator(
                func,
                dtypes.from_jtype(Table.j_object_type.jclass),  # type: ignore[arg-type]
            )
            dependencies = _to_sequence(dependencies, wrapped=True)
            j_dependencies = [
                d.j_table
                for d in dependencies
                if isinstance(d, Table) and d.is_refreshing
            ]
            j_dependencies.extend(
                [
                    d.table.j_table
                    for d in dependencies
                    if isinstance(d, PartitionedTable) and d.is_refreshing
                ]
            )
            with auto_locking_ctx(self, *dependencies):
                j_pt = self.j_partitioned_table.transform(j_operator, j_dependencies)
                return PartitionedTable(j_partitioned_table=j_pt)
        except Exception as e:
            raise DHError(e, "failed to transform the PartitionedTable.") from e

    def partitioned_transform(
        self,
        other: PartitionedTable,
        func: Callable[[Table, Table], Table],
        dependencies: Optional[Sequence[Union[Table, PartitionedTable]]] = None,
    ) -> PartitionedTable:
        """Join the underlying partitioned Tables from this PartitionedTable and other on the key columns, then apply
        the provided function to all pairs of constituent Tables with the same keys in order to produce a new
        PartitionedTable with the results as its constituents, with the same data for all other columns in the
        underlying partitioned Table from this.

        Note that if the Tables underlying this PartitionedTable or other change, a corresponding change will propagate
        to the result.

        Args:
            other (PartitionedTable): the other Partitioned table whose constituent tables will be passed in as the 2nd
                argument to the provided function
            func (Callable[[Table, Table], Table]): a function which takes two Tables as input and returns a new Table
            dependencies (Optional[Sequence[Union[Table, PartitionedTable]]]): additional dependencies that must be
                satisfied before applying the provided transform function to added, modified, or newly-matched
                constituents during update processing. If the transform function uses any other refreshing Table or
                refreshing Partitioned Table, they must be included in this argument. Defaults to None.

        Returns:
            a PartitionedTable

        Raises:
            DHError
        """
        try:
            j_operator = j_binary_operator(
                func,
                dtypes.from_jtype(Table.j_object_type.jclass),  # type: ignore[arg-type]
            )
            dependencies = _to_sequence(dependencies, wrapped=True)
            j_dependencies = [
                d.j_table
                for d in dependencies
                if isinstance(d, Table) and d.is_refreshing
            ]
            j_dependencies.extend(
                [
                    d.table.j_table
                    for d in dependencies
                    if isinstance(d, PartitionedTable) and d.is_refreshing
                ]
            )
            with auto_locking_ctx(self, other, *dependencies):
                j_pt = self.j_partitioned_table.partitionedTransform(
                    other.j_partitioned_table, j_operator, j_dependencies
                )
                return PartitionedTable(j_partitioned_table=j_pt)
        except Exception as e:
            raise DHError(
                e,
                "failed to transform the PartitionedTable with another PartitionedTable.",
            ) from e

    def proxy(
        self, require_matching_keys: bool = True, sanity_check_joins: bool = True
    ) -> PartitionedTableProxy:
        """Makes a proxy that allows table operations to be applied to the constituent tables of this
        PartitionedTable.

        Args:
            require_matching_keys (bool): whether to ensure that both partitioned tables have all the same keys
                present when an operation uses this PartitionedTable and another PartitionedTable as inputs for a
                :meth:`~PartitionedTable.partitioned_transform`, default is True
            sanity_check_joins (bool): whether to check that for proxied join operations, a given join key only occurs
                in exactly one constituent table of the underlying partitioned table. If the other table argument is
                also a
                PartitionedTableProxy, its constituents will also be subjected to this constraint.
        """
        return PartitionedTableProxy(
            j_pt_proxy=self.j_partitioned_table.proxy(
                require_matching_keys, sanity_check_joins
            )
        )


class PartitionedTableProxy(JObjectWrapper):
    """A PartitionedTableProxy is a table operation proxy for the underlying partitioned table. It provides methods
    that apply table operations to the constituent tables of the underlying partitioned table, produce a new
    partitioned table from the resulting constituent tables, and return a proxy of it.

    Attributes:
        target (PartitionedTable): the underlying partitioned table of the proxy
        require_matching_keys (bool): whether to ensure that both partitioned tables have all the same keys
            present when an operation uses this PartitionedTable and another PartitionedTable as inputs for a
            :meth:`~PartitionedTable.partitioned_transform`, default is True
        sanity_check_joins (bool): whether to check that for proxied join operations, a given join key only occurs
            in exactly one constituent table of the underlying partitioned table. If the other table argument is also a
            PartitionedTableProxy, its constituents will also be subjected to this constraint.
    """

    j_object_type = _JPartitionedTableProxy

    @property
    def j_object(self) -> jpy.JType:
        return self.j_pt_proxy

    @property
    def is_refreshing(self) -> bool:
        """Whether this proxy represents a refreshing partitioned table."""
        return self.target.is_refreshing

    @property
    def update_graph(self) -> UpdateGraph:
        """The underlying partitioned table proxy's update graph."""
        return self.target.update_graph

    def __init__(self, j_pt_proxy):
        self.j_pt_proxy = jpy.cast(j_pt_proxy, _JPartitionedTableProxy)
        self.require_matching_keys = self.j_pt_proxy.requiresMatchingKeys()
        self.sanity_check_joins = self.j_pt_proxy.sanityChecksJoins()
        self.target = PartitionedTable(j_partitioned_table=self.j_pt_proxy.target())

    def head(self, num_rows: int) -> PartitionedTableProxy:
        """Applies the :meth:`~Table.head` table operation to all constituent tables of the underlying partitioned
        table, and produces a new PartitionedTableProxy with the result tables as the constituents of its underlying
        partitioned table.

        Args:
            num_rows (int): the number of rows at the head of the constituent tables

        Returns:
            a new PartitionedTableProxy

        Raises:
            DHError
        """
        try:
            with auto_locking_ctx(self):
                return PartitionedTableProxy(j_pt_proxy=self.j_pt_proxy.head(num_rows))
        except Exception as e:
            raise DHError(
                e, "head operation on the PartitionedTableProxy failed."
            ) from e

    def tail(self, num_rows: int) -> PartitionedTableProxy:
        """Applies the :meth:`~Table.tail` table operation to all constituent tables of the underlying partitioned
        table, and produces a new PartitionedTableProxy with the result tables as the constituents of its underlying
        partitioned table.

        Args:
            num_rows (int): the number of rows at the end of the constituent tables

        Returns:
            a new PartitionedTableProxy

        Raises:
            DHError
        """
        try:
            with auto_locking_ctx(self):
                return PartitionedTableProxy(j_pt_proxy=self.j_pt_proxy.tail(num_rows))
        except Exception as e:
            raise DHError(
                e, "tail operation on the PartitionedTableProxy failed."
            ) from e

    def reverse(self) -> PartitionedTableProxy:
        """Applies the :meth:`~Table.reverse` table operation to all constituent tables of the underlying partitioned
        table, and produces a new PartitionedTableProxy with the result tables as the constituents of its underlying
        partitioned table.

        Returns:
            a new PartitionedTableProxy

        Raises:
            DHError
        """
        try:
            with auto_locking_ctx(self):
                return PartitionedTableProxy(j_pt_proxy=self.j_pt_proxy.reverse())
        except Exception as e:
            raise DHError(
                e, "reverse operation on the PartitionedTableProxy failed."
            ) from e

    def snapshot(self) -> PartitionedTableProxy:
        """Applies the :meth:`~Table.snapshot` table operation to all constituent tables of the underlying partitioned
        table, and produces a new PartitionedTableProxy with the result tables as the constituents of its underlying
        partitioned table.

        Returns:
            a new PartitionedTableProxy

        Raises:
            DHError
        """
        try:
            with auto_locking_ctx(self):
                return PartitionedTableProxy(j_pt_proxy=self.j_pt_proxy.snapshot())
        except Exception as e:
            raise DHError(
                e, "snapshot operation on the PartitionedTableProxy failed."
            ) from e

    def snapshot_when(
        self,
        trigger_table: Union[Table, PartitionedTableProxy],
        stamp_cols: Optional[Union[str, Sequence[str]]] = None,
        initial: bool = False,
        incremental: bool = False,
        history: bool = False,
    ) -> PartitionedTableProxy:
        """Applies the :meth:`~Table.snapshot_when` table operation to all constituent tables of the underlying
        partitioned table with the provided trigger table or PartitionedTableProxy, and produces a new
        PartitionedTableProxy with the result tables as the constituents of its underlying partitioned table.

        In the case of the trigger table being another PartitionedTableProxy, the :meth:`~Table.snapshot_when` table
        operation is applied to the matching pairs of the constituent tables from both underlying partitioned tables.

        Args:
            trigger_table (Union[Table, PartitionedTableProxy]): the trigger Table or PartitionedTableProxy
            stamp_cols (Optional[Union[str, Sequence[str]]]): The columns from trigger_table that form the "stamp
            key", may be
                renames. None, or empty, means that all columns from trigger_table form the "stamp key".
            initial (bool): Whether to take an initial snapshot upon construction, default is False. When False, the
                resulting table will remain empty until trigger_table first updates.
            incremental (bool): Whether the resulting table should be incremental, default is False. When False, all
                rows of this table will have the latest "stamp key". When True, only the rows of this table that have
                been added or updated will have the latest "stamp key".
            history (bool): Whether the resulting table should keep history, default is False. A history table appends a
                full snapshot of this table and the "stamp key" as opposed to updating existing rows. The history flag
                is currently incompatible with initial and incremental: when history is True, incremental and initial
                must be False.
        Returns:
            a new PartitionedTableProxy

        Raises:
            DHError
        """
        try:
            options = _JSnapshotWhenOptions.of(
                initial, incremental, history, _to_sequence(stamp_cols)
            )
            with auto_locking_ctx(self, trigger_table):
                return PartitionedTableProxy(
                    j_pt_proxy=self.j_pt_proxy.snapshotWhen(
                        trigger_table.j_object, options
                    )
                )
        except Exception as e:
            raise DHError(
                e, "snapshot_when operation on the PartitionedTableProxy failed."
            ) from e

    def sort(
        self,
        order_by: Union[str, Sequence[str]],
        order: Optional[Union[SortDirection, Sequence[SortDirection]]] = None,
    ) -> PartitionedTableProxy:
        """Applies the :meth:`~Table.sort` table operation to all constituent tables of the underlying partitioned
        table, and produces a new PartitionedTableProxy with the result tables as the constituents of its underlying
        partitioned table.

        Args:
            order_by (Union[str, Sequence[str]]): the column(s) to be sorted on
            order (Optional[Union[SortDirection, Sequence[SortDirection]]): the corresponding sort directions for
                each sort column, default is None, meaning ascending order for all the sort columns.

        Returns:
            a new PartitionedTableProxy

        Raises:
            DHError
        """
        try:
            if not order:
                order = (SortDirection.ASCENDING,) * len(order_by)
            else:
                order = _to_sequence(order)
                if any(
                    [
                        o not in (SortDirection.ASCENDING, SortDirection.DESCENDING)
                        for o in order
                    ]
                ):
                    raise DHError(
                        message="The sort direction must be either 'ASCENDING' or 'DESCENDING'."
                    )
                if len(order_by) != len(order):
                    raise DHError(
                        message="The number of sort columns must be the same as the number of sort directions."
                    )

            sort_columns = [
                _sort_column(col, dir_) for col, dir_ in zip(order_by, order)
            ]
            j_sc_list = j_array_list(sort_columns)
            with auto_locking_ctx(self):
                return PartitionedTableProxy(j_pt_proxy=self.j_pt_proxy.sort(j_sc_list))
        except Exception as e:
            raise DHError(
                e, "sort operation on the PartitionedTableProxy failed."
            ) from e

    def sort_descending(
        self, order_by: Union[str, Sequence[str]]
    ) -> PartitionedTableProxy:
        """Applies the :meth:`~Table.sort_descending` table operation to all constituent tables of the underlying
        partitioned table, and produces a new PartitionedTableProxy with the result tables as the constituents of its
        underlying partitioned table.

        Args:
            order_by (Union[str, Sequence[str]]): the column(s) to be sorted on

        Returns:
            a new PartitionedTableProxy

        Raises:
            DHError
        """
        try:
            order_by = _to_sequence(order_by)
            with auto_locking_ctx(self):
                return PartitionedTableProxy(
                    j_pt_proxy=self.j_pt_proxy.sortDescending(*order_by)
                )
        except Exception as e:
            raise DHError(
                e, "sort_descending operation on the PartitionedTableProxy failed."
            ) from e

    def where(
        self,
        filters: Optional[Union[str, Filter, Sequence[str], Sequence[Filter]]] = None,
    ) -> PartitionedTableProxy:
        """Applies the :meth:`~Table.where` table operation to all constituent tables of the underlying partitioned
        table, and produces a new PartitionedTableProxy with the result tables as the constituents of its underlying
        partitioned table.

        Args:
            filters (Optional[Union[str, Filter, Sequence[str], Sequence[Filter]]]): the filter condition
                expression(s) or Filter object(s), default is None

        Returns:
            a new PartitionedTableProxy

        Raises:
            DHError
        """
        try:
<<<<<<< HEAD
            filters = to_sequence(filters)
            with query_scope_ctx(), auto_locking_ctx(self):
                return PartitionedTableProxy(j_pt_proxy=self.j_pt_proxy.where(and_(filters).j_filter))
=======
            filters = _to_sequence(filters)
            with _query_scope_ctx(), auto_locking_ctx(self):
                return PartitionedTableProxy(
                    j_pt_proxy=self.j_pt_proxy.where(and_(filters).j_filter)
                )
>>>>>>> f913c6eb
        except Exception as e:
            raise DHError(
                e, "where operation on the PartitionedTableProxy failed."
            ) from e

    def where_in(
        self, filter_table: Table, cols: Union[str, Sequence[str]]
    ) -> PartitionedTableProxy:
        """Applies the :meth:`~Table.where_in` table operation to all constituent tables of the underlying
        partitioned table with the provided filter table, and produces a new PartitionedTableProxy with the result
        tables as the constituents of its underlying partitioned table.

        Args:
            filter_table (Table): the table containing the set of values to filter on
            cols (Union[str, Sequence[str]]): the column name(s)

        Returns:
            a new PartitionedTableProxy

        Raises:
            DHError
        """
        try:
            cols = _to_sequence(cols)
            with auto_locking_ctx(self, filter_table):
                return PartitionedTableProxy(
                    j_pt_proxy=self.j_pt_proxy.whereIn(filter_table.j_table, *cols)
                )
        except Exception as e:
            raise DHError(
                e, "where_in operation on the PartitionedTableProxy failed."
            ) from e

    def where_not_in(
        self, filter_table: Table, cols: Union[str, Sequence[str]]
    ) -> PartitionedTableProxy:
        """Applies the :meth:`~Table.where_not_in` table operation to all constituent tables of the underlying
        partitioned table with the provided filter table, and produces a new PartitionedTableProxy with the result
        tables as the constituents of its underlying partitioned table.

        Args:
            filter_table (Table): the table containing the set of values to filter on
            cols (Union[str, Sequence[str]]): the column name(s)

        Returns:
            a new PartitionedTableProxy

        Raises:
            DHError
        """
        try:
            cols = _to_sequence(cols)
            with auto_locking_ctx(self, filter_table):
                return PartitionedTableProxy(
                    j_pt_proxy=self.j_pt_proxy.whereNotIn(filter_table.j_table, *cols)
                )
        except Exception as e:
            raise DHError(
                e, "where_not_in operation on the PartitionedTableProxy failed."
            ) from e

    def view(self, formulas: Union[str, Sequence[str]]) -> PartitionedTableProxy:
        """Applies the :meth:`~Table.view` table operation to all constituent tables of the underlying partitioned
        table, and produces a new PartitionedTableProxy with the result tables as the constituents of its underlying
        partitioned table.

        Args:
            formulas (Union[str, Sequence[str]]): the column formula(s)

        Returns:
            A new PartitionedTableProxy

        Raises:
            DHError
        """
        try:
<<<<<<< HEAD
            formulas = to_sequence(formulas)
            with query_scope_ctx(), auto_locking_ctx(self):
=======
            formulas = _to_sequence(formulas)
            with _query_scope_ctx(), auto_locking_ctx(self):
>>>>>>> f913c6eb
                return PartitionedTableProxy(j_pt_proxy=self.j_pt_proxy.view(*formulas))
        except Exception as e:
            raise DHError(
                e, "view operation on the PartitionedTableProxy failed."
            ) from e

    def update_view(self, formulas: Union[str, Sequence[str]]) -> PartitionedTableProxy:
        """Applies the :meth:`~Table.update_view` table operation to all constituent tables of the underlying
        partitioned table, and produces a new PartitionedTableProxy with the result tables as the constituents of its
        underlying partitioned table.

        Args:
            formulas (Union[str, Sequence[str]]): the column formula(s)

        Returns:
            A new PartitionedTableProxy

        Raises:
            DHError
        """
        try:
<<<<<<< HEAD
            formulas = to_sequence(formulas)
            with query_scope_ctx(), auto_locking_ctx(self):
                return PartitionedTableProxy(j_pt_proxy=self.j_pt_proxy.updateView(*formulas))
=======
            formulas = _to_sequence(formulas)
            with _query_scope_ctx(), auto_locking_ctx(self):
                return PartitionedTableProxy(
                    j_pt_proxy=self.j_pt_proxy.updateView(*formulas)
                )
>>>>>>> f913c6eb
        except Exception as e:
            raise DHError(
                e, "update_view operation on the PartitionedTableProxy failed."
            ) from e

    def update(
        self, formulas: Union[str, Sequence[str], Selectable, Sequence[Selectable]]
    ) -> PartitionedTableProxy:
        """Applies the :meth:`~Table.update` table operation to all constituent tables of the underlying partitioned
        table, and produces a new PartitionedTableProxy with the result tables as the constituents of its underlying
        partitioned table.

        Args:
            formulas (Union[str, Sequence[str], Selectable, Sequence[Selectable]]): the column formula(s) or
            Selectable(s)

        Returns:
            A new PartitionedTableProxy

        Raises:
            DHError
        """
        try:
<<<<<<< HEAD
            formulas = to_sequence(formulas)
            with query_scope_ctx(), auto_locking_ctx(self):
=======
            formulas = _to_sequence(formulas)
            with _query_scope_ctx(), auto_locking_ctx(self):
>>>>>>> f913c6eb
                if isinstance(formulas[0], Selectable.j_object_type):
                    return PartitionedTableProxy(
                        j_pt_proxy=self.j_pt_proxy.update(j_array_list(formulas))
                    )
                else:
                    return PartitionedTableProxy(
                        j_pt_proxy=self.j_pt_proxy.update(*formulas)
                    )
        except Exception as e:
            raise DHError(
                e, "update operation on the PartitionedTableProxy failed."
            ) from e

    def select(
        self,
        formulas: Optional[
            Union[str, Sequence[str], Selectable, Sequence[Selectable]]
        ] = None,
    ) -> PartitionedTableProxy:
        """Applies the :meth:`~Table.select` table operation to all constituent tables of the underlying partitioned
        table, and produces a new PartitionedTableProxy with the result tables as the constituents of its underlying
        partitioned table.

        Args:
            formulas (Optional[Union[str, Sequence[str], Selectable, Sequence[Selectable]]]): the column formula(s) or
                Selectable(s), default is None

        Returns:
            A new PartitionedTableProxy

        Raises:
            DHError
        """
        try:
<<<<<<< HEAD
            formulas = to_sequence(formulas)
            with query_scope_ctx(), auto_locking_ctx(self):
                if isinstance(formulas[0], Selectable.j_object_type):
                    return PartitionedTableProxy(j_pt_proxy=self.j_pt_proxy.select(j_array_list(formulas)))
=======
            formulas = _to_sequence(formulas)
            with _query_scope_ctx(), auto_locking_ctx(self):
                if not formulas:
                    return PartitionedTableProxy(j_pt_proxy=self.j_pt_proxy.select())
                elif isinstance(formulas[0], Selectable.j_object_type):
                    return PartitionedTableProxy(
                        j_pt_proxy=self.j_pt_proxy.select(j_array_list(formulas))
                    )
>>>>>>> f913c6eb
                else:
                    return PartitionedTableProxy(
                        j_pt_proxy=self.j_pt_proxy.select(*formulas)
                    )
        except Exception as e:
            raise DHError(
                e, "select operation on the PartitionedTableProxy failed."
            ) from e

    def select_distinct(
        self, formulas: Optional[Union[str, Sequence[str]]] = None
    ) -> PartitionedTableProxy:
        """Applies the :meth:`~Table.select_distinct` table operation to all constituent tables of the underlying
        partitioned table, and produces a new PartitionedTableProxy with the result tables as the constituents of its
        underlying partitioned table.

        Args:
            formulas (Optional[Union[str, Sequence[str]]]): the column formula(s), default is None

        Returns:
            A new PartitionedTableProxy

        Raises:
            DHError
        """
        try:
<<<<<<< HEAD
            formulas = to_sequence(formulas)
            with query_scope_ctx(), auto_locking_ctx(self):
                return PartitionedTableProxy(j_pt_proxy=self.j_pt_proxy.selectDistinct(*formulas))
=======
            formulas = _to_sequence(formulas)
            with _query_scope_ctx(), auto_locking_ctx(self):
                return PartitionedTableProxy(
                    j_pt_proxy=self.j_pt_proxy.selectDistinct(*formulas)
                )
>>>>>>> f913c6eb
        except Exception as e:
            raise DHError(
                e, "select_distinct operation on the PartitionedTableProxy failed."
            ) from e

    def natural_join(
        self,
        table: Union[Table, PartitionedTableProxy],
        on: Union[str, Sequence[str]],
        joins: Optional[Union[str, Sequence[str]]] = None,
    ) -> PartitionedTableProxy:
        """Applies the :meth:`~Table.natural_join` table operation to all constituent tables of the underlying
        partitioned table with the provided right table or PartitionedTableProxy, and produces a new
        PartitionedTableProxy with the result tables as the constituents of its underlying partitioned table.

        In the case of the right table being another PartitionedTableProxy, the :meth:`~Table.natural_join` table
        operation is applied to the matching pairs of the constituent tables from both underlying partitioned tables.

        Args:
            table (Union[Table, PartitionedTableProxy]): the right table or PartitionedTableProxy of the join
            on (Union[str, Sequence[str]]): the column(s) to match, can be a common name or an equal expression,
                i.e. "col_a = col_b" for different column names
            joins (Optional[Union[str, Sequence[str]]]): the column(s) to be added from the right table to the result
                table, can be renaming expressions, i.e. "new_col = col"; default is None

        Returns:
            a new PartitionedTableProxy

        Raises:
            DHError
        """
        try:
            on = _to_sequence(on)
            joins = _to_sequence(joins)
            table_op = jpy.cast(table.j_object, _JTableOperations)
            with auto_locking_ctx(self, table):
                if joins:
                    return PartitionedTableProxy(
                        j_pt_proxy=self.j_pt_proxy.naturalJoin(
                            table_op, ",".join(on), ",".join(joins)
                        )
                    )
                else:
                    return PartitionedTableProxy(
                        j_pt_proxy=self.j_pt_proxy.naturalJoin(table_op, ",".join(on))
                    )
        except Exception as e:
            raise DHError(
                e, "natural_join operation on the PartitionedTableProxy failed."
            ) from e

    def exact_join(
        self,
        table: Union[Table, PartitionedTableProxy],
        on: Union[str, Sequence[str]],
        joins: Optional[Union[str, Sequence[str]]] = None,
    ) -> PartitionedTableProxy:
        """Applies the :meth:`~Table.exact_join` table operation to all constituent tables of the underlying
        partitioned table with the provided right table or PartitionedTableProxy,and produces a new
        PartitionedTableProxy with the result tables as the constituents of its underlying partitioned table.

        In the case of the right table being another PartitionedTableProxy, the :meth:`~Table.exact_join` table
        operation is applied to the matching pairs of the constituent tables from both underlying partitioned tables.

        Args:
            table (Union[Table, PartitionedTableProxy]): the right table or PartitionedTableProxy of the join
            on (Union[str, Sequence[str]]): the column(s) to match, can be a common name or an equal expression,
                i.e. "col_a = col_b" for different column names
            joins (Optional[Union[str, Sequence[str]]]): the column(s) to be added from the right table to the result
                table, can be renaming expressions, i.e. "new_col = col"; default is None

        Returns:
            a new PartitionedTableProxy

        Raises:
            DHError
        """
        try:
            on = _to_sequence(on)
            joins = _to_sequence(joins)
            table_op = jpy.cast(table.j_object, _JTableOperations)
            with auto_locking_ctx(self, table):
                if joins:
                    return PartitionedTableProxy(
                        j_pt_proxy=self.j_pt_proxy.exactJoin(
                            table_op, ",".join(on), ",".join(joins)
                        )
                    )
                else:
                    return PartitionedTableProxy(
                        j_pt_proxy=self.j_pt_proxy.exactJoin(table_op, ",".join(on))
                    )
        except Exception as e:
            raise DHError(
                e, "exact_join operation on the PartitionedTableProxy failed."
            ) from e

    def join(
        self,
        table: Union[Table, PartitionedTableProxy],
        on: Optional[Union[str, Sequence[str]]] = None,
        joins: Optional[Union[str, Sequence[str]]] = None,
    ) -> PartitionedTableProxy:
        """Applies the :meth:`~Table.join` table operation to all constituent tables of the underlying partitioned
        table with the provided right table or PartitionedTableProxy, and produces a new PartitionedTableProxy with
        the result tables as the constituents of its underlying partitioned table.

        In the case of the right table being another PartitionedTableProxy, the :meth:`~Table.join` table operation
        is applied to the matching pairs of the constituent tables from both underlying partitioned tables.

        Args:
            table (Union[Table, PartitionedTableProxy]): the right table or PartitionedTableProxy of the join
            on (Optional[Union[str, Sequence[str]]]): the column(s) to match, can be a common name or an equal
            expression,
                i.e. "col_a = col_b" for different column names; default is None
            joins (Optional[Union[str, Sequence[str]]]): the column(s) to be added from the right table to the result
                table, can be renaming expressions, i.e. "new_col = col"; default is None

        Returns:
            a new PartitionedTableProxy

        Raises:
            DHError
        """
        try:
            on = _to_sequence(on)
            joins = _to_sequence(joins)
            table_op = jpy.cast(table.j_object, _JTableOperations)
            with auto_locking_ctx(self, table):
                if joins:
                    return PartitionedTableProxy(
                        j_pt_proxy=self.j_pt_proxy.join(
                            table_op, ",".join(on), ",".join(joins)
                        )
                    )
                else:
                    return PartitionedTableProxy(
                        j_pt_proxy=self.j_pt_proxy.join(table_op, ",".join(on))
                    )
        except Exception as e:
            raise DHError(
                e, "join operation on the PartitionedTableProxy failed."
            ) from e

    def aj(
        self,
        table: Union[Table, PartitionedTableProxy],
        on: Union[str, Sequence[str]],
        joins: Optional[Union[str, Sequence[str]]] = None,
    ) -> PartitionedTableProxy:
        """Applies the :meth:`~Table.aj` table operation to all constituent tables of the underlying partitioned
        table with the provided right table or PartitionedTableProxy, and produces a new PartitionedTableProxy with
        the result tables as the constituents of its underlying partitioned table.

        In the case of the right table being another PartitionedTableProxy, the :meth:`~Table.aj` table operation
        is applied to the matching pairs of the constituent tables from both underlying partitioned tables.

        Args:
            table (Union[Table, PartitionedTableProxy]): the right table or PartitionedTableProxy of the join
            on (Union[str, Sequence[str]]): the column(s) to match, can be a common name or a match condition of two
                columns, e.g. 'col_a = col_b'. The first 'N-1' matches are exact matches.  The final match is an inexact
                match.  The inexact match can use either '>' or '>='.  If a common name is used for the inexact match,
                '>=' is used for the comparison.
            joins (Optional[Union[str, Sequence[str]]]): the column(s) to be added from the right table to the result
                table, can be renaming expressions, i.e. "new_col = col"; default is None
        Returns:
            a new PartitionedTableProxy

        Raises:
            DHError
        """
        try:
            on = ",".join(_to_sequence(on))
            joins = ",".join(_to_sequence(joins))
            table_op = jpy.cast(self.j_object, _JTableOperations)
            r_table_op = jpy.cast(table.j_object, _JTableOperations)

            with auto_locking_ctx(self, table):
                return PartitionedTableProxy(
                    j_pt_proxy=table_op.aj(r_table_op, on, joins)
                )
        except Exception as e:
            raise DHError(
                e, "as-of join operation on the PartitionedTableProxy failed."
            ) from e

    def raj(
        self,
        table: Union[Table, PartitionedTableProxy],
        on: Union[str, Sequence[str]],
        joins: Optional[Union[str, Sequence[str]]] = None,
    ) -> PartitionedTableProxy:
        """Applies the :meth:`~Table.raj` table operation to all constituent tables of the underlying partitioned
        table with the provided right table or PartitionedTableProxy, and produces a new PartitionedTableProxy with
        the result tables as the constituents of its underlying partitioned table.

        In the case of the right table being another PartitionedTableProxy, the :meth:`~Table.raj` table operation
        is applied to the matching pairs of the constituent tables from both underlying partitioned tables.

        Args:
            table (Union[Table, PartitionedTableProxy]): the right table or PartitionedTableProxy of the join
            on (Union[str, Sequence[str]]): the column(s) to match, can be a common name or a match condition of two
                columns, e.g. 'col_a = col_b'. The first 'N-1' matches are exact matches.  The final match is an inexact
                match.  The inexact match can use either '<' or '<='.  If a common name is used for the inexact match,
                '<=' is used for the comparison.
            joins (Optional[Union[str, Sequence[str]]]): the column(s) to be added from the right table to the result
                table, can be renaming expressions, i.e. "new_col = col"; default is None
        Returns:
            a new PartitionedTableProxy

        Raises:
            DHError
        """
        try:
            on = ",".join(_to_sequence(on))
            joins = ",".join(_to_sequence(joins))
            table_op = jpy.cast(self.j_object, _JTableOperations)
            r_table_op = jpy.cast(table.j_object, _JTableOperations)

            with auto_locking_ctx(self, table):
                return PartitionedTableProxy(
                    j_pt_proxy=table_op.raj(r_table_op, on, joins)
                )
        except Exception as e:
            raise DHError(
                e, "reverse as-of join operation on the PartitionedTableProxy failed."
            ) from e

    def group_by(
        self, by: Optional[Union[str, Sequence[str]]] = None
    ) -> PartitionedTableProxy:
        """Applies the :meth:`~Table.group_by` table operation to all constituent tables of the underlying
        partitioned table, and produces a new PartitionedTableProxy with the result tables as the constituents of its
        underlying partitioned table.

        Args:
            by (Optional[Union[str, Sequence[str]]]): the group-by column name(s), default is None

        Returns:
            a new PartitionedTableProxy

        Raises:
            DHError
        """
        try:
            by = _to_sequence(by)
            with auto_locking_ctx(self):
                if by:
                    return PartitionedTableProxy(
                        j_pt_proxy=self.j_pt_proxy.groupBy(*by)
                    )
                else:
                    return PartitionedTableProxy(j_pt_proxy=self.j_pt_proxy.groupBy())
        except Exception as e:
            raise DHError(
                e, "group-by operation on the PartitionedTableProxy failed."
            ) from e

    def agg_by(
        self,
        aggs: Union[Aggregation, Sequence[Aggregation]],
        by: Optional[Union[str, Sequence[str]]] = None,
    ) -> PartitionedTableProxy:
        """Applies the :meth:`~Table.agg_by` table operation to all constituent tables of the underlying partitioned
        table, and produces a new PartitionedTableProxy with the result tables as the constituents of its underlying
        partitioned table.

        Args:
            aggs (Union[Aggregation, Sequence[Aggregation]]): the aggregation(s)
            by (Optional[Union[str, Sequence[str]]]): the group-by column name(s), default is None

        Returns:
            a new PartitionedTableProxy

        Raises:
            DHError
        """
        try:
            aggs = _to_sequence(aggs)
            by = _to_sequence(by)
            j_agg_list = j_array_list([agg.j_aggregation for agg in aggs])

            cm = _query_scope_agg_ctx(aggs)
            with cm:
                with auto_locking_ctx(self):
                    return PartitionedTableProxy(
                        j_pt_proxy=self.j_pt_proxy.aggBy(j_agg_list, *by)
                    )
        except Exception as e:
            raise DHError(
                e, "agg_by operation on the PartitionedTableProxy failed."
            ) from e

    def agg_all_by(
        self, agg: Aggregation, by: Optional[Union[str, Sequence[str]]] = None
    ) -> PartitionedTableProxy:
        """Applies the :meth:`~Table.agg_all_by` table operation to all constituent tables of the underlying
        partitioned table, and produces a new PartitionedTableProxy with the result tables as the constituents of its
        underlying partitioned table.

        Note, because agg_all_by applies the aggregation to all the columns of the table, it will ignore
        any column names specified for the aggregation.

        Args:
            agg (Aggregation): the aggregation
            by (Optional[Union[str, Sequence[str]]]): the group-by column name(s), default is None

        Returns:
            a new PartitionedTableProxy

        Raises:
            DHError
        """
        try:
            by = _to_sequence(by)

            cm = _query_scope_agg_ctx([agg])
            with cm:
                with auto_locking_ctx(self):
                    return PartitionedTableProxy(
                        j_pt_proxy=self.j_pt_proxy.aggAllBy(agg.j_agg_spec, *by)
                    )
        except Exception as e:
            raise DHError(
                e, "agg_all_by operation on the PartitionedTableProxy failed."
            ) from e

    def count_by(
        self, col: str, by: Optional[Union[str, Sequence[str]]] = None
    ) -> PartitionedTableProxy:
        """Applies the :meth:`~Table.count_by` table operation to all constituent tables of the underlying partitioned
        table with the provided source table, and produces a new PartitionedTableProxy with the result tables as the
        constituents of its underlying partitioned table.

        Args:
            col (str): the name of the column to store the counts
            by (Optional[Union[str, Sequence[str]]]): the group-by column name(s), default is None

        Returns:
            a new PartitionedTableProxy

        Raises:
            DHError
        """
        try:
            by = _to_sequence(by)
            with auto_locking_ctx(self):
                if by:
                    return PartitionedTableProxy(
                        j_pt_proxy=self.j_pt_proxy.countBy(col, *by)
                    )
                else:
                    return PartitionedTableProxy(
                        j_pt_proxy=self.j_pt_proxy.countBy(col)
                    )
        except Exception as e:
            raise DHError(
                e, "count_by operation on the PartitionedTableProxy failed."
            ) from e

    def first_by(
        self, by: Optional[Union[str, Sequence[str]]] = None
    ) -> PartitionedTableProxy:
        """Applies the :meth:`~Table.first_by` table operation to all constituent tables of the underlying
        partitioned table, and produces a new PartitionedTableProxy with the result tables as the constituents of its
        underlying partitioned table.

        Args:
            by (Optional[Union[str, Sequence[str]]]): the group-by column name(s), default is None

        Returns:
            a new PartitionedTableProxy

        Raises:
            DHError
        """
        try:
            by = _to_sequence(by)
            with auto_locking_ctx(self):
                if by:
                    return PartitionedTableProxy(
                        j_pt_proxy=self.j_pt_proxy.firstBy(*by)
                    )
                else:
                    return PartitionedTableProxy(j_pt_proxy=self.j_pt_proxy.firstBy())
        except Exception as e:
            raise DHError(
                e, "first_by operation on the PartitionedTableProxy failed."
            ) from e

    def last_by(
        self, by: Optional[Union[str, Sequence[str]]] = None
    ) -> PartitionedTableProxy:
        """Applies the :meth:`~Table.last_by` table operation to all constituent tables of the underlying partitioned
        table, and produces a new PartitionedTableProxy with the result tables as the constituents of its underlying
        partitioned table.

        Args:
            by (Optional[Union[str, Sequence[str]]]): the group-by column name(s), default is None

        Returns:
            a new PartitionedTableProxy

        Raises:
            DHError
        """
        try:
            by = _to_sequence(by)
            with auto_locking_ctx(self):
                if by:
                    return PartitionedTableProxy(j_pt_proxy=self.j_pt_proxy.lastBy(*by))
                else:
                    return PartitionedTableProxy(j_pt_proxy=self.j_pt_proxy.lastBy())
        except Exception as e:
            raise DHError(
                e, "last_by operation on the PartitionedTableProxy failed."
            ) from e

    def min_by(
        self, by: Optional[Union[str, Sequence[str]]] = None
    ) -> PartitionedTableProxy:
        """Applies the :meth:`~Table.min_by` table operation to all constituent tables of the underlying partitioned
        table, and produces a new PartitionedTableProxy with the result tables as the constituents of its underlying
        partitioned table.

        Args:
            by (Optional[Union[str, Sequence[str]]]): the group-by column name(s), default is None

        Returns:
            a new PartitionedTableProxy

        Raises:
            DHError
        """
        try:
            by = _to_sequence(by)
            with auto_locking_ctx(self):
                if by:
                    return PartitionedTableProxy(j_pt_proxy=self.j_pt_proxy.minBy(*by))
                else:
                    return PartitionedTableProxy(j_pt_proxy=self.j_pt_proxy.minBy())
        except Exception as e:
            raise DHError(
                e, "min_by operation on the PartitionedTableProxy failed."
            ) from e

    def max_by(
        self, by: Optional[Union[str, Sequence[str]]] = None
    ) -> PartitionedTableProxy:
        """Applies the :meth:`~Table.max_by` table operation to all constituent tables of the underlying partitioned
        table, and produces a new PartitionedTableProxy with the result tables as the constituents of its underlying
        partitioned table.

        Args:
            by (Optional[Union[str, Sequence[str]]]): the group-by column name(s), default is None

        Returns:
            a new PartitionedTableProxy

        Raises:
            DHError
        """
        try:
            by = _to_sequence(by)
            with auto_locking_ctx(self):
                if by:
                    return PartitionedTableProxy(j_pt_proxy=self.j_pt_proxy.maxBy(*by))
                else:
                    return PartitionedTableProxy(j_pt_proxy=self.j_pt_proxy.maxBy())
        except Exception as e:
            raise DHError(
                e, "max_by operation on the PartitionedTableProxy failed."
            ) from e

    def sum_by(
        self, by: Optional[Union[str, Sequence[str]]] = None
    ) -> PartitionedTableProxy:
        """Applies the :meth:`~Table.sum_by` table operation to all constituent tables of the underlying partitioned
        table, and produces a new PartitionedTableProxy with the result tables as the constituents of its underlying
        partitioned table.

        Args:
            by (Optional[Union[str, Sequence[str]]]): the group-by column name(s), default is None

        Returns:
            a new PartitionedTableProxy

        Raises:
            DHError
        """
        try:
            by = _to_sequence(by)
            with auto_locking_ctx(self):
                if by:
                    return PartitionedTableProxy(j_pt_proxy=self.j_pt_proxy.sumBy(*by))
                else:
                    return PartitionedTableProxy(j_pt_proxy=self.j_pt_proxy.sumBy())
        except Exception as e:
            raise DHError(
                e, "sum_by operation on the PartitionedTableProxy failed."
            ) from e

    def abs_sum_by(
        self, by: Optional[Union[str, Sequence[str]]] = None
    ) -> PartitionedTableProxy:
        """Applies the :meth:`~Table.abs_sum_by` table operation to all constituent tables of the underlying partitioned
        table, and produces a new PartitionedTableProxy with the result tables as the constituents of its underlying
        partitioned table.

        Args:
            by (Optional[Union[str, Sequence[str]]]): the group-by column name(s), default is None

        Returns:
            a new PartitionedTableProxy

        Raises:
            DHError
        """
        try:
            by = _to_sequence(by)
            with auto_locking_ctx(self):
                if by:
                    return PartitionedTableProxy(
                        j_pt_proxy=self.j_pt_proxy.absSumBy(*by)
                    )
                else:
                    return PartitionedTableProxy(j_pt_proxy=self.j_pt_proxy.absSumBy())
        except Exception as e:
            raise DHError(
                e, "sum_by operation on the PartitionedTableProxy failed."
            ) from e

    def weighted_sum_by(
        self, wcol: str, by: Optional[Union[str, Sequence[str]]] = None
    ) -> PartitionedTableProxy:
        """Applies the :meth:`~Table.weighted_sum_by` table operation to all constituent tables of the underlying
        partitioned
        table, and produces a new PartitionedTableProxy with the result tables as the constituents of its underlying
        partitioned table.

        Args:
            wcol (str): the name of the weight column
            by (Optional[Union[str, Sequence[str]]]): the group-by column name(s), default is None

        Returns:
            a new PartitionedTableProxy

        Raises:
            DHError
        """
        try:
            by = _to_sequence(by)
            with auto_locking_ctx(self):
                if by:
                    return PartitionedTableProxy(
                        j_pt_proxy=self.j_pt_proxy.wsumBy(wcol, *by)
                    )
                else:
                    return PartitionedTableProxy(
                        j_pt_proxy=self.j_pt_proxy.wsumBy(wcol)
                    )
        except Exception as e:
            raise DHError(
                e, "sum_by operation on the PartitionedTableProxy failed."
            ) from e

    def avg_by(
        self, by: Optional[Union[str, Sequence[str]]] = None
    ) -> PartitionedTableProxy:
        """Applies the :meth:`~Table.avg_by` table operation to all constituent tables of the underlying partitioned
        table, and produces a new PartitionedTableProxy with the result tables as the constituents of its underlying
        partitioned table.

        Args:
            by (Optional[Union[str, Sequence[str]]]): the group-by column name(s), default is None

        Returns:
            a new PartitionedTableProxy

        Raises:
            DHError
        """
        try:
            by = _to_sequence(by)
            with auto_locking_ctx(self):
                if by:
                    return PartitionedTableProxy(j_pt_proxy=self.j_pt_proxy.avgBy(*by))
                else:
                    return PartitionedTableProxy(j_pt_proxy=self.j_pt_proxy.avgBy())
        except Exception as e:
            raise DHError(
                e, "avg_by operation on the PartitionedTableProxy failed."
            ) from e

    def weighted_avg_by(
        self, wcol: str, by: Optional[Union[str, Sequence[str]]] = None
    ) -> PartitionedTableProxy:
        """Applies the :meth:`~Table.weighted_avg_by` table operation to all constituent tables of the underlying
        partitioned
        table, and produces a new PartitionedTableProxy with the result tables as the constituents of its underlying
        partitioned table.

        Args:
            wcol (str): the name of the weight column
            by (Optional[Union[str, Sequence[str]]]): the group-by column name(s), default is None

        Returns:
            a new PartitionedTableProxy

        Raises:
            DHError
        """
        try:
            by = _to_sequence(by)
            with auto_locking_ctx(self):
                if by:
                    return PartitionedTableProxy(
                        j_pt_proxy=self.j_pt_proxy.wavgBy(wcol, *by)
                    )
                else:
                    return PartitionedTableProxy(j_pt_proxy=self.j_pt_proxy.avgBy(wcol))
        except Exception as e:
            raise DHError(
                e, "avg_by operation on the PartitionedTableProxy failed."
            ) from e

    def median_by(
        self, by: Optional[Union[str, Sequence[str]]] = None
    ) -> PartitionedTableProxy:
        """Applies the :meth:`~Table.median_by` table operation to all constituent tables of the underlying
        partitioned table, and produces a new PartitionedTableProxy with the result tables as the constituents of its
        underlying partitioned table.

        Args:
            by (Optional[Union[str, Sequence[str]]]): the group-by column name(s), default is None

        Returns:
            a new PartitionedTableProxy

        Raises:
            DHError
        """
        try:
            by = _to_sequence(by)
            with auto_locking_ctx(self):
                if by:
                    return PartitionedTableProxy(
                        j_pt_proxy=self.j_pt_proxy.medianBy(*by)
                    )
                else:
                    return PartitionedTableProxy(j_pt_proxy=self.j_pt_proxy.medianBy())
        except Exception as e:
            raise DHError(
                e, "median_by operation on the PartitionedTableProxy failed."
            ) from e

    def std_by(
        self, by: Optional[Union[str, Sequence[str]]] = None
    ) -> PartitionedTableProxy:
        """Applies the :meth:`~Table.std_by` table operation to all constituent tables of the underlying partitioned
        table, and produces a new PartitionedTableProxy with the result tables as the constituents of its underlying
        partitioned table.

        Args:
            by (Optional[Union[str, Sequence[str]]]): the group-by column name(s), default is None

        Returns:
            a new PartitionedTableProxy

        Raises:
            DHError
        """
        try:
            by = _to_sequence(by)
            with auto_locking_ctx(self):
                if by:
                    return PartitionedTableProxy(j_pt_proxy=self.j_pt_proxy.stdBy(*by))
                else:
                    return PartitionedTableProxy(j_pt_proxy=self.j_pt_proxy.stdBy())
        except Exception as e:
            raise DHError(
                e, "std_by operation on the PartitionedTableProxy failed."
            ) from e

    def var_by(
        self, by: Optional[Union[str, Sequence[str]]] = None
    ) -> PartitionedTableProxy:
        """Applies the :meth:`~Table.var_by` table operation to all constituent tables of the underlying partitioned
        table, and produces a new PartitionedTableProxy with the result tables as the constituents of its underlying
        partitioned table.

        Args:
            by (Optional[Union[str, Sequence[str]]]): the group-by column name(s), default is None

        Returns:
            a new PartitionedTableProxy

        Raises:
            DHError
        """
        try:
            by = _to_sequence(by)
            with auto_locking_ctx(self):
                if by:
                    return PartitionedTableProxy(j_pt_proxy=self.j_pt_proxy.varBy(*by))
                else:
                    return PartitionedTableProxy(j_pt_proxy=self.j_pt_proxy.varBy())
        except Exception as e:
            raise DHError(
                e, "var_by operation on the PartitionedTableProxy failed."
            ) from e

    def update_by(
        self,
        ops: Union[UpdateByOperation, Sequence[UpdateByOperation]],
        by: Optional[Union[str, Sequence[str]]] = None,
    ) -> PartitionedTableProxy:
        """Applies the :meth:`~Table.update_by` table operation to all constituent tables of the underlying partitioned
        table, and produces a new PartitionedTableProxy with the result tables as the constituents of its underlying
        partitioned table.

        Args:
            ops (Union[UpdateByOperation, Sequence[UpdateByOperation]]): the update-by operation definition(s)
            by (Optional[Union[str, Sequence[str]]]): the key column name(s) to group the rows of the table

        Returns:
            a new PartitionedTableProxy

        Raises:
            DHError
        """
        try:
            ops = _to_sequence(ops)
            by = _to_sequence(by)
            with auto_locking_ctx(self):
                return PartitionedTableProxy(
                    j_pt_proxy=self.j_pt_proxy.updateBy(j_array_list(ops), *by)
                )
        except Exception as e:
            raise DHError(
                e, "update-by operation on the PartitionedTableProxy failed."
            ) from e


class MultiJoinInput(JObjectWrapper):
    """A MultiJoinInput represents the input tables, key columns and additional columns to be used in the multi-table
    natural join."""

    j_object_type = _JMultiJoinInput

    @property
    def j_object(self) -> jpy.JType:
        return self.j_multijoininput

    def __init__(
        self,
        table: Table,
        on: Union[str, Sequence[str]],
        joins: Optional[Union[str, Sequence[str]]] = None,
    ):
        """Creates a new MultiJoinInput containing the table to include for the join, the key columns from the table to
        match with other table keys plus additional columns containing data from the table. Rows containing unique keys
        will be added to the output table, otherwise the data from these columns will be added to the existing output
        rows.

        Args:
            table (Table): the right table to include in the join
            on (Union[str, Sequence[str]]): the column(s) to match, can be a common name or an equal expression,
                i.e. "col_a = col_b" for different column names
            joins (Optional[Union[str, Sequence[str]]]): the column(s) to be added from the table to the result
                table, can be renaming expressions, i.e. "new_col = col"; default is None

        Raises:
            DHError
        """
        try:
            self.table = table
            on = _to_sequence(on)
            joins = _to_sequence(joins)
            self.j_multijoininput = _JMultiJoinInput.of(table.j_table, on, joins)
        except Exception as e:
            raise DHError(e, "failed to build a MultiJoinInput object.") from e


class MultiJoinTable(JObjectWrapper):
    """A MultiJoinTable is an object that contains the result of a multi-table natural join. To retrieve the underlying
    result Table, use the :attr:`.table` property."""

    j_object_type = _JMultiJoinTable

    @property
    def j_object(self) -> jpy.JType:
        return self.j_multijointable

    @property
    def table(self) -> Table:
        """Returns the Table containing the multi-table natural join output."""
        return Table(j_table=self.j_multijointable.table())

    def __init__(
        self,
        input: Union[Table, Sequence[Table], MultiJoinInput, Sequence[MultiJoinInput]],
        on: Optional[Union[str, Sequence[str]]] = None,
    ):
        """Creates a new MultiJoinTable. The join can be specified in terms of either tables or MultiJoinInputs.

        Args:
            input (Union[Table, Sequence[Table], MultiJoinInput, Sequence[MultiJoinInput]]): the input objects
                specifying the tables and columns to include in the join.
            on (Optional[Union[str, Sequence[str]]]): the column(s) to match, can be a common name or an equality
                expression that matches every input table, i.e. "col_a = col_b" to rename output column names. Note:
                When MultiJoinInput objects are supplied, this parameter must be omitted.

        Raises:
            DHError
        """
        try:
            if isinstance(input, Table) or (
                isinstance(input, Sequence) and all(isinstance(t, Table) for t in input)
            ):
                tables: Sequence = _to_sequence(input, wrapped=True)
                with auto_locking_ctx(*tables):
                    j_tables = _to_sequence(input)
                    self.j_multijointable = _JMultiJoinFactory.of(on, *j_tables)
            elif isinstance(input, MultiJoinInput) or (
                isinstance(input, Sequence)
                and all(isinstance(ji, MultiJoinInput) for ji in input)
            ):
                if on is not None:
                    raise DHError(
                        message="on parameter is not permitted when MultiJoinInput objects are provided."
                    )
                wrapped_input = _to_sequence(input, wrapped=True)
                tables = [ji.table for ji in wrapped_input]
                with auto_locking_ctx(*tables):
                    input = _to_sequence(input)
                    self.j_multijointable = _JMultiJoinFactory.of(*input)
            else:
                raise DHError(
                    message="input must be a Table, a sequence of Tables, a MultiJoinInput, or a sequence of "
                    "MultiJoinInputs."
                )

        except Exception as e:
            raise DHError(e, "failed to build a MultiJoinTable object.") from e


def multi_join(
    input: Union[Table, Sequence[Table], MultiJoinInput, Sequence[MultiJoinInput]],
    on: Optional[Union[str, Sequence[str]]] = None,
) -> MultiJoinTable:
    """The multi_join method creates a new table by performing a multi-table natural join on the input tables.  The
    result
    consists of the set of distinct keys from the input tables natural joined to each input table. Input tables need not
    have a matching row for each key, but they may not have multiple matching rows for a given key.

    Args:
        input (Union[Table, Sequence[Table], MultiJoinInput, Sequence[MultiJoinInput]]): the input objects specifying
        the
            tables and columns to include in the join.
        on (Optional[Union[str, Sequence[str]]]): the column(s) to match, can be a common name or an equality expression
            that matches every input table, i.e. "col_a = col_b" to rename output column names. Note: When
            MultiJoinInput objects are supplied, this parameter must be omitted.

    Returns:
        MultiJoinTable: the result of the multi-table natural join operation. To access the underlying Table, use the
            :attr:`~MultiJoinTable.table` property.
    """
    return MultiJoinTable(input, on)


# region utility functions


def table_diff(
    t1: Table,
    t2: Table,
    max_diffs: int = 1,
    floating_comparison: Literal["exact", "absolute", "relative"] = "exact",
    ignore_column_order: bool = False,
) -> str:
    """Returns the differences between this table and the provided table as a string. If the two tables are the same,
    an empty string is returned. The differences are returned in a human-readable format.

    This method starts by comparing the table sizes, and then the schema of the two tables, such as the number of
    columns, column names, column types, column orders. If the schemas are different, the comparison stops and
    the differences are returned. If the schemas are the same, the method proceeds to compare the data in the
    tables. The method compares the data in the tables column by column (not row by row) and only records the first
    difference found in each column.

    Note, inexact comparison of floating numbers may sometimes be desirable due to their inherent imprecision.
    When that is the case, the floating_comparison should be set to either 'absolute' or 'relative'. When it is set
    to 'absolute', the absolute value of the difference between two floating numbers is used to compare against a
    threshold. The threshold is set to 0.0001 for Doubles and 0.005 for Floats. Only differences that are greater
    than the threshold are recorded. When floating_comparison is set to 'relative', the relative difference between
    two floating numbers is used to compare against the threshold. The relative difference is calculated as the absolute
    difference divided by the smaller absolute value between the two numbers.

    Args:
        t1 (Table): the table to compare
        t2 (Table): the table to compare against
        max_diffs (int): the maximum number of differences to return, default is 1
        floating_comparison (Literal['exact', 'absolute', 'relative']): the type of comparison to use for floating
        numbers,
            default is 'exact'
        ignore_column_order (bool): whether columns that exist in both tables but in different orders are
            treated as differences.  False indicates that column order matters (default), and True indicates that
            column order does not matter.

    Returns:
        string

    Raises:
        DHError
    """
    try:
        diff_items = []
        if max_diffs < 1:
            raise ValueError("max_diffs must be greater than 0.")

        if floating_comparison not in ["exact", "absolute", "relative"]:
            raise ValueError(
                "floating_comparison must be one of 'exact', 'absolute', or 'relative'."
            )

        if floating_comparison != "exact":
            diff_items.append(_JDiffItems.DoublesExact)
        if floating_comparison == "relative":
            diff_items.append(_JDiffItems.DoubleFraction)
        if ignore_column_order:
            diff_items.append(_JDiffItems.ColumnsOrder)

        with auto_locking_ctx(t1, t2):
            if diff_items:
                j_diff_items = _JEnumSet.of(*diff_items)
                return _JTableTools.diff(
                    t1.j_table, t2.j_table, max_diffs, j_diff_items
                )
            else:
                return _JTableTools.diff(t1.j_table, t2.j_table, max_diffs)
    except Exception as e:
        raise DHError(e, "table diff failed") from e


# endregion


def keyed_transpose(
    table: Table,
    aggs: Union[Aggregation, Sequence[Aggregation]],
    row_by_cols: Union[str, Sequence[str]],
    col_by_cols: Union[str, Sequence[str]],
    initial_groups: Optional[Table] = None,
    new_column_behavior: NewColumnBehaviorType = NewColumnBehaviorType.FAIL,
) -> Table:
    """The keyed_transpose operation takes a source table with a set of aggregations and produces a new table where
    the columns specified in ``row_by_cols`` are the keys used for the aggregation, and the values for the columns
    specified in ``col_by_cols`` are used for the column names. An optional set of ``initial_groups`` can be
    provided to ensure that the output table contains the full set of aggregated columns, even if no data is present yet
    in the source table.

    For example, given the following source table...

    ============ =========
    Date         Level
    ============ =========
    2025-08-05   INFO
    2025-08-05   INFO
    2025-08-06   WARN
    2025-08-07   ERROR
    ============ =========

    ... and the usage ...

    ``t = keyed_transpose(source, [agg.count_('Count')], ['Date'], ['Level'])``

    The expected output for table "t" is ...

    ============ ========= ========= =========
    Date         INFO      WARN      ERROR
    ============ ========= ========= =========
    2025-08-05           2    (null)    (null)
    2025-08-06      (null)         1    (null)
    2025-08-07      (null)    (null)         1
    ============ ========= ========= =========

    In the example, you can see that the column names (e.g. INFO, WARN, ERROR) are taken from the values occurring for
    ``Level``. But what if there are multiple aggregations or multiple ``col_by_cols`` specified? The
    resulting column names may yield duplicates.

    To avoid conflicts, the column naming works according to the following contract:

    - If ``aggs = 1`` and ``col_by_cols = 1``: Column names are the value of the ``col_by_cols`` column. (ex. INFO,
    WARN)
    - If ``aggs > 1``: Column names are prefixed with the aggregation column name. (ex. Count_INFO, MySum_INFO)
    - If ``col_by_cols > 1``: Values for the original columns are separated by an underscore (ex. INFO_OTHER1,
    WARN_OTHER2)
    - If Illegal Characters: Purge characters that are invalid for Deephaven column names. (ex. "1-2.3/4" becomes
    "1234")
    - If Starts with Number: Add the prefix "column_" to the column name. (ex. column_123)
    - If Duplicate Column Name: Add a suffix to differentiate the columns. (ex. INFO, INFO2)

    Given the above contract, and to give you more control over the result, it may be necessary to sanitize data values
    that may be used as column names before using ``keyed_transpose``. Otherwise, "12.34" could be translated to
    "column_1234" instead of a more meaningful column name.

    Args:
        table (Table): The source table to transpose.
        aggs (Union[Aggregation, Sequence[Aggregation]]): The aggregation(s) to apply to the source table.
        row_by_cols (Union[str, Sequence[str]]): The column(s) to use as row keys in the transposed table.
        col_by_cols (Union[str, Sequence[str]]): The columns whose values become the new aggregated columns.
        initial_groups (Optional[Table]): An optional initial set of groups to ensure all columns are present in the
            output, defaults to None.
        new_column_behavior (NewColumnBehaviorType): The behavior when a new column would be added to the
            table, default is NewColumnBehaviorType.FAIL.

    Returns:
        a new table

    Raises:
        DHError
    """
    try:
        j_source_table = unwrap(table)
        aggs = _to_sequence(aggs)
        row_by_cols = _to_sequence(row_by_cols)
        col_by_cols = _to_sequence(col_by_cols)
        j_agg_list = j_array_list([agg.j_aggregation for agg in aggs])

        with auto_locking_ctx(table):
            j_row_by_cols_list = j_array_list(
                [_JColumnName.of(col) for col in row_by_cols]
            )
            j_col_by_cols_list = j_array_list(
                [_JColumnName.of(col) for col in col_by_cols]
            )
            j_initial_groups_table = unwrap(initial_groups)
            return Table(
                j_table=_JKeyedTranspose.keyedTranspose(
                    j_source_table,
                    j_agg_list,
                    j_row_by_cols_list,
                    j_col_by_cols_list,
                    j_initial_groups_table,
                    new_column_behavior.value,
                )
            )
    except Exception as e:
        raise DHError(e, "keyed_transpose operation failed.") from e<|MERGE_RESOLUTION|>--- conflicted
+++ resolved
@@ -29,13 +29,9 @@
 
 from deephaven import DHError, dtypes
 from deephaven._jpy import strict_cast
-<<<<<<< HEAD
 from deephaven._wrapper import JObjectWrapper
 from deephaven._wrapper import unwrap
 from deephaven._query_scope import query_scope_ctx
-=======
-from deephaven._wrapper import JObjectWrapper, unwrap
->>>>>>> f913c6eb
 from deephaven.agg import Aggregation
 from deephaven.column import ColumnDefinition, col_def
 from deephaven.concurrency_control import Barrier, ConcurrencyControl
@@ -85,18 +81,6 @@
 _JNaturalJoinType = jpy.get_type("io.deephaven.api.NaturalJoinType")
 _JTableOperations = jpy.get_type("io.deephaven.api.TableOperations")
 
-<<<<<<< HEAD
-=======
-# Dynamic Query Scope
-_JExecutionContext = jpy.get_type("io.deephaven.engine.context.ExecutionContext")
-_JScriptSessionQueryScope = jpy.get_type(
-    "io.deephaven.engine.util.AbstractScriptSession$ScriptSessionQueryScope"
-)
-_JPythonScriptSession = cast(
-    type[Any], jpy.get_type("io.deephaven.integrations.python.PythonDeephavenSession")
-)  # type: TypeAlias
-
->>>>>>> f913c6eb
 # Rollup Table and Tree Table
 _JRollupTable = jpy.get_type("io.deephaven.engine.table.hierarchical.RollupTable")
 _JTreeTable = jpy.get_type("io.deephaven.engine.table.hierarchical.TreeTable")
@@ -639,62 +623,10 @@
         except Exception as e:
             raise DHError(e, "with_filters operation on TreeTable failed.") from e
 
-<<<<<<< HEAD
 def _query_scope_agg_ctx(aggs: Sequence[Aggregation]) -> contextlib.AbstractContextManager:
     has_agg_formula = any([agg.is_formula for agg in aggs])
     if has_agg_formula:
         cm = query_scope_ctx()
-=======
-
-def _j_py_script_session() -> _JPythonScriptSession:
-    j_execution_context = _JExecutionContext.getContext()
-    j_query_scope = j_execution_context.getQueryScope()
-    try:
-        j_script_session_query_scope = strict_cast(
-            j_query_scope, _JScriptSessionQueryScope
-        )
-        return strict_cast(
-            j_script_session_query_scope.scriptSession(), _JPythonScriptSession
-        )
-    except DHError:
-        return None
-
-
-@contextlib.contextmanager
-def _query_scope_ctx() -> Generator[None, None, None]:
-    """A context manager to set/unset query scope based on the scope of the most immediate caller code that invokes
-    Table operations."""
-
-    # locate the innermost Deephaven frame (i.e. any of the table operation methods that use this context manager)
-    outer_frames = inspect.getouterframes(inspect.currentframe())[1:]
-    for i, (frame, filename, *_) in enumerate(outer_frames):
-        if filename and filename == __file__:
-            break
-
-    # combine the immediate caller's globals and locals into a single dict and use it as the query scope
-    caller_frame = outer_frames[i + 1].frame
-    function = outer_frames[i + 1].function
-    j_py_script_session = _j_py_script_session()
-    if j_py_script_session and (len(outer_frames) > i + 2 or function != "<module>"):
-        scope_dict = caller_frame.f_globals.copy()
-        scope_dict.update(caller_frame.f_locals)
-        j_py_script_session.pushScope(scope_dict)
-        try:
-            yield
-        finally:
-            j_py_script_session.popScope()
-    else:
-        # in the __main__ module, use the default main global scope
-        yield
-
-
-def _query_scope_agg_ctx(
-    aggs: Sequence[Aggregation],
-) -> contextlib.AbstractContextManager:
-    has_agg_formula = any([agg.is_formula for agg in aggs])
-    if has_agg_formula:
-        cm: contextlib.AbstractContextManager = _query_scope_ctx()
->>>>>>> f913c6eb
     else:
         cm = contextlib.nullcontext()
     return cm
@@ -1377,13 +1309,8 @@
             DHError
         """
         try:
-<<<<<<< HEAD
             formulas = to_sequence(formulas)
             with query_scope_ctx(), auto_locking_ctx(self):
-=======
-            formulas = _to_sequence(formulas)
-            with _query_scope_ctx(), auto_locking_ctx(self):
->>>>>>> f913c6eb
                 if isinstance(formulas[0], Selectable.j_object_type):
                     return Table(j_table=self.j_table.update(j_array_list(formulas)))
                 else:
@@ -1404,13 +1331,8 @@
             DHError
         """
         try:
-<<<<<<< HEAD
             formulas = to_sequence(formulas)
             with query_scope_ctx(), auto_locking_ctx(self):
-=======
-            formulas = _to_sequence(formulas)
-            with _query_scope_ctx(), auto_locking_ctx(self):
->>>>>>> f913c6eb
                 return Table(j_table=self.j_table.lazyUpdate(*formulas))
         except Exception as e:
             raise DHError(e, "table lazy_update operation failed.") from e
@@ -1428,13 +1350,8 @@
             DHError
         """
         try:
-<<<<<<< HEAD
             formulas = to_sequence(formulas)
             with query_scope_ctx():
-=======
-            formulas = _to_sequence(formulas)
-            with _query_scope_ctx():
->>>>>>> f913c6eb
                 return Table(j_table=self.j_table.view(*formulas))
         except Exception as e:
             raise DHError(e, "table view operation failed.") from e
@@ -1452,13 +1369,8 @@
             DHError
         """
         try:
-<<<<<<< HEAD
             formulas = to_sequence(formulas)
             with query_scope_ctx():
-=======
-            formulas = _to_sequence(formulas)
-            with _query_scope_ctx():
->>>>>>> f913c6eb
                 return Table(j_table=self.j_table.updateView(*formulas))
         except Exception as e:
             raise DHError(e, "table update_view operation failed.") from e
@@ -1512,13 +1424,8 @@
             DHError
         """
         try:
-<<<<<<< HEAD
             formulas = to_sequence(formulas)
             with query_scope_ctx():
-=======
-            formulas = _to_sequence(formulas)
-            with _query_scope_ctx():
->>>>>>> f913c6eb
                 return Table(j_table=self.j_table.selectDistinct(*formulas))
         except Exception as e:
             raise DHError(e, "table select_distinct operation failed.") from e
@@ -1548,13 +1455,8 @@
             DHError
         """
         try:
-<<<<<<< HEAD
             filters = to_sequence(filters)
             with query_scope_ctx():
-=======
-            filters = _to_sequence(filters)
-            with _query_scope_ctx():
->>>>>>> f913c6eb
                 return Table(j_table=self.j_table.where(and_(filters).j_filter))
         except Exception as e:
             raise DHError(e, "table where operation failed.") from e
@@ -1623,13 +1525,8 @@
             DHError
         """
         try:
-<<<<<<< HEAD
             filters = to_sequence(filters)
             with query_scope_ctx():
-=======
-            filters = _to_sequence(filters)
-            with _query_scope_ctx():
->>>>>>> f913c6eb
                 return Table(j_table=self.j_table.where(or_(filters).j_filter))
         except Exception as e:
             raise DHError(e, "table where_one_of operation failed.") from e
@@ -2663,13 +2560,8 @@
             DHError
         """
         try:
-<<<<<<< HEAD
             formulas = to_sequence(formulas)
             with query_scope_ctx():
-=======
-            formulas = _to_sequence(formulas)
-            with _query_scope_ctx():
->>>>>>> f913c6eb
                 return Table(j_table=self.j_table.formatColumns(formulas))
         except Exception as e:
             raise DHError(e, "failed to color format columns.") from e
@@ -3749,17 +3641,9 @@
             DHError
         """
         try:
-<<<<<<< HEAD
             filters = to_sequence(filters)
             with query_scope_ctx(), auto_locking_ctx(self):
                 return PartitionedTableProxy(j_pt_proxy=self.j_pt_proxy.where(and_(filters).j_filter))
-=======
-            filters = _to_sequence(filters)
-            with _query_scope_ctx(), auto_locking_ctx(self):
-                return PartitionedTableProxy(
-                    j_pt_proxy=self.j_pt_proxy.where(and_(filters).j_filter)
-                )
->>>>>>> f913c6eb
         except Exception as e:
             raise DHError(
                 e, "where operation on the PartitionedTableProxy failed."
@@ -3836,13 +3720,8 @@
             DHError
         """
         try:
-<<<<<<< HEAD
             formulas = to_sequence(formulas)
             with query_scope_ctx(), auto_locking_ctx(self):
-=======
-            formulas = _to_sequence(formulas)
-            with _query_scope_ctx(), auto_locking_ctx(self):
->>>>>>> f913c6eb
                 return PartitionedTableProxy(j_pt_proxy=self.j_pt_proxy.view(*formulas))
         except Exception as e:
             raise DHError(
@@ -3864,17 +3743,9 @@
             DHError
         """
         try:
-<<<<<<< HEAD
             formulas = to_sequence(formulas)
             with query_scope_ctx(), auto_locking_ctx(self):
                 return PartitionedTableProxy(j_pt_proxy=self.j_pt_proxy.updateView(*formulas))
-=======
-            formulas = _to_sequence(formulas)
-            with _query_scope_ctx(), auto_locking_ctx(self):
-                return PartitionedTableProxy(
-                    j_pt_proxy=self.j_pt_proxy.updateView(*formulas)
-                )
->>>>>>> f913c6eb
         except Exception as e:
             raise DHError(
                 e, "update_view operation on the PartitionedTableProxy failed."
@@ -3898,13 +3769,8 @@
             DHError
         """
         try:
-<<<<<<< HEAD
             formulas = to_sequence(formulas)
             with query_scope_ctx(), auto_locking_ctx(self):
-=======
-            formulas = _to_sequence(formulas)
-            with _query_scope_ctx(), auto_locking_ctx(self):
->>>>>>> f913c6eb
                 if isinstance(formulas[0], Selectable.j_object_type):
                     return PartitionedTableProxy(
                         j_pt_proxy=self.j_pt_proxy.update(j_array_list(formulas))
@@ -3939,21 +3805,10 @@
             DHError
         """
         try:
-<<<<<<< HEAD
             formulas = to_sequence(formulas)
             with query_scope_ctx(), auto_locking_ctx(self):
                 if isinstance(formulas[0], Selectable.j_object_type):
                     return PartitionedTableProxy(j_pt_proxy=self.j_pt_proxy.select(j_array_list(formulas)))
-=======
-            formulas = _to_sequence(formulas)
-            with _query_scope_ctx(), auto_locking_ctx(self):
-                if not formulas:
-                    return PartitionedTableProxy(j_pt_proxy=self.j_pt_proxy.select())
-                elif isinstance(formulas[0], Selectable.j_object_type):
-                    return PartitionedTableProxy(
-                        j_pt_proxy=self.j_pt_proxy.select(j_array_list(formulas))
-                    )
->>>>>>> f913c6eb
                 else:
                     return PartitionedTableProxy(
                         j_pt_proxy=self.j_pt_proxy.select(*formulas)
@@ -3980,17 +3835,9 @@
             DHError
         """
         try:
-<<<<<<< HEAD
             formulas = to_sequence(formulas)
             with query_scope_ctx(), auto_locking_ctx(self):
                 return PartitionedTableProxy(j_pt_proxy=self.j_pt_proxy.selectDistinct(*formulas))
-=======
-            formulas = _to_sequence(formulas)
-            with _query_scope_ctx(), auto_locking_ctx(self):
-                return PartitionedTableProxy(
-                    j_pt_proxy=self.j_pt_proxy.selectDistinct(*formulas)
-                )
->>>>>>> f913c6eb
         except Exception as e:
             raise DHError(
                 e, "select_distinct operation on the PartitionedTableProxy failed."
