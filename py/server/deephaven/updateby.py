--- conflicted
+++ resolved
@@ -152,13 +152,8 @@
 
      Args:
         ts_col (str): the column in the source table to use for timestamps
-<<<<<<< HEAD
-        time_scale (Union[int, str]): the decay rate, can be expressed as an integer in nanoseconds or a time
+        decay_time (Union[int, str]): the decay rate, can be expressed as an integer in nanoseconds or a time
             interval string, e.g. "PT00:00:00.001"
-=======
-        decay_time (Union[int, str]): the decay rate, can be expressed as an integer in nanoseconds or a time
-            interval string, e.g. "00:00:00.001"
->>>>>>> 1a0b4d14
         cols (Union[str, List[str]]): the column(s) to be operated on, can include expressions to rename the output,
             i.e. "new_col = col"; when empty, update_by perform the ema operation on all columns.
         op_control (OperationControl): defines how special cases should behave,  when None, the default OperationControl
@@ -171,11 +166,7 @@
         DHError
      """
     try:
-<<<<<<< HEAD
-        time_scale = _JDateTimeUtils.parseDurationNanos(time_scale) if isinstance(time_scale, str) else time_scale
-=======
-        decay_time = _JDateTimeUtils.expressionToNanos(decay_time) if isinstance(decay_time, str) else decay_time
->>>>>>> 1a0b4d14
+        decay_time = _JDateTimeUtils.parseDurationNanos(decay_time) if isinstance(decay_time, str) else decay_time
         cols = to_sequence(cols)
         if op_control is None:
             return UpdateByOperation(j_updateby_op=_JUpdateByOperation.Ema(ts_col, decay_time, *cols))
@@ -230,13 +221,8 @@
 
      Args:
         ts_col (str): the column in the source table to use for timestamps
-<<<<<<< HEAD
-        time_scale (Union[int, str]): the decay rate, can be expressed as an integer in nanoseconds or a time
+        decay_time (Union[int, str]): the decay rate, can be expressed as an integer in nanoseconds or a time
             interval string, e.g. "PT00:00:00.001"
-=======
-        decay_time (Union[int, str]): the decay rate, can be expressed as an integer in nanoseconds or a time
-            interval string, e.g. "00:00:00.001"
->>>>>>> 1a0b4d14
         cols (Union[str, List[str]]): the column(s) to be operated on, can include expressions to rename the output,
             i.e. "new_col = col"; when empty, update_by perform the ems operation on all columns.
         op_control (OperationControl): defines how special cases should behave,  when None, the default OperationControl
@@ -249,11 +235,7 @@
         DHError
      """
     try:
-<<<<<<< HEAD
-        time_scale = _JDateTimeUtils.parseDurationNanos(time_scale) if isinstance(time_scale, str) else time_scale
-=======
-        decay_time = _JDateTimeUtils.expressionToNanos(decay_time) if isinstance(decay_time, str) else decay_time
->>>>>>> 1a0b4d14
+        decay_time = _JDateTimeUtils.parseDurationNanos(decay_time) if isinstance(decay_time, str) else decay_time
         cols = to_sequence(cols)
         if op_control is None:
             return UpdateByOperation(j_updateby_op=_JUpdateByOperation.Ems(ts_col, decay_time, *cols))
@@ -308,13 +290,8 @@
 
      Args:
         ts_col (str): the column in the source table to use for timestamps
-<<<<<<< HEAD
-        time_scale (Union[int, str]): the decay rate, can be expressed as an integer in nanoseconds or a time
+        decay_time (Union[int, str]): the decay rate, can be expressed as an integer in nanoseconds or a time
             interval string, e.g. "PT00:00:00.001"
-=======
-        decay_time (Union[int, str]): the decay rate, can be expressed as an integer in nanoseconds or a time
-            interval string, e.g. "00:00:00.001"
->>>>>>> 1a0b4d14
         cols (Union[str, List[str]]): the column(s) to be operated on, can include expressions to rename the output,
             i.e. "new_col = col"; when empty, update_by perform the operation on all columns.
         op_control (OperationControl): defines how special cases should behave,  when None, the default OperationControl
@@ -327,11 +304,7 @@
         DHError
      """
     try:
-<<<<<<< HEAD
-        time_scale = _JDateTimeUtils.parseDurationNanos(time_scale) if isinstance(time_scale, str) else time_scale
-=======
-        decay_time = _JDateTimeUtils.expressionToNanos(decay_time) if isinstance(decay_time, str) else decay_time
->>>>>>> 1a0b4d14
+        decay_time = _JDateTimeUtils.parseDurationNanos(decay_time) if isinstance(decay_time, str) else decay_time
         cols = to_sequence(cols)
         if op_control is None:
             return UpdateByOperation(j_updateby_op=_JUpdateByOperation.EmMin(ts_col, decay_time, *cols))
@@ -387,13 +360,8 @@
      Args:
         ts_col (str): the column in the source table to use for timestamps
 
-<<<<<<< HEAD
-        time_scale (Union[int, str]): the decay rate, can be expressed as an integer in nanoseconds or a time
+        decay_time (Union[int, str]): the decay rate, can be expressed as an integer in nanoseconds or a time
             interval string, e.g. "PT00:00:00.001"
-=======
-        decay_time (Union[int, str]): the decay rate, can be expressed as an integer in nanoseconds or a time
-            interval string, e.g. "00:00:00.001"
->>>>>>> 1a0b4d14
         cols (Union[str, List[str]]): the column(s) to be operated on, can include expressions to rename the output,
             i.e. "new_col = col"; when empty, update_by perform the operation on all columns.
         op_control (OperationControl): defines how special cases should behave,  when None, the default OperationControl
@@ -406,11 +374,7 @@
         DHError
      """
     try:
-<<<<<<< HEAD
-        time_scale = _JDateTimeUtils.parseDurationNanos(time_scale) if isinstance(time_scale, str) else time_scale
-=======
-        decay_time = _JDateTimeUtils.expressionToNanos(decay_time) if isinstance(decay_time, str) else decay_time
->>>>>>> 1a0b4d14
+        decay_time = _JDateTimeUtils.parseDurationNanos(decay_time) if isinstance(decay_time, str) else decay_time
         cols = to_sequence(cols)
         if op_control is None:
             return UpdateByOperation(j_updateby_op=_JUpdateByOperation.EmMax(ts_col, decay_time, *cols))
@@ -468,13 +432,8 @@
 
      Args:
         ts_col (str): the column in the source table to use for timestamps
-<<<<<<< HEAD
-        time_scale (Union[int, str]): the decay rate, can be expressed as an integer in nanoseconds or a time
+        decay_time (Union[int, str]): the decay rate, can be expressed as an integer in nanoseconds or a time
             interval string, e.g. "PT00:00:00.001"
-=======
-        decay_time (Union[int, str]): the decay rate, can be expressed as an integer in nanoseconds or a time
-            interval string, e.g. "00:00:00.001"
->>>>>>> 1a0b4d14
         cols (Union[str, List[str]]): the column(s) to be operated on, can include expressions to rename the output,
             i.e. "new_col = col"; when empty, update_by perform the ems operation on all columns.
         op_control (OperationControl): defines how special cases should behave,  when None, the default OperationControl
@@ -487,11 +446,7 @@
         DHError
      """
     try:
-<<<<<<< HEAD
-        time_scale = _JDateTimeUtils.parseDurationNanos(time_scale) if isinstance(time_scale, str) else time_scale
-=======
-        decay_time = _JDateTimeUtils.expressionToNanos(decay_time) if isinstance(decay_time, str) else decay_time
->>>>>>> 1a0b4d14
+        decay_time = _JDateTimeUtils.parseDurationNanos(decay_time) if isinstance(decay_time, str) else decay_time
         cols = to_sequence(cols)
         if op_control is None:
             return UpdateByOperation(j_updateby_op=_JUpdateByOperation.EmStd(ts_col, decay_time, *cols))
