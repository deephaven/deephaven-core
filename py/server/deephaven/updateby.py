--- conflicted
+++ resolved
@@ -150,12 +150,6 @@
 
     The formula used is
 
-<<<<<<< HEAD
-    Args:
-        ts_col (str): the column in the source table to use for timestamps
-        decay_time (Union[int, str]): the decay rate, can be expressed as an integer in nanoseconds or a time interval
-            string, e.g. "PT00:00:00.001"
-=======
         |  dt_current = current_timestamp - prev_timestamp
         |  a_current = e^(-dt_current / decay_time)
         |  ema_first = first_value
@@ -165,7 +159,6 @@
         ts_col (str): the column in the source table to use for timestamps
         decay_time (Union[int, str]): the decay rate, can be expressed as an integer in nanoseconds or a time
             interval string, e.g. "PT00:00:00.001" or "PT5M"
->>>>>>> e937e40c
         cols (Union[str, List[str]]): the column(s) to be operated on, can include expressions to rename the output,
             i.e. "new_col = col"; when empty, update_by performs the operation on all applicable columns.
         op_control (OperationControl): defines how special cases should behave; when None, the default OperationControl
@@ -230,18 +223,12 @@
     decay unit.
 
     The formula used is
-<<<<<<< HEAD
-        a = e^(-dt / decay_time)
-        ems_next = a * ems_last + value
-
-=======
 
         |  dt_current = current_timestamp - prev_timestamp
         |  a_current = e^(-dt_current / decay_time)
         |  ems_first = first_value
         |  ems_current = a_current * ems_prev + current_value
 
->>>>>>> e937e40c
     Args:
         ts_col (str): the column in the source table to use for timestamps
         decay_time (Union[int, str]): the decay rate, can be expressed as an integer in nanoseconds or a time
@@ -275,15 +262,10 @@
     the decay unit.
 
     The formula used is
-<<<<<<< HEAD
-        a = e^(-1 / decay_ticks)
-        emmin_next = min(a * emmin_last, value)
-=======
 
         |  a = e^(-1 / decay_ticks)
         |  emmin_first = first_value
         |  emmin_current = min(a * emmin_prev, current_value)
->>>>>>> e937e40c
 
     Args:
         decay_ticks (float): the decay rate in ticks
@@ -315,18 +297,12 @@
     decay unit.
 
     The formula used is
-<<<<<<< HEAD
-        a = e^(-dt / decay_time)
-        emmin_next = min(a * emmin_last, value)
-
-=======
 
         |  dt_current = current_timestamp - prev_timestamp
         |  a_current = e^(-dt_current / decay_time)
         |  emmin_first = first_value
         |  emmin_current = min(a_current * emmin_last, value)
 
->>>>>>> e937e40c
     Args:
         ts_col (str): the column in the source table to use for timestamps
         decay_time (Union[int, str]): the decay rate, can be expressed as an integer in nanoseconds or a time
@@ -360,15 +336,10 @@
     the decay unit.
 
     The formula used is
-<<<<<<< HEAD
-        a = e^(-1 / decay_ticks)
-        emmax_next = max(a * emmax_last, value)
-=======
 
         |  a = e^(-1 / decay_ticks)
         |  emmax_first = first_value
         |  emmax_current = max(a * emmax_prev, current_value)
->>>>>>> e937e40c
 
     Args:
         decay_ticks (float): the decay rate in ticks
@@ -400,18 +371,12 @@
     decay unit.
 
     The formula used is
-<<<<<<< HEAD
-        a = e^(-dt / decay_time)
-        emmax_next = max(a * emmax_last, value)
-
-=======
 
         |  dt_current = current_timestamp - prev_timestamp
         |  a_current = e^(-dt_current / decay_time)
         |  emmax_first = first_value
         |  emmax_current = max(a_current * emmax_prev, current_value)
 
->>>>>>> e937e40c
     Args:
         ts_col (str): the column in the source table to use for timestamps
         decay_time (Union[int, str]): the decay rate, can be expressed as an integer in nanoseconds or a time
@@ -444,17 +409,10 @@
     ticks as the decay unit.
 
     The formula used is
-<<<<<<< HEAD
-        a = e^(-1 / decay_ticks)
-        ema_next = a * ema_last + (1 - a) * value
-        em_variance_next = a * (em_variance_last + (1 − a) * (value − ema_last)^2)
-        emstd_next = sqrt(em_variance_next)
-=======
 
         |  a = e^(-1 / decay_ticks)
         |  em_variance_current = a * (em_variance_prev + (1 − a) * (current_value − ema_prev)^2)
         |  emstd_current = sqrt(em_variance_current)
->>>>>>> e937e40c
 
     Args:
         decay_ticks (float): the decay rate in ticks
@@ -486,13 +444,6 @@
     time as the decay unit.
 
     The formula used is
-<<<<<<< HEAD
-        a = e^(-dt / decay_time)
-        ema_next = a * ema_last + (1 - a) * value
-        em_variance_next = a * (em_variance_last + (1 − a) * (value − ema_last)^2)
-        emstd_next = sqrt(em_variance_next)
-
-=======
 
         |  dt_current = current_timestamp - prev_timestamp
         |  a_current = e^(-dt_current / decay_time)
@@ -500,7 +451,6 @@
         |  em_variance_current = a_current * (em_variance_prev + (1 − a_current) * (current_value − ema_prev)^2)
         |  emstd_current = sqrt(em_variance_current)
 
->>>>>>> e937e40c
     Args:
         ts_col (str): the column in the source table to use for timestamps
         decay_time (Union[int, str]): the decay rate, can be expressed as an integer in nanoseconds or a time
