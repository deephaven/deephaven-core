#
#     Copyright (c) 2016-2022 Deephaven Data Labs and Patent Pending
#
"""This module supports building various operations for use with the update-by Table operation."""
from enum import Enum
from typing import Union, List

import jpy

from deephaven import DHError
from deephaven._wrapper import JObjectWrapper
from deephaven.jcompat import to_sequence

_JUpdateByOperation = jpy.get_type("io.deephaven.api.updateby.UpdateByOperation")
_JBadDataBehavior = jpy.get_type("io.deephaven.api.updateby.BadDataBehavior")
_JOperationControl = jpy.get_type("io.deephaven.api.updateby.OperationControl")
_JDeltaControl = jpy.get_type("io.deephaven.api.updateby.DeltaControl")
_JMathContext = jpy.get_type("java.math.MathContext")
_JDateTimeUtils = jpy.get_type("io.deephaven.time.DateTimeUtils")


class MathContext(Enum):
    """An Enum for predefined precision and rounding settings in numeric calculation."""
    UNLIMITED = _JMathContext.UNLIMITED
    """unlimited precision arithmetic, rounding is half-up"""

    DECIMAL32 = _JMathContext.DECIMAL32
    """a precision setting matching the IEEE 754R Decimal32 format, 7 digits, rounding is half-even"""

    DECIMAL64 = _JMathContext.DECIMAL64
    """a precision setting matching the IEEE 754R Decimal64 format, 16 digits, rounding is half-even"""

    DECIMAL128 = _JMathContext.DECIMAL128
    """a precision setting matching the IEEE 754R Decimal128 format, 34 digits, rounding is half-even"""


class BadDataBehavior(Enum):
    """An Enum defining ways to handle invalid data during update-by operations."""

    RESET = _JBadDataBehavior.RESET
    """Reset the state for the bucket to None when invalid data is encountered"""

    SKIP = _JBadDataBehavior.SKIP
    """Skip and do not process the invalid data without changing state"""

    THROW = _JBadDataBehavior.THROW
    """Throw an exception and abort processing when bad data is encountered"""

    POISON = _JBadDataBehavior.POISON
    """Allow the bad data to poison the result. This is only valid for use with NaN"""


class DeltaControl(Enum):
    """An Enum defining ways to handle null values during update-by Delta operations where delta operations return the
    difference between the current row and the previous row."""

    NULL_DOMINATES = _JDeltaControl.NULL_DOMINATES
    """A valid value following a null value returns null"""

    VALUE_DOMINATES = _JDeltaControl.VALUE_DOMINATES
    """A valid value following a null value returns the valid value"""

    ZERO_DOMINATES = _JDeltaControl.ZERO_DOMINATES
    """A valid value following a null value returns zero"""

class OperationControl(JObjectWrapper):
    """A OperationControl represents control parameters for performing operations with the table
    UpdateByOperation. """
    j_object_type = _JOperationControl

    @property
    def j_object(self) -> jpy.JType:
        return self.j_op_control

    def __init__(self, on_null: BadDataBehavior = BadDataBehavior.SKIP,
                 on_nan: BadDataBehavior = BadDataBehavior.SKIP,
                 big_value_context: MathContext = MathContext.DECIMAL128):
        """Initializes an OperationControl for use with certain UpdateByOperation, such as EMAs.

        Args:
            on_null (BadDataBehavior): the behavior for when null values are encountered, default is SKIP
            on_nan (BadDataBehavior): the behavior for when NaN values are encountered, default is SKIP
            big_value_context (MathContext): the context to use when processing arbitrary precision numeric values
                (Java BigDecimal/BigInteger), default is DECIMAL128.

        Raises:
            DHError
        """
        try:
            j_builder = _JOperationControl.builder()
            self.j_op_control = (j_builder.onNullValue(on_null.value)
                                 .onNanValue(on_nan.value)
                                 .bigValueContext(big_value_context.value).build())
        except Exception as e:
            raise DHError(e, "failed to build an OperationControl object.") from e


class UpdateByOperation(JObjectWrapper):
    """A UpdateByOperation represents an operator for the Table update-by operation."""

    j_object_type = _JUpdateByOperation

    def __init__(self, j_updateby_op):
        self.j_updateby_op = j_updateby_op

    @property
    def j_object(self) -> jpy.JType:
        return self.j_updateby_op


<<<<<<< HEAD
def ema_tick_decay(time_scale_ticks: float, cols: Union[str, List[str]],
=======
def ema_tick(time_scale_ticks: int, cols: Union[str, List[str]],
>>>>>>> 9c840c9d
                   op_control: OperationControl = None) -> UpdateByOperation:
    """Creates an EMA (exponential moving average) UpdateByOperation for the supplied column names, using ticks as
    the decay unit.

    The formula used is
        a = e^(-1 / time_scale_ticks)
        ema_next = a * ema_last + (1 - a) * value

    Args:
        time_scale_ticks (int): the decay rate in ticks
        cols (Union[str, List[str]]): the column(s) to be operated on, can include expressions to rename the output,
            i.e. "new_col = col"; when empty, update_by perform the ema operation on all columns.
        op_control (OperationControl): defines how special cases should behave, when None, the default OperationControl
            settings as specified in :meth:`~OperationControl.__init__` will be used

    Returns:
        an UpdateByOperation

    Raises:
        DHError
    """
    try:
        cols = to_sequence(cols)
        if op_control is None:
            return UpdateByOperation(j_updateby_op=_JUpdateByOperation.Ema(time_scale_ticks, *cols))
        else:
            return UpdateByOperation(
                j_updateby_op=_JUpdateByOperation.Ema(op_control.j_op_control, time_scale_ticks, *cols))
    except Exception as e:
        raise DHError(e, "failed to create a tick-decay EMA UpdateByOperation.") from e


def ema_time(ts_col: str, time_scale: Union[int, str], cols: Union[str, List[str]],
                   op_control: OperationControl = None) -> UpdateByOperation:
    """Creates an EMA(exponential moving average) UpdateByOperation for the supplied column names, using time as the
    decay unit.

    The formula used is
        a = e^(-dt / time_scale)
        ema_next = a * ema_last + (1 - a) * value

     Args:
        ts_col (str): the column in the source table to use for timestamps
        time_scale (Union[int, str]): the decay rate, can be expressed as an integer in nanoseconds or a time
            interval string, e.g. "00:00:00.001"
        cols (Union[str, List[str]]): the column(s) to be operated on, can include expressions to rename the output,
            i.e. "new_col = col"; when empty, update_by perform the ema operation on all columns.
        op_control (OperationControl): defines how special cases should behave,  when None, the default OperationControl
            settings as specified in :meth:`~OperationControl.__init__` will be used

    Returns:
        an UpdateByOperation

    Raises:
        DHError
     """
    try:
        time_scale = _JDateTimeUtils.expressionToNanos(time_scale) if isinstance(time_scale, str) else time_scale
        cols = to_sequence(cols)
        if op_control is None:
            return UpdateByOperation(j_updateby_op=_JUpdateByOperation.Ema(ts_col, time_scale, *cols))
        else:
            return UpdateByOperation(
                j_updateby_op=_JUpdateByOperation.Ema(op_control.j_op_control, ts_col, time_scale, *cols))
    except Exception as e:
        raise DHError(e, "failed to create a time-decay EMA UpdateByOperation.") from e


def ems_tick(time_scale_ticks: int, cols: Union[str, List[str]],
                   op_control: OperationControl = None) -> UpdateByOperation:
    """Creates an EMS (exponential moving sum) UpdateByOperation for the supplied column names, using ticks as
    the decay unit.

    The formula used is
        a = e^(-1 / time_scale_ticks)
        ems_next = a * ems_last + value

    Args:
        time_scale_ticks (int): the decay rate in ticks
        cols (Union[str, List[str]]): the column(s) to be operated on, can include expressions to rename the output,
            i.e. "new_col = col"; when empty, update_by perform the ems operation on all columns.
        op_control (OperationControl): defines how special cases should behave, when None, the default OperationControl
            settings as specified in :meth:`~OperationControl.__init__` will be used

    Returns:
        an UpdateByOperation

    Raises:
        DHError
    """
    try:
        cols = to_sequence(cols)
        if op_control is None:
            return UpdateByOperation(j_updateby_op=_JUpdateByOperation.Ems(time_scale_ticks, *cols))
        else:
            return UpdateByOperation(
                j_updateby_op=_JUpdateByOperation.Ems(op_control.j_op_control, time_scale_ticks, *cols))
    except Exception as e:
        raise DHError(e, "failed to create a tick-decay EMS UpdateByOperation.") from e


def ems_time(ts_col: str, time_scale: Union[int, str], cols: Union[str, List[str]],
                   op_control: OperationControl = None) -> UpdateByOperation:
    """Creates an EMS (exponential moving sum) UpdateByOperation for the supplied column names, using time as the
    decay unit.

    The formula used is
        a = e^(-dt / time_scale)
        eems_next = a * ems_last + value

     Args:
        ts_col (str): the column in the source table to use for timestamps
        time_scale (Union[int, str]): the decay rate, can be expressed as an integer in nanoseconds or a time
            interval string, e.g. "00:00:00.001"
        cols (Union[str, List[str]]): the column(s) to be operated on, can include expressions to rename the output,
            i.e. "new_col = col"; when empty, update_by perform the ems operation on all columns.
        op_control (OperationControl): defines how special cases should behave,  when None, the default OperationControl
            settings as specified in :meth:`~OperationControl.__init__` will be used

    Returns:
        an UpdateByOperation

    Raises:
        DHError
     """
    try:
        time_scale = _JDateTimeUtils.expressionToNanos(time_scale) if isinstance(time_scale, str) else time_scale
        cols = to_sequence(cols)
        if op_control is None:
            return UpdateByOperation(j_updateby_op=_JUpdateByOperation.Ems(ts_col, time_scale, *cols))
        else:
            return UpdateByOperation(
                j_updateby_op=_JUpdateByOperation.Ems(op_control.j_op_control, ts_col, time_scale, *cols))
    except Exception as e:
        raise DHError(e, "failed to create a time-decay EMS UpdateByOperation.") from e


def emmin_tick(time_scale_ticks: int, cols: Union[str, List[str]],
                   op_control: OperationControl = None) -> UpdateByOperation:
    """Creates an EM Min (exponential moving minimum) UpdateByOperation for the supplied column names, using ticks as
    the decay unit.

    The formula used is
        a = e^(-1 / time_scale_ticks)
        em_val_next = min(a * em_val_last, value)

    Args:
        time_scale_ticks (int): the decay rate in ticks
        cols (Union[str, List[str]]): the column(s) to be operated on, can include expressions to rename the output,
            i.e. "new_col = col"; when empty, update_by perform the operation on all columns.
        op_control (OperationControl): defines how special cases should behave, when None, the default OperationControl
            settings as specified in :meth:`~OperationControl.__init__` will be used

    Returns:
        an UpdateByOperation

    Raises:
        DHError
    """
    try:
        cols = to_sequence(cols)
        if op_control is None:
            return UpdateByOperation(j_updateby_op=_JUpdateByOperation.EmMin(time_scale_ticks, *cols))
        else:
            return UpdateByOperation(
                j_updateby_op=_JUpdateByOperation.EmMin(op_control.j_op_control, time_scale_ticks, *cols))
    except Exception as e:
        raise DHError(e, "failed to create a tick-decay EM Min UpdateByOperation.") from e


def emmin_time(ts_col: str, time_scale: Union[int, str], cols: Union[str, List[str]],
                   op_control: OperationControl = None) -> UpdateByOperation:
    """Creates an EM Min (exponential moving minimum) UpdateByOperation for the supplied column names, using time as the
    decay unit.

    The formula used is
        a = e^(-dt / time_scale)
        em_val_next = min(a * em_val_last, value)

     Args:
        ts_col (str): the column in the source table to use for timestamps
        time_scale (Union[int, str]): the decay rate, can be expressed as an integer in nanoseconds or a time
            interval string, e.g. "00:00:00.001"
        cols (Union[str, List[str]]): the column(s) to be operated on, can include expressions to rename the output,
            i.e. "new_col = col"; when empty, update_by perform the operation on all columns.
        op_control (OperationControl): defines how special cases should behave,  when None, the default OperationControl
            settings as specified in :meth:`~OperationControl.__init__` will be used

    Returns:
        an UpdateByOperation

    Raises:
        DHError
     """
    try:
        time_scale = _JDateTimeUtils.expressionToNanos(time_scale) if isinstance(time_scale, str) else time_scale
        cols = to_sequence(cols)
        if op_control is None:
            return UpdateByOperation(j_updateby_op=_JUpdateByOperation.EmMin(ts_col, time_scale, *cols))
        else:
            return UpdateByOperation(
                j_updateby_op=_JUpdateByOperation.EmMin(op_control.j_op_control, ts_col, time_scale, *cols))
    except Exception as e:
        raise DHError(e, "failed to create a time-decay EM Min UpdateByOperation.") from e


def emmax_tick(time_scale_ticks: int, cols: Union[str, List[str]],
                     op_control: OperationControl = None) -> UpdateByOperation:
    """Creates an EM Max (exponential moving maximum) UpdateByOperation for the supplied column names, using ticks as
    the decay unit.

    The formula used is
        a = e^(-1 / time_scale_ticks)
        em_val_next = max(a * em_val_last, value)

    Args:
        time_scale_ticks (int): the decay rate in ticks
        cols (Union[str, List[str]]): the column(s) to be operated on, can include expressions to rename the output,
            i.e. "new_col = col"; when empty, update_by perform the operation on all columns.
        op_control (OperationControl): defines how special cases should behave, when None, the default OperationControl
            settings as specified in :meth:`~OperationControl.__init__` will be used

    Returns:
        an UpdateByOperation

    Raises:
        DHError
    """
    try:
        cols = to_sequence(cols)
        if op_control is None:
            return UpdateByOperation(j_updateby_op=_JUpdateByOperation.EmMax(time_scale_ticks, *cols))
        else:
            return UpdateByOperation(
                j_updateby_op=_JUpdateByOperation.EmMax(op_control.j_op_control, time_scale_ticks, *cols))
    except Exception as e:
        raise DHError(e, "failed to create a tick-decay EM Max UpdateByOperation.") from e


def emmax_time(ts_col: str, time_scale: Union[int, str], cols: Union[str, List[str]],
                     op_control: OperationControl = None) -> UpdateByOperation:
    """Creates an EM Max (exponential moving maximum) UpdateByOperation for the supplied column names, using time as the
    decay unit.

    The formula used is
        a = e^(-dt / time_scale)
        em_val_next = max(a * em_val_last, value)

     Args:
        ts_col (str): the column in the source table to use for timestamps

        time_scale (Union[int, str]): the decay rate, can be expressed as an integer in nanoseconds or a time
            interval string, e.g. "00:00:00.001"
        cols (Union[str, List[str]]): the column(s) to be operated on, can include expressions to rename the output,
            i.e. "new_col = col"; when empty, update_by perform the operation on all columns.
        op_control (OperationControl): defines how special cases should behave,  when None, the default OperationControl
            settings as specified in :meth:`~OperationControl.__init__` will be used

    Returns:
        an UpdateByOperation

    Raises:
        DHError
     """
    try:
        time_scale = _JDateTimeUtils.expressionToNanos(time_scale) if isinstance(time_scale, str) else time_scale
        cols = to_sequence(cols)
        if op_control is None:
            return UpdateByOperation(j_updateby_op=_JUpdateByOperation.EmMax(ts_col, time_scale, *cols))
        else:
            return UpdateByOperation(
                j_updateby_op=_JUpdateByOperation.EmMax(op_control.j_op_control, ts_col, time_scale, *cols))
    except Exception as e:
        raise DHError(e, "failed to create a time-decay EM Max UpdateByOperation.") from e


def cum_sum(cols: Union[str, List[str]]) -> UpdateByOperation:
    """Creates a cumulative sum UpdateByOperation for the supplied column names.

    Args:

        cols (Union[str, List[str]]): the column(s) to be operated on, can include expressions to rename the output,
            i.e. "new_col = col"; when empty, update_by performs the cumulative sum operation on all the applicable
            columns.

    Returns:
        an UpdateByOperation

    Raises:
        DHError
    """
    try:
        cols = to_sequence(cols)
        return UpdateByOperation(j_updateby_op=_JUpdateByOperation.CumSum(cols))
    except Exception as e:
        raise DHError(e, "failed to create a cumulative sum UpdateByOperation.") from e


def cum_prod(cols: Union[str, List[str]]) -> UpdateByOperation:
    """Creates a cumulative product UpdateByOperation for the supplied column names.

    Args:
        cols (Union[str, List[str]]): the column(s) to be operated on, can include expressions to rename the output,
            i.e. "new_col = col"; when empty, update_by performing the cumulative product operation on all the
            applicable columns.

    Returns:
        an UpdateByOperation

    Raises:
        DHError
    """
    try:
        cols = to_sequence(cols)
        return UpdateByOperation(j_updateby_op=_JUpdateByOperation.CumProd(cols))
    except Exception as e:
        raise DHError(e, "failed to create a cumulative product UpdateByOperation.") from e


def cum_min(cols: Union[str, List[str]]) -> UpdateByOperation:
    """Creates a cumulative minimum UpdateByOperation for the supplied column names.

    Args:
        cols (Union[str, List[str]]): the column(s) to be operated on, can include expressions to rename the output,
            i.e. "new_col = col"; when empty, update_by perform the cumulative minimum operation on all the applicable
            columns.

    Returns:
        an UpdateByOperation

    Raises:
        DHError
    """
    try:
        cols = to_sequence(cols)
        return UpdateByOperation(j_updateby_op=_JUpdateByOperation.CumMin(cols))
    except Exception as e:
        raise DHError(e, "failed to create a cumulative minimum UpdateByOperation.") from e


def cum_max(cols: Union[str, List[str]]) -> UpdateByOperation:
    """Creates a cumulative maximum UpdateByOperation for the supplied column names.

    Args:
        cols (Union[str, List[str]]): the column(s) to be operated on, can include expressions to rename the output,
            i.e. "new_col = col"; when empty, update_by performs the cumulative maximum operation on all the applicable
            columns.

    Returns:
        an UpdateByOperation

    Raises:
        DHError
    """
    try:
        cols = to_sequence(cols)
        return UpdateByOperation(j_updateby_op=_JUpdateByOperation.CumMax(cols))
    except Exception as e:
        raise DHError(e, "failed to create a cumulative maximum UpdateByOperation.") from e


def forward_fill(cols: Union[str, List[str]]) -> UpdateByOperation:
    """Creates a forward fill UpdateByOperation for the supplied column names. Null values in the columns are
    replaced by the last known non-null values. This operation is forward only.

    Args:
        cols (Union[str, List[str]]): the column(s) to be operated on, can include expressions to rename the output,
            i.e. "new_col = col"; when empty, update_by perform the forward fill operation on all columns.

    Returns:
        an UpdateByOperation

    Raises:
        DHError
    """
    try:
        cols = to_sequence(cols)
        return UpdateByOperation(j_updateby_op=_JUpdateByOperation.Fill(cols))
    except Exception as e:
        raise DHError(e, "failed to create a forward fill UpdateByOperation.") from e


def delta(cols: Union[str, List[str]], delta_control: DeltaControl = DeltaControl.NULL_DOMINATES) -> UpdateByOperation:
    """Creates a delta UpdateByOperation for the supplied column names. The Delta operation produces values by computing
    the difference between the current value and the previous value. When the current value is null, this operation
    will output null. When the current value is valid, the output will depend on the DeltaControl provided.

        When delta_control is not provided or set to NULL_DOMINATES, a value following a null value returns null.
        When delta_control is set to VALUE_DOMINATES, a value following a null value returns the value.
        When delta_control is set to ZERO_DOMINATES, a value following a null value returns zero.

    Args:

        cols (Union[str, List[str]]): the column(s) to be operated on, can include expressions to rename the output,
            i.e. "new_col = col"; when empty, update_by performs the cumulative sum operation on all the applicable
            columns.

        delta_control (DeltaControl): defines how special cases should behave, when None, the default DeltaControl
            settings of VALUE_DOMINATES will be used

    Returns:
        an UpdateByOperation

    Raises:
        DHError
    """
    try:
        cols = to_sequence(cols)
        return UpdateByOperation(j_updateby_op=_JUpdateByOperation.Delta(delta_control.value, *cols))

    except Exception as e:
        raise DHError(e, "failed to create a delta UpdateByOperation.") from e


def rolling_sum_tick(cols: Union[str, List[str]], rev_ticks: int, fwd_ticks: int = 0) -> UpdateByOperation:
    """Creates a rolling sum UpdateByOperation for the supplied column names, using ticks as the windowing unit. Ticks 
    are row counts, and you may specify the reverse and forward window in number of rows to include. The current row
    is considered to belong to the reverse window but not the forward window. Also, negative values are allowed and 
    can be used to generate completely forward or completely reverse windows. 

    Here are some examples of window values:
        rev_ticks = 1, fwd_ticks = 0 - contains only the current row
        rev_ticks = 10, fwd_ticks = 0 - contains 9 previous rows and the current row
        rev_ticks = 0, fwd_ticks = 10 - contains the following 10 rows, excludes the current row
        rev_ticks = 10, fwd_ticks = 10 - contains the previous 9 rows, the current row and the 10 rows following
        rev_ticks = 10, fwd_ticks = -5 - contains 5 rows, beginning at 9 rows before, ending at 5 rows before  the
            current row (inclusive)
        rev_ticks = 11, fwd_ticks = -1 - contains 10 rows, beginning at 10 rows before, ending at 1 row before the
            current row (inclusive)
        rev_ticks = -5, fwd_ticks = 10 - contains 5 rows, beginning 5 rows following, ending at 10 rows  following the
            current row (inclusive)

    Args:
        cols (Union[str, List[str]]): the column(s) to be operated on, can include expressions to rename the output,
            i.e. "new_col = col"; when empty, update_by perform the rolling sum operation on all columns.
        rev_ticks (int): the look-behind window size (in rows/ticks)
        fwd_ticks (int): the look-forward window size (int rows/ticks), default is 0

    Returns:
        an UpdateByOperation

    Raises:
        DHError
    """
    try:
        cols = to_sequence(cols)
        return UpdateByOperation(j_updateby_op=_JUpdateByOperation.RollingSum(rev_ticks, fwd_ticks, *cols))
    except Exception as e:
        raise DHError(e, "failed to create a rolling sum (tick) UpdateByOperation.") from e


def rolling_sum_time(ts_col: str, cols: Union[str, List[str]], rev_time: Union[int, str],
                     fwd_time: Union[int, str] = 0) -> UpdateByOperation:
    """Creates a rolling sum UpdateByOperation for the supplied column names, using time as the windowing unit. This
    function accepts nanoseconds or time strings as the reverse and forward window parameters. Negative values are
    allowed and can be used to generate completely forward or completely reverse windows. A row containing a null in
    the timestamp column belongs to no window and will not be considered in the windows of other rows; its output will
    be null.
     
    Here are some examples of window values:
        rev_time = 0, fwd_time = 0 - contains rows that exactly match the current row timestamp
        rev_time = "00:10:00", fwd_time = "0" - contains rows from 10m before through the current row timestamp (
            inclusive)
        rev_time = 0, fwd_time = 600_000_000_000 - contains rows from the current row through 10m following the
            current row timestamp (inclusive)
        rev_time = "00:10:00", fwd_time = "00:10:00" - contains rows from 10m before through 10m following
            the current row timestamp (inclusive)
        rev_time = "00:10:00", fwd_time = "-00:05:00" - contains rows from 10m before through 5m before the
            current row timestamp (inclusive), this is a purely backwards looking window
        rev_time = "-00:05:00", fwd_time = "00:10:00"} - contains rows from 5m following through 10m
            following the current row timestamp (inclusive), this is a purely forwards looking window
    
    Args:
        ts_col (str): the timestamp column for determining the window
        cols (Union[str, List[str]]): the column(s) to be operated on, can include expressions to rename the output,
            i.e. "new_col = col"; when empty, update_by perform the rolling sum operation on all columns.
        rev_time (int): the look-behind window size, can be expressed as an integer in nanoseconds or a time
            interval string, e.g. "00:00:00.001"
        fwd_time (int): the look-ahead window size, can be expressed as an integer in nanoseconds or a time
            interval string, e.g. "00:00:00.001", default is 0

    Returns:
        an UpdateByOperation

    Raises:
        DHError
    """
    try:
        cols = to_sequence(cols)
        rev_time = _JDateTimeUtils.expressionToNanos(rev_time) if isinstance(rev_time, str) else rev_time
        fwd_time = _JDateTimeUtils.expressionToNanos(fwd_time) if isinstance(fwd_time, str) else fwd_time
        return UpdateByOperation(j_updateby_op=_JUpdateByOperation.RollingSum(ts_col, rev_time, fwd_time, *cols))
    except Exception as e:
        raise DHError(e, "failed to create a rolling sum (time) UpdateByOperation.") from e


def rolling_group_tick(cols: Union[str, List[str]], rev_ticks: int, fwd_ticks: int = 0) -> UpdateByOperation:
    """Creates a rolling group UpdateByOperation for the supplied column names, using ticks as the windowing unit. Ticks 
    are row counts, and you may specify the reverse and forward window in number of rows to include. The current row
    is considered to belong to the reverse window but not the forward window. Also, negative values are allowed and 
    can be used to generate completely forward or completely reverse windows. 

    Here are some examples of window values:
        rev_ticks = 1, fwd_ticks = 0 - contains only the current row
        rev_ticks = 10, fwd_ticks = 0 - contains 9 previous rows and the current row
        rev_ticks = 0, fwd_ticks = 10 - contains the following 10 rows, excludes the current row
        rev_ticks = 10, fwd_ticks = 10 - contains the previous 9 rows, the current row and the 10 rows following
        rev_ticks = 10, fwd_ticks = -5 - contains 5 rows, beginning at 9 rows before, ending at 5 rows before  the
            current row (inclusive)
        rev_ticks = 11, fwd_ticks = -1 - contains 10 rows, beginning at 10 rows before, ending at 1 row before the
            current row (inclusive)
        rev_ticks = -5, fwd_ticks = 10 - contains 5 rows, beginning 5 rows following, ending at 10 rows  following the
            current row (inclusive)

    Args:
        cols (Union[str, List[str]]): the column(s) to be operated on, can include expressions to rename the output,
            i.e. "new_col = col"; when empty, update_by perform the rolling group operation on all columns.
        rev_ticks (int): the look-behind window size (in rows/ticks)
        fwd_ticks (int): the look-forward window size (int rows/ticks), default is 0

    Returns:
        an UpdateByOperation

    Raises:
        DHError
    """
    try:
        cols = to_sequence(cols)
        return UpdateByOperation(j_updateby_op=_JUpdateByOperation.RollingGroup(rev_ticks, fwd_ticks, *cols))
    except Exception as e:
        raise DHError(e, "failed to create a rolling group (tick) UpdateByOperation.") from e


def rolling_group_time(ts_col: str, cols: Union[str, List[str]], rev_time: Union[int, str],
                     fwd_time: Union[int, str] = 0) -> UpdateByOperation:
    """Creates a rolling group UpdateByOperation for the supplied column names, using time as the windowing unit. This
    function accepts nanoseconds or time strings as the reverse and forward window parameters. Negative values are
    allowed and can be used to generate completely forward or completely reverse windows. A row containing a null in
    the timestamp column belongs to no window and will not be considered in the windows of other rows; its output will
    be null.
     
    Here are some examples of window values:
        rev_time = 0, fwd_time = 0 - contains rows that exactly match the current row timestamp
        rev_time = "00:10:00", fwd_time = "0" - contains rows from 10m before through the current row timestamp (
            inclusive)
        rev_time = 0, fwd_time = 600_000_000_000 - contains rows from the current row through 10m following the
            current row timestamp (inclusive)
        rev_time = "00:10:00", fwd_time = "00:10:00" - contains rows from 10m before through 10m following
            the current row timestamp (inclusive)
        rev_time = "00:10:00", fwd_time = "-00:05:00" - contains rows from 10m before through 5m before the
            current row timestamp (inclusive), this is a purely backwards looking window
        rev_time = "-00:05:00", fwd_time = "00:10:00"} - contains rows from 5m following through 10m
            following the current row timestamp (inclusive), this is a purely forwards looking window
    
    Args:
        ts_col (str): the timestamp column for determining the window
        cols (Union[str, List[str]]): the column(s) to be operated on, can include expressions to rename the output,
            i.e. "new_col = col"; when empty, update_by perform the rolling group operation on all columns.
        rev_time (int): the look-behind window size, can be expressed as an integer in nanoseconds or a time
            interval string, e.g. "00:00:00.001"
        fwd_time (int): the look-ahead window size, can be expressed as an integer in nanoseconds or a time
            interval string, e.g. "00:00:00.001", default is 0

    Returns:
        an UpdateByOperation

    Raises:
        DHError
    """
    try:
        cols = to_sequence(cols)
        rev_time = _JDateTimeUtils.expressionToNanos(rev_time) if isinstance(rev_time, str) else rev_time
        fwd_time = _JDateTimeUtils.expressionToNanos(fwd_time) if isinstance(fwd_time, str) else fwd_time
        return UpdateByOperation(j_updateby_op=_JUpdateByOperation.RollingGroup(ts_col, rev_time, fwd_time, *cols))
    except Exception as e:
        raise DHError(e, "failed to create a rolling group (time) UpdateByOperation.") from e


def rolling_avg_tick(cols: Union[str, List[str]], rev_ticks: int, fwd_ticks: int = 0) -> UpdateByOperation:
    """Creates a rolling average UpdateByOperation for the supplied column names, using ticks as the windowing unit. Ticks
    are row counts, and you may specify the reverse and forward window in number of rows to include. The current row
    is considered to belong to the reverse window but not the forward window. Also, negative values are allowed and
    can be used to generate completely forward or completely reverse windows.

    Here are some examples of window values:
        rev_ticks = 1, fwd_ticks = 0 - contains only the current row
        rev_ticks = 10, fwd_ticks = 0 - contains 9 previous rows and the current row
        rev_ticks = 0, fwd_ticks = 10 - contains the following 10 rows, excludes the current row
        rev_ticks = 10, fwd_ticks = 10 - contains the previous 9 rows, the current row and the 10 rows following
        rev_ticks = 10, fwd_ticks = -5 - contains 5 rows, beginning at 9 rows before, ending at 5 rows before  the
            current row (inclusive)
        rev_ticks = 11, fwd_ticks = -1 - contains 10 rows, beginning at 10 rows before, ending at 1 row before the
            current row (inclusive)
        rev_ticks = -5, fwd_ticks = 10 - contains 5 rows, beginning 5 rows following, ending at 10 rows  following the
            current row (inclusive)

    Args:
        cols (Union[str, List[str]]): the column(s) to be operated on, can include expressions to rename the output,
            i.e. "new_col = col"; when empty, update_by perform the rolling average operation on all columns.
        rev_ticks (int): the look-behind window size (in rows/ticks)
        fwd_ticks (int): the look-forward window size (int rows/ticks), default is 0

    Returns:
        an UpdateByOperation

    Raises:
        DHError
    """
    try:
        cols = to_sequence(cols)
        return UpdateByOperation(j_updateby_op=_JUpdateByOperation.RollingAvg(rev_ticks, fwd_ticks, *cols))
    except Exception as e:
        raise DHError(e, "failed to create a rolling average (tick) UpdateByOperation.") from e


def rolling_avg_time(ts_col: str, cols: Union[str, List[str]], rev_time: Union[int, str],
                       fwd_time: Union[int, str] = 0) -> UpdateByOperation:
    """Creates a rolling average UpdateByOperation for the supplied column names, using time as the windowing unit. This
    function accepts nanoseconds or time strings as the reverse and forward window parameters. Negative values are
    allowed and can be used to generate completely forward or completely reverse windows. A row containing a null in
    the timestamp column belongs to no window and will not be considered in the windows of other rows; its output will
    be null.
     
    Here are some examples of window values:
        rev_time = 0, fwd_time = 0 - contains rows that exactly match the current row timestamp
        rev_time = "00:10:00", fwd_time = "0" - contains rows from 10m before through the current row timestamp (
            inclusive)
        rev_time = 0, fwd_time = 600_000_000_000 - contains rows from the current row through 10m following the
            current row timestamp (inclusive)
        rev_time = "00:10:00", fwd_time = "00:10:00" - contains rows from 10m before through 10m following
            the current row timestamp (inclusive)
        rev_time = "00:10:00", fwd_time = "-00:05:00" - contains rows from 10m before through 5m before the
            current row timestamp (inclusive), this is a purely backwards looking window
        rev_time = "-00:05:00", fwd_time = "00:10:00"} - contains rows from 5m following through 10m
            following the current row timestamp (inclusive), this is a purely forwards looking window
    
    Args:
        ts_col (str): the timestamp column for determining the window
        cols (Union[str, List[str]]): the column(s) to be operated on, can include expressions to rename the output,
            i.e. "new_col = col"; when empty, update_by perform the rolling average operation on all columns.
        rev_time (int): the look-behind window size, can be expressed as an integer in nanoseconds or a time
            interval string, e.g. "00:00:00.001"
        fwd_time (int): the look-ahead window size, can be expressed as an integer in nanoseconds or a time
            interval string, e.g. "00:00:00.001", default is 0

    Returns:
        an UpdateByOperation

    Raises:
        DHError
    """
    try:
        cols = to_sequence(cols)
        rev_time = _JDateTimeUtils.expressionToNanos(rev_time) if isinstance(rev_time, str) else rev_time
        fwd_time = _JDateTimeUtils.expressionToNanos(fwd_time) if isinstance(fwd_time, str) else fwd_time
        return UpdateByOperation(j_updateby_op=_JUpdateByOperation.RollingAvg(ts_col, rev_time, fwd_time, *cols))
    except Exception as e:
        raise DHError(e, "failed to create a rolling average (time) UpdateByOperation.") from e


def rolling_min_tick(cols: Union[str, List[str]], rev_ticks: int, fwd_ticks: int = 0) -> UpdateByOperation:
    """Creates a rolling minimum UpdateByOperation for the supplied column names, using ticks as the windowing unit. Ticks
    are row counts, and you may specify the reverse and forward window in number of rows to include. The current row
    is considered to belong to the reverse window but not the forward window. Also, negative values are allowed and
    can be used to generate completely forward or completely reverse windows.

    Here are some examples of window values:
        rev_ticks = 1, fwd_ticks = 0 - contains only the current row
        rev_ticks = 10, fwd_ticks = 0 - contains 9 previous rows and the current row
        rev_ticks = 0, fwd_ticks = 10 - contains the following 10 rows, excludes the current row
        rev_ticks = 10, fwd_ticks = 10 - contains the previous 9 rows, the current row and the 10 rows following
        rev_ticks = 10, fwd_ticks = -5 - contains 5 rows, beginning at 9 rows before, ending at 5 rows before  the
            current row (inclusive)
        rev_ticks = 11, fwd_ticks = -1 - contains 10 rows, beginning at 10 rows before, ending at 1 row before the
            current row (inclusive)
        rev_ticks = -5, fwd_ticks = 10 - contains 5 rows, beginning 5 rows following, ending at 10 rows  following the
            current row (inclusive)

    Args:
        cols (Union[str, List[str]]): the column(s) to be operated on, can include expressions to rename the output,
            i.e. "new_col = col"; when empty, update_by perform the rolling minimum operation on all columns.
        rev_ticks (int): the look-behind window size (in rows/ticks)
        fwd_ticks (int): the look-forward window size (int rows/ticks), default is 0

    Returns:
        an UpdateByOperation

    Raises:
        DHError
    """
    try:
        cols = to_sequence(cols)
        return UpdateByOperation(j_updateby_op=_JUpdateByOperation.RollingMin(rev_ticks, fwd_ticks, *cols))
    except Exception as e:
        raise DHError(e, "failed to create a rolling minimum (tick) UpdateByOperation.") from e


def rolling_min_time(ts_col: str, cols: Union[str, List[str]], rev_time: Union[int, str],
                       fwd_time: Union[int, str] = 0) -> UpdateByOperation:
    """Creates a rolling minimum UpdateByOperation for the supplied column names, using time as the windowing unit. This
    function accepts nanoseconds or time strings as the reverse and forward window parameters. Negative values are
    allowed and can be used to generate completely forward or completely reverse windows. A row containing a null in
    the timestamp column belongs to no window and will not be considered in the windows of other rows; its output will
    be null.
     
    Here are some examples of window values:
        rev_time = 0, fwd_time = 0 - contains rows that exactly match the current row timestamp
        rev_time = "00:10:00", fwd_time = "0" - contains rows from 10m before through the current row timestamp (
            inclusive)
        rev_time = 0, fwd_time = 600_000_000_000 - contains rows from the current row through 10m following the
            current row timestamp (inclusive)
        rev_time = "00:10:00", fwd_time = "00:10:00" - contains rows from 10m before through 10m following
            the current row timestamp (inclusive)
        rev_time = "00:10:00", fwd_time = "-00:05:00" - contains rows from 10m before through 5m before the
            current row timestamp (inclusive), this is a purely backwards looking window
        rev_time = "-00:05:00", fwd_time = "00:10:00"} - contains rows from 5m following through 10m
            following the current row timestamp (inclusive), this is a purely forwards looking window
    
    Args:
        ts_col (str): the timestamp column for determining the window
        cols (Union[str, List[str]]): the column(s) to be operated on, can include expressions to rename the output,
            i.e. "new_col = col"; when empty, update_by perform the rolling minimum operation on all columns.
        rev_time (int): the look-behind window size, can be expressed as an integer in nanoseconds or a time
            interval string, e.g. "00:00:00.001"
        fwd_time (int): the look-ahead window size, can be expressed as an integer in nanoseconds or a time
            interval string, e.g. "00:00:00.001", default is 0

    Returns:
        an UpdateByOperation

    Raises:
        DHError
    """
    try:
        cols = to_sequence(cols)
        rev_time = _JDateTimeUtils.expressionToNanos(rev_time) if isinstance(rev_time, str) else rev_time
        fwd_time = _JDateTimeUtils.expressionToNanos(fwd_time) if isinstance(fwd_time, str) else fwd_time
        return UpdateByOperation(j_updateby_op=_JUpdateByOperation.RollingMin(ts_col, rev_time, fwd_time, *cols))
    except Exception as e:
        raise DHError(e, "failed to create a rolling minimum (time) UpdateByOperation.") from e


def rolling_max_tick(cols: Union[str, List[str]], rev_ticks: int, fwd_ticks: int = 0) -> UpdateByOperation:
    """Creates a rolling maximum UpdateByOperation for the supplied column names, using ticks as the windowing unit. Ticks
    are row counts, and you may specify the reverse and forward window in number of rows to include. The current row
    is considered to belong to the reverse window but not the forward window. Also, negative values are allowed and
    can be used to generate completely forward or completely reverse windows.

    Here are some examples of window values:
        rev_ticks = 1, fwd_ticks = 0 - contains only the current row
        rev_ticks = 10, fwd_ticks = 0 - contains 9 previous rows and the current row
        rev_ticks = 0, fwd_ticks = 10 - contains the following 10 rows, excludes the current row
        rev_ticks = 10, fwd_ticks = 10 - contains the previous 9 rows, the current row and the 10 rows following
        rev_ticks = 10, fwd_ticks = -5 - contains 5 rows, beginning at 9 rows before, ending at 5 rows before  the
            current row (inclusive)
        rev_ticks = 11, fwd_ticks = -1 - contains 10 rows, beginning at 10 rows before, ending at 1 row before the
            current row (inclusive)
        rev_ticks = -5, fwd_ticks = 10 - contains 5 rows, beginning 5 rows following, ending at 10 rows  following the
            current row (inclusive)

    Args:
        cols (Union[str, List[str]]): the column(s) to be operated on, can include expressions to rename the output,
            i.e. "new_col = col"; when empty, update_by perform the rolling maximum operation on all columns.
        rev_ticks (int): the look-behind window size (in rows/ticks)
        fwd_ticks (int): the look-forward window size (int rows/ticks), default is 0

    Returns:
        an UpdateByOperation

    Raises:
        DHError
    """
    try:
        cols = to_sequence(cols)
        return UpdateByOperation(j_updateby_op=_JUpdateByOperation.RollingMax(rev_ticks, fwd_ticks, *cols))
    except Exception as e:
        raise DHError(e, "failed to create a rolling maximum (tick) UpdateByOperation.") from e


def rolling_max_time(ts_col: str, cols: Union[str, List[str]], rev_time: Union[int, str],
                       fwd_time: Union[int, str] = 0) -> UpdateByOperation:
    """Creates a rolling maximum UpdateByOperation for the supplied column names, using time as the windowing unit. This
    function accepts nanoseconds or time strings as the reverse and forward window parameters. Negative values are
    allowed and can be used to generate completely forward or completely reverse windows. A row containing a null in
    the timestamp column belongs to no window and will not be considered in the windows of other rows; its output will
    be null.
     
    Here are some examples of window values:
        rev_time = 0, fwd_time = 0 - contains rows that exactly match the current row timestamp
        rev_time = "00:10:00", fwd_time = "0" - contains rows from 10m before through the current row timestamp (
            inclusive)
        rev_time = 0, fwd_time = 600_000_000_000 - contains rows from the current row through 10m following the
            current row timestamp (inclusive)
        rev_time = "00:10:00", fwd_time = "00:10:00" - contains rows from 10m before through 10m following
            the current row timestamp (inclusive)
        rev_time = "00:10:00", fwd_time = "-00:05:00" - contains rows from 10m before through 5m before the
            current row timestamp (inclusive), this is a purely backwards looking window
        rev_time = "-00:05:00", fwd_time = "00:10:00"} - contains rows from 5m following through 10m
            following the current row timestamp (inclusive), this is a purely forwards looking window
    
    Args:
        ts_col (str): the timestamp column for determining the window
        cols (Union[str, List[str]]): the column(s) to be operated on, can include expressions to rename the output,
            i.e. "new_col = col"; when empty, update_by perform the rolling maximum operation on all columns.
        rev_time (int): the look-behind window size, can be expressed as an integer in nanoseconds or a time
            interval string, e.g. "00:00:00.001"
        fwd_time (int): the look-ahead window size, can be expressed as an integer in nanoseconds or a time
            interval string, e.g. "00:00:00.001", default is 0

    Returns:
        an UpdateByOperation

    Raises:
        DHError
    """
    try:
        cols = to_sequence(cols)
        rev_time = _JDateTimeUtils.expressionToNanos(rev_time) if isinstance(rev_time, str) else rev_time
        fwd_time = _JDateTimeUtils.expressionToNanos(fwd_time) if isinstance(fwd_time, str) else fwd_time
        return UpdateByOperation(j_updateby_op=_JUpdateByOperation.RollingMax(ts_col, rev_time, fwd_time, *cols))
    except Exception as e:
        raise DHError(e, "failed to create a rolling maximum (time) UpdateByOperation.") from e


def rolling_prod_tick(cols: Union[str, List[str]], rev_ticks: int, fwd_ticks: int = 0) -> UpdateByOperation:
    """Creates a rolling product UpdateByOperation for the supplied column names, using ticks as the windowing unit. Ticks
    are row counts, and you may specify the reverse and forward window in number of rows to include. The current row
    is considered to belong to the reverse window but not the forward window. Also, negative values are allowed and
    can be used to generate completely forward or completely reverse windows.

    Here are some examples of window values:
        rev_ticks = 1, fwd_ticks = 0 - contains only the current row
        rev_ticks = 10, fwd_ticks = 0 - contains 9 previous rows and the current row
        rev_ticks = 0, fwd_ticks = 10 - contains the following 10 rows, excludes the current row
        rev_ticks = 10, fwd_ticks = 10 - contains the previous 9 rows, the current row and the 10 rows following
        rev_ticks = 10, fwd_ticks = -5 - contains 5 rows, beginning at 9 rows before, ending at 5 rows before  the
            current row (inclusive)
        rev_ticks = 11, fwd_ticks = -1 - contains 10 rows, beginning at 10 rows before, ending at 1 row before the
            current row (inclusive)
        rev_ticks = -5, fwd_ticks = 10 - contains 5 rows, beginning 5 rows following, ending at 10 rows  following the
            current row (inclusive)

    Args:
        cols (Union[str, List[str]]): the column(s) to be operated on, can include expressions to rename the output,
            i.e. "new_col = col"; when empty, update_by perform the rolling product operation on all columns.
        rev_ticks (int): the look-behind window size (in rows/ticks)
        fwd_ticks (int): the look-forward window size (int rows/ticks), default is 0

    Returns:
        an UpdateByOperation

    Raises:
        DHError
    """
    try:
        cols = to_sequence(cols)
        return UpdateByOperation(j_updateby_op=_JUpdateByOperation.RollingProduct(rev_ticks, fwd_ticks, *cols))
    except Exception as e:
        raise DHError(e, "failed to create a rolling product (tick) UpdateByOperation.") from e


def rolling_prod_time(ts_col: str, cols: Union[str, List[str]], rev_time: Union[int, str],
                       fwd_time: Union[int, str] = 0) -> UpdateByOperation:
    """Creates a rolling product UpdateByOperation for the supplied column names, using time as the windowing unit. This
    function accepts nanoseconds or time strings as the reverse and forward window parameters. Negative values are
    allowed and can be used to generate completely forward or completely reverse windows. A row containing a null in
    the timestamp column belongs to no window and will not be considered in the windows of other rows; its output will
    be null.
     
    Here are some examples of window values:
        rev_time = 0, fwd_time = 0 - contains rows that exactly match the current row timestamp
        rev_time = "00:10:00", fwd_time = "0" - contains rows from 10m before through the current row timestamp (
            inclusive)
        rev_time = 0, fwd_time = 600_000_000_000 - contains rows from the current row through 10m following the
            current row timestamp (inclusive)
        rev_time = "00:10:00", fwd_time = "00:10:00" - contains rows from 10m before through 10m following
            the current row timestamp (inclusive)
        rev_time = "00:10:00", fwd_time = "-00:05:00" - contains rows from 10m before through 5m before the
            current row timestamp (inclusive), this is a purely backwards looking window
        rev_time = "-00:05:00", fwd_time = "00:10:00"} - contains rows from 5m following through 10m
            following the current row timestamp (inclusive), this is a purely forwards looking window
    
    Args:
        ts_col (str): the timestamp column for determining the window
        cols (Union[str, List[str]]): the column(s) to be operated on, can include expressions to rename the output,
            i.e. "new_col = col"; when empty, update_by perform the rolling product operation on all columns.
        rev_time (int): the look-behind window size, can be expressed as an integer in nanoseconds or a time
            interval string, e.g. "00:00:00.001"
        fwd_time (int): the look-ahead window size, can be expressed as an integer in nanoseconds or a time
            interval string, e.g. "00:00:00.001", default is 0

    Returns:
        an UpdateByOperation

    Raises:
        DHError
    """
    try:
        cols = to_sequence(cols)
        rev_time = _JDateTimeUtils.expressionToNanos(rev_time) if isinstance(rev_time, str) else rev_time
        fwd_time = _JDateTimeUtils.expressionToNanos(fwd_time) if isinstance(fwd_time, str) else fwd_time
        return UpdateByOperation(j_updateby_op=_JUpdateByOperation.RollingProduct(ts_col, rev_time, fwd_time, *cols))
    except Exception as e:
        raise DHError(e, "failed to create a rolling product (time) UpdateByOperation.") from e


def rolling_count_tick(cols: Union[str, List[str]], rev_ticks: int, fwd_ticks: int = 0) -> UpdateByOperation:
    """Creates a rolling count UpdateByOperation for the supplied column names, using ticks as the windowing unit. Ticks
    are row counts, and you may specify the reverse and forward window in number of rows to include. The current row
    is considered to belong to the reverse window but not the forward window. Also, negative values are allowed and
    can be used to generate completely forward or completely reverse windows.

    Here are some examples of window values:
        rev_ticks = 1, fwd_ticks = 0 - contains only the current row
        rev_ticks = 10, fwd_ticks = 0 - contains 9 previous rows and the current row
        rev_ticks = 0, fwd_ticks = 10 - contains the following 10 rows, excludes the current row
        rev_ticks = 10, fwd_ticks = 10 - contains the previous 9 rows, the current row and the 10 rows following
        rev_ticks = 10, fwd_ticks = -5 - contains 5 rows, beginning at 9 rows before, ending at 5 rows before the
            current row (inclusive)
        rev_ticks = 11, fwd_ticks = -1 - contains 10 rows, beginning at 10 rows before, ending at 1 row before the
            current row (inclusive)
        rev_ticks = -5, fwd_ticks = 10 - contains 5 rows, beginning 5 rows following, ending at 10 rows following the
            current row (inclusive)

    Args:
        cols (Union[str, List[str]]): the column(s) to be operated on, can include expressions to rename the output,
            i.e. "new_col = col"; when empty, update_by perform the rolling count operation on all columns.
        rev_ticks (int): the look-behind window size (in rows/ticks)
        fwd_ticks (int): the look-forward window size (int rows/ticks), default is 0

    Returns:
        an UpdateByOperation

    Raises:
        DHError
    """
    try:
        cols = to_sequence(cols)
        return UpdateByOperation(j_updateby_op=_JUpdateByOperation.RollingCount(rev_ticks, fwd_ticks, *cols))
    except Exception as e:
        raise DHError(e, "failed to create a rolling count (tick) UpdateByOperation.") from e


def rolling_count_time(ts_col: str, cols: Union[str, List[str]], rev_time: Union[int, str],
                      fwd_time: Union[int, str] = 0) -> UpdateByOperation:
    """Creates a rolling count UpdateByOperation for the supplied column names, using time as the windowing unit. This
    function accepts nanoseconds or time strings as the reverse and forward window parameters. Negative values are
    allowed and can be used to generate completely forward or completely reverse windows. A row containing a null in
    the timestamp column belongs to no window and will not be considered in the windows of other rows; its output will
    be null.

    Here are some examples of window values:
        rev_time = 0, fwd_time = 0 - contains rows that exactly match the current row timestamp
        rev_time = "00:10:00", fwd_time = "0" - contains rows from 10m before through the current row timestamp (
            inclusive)
        rev_time = 0, fwd_time = 600_000_000_000 - contains rows from the current row through 10m following the
            current row timestamp (inclusive)
        rev_time = "00:10:00", fwd_time = "00:10:00" - contains rows from 10m before through 10m following
            the current row timestamp (inclusive)
        rev_time = "00:10:00", fwd_time = "-00:05:00" - contains rows from 10m before through 5m before the
            current row timestamp (inclusive), this is a purely backwards looking window
        rev_time = "-00:05:00", fwd_time = "00:10:00"} - contains rows from 5m following through 10m
            following the current row timestamp (inclusive), this is a purely forwards looking window

    Args:
        ts_col (str): the timestamp column for determining the window
        cols (Union[str, List[str]]): the column(s) to be operated on, can include expressions to rename the output,
            i.e. "new_col = col"; when empty, update_by perform the rolling count operation on all columns.
        rev_time (int): the look-behind window size, can be expressed as an integer in nanoseconds or a time
            interval string, e.g. "00:00:00.001"
        fwd_time (int): the look-ahead window size, can be expressed as an integer in nanoseconds or a time
            interval string, e.g. "00:00:00.001", default is 0

    Returns:
        an UpdateByOperation

    Raises:
        DHError
    """
    try:
        cols = to_sequence(cols)
        rev_time = _JDateTimeUtils.expressionToNanos(rev_time) if isinstance(rev_time, str) else rev_time
        fwd_time = _JDateTimeUtils.expressionToNanos(fwd_time) if isinstance(fwd_time, str) else fwd_time
        return UpdateByOperation(j_updateby_op=_JUpdateByOperation.RollingCount(ts_col, rev_time, fwd_time, *cols))
    except Exception as e:
        raise DHError(e, "failed to create a rolling count (time) UpdateByOperation.") from e


def rolling_std_tick(cols: Union[str, List[str]], rev_ticks: int, fwd_ticks: int = 0) -> UpdateByOperation:
    """Creates a rolling standard deviation UpdateByOperation for the supplied column names, using ticks as the windowing unit. Ticks
    are row counts, and you may specify the reverse and forward window in number of rows to include. The current row
    is considered to belong to the reverse window but not the forward window. Also, negative values are allowed and
    can be used to generate completely forward or completely reverse windows.

    Here are some examples of window values:
        rev_ticks = 1, fwd_ticks = 0 - contains only the current row
        rev_ticks = 10, fwd_ticks = 0 - contains 9 previous rows and the current row
        rev_ticks = 0, fwd_ticks = 10 - contains the following 10 rows, excludes the current row
        rev_ticks = 10, fwd_ticks = 10 - contains the previous 9 rows, the current row and the 10 rows following
        rev_ticks = 10, fwd_ticks = -5 - contains 5 rows, beginning at 9 rows before, ending at 5 rows before the
            current row (inclusive)
        rev_ticks = 11, fwd_ticks = -1 - contains 10 rows, beginning at 10 rows before, ending at 1 row before the
            current row (inclusive)
        rev_ticks = -5, fwd_ticks = 10 - contains 5 rows, beginning 5 rows following, ending at 10 rows following the
            current row (inclusive)

    Args:
        cols (Union[str, List[str]]): the column(s) to be operated on, can include expressions to rename the output,
            i.e. "new_col = col"; when empty, update_by perform the rolling standard deviation operation on all columns.
        rev_ticks (int): the look-behind window size (in rows/ticks)
        fwd_ticks (int): the look-forward window size (int rows/ticks), default is 0

    Returns:
        an UpdateByOperation

    Raises:
        DHError
    """
    try:
        cols = to_sequence(cols)
        return UpdateByOperation(j_updateby_op=_JUpdateByOperation.RollingStd(rev_ticks, fwd_ticks, *cols))
    except Exception as e:
        raise DHError(e, "failed to create a rolling standard deviation (tick) UpdateByOperation.") from e


def rolling_std_time(ts_col: str, cols: Union[str, List[str]], rev_time: Union[int, str],
                       fwd_time: Union[int, str] = 0) -> UpdateByOperation:
    """Creates a rolling standard deviation UpdateByOperation for the supplied column names, using time as the windowing unit. This
    function accepts nanoseconds or time strings as the reverse and forward window parameters. Negative values are
    allowed and can be used to generate completely forward or completely reverse windows. A row containing a null in
    the timestamp column belongs to no window and will not be considered in the windows of other rows; its output will
    be null.

    Here are some examples of window values:
        rev_time = 0, fwd_time = 0 - contains rows that exactly match the current row timestamp
        rev_time = "00:10:00", fwd_time = "0" - contains rows from 10m before through the current row timestamp (
            inclusive)
        rev_time = 0, fwd_time = 600_000_000_000 - contains rows from the current row through 10m following the
            current row timestamp (inclusive)
        rev_time = "00:10:00", fwd_time = "00:10:00" - contains rows from 10m before through 10m following
            the current row timestamp (inclusive)
        rev_time = "00:10:00", fwd_time = "-00:05:00" - contains rows from 10m before through 5m before the
            current row timestamp (inclusive), this is a purely backwards looking window
        rev_time = "-00:05:00", fwd_time = "00:10:00"} - contains rows from 5m following through 10m
            following the current row timestamp (inclusive), this is a purely forwards looking window

    Args:
        ts_col (str): the timestamp column for determining the window
        cols (Union[str, List[str]]): the column(s) to be operated on, can include expressions to rename the output,
            i.e. "new_col = col"; when empty, update_by perform the rolling standard deviation operation on all columns.
        rev_time (int): the look-behind window size, can be expressed as an integer in nanoseconds or a time
            interval string, e.g. "00:00:00.001"
        fwd_time (int): the look-ahead window size, can be expressed as an integer in nanoseconds or a time
            interval string, e.g. "00:00:00.001", default is 0

    Returns:
        an UpdateByOperation

    Raises:
        DHError
    """
    try:
        cols = to_sequence(cols)
        rev_time = _JDateTimeUtils.expressionToNanos(rev_time) if isinstance(rev_time, str) else rev_time
        fwd_time = _JDateTimeUtils.expressionToNanos(fwd_time) if isinstance(fwd_time, str) else fwd_time
        return UpdateByOperation(j_updateby_op=_JUpdateByOperation.RollingStd(ts_col, rev_time, fwd_time, *cols))
    except Exception as e:
        raise DHError(e, "failed to create a rolling standard deviation (time) UpdateByOperation.") from e


def rolling_wavg_tick(weight_col: str, cols: Union[str, List[str]], rev_ticks: int, fwd_ticks: int = 0) -> UpdateByOperation:
    """Creates a rolling weighted average UpdateByOperation for the supplied column names, using ticks as the windowing unit. Ticks
    are row counts, and you may specify the reverse and forward window in number of rows to include. The current row
    is considered to belong to the reverse window but not the forward window. Also, negative values are allowed and
    can be used to generate completely forward or completely reverse windows.

    Here are some examples of window values:
        rev_ticks = 1, fwd_ticks = 0 - contains only the current row
        rev_ticks = 10, fwd_ticks = 0 - contains 9 previous rows and the current row
        rev_ticks = 0, fwd_ticks = 10 - contains the following 10 rows, excludes the current row
        rev_ticks = 10, fwd_ticks = 10 - contains the previous 9 rows, the current row and the 10 rows following
        rev_ticks = 10, fwd_ticks = -5 - contains 5 rows, beginning at 9 rows before, ending at 5 rows before  the
            current row (inclusive)
        rev_ticks = 11, fwd_ticks = -1 - contains 10 rows, beginning at 10 rows before, ending at 1 row before the
            current row (inclusive)
        rev_ticks = -5, fwd_ticks = 10 - contains 5 rows, beginning 5 rows following, ending at 10 rows  following the
            current row (inclusive)

    Args:
        cols (Union[str, List[str]]): the column(s) to be operated on, can include expressions to rename the output,
            i.e. "new_col = col"; when empty, update_by perform the rolling weighted average operation on all columns.
        cols (Union[str, List[str]]): the column(s) to be operated on, can include expressions to rename the output,
            i.e. "new_col = col"; when empty, update_by perform the rolling weighted average operation on all columns.
        weight_col (str):  the column containing the weight values
        rev_ticks (int): the look-behind window size (in rows/ticks)
        fwd_ticks (int): the look-forward window size (int rows/ticks), default is 0

    Returns:
        an UpdateByOperation

    Raises:
        DHError
    """
    try:
        cols = to_sequence(cols)
        return UpdateByOperation(j_updateby_op=_JUpdateByOperation.RollingWAvg(rev_ticks, fwd_ticks, weight_col, *cols))
    except Exception as e:
        raise DHError(e, "failed to create a rolling weighted average (tick) UpdateByOperation.") from e


def rolling_wavg_time(ts_col: str, weight_col: str, cols: Union[str, List[str]], rev_time: Union[int, str],
                      fwd_time: Union[int, str] = 0) -> UpdateByOperation:
    """Creates a rolling weighted average UpdateByOperation for the supplied column names, using time as the windowing unit. This
    function accepts nanoseconds or time strings as the reverse and forward window parameters. Negative values are
    allowed and can be used to generate completely forward or completely reverse windows. A row containing a null in
    the timestamp column belongs to no window and will not be considered in the windows of other rows; its output will
    be null.

    Here are some examples of window values:
        rev_time = 0, fwd_time = 0 - contains rows that exactly match the current row timestamp
        rev_time = "00:10:00", fwd_time = "0" - contains rows from 10m before through the current row timestamp (
            inclusive)
        rev_time = 0, fwd_time = 600_000_000_000 - contains rows from the current row through 10m following the
            current row timestamp (inclusive)
        rev_time = "00:10:00", fwd_time = "00:10:00" - contains rows from 10m before through 10m following
            the current row timestamp (inclusive)
        rev_time = "00:10:00", fwd_time = "-00:05:00" - contains rows from 10m before through 5m before the
            current row timestamp (inclusive), this is a purely backwards looking window
        rev_time = "-00:05:00", fwd_time = "00:10:00"} - contains rows from 5m following through 10m
            following the current row timestamp (inclusive), this is a purely forwards looking window

    Args:
        ts_col (str): the timestamp column for determining the window
        cols (Union[str, List[str]]): the column(s) to be operated on, can include expressions to rename the output,
            i.e. "new_col = col"; when empty, update_by perform the rolling weighted average operation on all columns.
        weight_col (str):  the column containing the weight values
        rev_time (int): the look-behind window size, can be expressed as an integer in nanoseconds or a time
            interval string, e.g. "00:00:00.001"
        fwd_time (int): the look-ahead window size, can be expressed as an integer in nanoseconds or a time
            interval string, e.g. "00:00:00.001", default is 0

    Returns:
        an UpdateByOperation

    Raises:
        DHError
    """
    try:
        cols = to_sequence(cols)
        rev_time = _JDateTimeUtils.expressionToNanos(rev_time) if isinstance(rev_time, str) else rev_time
        fwd_time = _JDateTimeUtils.expressionToNanos(fwd_time) if isinstance(fwd_time, str) else fwd_time
        return UpdateByOperation(j_updateby_op=_JUpdateByOperation.RollingWAvg(ts_col, rev_time, fwd_time, weight_col, *cols))
    except Exception as e:
        raise DHError(e, "failed to create a rolling weighted average (time) UpdateByOperation.") from e<|MERGE_RESOLUTION|>--- conflicted
+++ resolved
@@ -108,11 +108,7 @@
         return self.j_updateby_op
 
 
-<<<<<<< HEAD
-def ema_tick_decay(time_scale_ticks: float, cols: Union[str, List[str]],
-=======
-def ema_tick(time_scale_ticks: int, cols: Union[str, List[str]],
->>>>>>> 9c840c9d
+def ema_tick(time_scale_ticks: float, cols: Union[str, List[str]],
                    op_control: OperationControl = None) -> UpdateByOperation:
     """Creates an EMA (exponential moving average) UpdateByOperation for the supplied column names, using ticks as
     the decay unit.
@@ -181,7 +177,7 @@
         raise DHError(e, "failed to create a time-decay EMA UpdateByOperation.") from e
 
 
-def ems_tick(time_scale_ticks: int, cols: Union[str, List[str]],
+def ems_tick(time_scale_ticks: float, cols: Union[str, List[str]],
                    op_control: OperationControl = None) -> UpdateByOperation:
     """Creates an EMS (exponential moving sum) UpdateByOperation for the supplied column names, using ticks as
     the decay unit.
@@ -250,7 +246,7 @@
         raise DHError(e, "failed to create a time-decay EMS UpdateByOperation.") from e
 
 
-def emmin_tick(time_scale_ticks: int, cols: Union[str, List[str]],
+def emmin_tick(time_scale_ticks: float, cols: Union[str, List[str]],
                    op_control: OperationControl = None) -> UpdateByOperation:
     """Creates an EM Min (exponential moving minimum) UpdateByOperation for the supplied column names, using ticks as
     the decay unit.
@@ -319,7 +315,7 @@
         raise DHError(e, "failed to create a time-decay EM Min UpdateByOperation.") from e
 
 
-def emmax_tick(time_scale_ticks: int, cols: Union[str, List[str]],
+def emmax_tick(time_scale_ticks: float, cols: Union[str, List[str]],
                      op_control: OperationControl = None) -> UpdateByOperation:
     """Creates an EM Max (exponential moving maximum) UpdateByOperation for the supplied column names, using ticks as
     the decay unit.
