#
# Copyright (c) 2016-2024 Deephaven Data Labs and Patent Pending
#
""" This module adds Iceberg table support into Deephaven. """
from __future__ import annotations
from typing import Optional, Dict

import jpy

from deephaven import DHError
from deephaven._wrapper import JObjectWrapper
from deephaven.experimental import s3
from deephaven.table import Table, TableDefinition, TableDefinitionLike

from deephaven.jcompat import j_hashmap

<<<<<<< HEAD
=======
_JIcebergReadInstructions = jpy.get_type("io.deephaven.iceberg.util.IcebergReadInstructions")
>>>>>>> 703f5275
_JIcebergUpdateMode = jpy.get_type("io.deephaven.iceberg.util.IcebergUpdateMode")
_JIcebergReadInstructions = jpy.get_type("io.deephaven.iceberg.util.IcebergReadInstructions")
_JIcebergParquetWriteInstructions = jpy.get_type("io.deephaven.iceberg.util.IcebergParquetWriteInstructions")
_JIcebergCatalogAdapter = jpy.get_type("io.deephaven.iceberg.util.IcebergCatalogAdapter")
_JIcebergTableAdapter = jpy.get_type("io.deephaven.iceberg.util.IcebergTableAdapter")
_JIcebergTable = jpy.get_type("io.deephaven.iceberg.util.IcebergTable")
_JIcebergTools = jpy.get_type("io.deephaven.iceberg.util.IcebergTools")
_JIcebergAppend = jpy.get_type("io.deephaven.iceberg.util.IcebergAppend")
_JIcebergOverwrite = jpy.get_type("io.deephaven.iceberg.util.IcebergOverwrite")
_JIcebergWriteDataFile = jpy.get_type("io.deephaven.iceberg.util.IcebergWriteDataFiles")

# IcebergToolsS3 is an optional library
try:
    _JIcebergToolsS3 = jpy.get_type("io.deephaven.iceberg.util.IcebergToolsS3")
except Exception:
    _JIcebergToolsS3 = None

_JNamespace = jpy.get_type("org.apache.iceberg.catalog.Namespace")
_JTableIdentifier = jpy.get_type("org.apache.iceberg.catalog.TableIdentifier")
_JSnapshot = jpy.get_type("org.apache.iceberg.Snapshot")


class IcebergUpdateMode(JObjectWrapper):
    """
    This class specifies the update mode for an Iceberg table to be loaded into Deephaven. The modes are:

    - :py:func:`static() <IcebergUpdateMode.static>`: The table is loaded once and does not change
    - :py:func:`manual_refresh() <IcebergUpdateMode.manual_refresh>`: The table can be manually refreshed by the user.
    - :py:func:`auto_refresh() <IcebergUpdateMode.auto_refresh>`: The table will be automatically refreshed at a
            system-defined interval (also can call :py:func:`auto_refresh(auto_refresh_ms: int) <IcebergUpdateMode.auto_refresh>`
            to specify an interval rather than use the system default of 60 seconds).
    """
    j_object_type = _JIcebergUpdateMode

    def __init__(self, mode: _JIcebergUpdateMode):
        self._j_object = mode

    @classmethod
    def static(cls) -> IcebergUpdateMode:
        """
        Creates an IcebergUpdateMode with no refreshing supported.
        """
        return IcebergUpdateMode(_JIcebergUpdateMode.staticMode())

    @classmethod
    def manual_refresh(cls) -> IcebergUpdateMode:
        """
        Creates an IcebergUpdateMode with manual refreshing enabled.
        """
        return IcebergUpdateMode(_JIcebergUpdateMode.manualRefreshingMode())

    @classmethod
    def auto_refresh(cls, auto_refresh_ms:Optional[int] = None) -> IcebergUpdateMode:
        """
        Creates an IcebergUpdateMode with auto-refreshing enabled.

        Args:
            auto_refresh_ms (int): the refresh interval in milliseconds; if omitted, the default of 60 seconds
                is used.
        """
        if auto_refresh_ms is None:
            return IcebergUpdateMode(_JIcebergUpdateMode.autoRefreshingMode())
        return IcebergUpdateMode(_JIcebergUpdateMode.autoRefreshingMode(auto_refresh_ms))

    @property
    def j_object(self) -> jpy.JType:
        return self._j_object


class IcebergReadInstructions(JObjectWrapper):
    """
    This class specifies the instructions for reading an Iceberg table into Deephaven. These include column rename
    instructions and table definitions, as well as special data instructions for loading data files from the cloud.
    """

    j_object_type = _JIcebergReadInstructions

    def __init__(self,
                 table_definition: Optional[TableDefinitionLike] = None,
                 data_instructions: Optional[s3.S3Instructions] = None,
                 column_renames: Optional[Dict[str, str]] = None,
                 update_mode: Optional[IcebergUpdateMode] = None,
                 snapshot_id: Optional[int] = None):
        """
        Initializes the instructions using the provided parameters.

        Args:
            table_definition (Optional[TableDefinitionLike]): the table definition; if omitted,
                the definition is inferred from the Iceberg schema. Setting a definition guarantees the returned table
                will have that definition. This is useful for specifying a subset of the Iceberg schema columns.
            data_instructions (Optional[s3.S3Instructions]): Special instructions for reading data files, useful when
                reading files from a non-local file system, like S3.
            column_renames (Optional[Dict[str, str]]): A dictionary of old to new column names that will be renamed in
                the output table.
            update_mode (Optional[IcebergUpdateMode]): The update mode for the table. If omitted, the default update
                mode of :py:func:`IcebergUpdateMode.static() <IcebergUpdateMode.static>` is used.
            snapshot_id (Optional[int]): the snapshot id to read; if omitted the most recent snapshot will be selected.

        Raises:
            DHError: If unable to build the instructions object.
        """

        try:
            builder = self.j_object_type.builder()

            if table_definition:
                builder.tableDefinition(TableDefinition(table_definition).j_table_definition)

            if data_instructions:
                builder.dataInstructions(data_instructions.j_object)

            if column_renames:
                for old_name, new_name in column_renames.items():
                    builder.putColumnRenames(old_name, new_name)

            if update_mode:
                builder.updateMode(update_mode.j_object)

            if snapshot_id:
                builder.snapshotId(snapshot_id)

            self._j_object = builder.build()
        except Exception as e:
            raise DHError(e, "Failed to build Iceberg instructions") from e

    @property
    def j_object(self) -> jpy.JType:
        return self._j_object


class IcebergParquetWriteInstructions(JObjectWrapper):
    """
    This class specifies the instructions for writing Iceberg tables as Parquet data files. These include column rename
    instructions, table definitions, special data instructions for loading data files from the cloud, etc.
    """

    j_object_type = _JIcebergParquetWriteInstructions

    def __init__(self,
                 compression_codec_name: Optional[str] = None,
                 maximum_dictionary_keys: Optional[int] = None,
                 maximum_dictionary_size: Optional[int] = None,
                 target_page_size: Optional[int] = None,
                 verify_schema: Optional[bool] = None,
                 dh_to_iceberg_column_renames: Optional[Dict[str, str]] = None,
                 table_definition: Optional[TableDefinitionLike] = None,
                 data_instructions: Optional[s3.S3Instructions] = None):
        """
        Initializes the instructions using the provided parameters.

        Args:
            compression_codec_name (Optional[str]): the compression codec to use. Allowed values include "UNCOMPRESSED",
                "SNAPPY", "GZIP", "LZO", "LZ4", "LZ4_RAW", "ZSTD", etc. If not specified, defaults to "SNAPPY".
            maximum_dictionary_keys (Optional[int]): the maximum number of unique keys the writer should add to a
                dictionary page before switching to non-dictionary encoding, never evaluated for non-String columns,
                defaults to 2^20 (1,048,576)
            maximum_dictionary_size (Optional[int]): the maximum number of bytes the writer should add to the dictionary
                before switching to non-dictionary encoding, never evaluated for non-String columns, defaults to
                2^20 (1,048,576)
            target_page_size (Optional[int]): the target page size in bytes, if not specified, defaults to
                2^20 bytes (1 MiB)
            verify_schema (Optional[bool]): Specifies whether to verify that the partition spec and schema of the table
                being written are consistent with the Iceberg table. Verification behavior differs based on the
                operation type:
                - Appending Data or Writing Data Files: Verification is enabled by default. It ensures that:
                    - All columns from the Deephaven table are present in the Iceberg table and have compatible types.
                    - All required columns in the Iceberg table are present in the Deephaven table.
                    - The set of partitioning columns in both the Iceberg and Deephaven tables are identical.
                - Overwriting Data: Verification is disabled by default. When enabled, it ensures that the
                    schema and partition spec of the table being written are identical to those of the Iceberg table.
            dh_to_iceberg_column_renames (Optional[Dict[str, str]]): A dictionary from Deephaven to Iceberg column names
                to use when writing deephaven tables to Iceberg tables.
            table_definition (Optional[TableDefinitionLike]): the table definition; if omitted,
                the definition is inferred from the Iceberg schema. Setting a definition guarantees the returned table
                will have that definition. This is useful for specifying a subset of the Iceberg schema columns.
            data_instructions (Optional[s3.S3Instructions]): Special instructions for reading data files, useful when
                reading files from a non-local file system, like S3.

        Raises:
            DHError: If unable to build the instructions object.
        """

        try:
            builder = self.j_object_type.builder()

            if compression_codec_name is not None:
                builder.compressionCodecName(compression_codec_name)

            if maximum_dictionary_keys is not None:
                builder.maximumDictionaryKeys(maximum_dictionary_keys)

            if maximum_dictionary_size is not None:
                builder.maximumDictionarySize(maximum_dictionary_size)

            if target_page_size is not None:
                builder.targetPageSize(target_page_size)

            if verify_schema is not None:
                builder.verifySchema(verify_schema)

            if dh_to_iceberg_column_renames is not None:
                for dh_name, iceberg_name in dh_to_iceberg_column_renames.items():
                    builder.putDhToIcebergColumnRenames(dh_name, iceberg_name)

            if table_definition is not None:
                builder.tableDefinition(TableDefinition(table_definition).j_table_definition)

            if data_instructions is not None:
                builder.dataInstructions(data_instructions.j_object)

            self._j_object = builder.build()

        except Exception as e:
            raise DHError(e, "Failed to build Iceberg write instructions") from e

    @property
    def j_object(self) -> jpy.JType:
        return self._j_object


class IcebergTable(Table):
    """
    IcebergTable is a subclass of Table that allows users to dynamically update the table with new snapshots from
    the Iceberg catalog.
    """
    j_object_type = _JIcebergTable

    def __init__(self, j_table: jpy.JType):
        super().__init__(j_table)

    def update(self, snapshot_id:Optional[int] = None):
        """
        Updates the table to match the contents of the specified snapshot. This may result in row removes and additions
        that will be propagated asynchronously via this IcebergTable's UpdateGraph. If no snapshot is provided, the
        most recent snapshot is used.

        NOTE: this method is only valid when the table is in `manual_refresh()` mode. Iceberg tables in `static()` or
        `auto_refresh()` mode cannot be updated manually and will throw an exception if this method is called.

        Args:
            snapshot_id (Optional[int]): the snapshot id to update to; if omitted the most recent snapshot will be used.

        Raises:
            DHError: If unable to update the Iceberg table.

        """
        try:
            if snapshot_id is not None:
                self.j_object.update(snapshot_id)
                return
            self.j_object.update()
        except Exception as e:
            raise DHError(e, "Failed to update Iceberg table") from e

    @property
    def j_object(self) -> jpy.JType:
        return self.j_table


class IcebergTableAdapter(JObjectWrapper):
    """
    This class provides an interface for interacting with Iceberg tables. It allows the user to list snapshots,
    retrieve table definitions and reading Iceberg tables into Deephaven tables.
    """
    j_object_type = _JIcebergTableAdapter or type(None)

    def __init__(self, j_object: _JIcebergTableAdapter):
        self.j_table_adapter = j_object

    def snapshots(self) -> Table:
        """
        Returns information on the snapshots of this table as a Deephaven table. The table contains the
        following columns:
        - `Id`: the snapshot identifier (can be used for updating the table or loading a specific snapshot).
        - `TimestampMs`: the timestamp of the snapshot.
        - `Operation`: the data operation that created this snapshot.
        - `Summary`: additional information about this snapshot from the Iceberg metadata.
        - `SnapshotObject`: a Java object containing the Iceberg API snapshot.

        Args:
            table_identifier (str): the table from which to list snapshots.

        Returns:
            a table containing the snapshot information.
        """
        return Table(self.j_object.snapshots())

<<<<<<< HEAD
    def definition(self, instructions: Optional[IcebergReadInstructions] = None, snapshot_id: Optional[int] = None) -> Table:
=======
    def definition(self, instructions: Optional[IcebergReadInstructions] = None) -> Table:
>>>>>>> 703f5275
        """
        Returns the Deephaven table definition as a Deephaven table.

        Args:
            instructions (Optional[IcebergReadInstructions]): the instructions for reading the table. These instructions
                can include column renames, table definition, and specific data instructions for reading the data files
                from the provider. If omitted, the table will be read with default instructions.

        Returns:
            a table containing the table definition.
        """

        if instructions is not None:
            return Table(self.j_object.definitionTable(instructions.j_object))
        return Table(self.j_object.definitionTable())

<<<<<<< HEAD
        if snapshot_id is not None:
            return Table(self.j_object.definitionTable(snapshot_id, instructions))
        return Table(self.j_object.definitionTable(instructions))

    def table(self, instructions: Optional[IcebergReadInstructions] = None, snapshot_id: Optional[int] = None) -> IcebergTable:
=======
    def table(self, instructions: Optional[IcebergReadInstructions] = None) -> IcebergTable:
>>>>>>> 703f5275
        """
        Reads the table using the provided instructions. Optionally, a snapshot id can be provided to read a specific
        snapshot of the table.

        Args:
            instructions (Optional[IcebergReadInstructions]): the instructions for reading the table. These instructions
                can include column renames, table definition, and specific data instructions for reading the data files
                from the provider. If omitted, the table will be read in `static()` mode without column renames or data
                instructions.

        Returns:
            Table: the table read from the catalog.
        """

        if instructions is not None:
            return IcebergTable(self.j_object.table(instructions.j_object))
        return IcebergTable(self.j_object.table())


    def append(self,
               table_identifier: str,
               tables: List[Table],
               partition_paths: Optional[List[str]] = None,
               instructions: Optional[IcebergParquetWriteInstructions] = None):
        # TODO Review javadoc in this file once again
        """
        Append the provided Deephaven table as a new partition to the existing Iceberg table in a single snapshot. This
        will not change the schema of the existing table.

        Args:
            table_identifier (str): the identifier string for iceberg table to append to.
            tables (List[Table]): the tables to append.
            partition_paths (Optional[List[str]]): the partitioning path at which data would be appended, for example,
                "year=2021/month=01". If omitted, we will try to append data to the table without partitioning.
            instructions (Optional[IcebergParquetWriteInstructions]): the instructions for customizations while writing.
        """
        builder = _JIcebergAppend.builder().tableIdentifier(table_identifier)

        for table in tables:
            builder.addDhTables(table.j_table)

        for partition_path in partition_paths:
            builder.addPartitionPaths(partition_path)

        if instructions is not None:
            builder.instructions(instructions.j_object)

        return self.j_object.append(builder.build())

    def overwrite(self,
                  table_identifier: str,
                  tables: List[Table],
                  partition_paths: Optional[List[str]] = None,
                  instructions: Optional[IcebergParquetWriteInstructions] = None):
        """
        Overwrite the existing Iceberg table with the provided Deephaven tables in a single snapshot. This will
        overwrite the schema of the existing table to match the provided Deephaven table if they do not match.
        Overwriting a table while racing with other writers can lead to failure/undefined results.

        Args:
            table_identifier (str): the identifier string for iceberg table to overwrite.
            tables (List[Table]): the tables to overwrite.
            partition_paths (Optional[List[str]]): the partitioning path at which data would be overwritten, for example,
                "year=2021/month=01". If omitted, we will try to overwrite data to the table without partitioning.
            instructions (Optional[IcebergParquetWriteInstructions]): the instructions for customizations while writing.
        """
        builder = _JIcebergOverwrite.builder().tableIdentifier(table_identifier)

        for table in tables:
            builder.addDhTables(table.j_table)

        for partition_path in partition_paths:
            builder.addPartitionPaths(partition_path)

        if instructions is not None:
            builder.instructions(instructions.j_object)

        return self.j_object.overwrite(builder.build())

    def write_data_file(self,
                        table_identifier: str,
                        tables: List[Table],
                        partition_paths: Optional[List[str]] = None,
                        instructions: Optional[IcebergParquetWriteInstructions] = None):
        """
        Writes data from Deephaven tables to an Iceberg table without creating a new snapshot. This method returns a list
        of data files that were written. Users can use this list to create a transaction/snapshot if needed.

        Args:
            table_identifier (str): the identifier string for iceberg table to write to.
            tables (List[Table]): the tables to write.
            partition_paths (Optional[List[str]]): the partitioning path at which data would be written, for example,
                "year=2021/month=01". If omitted, we will try to write data to the table without partitioning.
            instructions (Optional[IcebergParquetWriteInstructions]): the instructions for customizations while writing.
        """
        builder = _JIcebergWriteDataFile.builder().tableIdentifier(table_identifier)

        for table in tables:
            builder.addDhTables(table.j_table)

        for partition_path in partition_paths:
            builder.addPartitionPaths(partition_path)

        if instructions is not None:
            builder.instructions(instructions.j_object)

        return self.j_object.writeDataFiles(builder.build())

    @property
    def j_object(self) -> jpy.JType:
        return self.j_table_adapter


class IcebergCatalogAdapter(JObjectWrapper):
    """
    This class provides an interface for interacting with Iceberg catalogs. It allows listing namespaces, tables and
    snapshots, as well as reading Iceberg tables into Deephaven tables.
    """
    j_object_type = _JIcebergCatalogAdapter or type(None)

    def __init__(self, j_object: _JIcebergCatalogAdapter):
        self.j_catalog_adapter = j_object

    def namespaces(self, namespace: Optional[str] = None) -> Table:
        """
        Returns information on the namespaces in the catalog as a Deephaven table. If a namespace is specified, the
        tables in that namespace are listed; otherwise the top-level namespaces are listed.

        Args:
            namespace (Optional[str]): the higher-level namespace from which to list namespaces; if omitted, the
                top-level namespaces are listed.

        Returns:
            a table containing the namespaces.
        """

        if namespace is not None:
            return Table(self.j_object.namespaces(namespace))
        return Table(self.j_object.namespaces())

    def tables(self, namespace: str) -> Table:
        """
        Returns information on the tables in the specified namespace as a Deephaven table.

        Args:
            namespace (str): the namespace from which to list tables.

        Returns:
            a table containing the tables in the provided namespace.
        """

        return Table(self.j_object.tables(namespace))

    def load_table(self, table_identifier: str) -> IcebergTableAdapter:
        """
        Load the table from the catalog.

        Args:
            table_identifier (str): the table to read.

        Returns:
            Table: the table read from the catalog.
        """

        return IcebergTableAdapter(self.j_object.loadTable(table_identifier))

    @property
    def j_object(self) -> jpy.JType:
        return self.j_catalog_adapter


def adapter_s3_rest(
        catalog_uri: str,
        warehouse_location: str,
        name: Optional[str] = None,
        region_name: Optional[str] = None,
        access_key_id: Optional[str] = None,
        secret_access_key: Optional[str] = None,
        end_point_override: Optional[str] = None
) -> IcebergCatalogAdapter:
    """
    Create a catalog adapter using an S3-compatible provider and a REST catalog.

    Args:
        catalog_uri (str): the URI of the REST catalog.
        warehouse_location (str): the location of the warehouse.
        name (Optional[str]): a descriptive name of the catalog; if omitted the catalog name is inferred from the
            catalog URI.
        region_name (Optional[str]): the S3 region name to use; If not provided, the default region will be
            picked by the AWS SDK from 'aws.region' system property, "AWS_REGION" environment variable, the
            {user.home}/.aws/credentials or {user.home}/.aws/config files, or from EC2 metadata service, if running in
            EC2.
        access_key_id (Optional[str]): the access key for reading files. Both access key and secret access key must be
            provided to use static credentials, else default credentials will be used.
        secret_access_key (Optional[str]): the secret access key for reading files. Both access key and secret key
            must be provided to use static credentials, else default credentials will be used.
        end_point_override (Optional[str]): the S3 endpoint to connect to. Callers connecting to AWS do not typically
            need to set this; it is most useful when connecting to non-AWS, S3-compatible APIs.

    Returns:
        IcebergCatalogAdapter: the catalog adapter for the provided S3 REST catalog.

    Raises:
        DHError: If unable to build the catalog adapter.
    """
    if not _JIcebergToolsS3:
        raise DHError(message="`adapter_s3_rest` requires the Iceberg specific deephaven S3 extensions to be "
                              "included in the package")

    try:
        return IcebergCatalogAdapter(
            _JIcebergToolsS3.createS3Rest(
                name,
                catalog_uri,
                warehouse_location,
                region_name,
                access_key_id,
                secret_access_key,
                end_point_override))
    except Exception as e:
        raise DHError(e, "Failed to build Iceberg Catalog Adapter") from e


def adapter_aws_glue(
        catalog_uri: str,
        warehouse_location: str,
        name: Optional[str] = None
) -> IcebergCatalogAdapter:
    """
    Create a catalog adapter using an AWS Glue catalog.

    Args:
        catalog_uri (str): the URI of the REST catalog.
        warehouse_location (str): the location of the warehouse.
        name (Optional[str]): a descriptive name of the catalog; if omitted the catalog name is inferred from the
            catalog URI.

    Returns:
        IcebergCatalogAdapter: the catalog adapter for the provided AWS Glue catalog.

    Raises:
        DHError: If unable to build the catalog adapter.
    """
    if not _JIcebergToolsS3:
        raise DHError(message="`adapter_aws_glue` requires the Iceberg specific deephaven S3 extensions to "
                              "be included in the package")

    try:
        return IcebergCatalogAdapter(
            _JIcebergToolsS3.createGlue(
                name,
                catalog_uri,
                warehouse_location))
    except Exception as e:
        raise DHError(e, "Failed to build Iceberg Catalog Adapter") from e


def adapter(
        name: Optional[str] = None,
        properties: Optional[Dict[str, str]] = None,
        hadoop_config: Optional[Dict[str, str]] = None
) -> IcebergCatalogAdapter:
    """
    Create an Iceberg catalog adapter from configuration properties. These properties map to the Iceberg catalog Java
    API properties and are used to select the catalog and file IO implementations.

    The minimal set of properties required to create an Iceberg catalog are the following:
    - `catalog-impl` or `type` - the Java catalog implementation to use. When providing `catalog-impl`, the
            implementing Java class should be provided (e.g. `org.apache.iceberg.rest.RESTCatalog` or
            `org.apache.iceberg.aws.glue.GlueCatalog`). Choices for `type` include `hive`, `hadoop`, `rest`, `glue`,
            `nessie`, `jdbc`.

    Other common properties include:
    - `uri` - the URI of the catalog
    - `warehouse` - the root path of the data warehouse.
    - `client.region` - the region of the AWS client.
    - `s3.access-key-id` - the S3 access key for reading files.
    - `s3.secret-access-key` - the S3 secret access key for reading files.
    - `s3.endpoint` - the S3 endpoint to connect to.

    Example usage #1 - REST catalog with an S3 backend (using MinIO):
    ```
    from deephaven.experimental import iceberg

    adapter = iceberg.adapter(name="generic-adapter", properties={
        "type" : "rest",
        "uri" : "http://rest:8181",
        "client.region" : "us-east-1",
        "s3.access-key-id" : "admin",
        "s3.secret-access-key" : "password",
        "s3.endpoint" : "http://minio:9000"
    })
    ```

    Example usage #2 - AWS Glue catalog:
    ```
    from deephaven.experimental import iceberg

    ## Note: region and credential information are loaded by the catalog from the environment
    adapter = iceberg.adapter(name="generic-adapter", properties={
        "type" : "glue",
        "uri" : "s3://lab-warehouse/sales",
    });
    ```

    Args:
        name (Optional[str]): a descriptive name of the catalog; if omitted the catalog name is inferred from the
            catalog URI property.
        properties (Optional[Dict[str, str]]): the properties of the catalog to load
        hadoop_config (Optional[Dict[str, str]]): hadoop configuration properties for the catalog to load

    Returns:
        IcebergCatalogAdapter: the catalog adapter created from the provided properties

    Raises:
        DHError: If unable to build the catalog adapter
    """

    try:
        return IcebergCatalogAdapter(
            _JIcebergTools.createAdapter(
                name,
                j_hashmap(properties if properties is not None else {}),
                j_hashmap(hadoop_config if hadoop_config is not None else {})))
    except Exception as e:
        raise DHError(e, "Failed to build Iceberg Catalog Adapter") from e
<|MERGE_RESOLUTION|>--- conflicted
+++ resolved
@@ -3,7 +3,7 @@
 #
 """ This module adds Iceberg table support into Deephaven. """
 from __future__ import annotations
-from typing import Optional, Dict
+from typing import List, Optional, Dict
 
 import jpy
 
@@ -14,10 +14,6 @@
 
 from deephaven.jcompat import j_hashmap
 
-<<<<<<< HEAD
-=======
-_JIcebergReadInstructions = jpy.get_type("io.deephaven.iceberg.util.IcebergReadInstructions")
->>>>>>> 703f5275
 _JIcebergUpdateMode = jpy.get_type("io.deephaven.iceberg.util.IcebergUpdateMode")
 _JIcebergReadInstructions = jpy.get_type("io.deephaven.iceberg.util.IcebergReadInstructions")
 _JIcebergParquetWriteInstructions = jpy.get_type("io.deephaven.iceberg.util.IcebergParquetWriteInstructions")
@@ -305,11 +301,7 @@
         """
         return Table(self.j_object.snapshots())
 
-<<<<<<< HEAD
-    def definition(self, instructions: Optional[IcebergReadInstructions] = None, snapshot_id: Optional[int] = None) -> Table:
-=======
     def definition(self, instructions: Optional[IcebergReadInstructions] = None) -> Table:
->>>>>>> 703f5275
         """
         Returns the Deephaven table definition as a Deephaven table.
 
@@ -326,15 +318,7 @@
             return Table(self.j_object.definitionTable(instructions.j_object))
         return Table(self.j_object.definitionTable())
 
-<<<<<<< HEAD
-        if snapshot_id is not None:
-            return Table(self.j_object.definitionTable(snapshot_id, instructions))
-        return Table(self.j_object.definitionTable(instructions))
-
-    def table(self, instructions: Optional[IcebergReadInstructions] = None, snapshot_id: Optional[int] = None) -> IcebergTable:
-=======
     def table(self, instructions: Optional[IcebergReadInstructions] = None) -> IcebergTable:
->>>>>>> 703f5275
         """
         Reads the table using the provided instructions. Optionally, a snapshot id can be provided to read a specific
         snapshot of the table.
