--- conflicted
+++ resolved
@@ -496,12 +496,8 @@
             _JIcebergTools.createAdapter(
                 name,
                 j_hashmap(properties if properties is not None else {}),
-<<<<<<< HEAD
                 j_hashmap(hadoop_config if hadoop_config is not None else {}),
             )
         )
-=======
-                j_hashmap(hadoop_config if hadoop_config is not None else {})))
->>>>>>> ad650074
     except Exception as e:
         raise DHError(e, "Failed to build Iceberg Catalog Adapter") from e