#
#     Copyright (c) 2016-2023 Deephaven Data Labs and Patent Pending
#

from __future__ import annotations

import inspect
import re
import sys
from dataclasses import dataclass, field
from functools import wraps
from typing import Callable, List, Any, Union, Tuple, _GenericAlias

from deephaven._dep import soft_dependency

numba = soft_dependency("numba")

import numpy
import numpy as np

from deephaven import DHError, dtypes
from deephaven.dtypes import _np_ndarray_component_type, _np_dtype_char, _NUMPY_INT_TYPE_CODES, \
    _NUMPY_FLOATING_TYPE_CODES, _component_np_dtype_char, _J_ARRAY_NP_TYPE_MAP, _PRIMITIVE_DTYPE_NULL_MAP, _scalar, \
    _BUILDABLE_ARRAY_DTYPE_MAP
from deephaven.jcompat import _j_array_to_numpy_array
from deephaven.time import to_np_datetime64

# For unittest vectorization
test_vectorization = False
vectorized_count = 0


_SUPPORTED_NP_TYPE_CODES = {"b", "h", "H", "i", "l", "f", "d", "?", "U", "M", "O"}


@dataclass
class _ParsedParam:
    name: Union[str, int] = field(init=True)
    orig_types: set[type] = field(default_factory=set)
    encoded_types: set[str] = field(default_factory=set)
    none_allowed: bool = False
    has_array: bool = False
    int_char: str = None
    floating_char: str = None


@dataclass
class _ParsedReturnAnnotation:
    orig_type: type = None
    encoded_type: str = None
    none_allowed: bool = False
    has_array: bool = False


@dataclass
class _ParsedSignature:
    fn: Callable = None
    params: List[_ParsedParam] = field(default_factory=list)
    ret_annotation: _ParsedReturnAnnotation = None

    @property
    def encoded(self) -> str:
        """Encode the signature of a Python function by mapping the annotations of the parameter types and the return
        type to numpy dtype chars (i,l,h,f,d,b,?,U,M,O) and '[' for array, 'N' for NoneType. and pack them into a
        string with parameter type chars first, in their original order, followed by the delimiter string '->',
        then the return type char. If a parameter or the return of the function is not annotated,
        the default 'O' - object type, will be used.
        """
        param_str = ",".join(["".join(p.encoded_types) for p in self.params])
        # ret_annotation has only one parsed annotation, and it might be Optional which means it contains 'N' in the
        # encoded type. We need to remove it.
        return_type_code = re.sub(r"[N]", "", self.ret_annotation.encoded_type)
        return param_str + "->" + return_type_code


def _encode_param_type(t: type) -> str:
    """Returns the numpy based char codes for the given type.
    If the type is a numpy ndarray, prefix the numpy dtype char with '[' using Java convention
    If the type is a NoneType (as in Optional or as None in Union), return 'N'
    """
    if t is type(None):
        return "N"

    # find the component type if it is numpy ndarray
    component_type = _np_ndarray_component_type(t)
    if component_type:
        t = component_type

    tc = _np_dtype_char(t)
    tc = tc if tc in _SUPPORTED_NP_TYPE_CODES else "O"

    if component_type:
        tc = "[" + tc
    return tc


def _parse_param(name: str, annotation: Any) -> _ParsedParam:
    """ Parse a parameter annotation in a function's signature """
    p_param = _ParsedParam(name)

    if annotation is inspect._empty:
        p_param.encoded_types.add("O")
        p_param.none_allowed = True
    elif isinstance(annotation, _GenericAlias) and annotation.__origin__ == Union:
        for t in annotation.__args__:
            _parse_type_no_nested(annotation, p_param, t)
    else:
        _parse_type_no_nested(annotation, p_param, annotation)
    return p_param


<<<<<<< HEAD
def _parse_type_no_nested(annotation: Any, p_annotation: _ParsedParamAnnotation, t: Union[type, str]) -> None:
=======
def _parse_type_no_nested(annotation: Any, p_param: _ParsedParam, t: Union[type, str]) -> None:
>>>>>>> 759c0f0e
    """ Parse a specific type (top level or nested in a top-level Union annotation) without handling nested types
    (e.g. a nested Union). The result is stored in the given _ParsedAnnotation object.
    """
    # when from __future__ import annotations is used, the annotation is a string, we need to eval it to get the type
    # when the minimum Python version is bumped to 3.10, we'll always use eval_str in _parse_signature, so that
    # annotation is already a type, and we can remove this line.
    t = eval(t) if isinstance(t, str) else t
    
<<<<<<< HEAD
    p_annotation.orig_types.add(t)
=======
    p_param.orig_types.add(t)
>>>>>>> 759c0f0e
    tc = _encode_param_type(t)
    if "[" in tc:
        p_param.has_array = True
    if tc in {"N", "O"}:
        p_param.none_allowed = True
    if tc in _NUMPY_INT_TYPE_CODES:
        if p_param.int_char and p_param.int_char != tc:
            raise DHError(message=f"multiple integer types in annotation: {annotation}, "
                                  f"types: {p_param.int_char}, {tc}. this is not supported because it is not "
                                  f"clear which Deephaven null value to use when checking for nulls in the argument")
        p_param.int_char = tc
    if tc in _NUMPY_FLOATING_TYPE_CODES:
        if p_param.floating_char and p_param.floating_char != tc:
            raise DHError(message=f"multiple floating types in annotation: {annotation}, "
                                  f"types: {p_param.floating_char}, {tc}. this is not supported because it is not "
                                  f"clear which Deephaven null value to use when checking for nulls in the argument")
        p_param.floating_char = tc
    p_param.encoded_types.add(tc)


def _parse_return_annotation(annotation: Any) -> _ParsedReturnAnnotation:
    """ Parse a function's return annotation

    The return annotation is treated differently from the parameter annotations. We don't apply the same check and are
    only interested in getting the array-like type right. Any nonsensical annotation will be treated as object type.
    This definitely can be improved in the future.
    """

    pra = _ParsedReturnAnnotation()

    t = annotation
    pra.orig_type = t
    if isinstance(annotation, _GenericAlias) and annotation.__origin__ == Union and len(annotation.__args__) == 2:
        # if the annotation is a Union of two types, we'll use the non-None type
        if annotation.__args__[1] == type(None):  # noqa: E721
            t = annotation.__args__[0]
        elif annotation.__args__[0] == type(None):  # noqa: E721
            t = annotation.__args__[1]
    component_char = _component_np_dtype_char(t)
    if component_char:
        pra.encoded_type = "[" + component_char
        pra.has_array = True
    else:
        pra.encoded_type = _np_dtype_char(t)
    return pra


if numba:
    def _parse_numba_signature(fn: Union[numba.np.ufunc.gufunc.GUFunc, numba.np.ufunc.dufunc.DUFunc]) -> _ParsedSignature:
        """ Parse a numba function's signature"""
        sigs = fn.types  # in the format of ll->l, ff->f,dd->d,OO->O, etc.
        if sigs:
            p_sig = _ParsedSignature(fn)

            # for now, we only support one signature for a numba function because the query engine is not ready to handle
            # multiple signatures for vectorization https://github.com/deephaven/deephaven-core/issues/4762
            sig = sigs[0]
            params, rt_char = sig.split("->")

            p_sig.params = []
            p_sig.ret_annotation = _ParsedReturnAnnotation()
            p_sig.ret_annotation.encoded_type = rt_char

            if isinstance(fn, numba.np.ufunc.dufunc.DUFunc):
                for i, p in enumerate(params):
                    pa = _ParsedParam(i + 1)
                    pa.encoded_types.add(p)
                    if p in _NUMPY_INT_TYPE_CODES:
                        pa.int_char = p
                    if p in _NUMPY_FLOATING_TYPE_CODES:
                        pa.floating_char = p
                    p_sig.params.append(pa)
            else:  # GUFunc
                # An example: @guvectorize([(int64[:], int64[:], int64[:])], "(m),(n)->(n)"
                input_output_decl = fn.signature  # "(m),(n)->(n)" in the above example
                input_decl, output_decl = input_output_decl.split("->")
                # remove the parentheses so that empty string indicates no array, non-empty string indicates array
                input_decl = re.sub("[()]", "", input_decl).split(",")
                output_decl = re.sub("[()]", "", output_decl)

                for i, (p, d) in enumerate(zip(params, input_decl)):
                    pa = _ParsedParam(i + 1)
                    if d:
                        pa.encoded_types.add("[" + p)
                        pa.has_array = True
                    else:
                        pa.encoded_types.add(p)
                        if p in _NUMPY_INT_TYPE_CODES:
                            pa.int_char = p
                        if p in _NUMPY_FLOATING_TYPE_CODES:
                            pa.floating_char = p
                    p_sig.params.append(pa)

                if output_decl:
                    p_sig.ret_annotation.has_array = True
            return p_sig
        else:
            raise DHError(message=f"numba decorated functions must have an explicitly defined signature: {fn}")


def _parse_np_ufunc_signature(fn: numpy.ufunc) -> _ParsedSignature:
    """ Parse the signature of a numpy ufunc """

    # numpy ufuncs actually have signature encoded in their 'types' attribute, we want to better support
    # them in the future (https://github.com/deephaven/deephaven-core/issues/4762)
    p_sig = _ParsedSignature(fn)
    if fn.nin > 0:
        for i in range(fn.nin):
            pa = _ParsedParam(i + 1)
            pa.encoded_types.add("O")
            p_sig.params.append(pa)
    p_sig.ret_annotation = _ParsedReturnAnnotation()
    p_sig.ret_annotation.encoded_type = "O"
    return p_sig


def _parse_signature(fn: Callable) -> _ParsedSignature:
    """ Parse the signature of a function """

    if numba:
        if isinstance(fn, (numba.np.ufunc.gufunc.GUFunc, numba.np.ufunc.dufunc.DUFunc)):
            return _parse_numba_signature(fn)

    if isinstance(fn, numpy.ufunc):
        return _parse_np_ufunc_signature(fn)
    else:
        p_sig = _ParsedSignature(fn=fn)
        if sys.version_info.major == 3 and sys.version_info.minor >= 10:
            sig = inspect.signature(fn, eval_str=True)
        else:
            sig = inspect.signature(fn)
        for n, p in sig.parameters.items():
            p_sig.params.append(_parse_param(n, p.annotation))

        p_sig.ret_annotation = _parse_return_annotation(sig.return_annotation)
        return p_sig


def _is_from_np_type(param_types: set[type], np_type_char: str) -> bool:
    """ Determine if the given numpy type char comes for a numpy type in the given set of parameter type annotations"""
    for t in param_types:
        if issubclass(t, np.generic) and np.dtype(t).char == np_type_char:
            return True
    return False


def _convert_arg(param: _ParsedParam, arg: Any) -> Any:
    """ Convert a single argument to the type specified by the annotation """
    if arg is None:
        if not param.none_allowed:
            raise TypeError(f"Argument {param.name!r}: {arg} is not compatible with annotation {param.orig_types}")
        else:
            return None

    # if the arg is a Java array
    if np_dtype := _J_ARRAY_NP_TYPE_MAP.get(type(arg)):
        encoded_type = "[" + np_dtype.char
        # if it matches one of the encoded types, convert it
        if encoded_type in param.encoded_types:
            dtype = dtypes.from_np_dtype(np_dtype)
            try:
                return _j_array_to_numpy_array(dtype, arg, conv_null=True, type_promotion=False)
            except Exception as e:
                raise TypeError(f"Argument {param.name!r}: {arg} is not compatible with annotation"
                                f" {param.encoded_types}"
                                f"\n{str(e)}") from e
        # if the annotation is missing, or it is a generic object type, return the arg
        elif "O" in param.encoded_types:
            return arg
        else:
            raise TypeError(f"Argument {param.name!r}: {arg} is not compatible with annotation {param.encoded_types}")
    else:  # if the arg is not a Java array
        specific_types = param.encoded_types - {"N", "O"}  # remove NoneType and object type
        if specific_types:
            for t in specific_types:
                if t.startswith("["):
                    if isinstance(arg, np.ndarray) and arg.dtype.char == t[1]:
                        return arg
                    continue

                dtype = dtypes.from_np_dtype(np.dtype(t))
                dh_null = _PRIMITIVE_DTYPE_NULL_MAP.get(dtype)

                if param.int_char and isinstance(arg, int):
                    if arg == dh_null:
                        if param.none_allowed:
                            return None
                        else:
                            raise DHError(f"Argument {param.name!r}: {arg} is not compatible with annotation"
                                          f" {param.orig_types}")
                    else:
                        # return a numpy integer instance only if the annotation is a numpy type
                        if _is_from_np_type(param.orig_types, param.int_char):
                            return np.dtype(param.int_char).type(arg)
                        else:
                            return arg
                elif param.floating_char and isinstance(arg, float):
                    if isinstance(arg, float):
                        if arg == dh_null:
                            return np.nan if "N" not in param.encoded_types else None
                        else:
                            # return a numpy floating instance only if the annotation is a numpy type
                            if _is_from_np_type(param.orig_types, param.floating_char):
                                return np.dtype(param.floating_char).type(arg)
                            else:
                                return arg
                elif t == "?" and isinstance(arg, bool):
                    return arg
                elif t == "M":
                    try:
                        return to_np_datetime64(arg)
                    except Exception as e:
                        # don't raise an error, if this is the only annotation, the else block of the for loop will
                        # catch it and raise a TypeError
                        pass
                elif t == "U" and isinstance(arg, str):
                    return arg
            else:  # didn't return from inside the for loop
                if "O" in param.encoded_types:
                    return arg
                else:
                    raise TypeError(f"Argument {param.name!r}: {arg} is not compatible with annotation"
                                    f" {param.orig_types}")
        else:  # if no annotation or generic object, return arg
            return arg


def _convert_args(p_sig: _ParsedSignature, args: Tuple[Any, ...]) -> List[Any]:
    """ Convert all arguments to the types specified by the annotations.
    Given that the number of arguments and the number of parameters may not match (in the presence of keyword,
    var-positional, or var-keyword parameters), we have the following rules:
     If the number of arguments is less than the number of parameters, the remaining parameters are left as is.
     If the number of arguments is greater than the number of parameters, the extra arguments are left as is.

    Python's function call mechanism will raise an exception if it can't resolve the parameters with the arguments.
    """
    converted_args = [_convert_arg(param, arg) for param, arg in zip(p_sig.params, args)]
    converted_args.extend(args[len(converted_args):])
    return converted_args


def _py_udf(fn: Callable):
    """A decorator that acts as a transparent translator for Python UDFs used in Deephaven query formulas between
    Python and Java. This decorator is intended for use by the Deephaven query engine and should not be used by
    users.

    It carries out two conversions:
    1. convert Python function return values to Java values.
        For properly annotated functions, including numba vectorized and guvectorized ones, this decorator inspects the
        signature of the function and determines its return type, including supported primitive types and arrays of
        the supported primitive types. It then converts the return value of the function to the corresponding Java value
        of the same type. For unsupported types, the decorator returns the original Python value which appears as
        org.jpy.PyObject in Java.
    2. convert Java function arguments to Python values based on the signature of the function.
    """
    if hasattr(fn, "return_type"):
        return fn
    p_sig = _parse_signature(fn)
    # build a signature string for vectorization by removing NoneType, array char '[', and comma from the encoded types
    # since vectorization only supports UDFs with a single signature and enforces an exact match, any non-compliant
    # signature (e.g. Union with more than 1 non-NoneType) will be rejected by the vectorizer.
    sig_str_vectorization = re.sub(r"[\[N,]", "", p_sig.encoded)
    return_array = p_sig.ret_annotation.has_array
    ret_dtype = dtypes.from_np_dtype(np.dtype(p_sig.ret_annotation.encoded_type[-1]))

    @wraps(fn)
    def wrapper(*args, **kwargs):
        converted_args = _convert_args(p_sig, args)
        # kwargs are not converted because they are not used in the UDFs
        ret = fn(*converted_args, **kwargs)
        if return_array:
            return dtypes.array(ret_dtype, ret)
        elif ret_dtype == dtypes.PyObject:
            return ret
        else:
            return _scalar(ret, ret_dtype)

    wrapper.j_name = ret_dtype.j_name
    real_ret_dtype = _BUILDABLE_ARRAY_DTYPE_MAP.get(ret_dtype, dtypes.PyObject) if return_array else ret_dtype

    if hasattr(ret_dtype.j_type, 'jclass'):
        j_class = real_ret_dtype.j_type.jclass
    else:
        j_class = real_ret_dtype.qst_type.clazz()

    wrapper.return_type = j_class
    wrapper.signature = sig_str_vectorization

    return wrapper


def _dh_vectorize(fn):
    """A decorator to vectorize a Python function used in Deephaven query formulas and invoked on a row basis.

    If this annotation is not used on a query function, the Deephaven query engine will make an effort to vectorize
    the function. If vectorization is not possible, the query engine will use the original, non-vectorized function.
    If this annotation is used on a function, the Deephaven query engine will use the vectorized function in a query,
    or an error will result if the function can not be vectorized.

    When this decorator is used on a function, the number and type of input and output arguments are changed.
    These changes are only intended for use by the Deephaven query engine. Users are discouraged from using
    vectorized functions in non-query code, since the function signature may change in future versions.

    The current vectorized function signature includes (1) the size of the input arrays, (2) the output array,
    and (3) the input arrays.
    """
    p_sig = _parse_signature(fn)
    return_array = p_sig.ret_annotation.has_array
    ret_dtype = dtypes.from_np_dtype(np.dtype(p_sig.ret_annotation.encoded_type[-1]))

    @wraps(fn)
    def wrapper(*args):
        if len(args) != len(p_sig.params) + 2:
            raise ValueError(
                f"The number of arguments doesn't match the function signature. {len(args) - 2}, {p_sig.encoded}")
        if args[0] <= 0:
            raise ValueError(f"The chunk size argument must be a positive integer. {args[0]}")

        chunk_size = args[0]
        chunk_result = args[1]
        if args[2:]:
            vectorized_args = zip(*args[2:])
            for i in range(chunk_size):
                scalar_args = next(vectorized_args)
                converted_args = _convert_args(p_sig, scalar_args)
                ret = fn(*converted_args)
                if return_array:
                    chunk_result[i] = dtypes.array(ret_dtype, ret)
                else:
                    chunk_result[i] = _scalar(ret, ret_dtype)
        else:
            for i in range(chunk_size):
                ret = fn()
                if return_array:
                    chunk_result[i] = dtypes.array(ret_dtype, ret)
                else:
                    chunk_result[i] = _scalar(ret, ret_dtype)

        return chunk_result

    wrapper.callable = fn
    wrapper.dh_vectorized = True

    if test_vectorization:
        global vectorized_count
        vectorized_count += 1

    return wrapper<|MERGE_RESOLUTION|>--- conflicted
+++ resolved
@@ -109,11 +109,7 @@
     return p_param
 
 
-<<<<<<< HEAD
-def _parse_type_no_nested(annotation: Any, p_annotation: _ParsedParamAnnotation, t: Union[type, str]) -> None:
-=======
 def _parse_type_no_nested(annotation: Any, p_param: _ParsedParam, t: Union[type, str]) -> None:
->>>>>>> 759c0f0e
     """ Parse a specific type (top level or nested in a top-level Union annotation) without handling nested types
     (e.g. a nested Union). The result is stored in the given _ParsedAnnotation object.
     """
@@ -122,11 +118,7 @@
     # annotation is already a type, and we can remove this line.
     t = eval(t) if isinstance(t, str) else t
     
-<<<<<<< HEAD
-    p_annotation.orig_types.add(t)
-=======
     p_param.orig_types.add(t)
->>>>>>> 759c0f0e
     tc = _encode_param_type(t)
     if "[" in tc:
         p_param.has_array = True
