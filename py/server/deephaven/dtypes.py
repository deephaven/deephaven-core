#
# Copyright (c) 2016-2022 Deephaven Data Labs and Patent Pending
#

""" This module defines the data types supported by the Deephaven engine.

Each data type is represented by a DType class which supports creating arrays of the same type and more.
"""
from __future__ import annotations

import datetime
import sys
import typing
from typing import Any, Sequence, Callable, Dict, Type, Union, _GenericAlias, Optional

import jpy
import numpy as np
import numpy._typing as npt
import pandas as pd

from deephaven import DHError
from deephaven.constants import NULL_BYTE, NULL_SHORT, NULL_INT, NULL_LONG, NULL_FLOAT, NULL_DOUBLE, NULL_CHAR

_JQstType = jpy.get_type("io.deephaven.qst.type.Type")
_JTableTools = jpy.get_type("io.deephaven.engine.util.TableTools")
_JPrimitiveArrayConversionUtility = jpy.get_type("io.deephaven.integrations.common.PrimitiveArrayConversionUtility")

_j_name_type_map: Dict[str, DType] = {}


def _qst_custom_type(cls_name: str):
    try:
        return _JQstType.find(_JTableTools.typeFromName(cls_name))
    except:
        return None


class DType:
    """ A class representing a data type in Deephaven."""

    def __init__(self, j_name: str, j_type: Type = None, qst_type: jpy.JType = None, is_primitive: bool = False,
                 np_type: Any = np.object_):
        """
        Args:
             j_name (str): the full qualified name of the Java class
             j_type (Type): the mapped Python class created by JPY
             qst_type (JType): the JPY wrapped object for a instance of QST Type
             is_primitive (bool): whether this instance represents a primitive Java type
             np_type (Any): an instance of numpy dtype (dtype("int64") or numpy class (e.g. np.int16), default is
                np.object_
        """
        self.j_name = j_name
        self.j_type = j_type if j_type else jpy.get_type(j_name)
        self.qst_type = qst_type if qst_type else _qst_custom_type(j_name)
        self.is_primitive = is_primitive
        self.np_type = np_type

        _j_name_type_map[j_name] = self

    def __repr__(self):
        return self.j_name

    def __call__(self, *args, **kwargs):
        if self.is_primitive:
            raise DHError(message=f"primitive type {self.j_name} is not callable.")

        try:
            return self.j_type(*args, **kwargs)
        except Exception as e:
            raise DHError(e, f"failed to create an instance of {self.j_name}") from e


bool_ = DType(j_name="java.lang.Boolean", qst_type=_JQstType.booleanType(), np_type=np.bool_)
"""Boolean type"""
byte = DType(j_name="byte", qst_type=_JQstType.byteType(), is_primitive=True, np_type=np.int8)
"""Signed byte integer type"""
int8 = byte
"""Signed byte integer type"""
short = DType(j_name="short", qst_type=_JQstType.shortType(), is_primitive=True, np_type=np.int16)
"""Signed short integer type"""
int16 = short
"""Signed short integer type"""
char = DType(j_name="char", qst_type=_JQstType.charType(), is_primitive=True, np_type=np.dtype('uint16'))
"""Character type"""
int32 = DType(j_name="int", qst_type=_JQstType.intType(), is_primitive=True, np_type=np.int32)
"""Signed 32bit integer type"""
long = DType(j_name="long", qst_type=_JQstType.longType(), is_primitive=True, np_type=np.int64)
"""Signed 64bit integer type"""
int64 = long
"""Signed 64bit integer type"""
int_ = long
"""Signed 64bit integer type"""
float32 = DType(j_name="float", qst_type=_JQstType.floatType(), is_primitive=True, np_type=np.float32)
"""Single-precision floating-point number type"""
single = float32
"""Single-precision floating-point number type"""
float64 = DType(j_name="double", qst_type=_JQstType.doubleType(), is_primitive=True, np_type=np.float64)
"""Double-precision floating-point number type"""
double = float64
"""Double-precision floating-point number type"""
float_ = float64
"""Double-precision floating-point number type"""
string = DType(j_name="java.lang.String", qst_type=_JQstType.stringType(), np_type=np.str_)
"""String type"""
BigDecimal = DType(j_name="java.math.BigDecimal")
"""Java BigDecimal type"""
StringSet = DType(j_name="io.deephaven.stringset.StringSet")
"""Deephaven StringSet type"""
Instant = DType(j_name="java.time.Instant", np_type=np.dtype("datetime64[ns]"))
"""Instant date time type"""
LocalDate = DType(j_name="java.time.LocalDate")
"""Local date type"""
LocalTime = DType(j_name="java.time.LocalTime")
"""Local time type"""
ZonedDateTime = DType(j_name="java.time.ZonedDateTime")
"""Zoned date time type"""
Duration = DType(j_name="java.time.Duration")
"""Time period type, which is a unit of time in terms of clock time (24-hour days, hours, minutes, seconds, and nanoseconds)."""
Period = DType(j_name="java.time.Period")
"""Time period type, which is a unit of time in terms of calendar time (days, weeks, months, years, etc.)."""
TimeZone = DType(j_name="java.time.ZoneId")
"""Time zone type."""
PyObject = DType(j_name="org.jpy.PyObject")
"""Python object type"""
JObject = DType(j_name="java.lang.Object")
"""Java Object type"""
bool_array = DType(j_name='[Z')
"""boolean array type"""
byte_array = DType(j_name='[B')
"""Byte array type"""
int8_array = byte_array
"""Byte array type"""
short_array = DType(j_name='[S')
"""Short array type"""
int16_array = short_array
"""Short array type"""
char_array = DType(j_name='[C')
"""char array type"""
int32_array = DType(j_name='[I')
"""32bit integer array type"""
long_array = DType(j_name='[J')
"""64bit integer array type"""
int64_array = long_array
"""64bit integer array type"""
int_array = long_array
"""64bit integer array type"""
single_array = DType(j_name='[F')
"""Single-precision floating-point array type"""
float32_array = single_array
"""Single-precision floating-point array type"""
double_array = DType(j_name='[D')
"""Double-precision floating-point array type"""
float64_array = double_array
"""Double-precision floating-point array type"""
float_array = double_array
"""Double-precision floating-point array type"""
string_array = DType(j_name='[Ljava.lang.String;')
"""Java String array type"""
boolean_array = DType(j_name='[Ljava.lang.Boolean;')
"""Java Boolean array type"""
instant_array = DType(j_name='[Ljava.time.Instant;')
"""Java Instant array type"""
zdt_array = DType(j_name='[Ljava.time.ZonedDateTime;')
"""Zoned date time array type"""

_PRIMITIVE_DTYPE_NULL_MAP = {
    bool_: NULL_BYTE,
    byte: NULL_BYTE,
    char: NULL_CHAR,
    int16: NULL_SHORT,
    int32: NULL_INT,
    int64: NULL_LONG,
    float32: NULL_FLOAT,
    float64: NULL_DOUBLE,
}

_BUILDABLE_ARRAY_DTYPE_MAP = {
    bool_: bool_array,
    byte: int8_array,
    char: char_array,
    int16: int16_array,
    int32: int32_array,
    int64: int64_array,
    float32: float32_array,
    float64: float64_array,
    string: string_array,
    Instant: instant_array,
}


def null_remap(dtype: DType) -> Callable[[Any], Any]:
    """ Creates a null value remap function for the provided DType.

    Args:
        dtype (DType): the DType instance

    Returns:
        a Callable

    Raises:
        TypeError
    """
    null_value = _PRIMITIVE_DTYPE_NULL_MAP.get(dtype)
    if null_value is None:
        raise TypeError("null_remap() must be called with a primitive DType")

    return lambda v: null_value if v is None else v


def _instant_array(data: Sequence) -> jpy.JType:
    """Converts a sequence of either datetime64[ns], datetime.datetime, pandas.Timestamp, datetime strings,
    or integers in nanoseconds, to a Java array of Instant values. """
    # try to convert to numpy array of datetime64 if not already, so that we can call translateArrayLongToInstant on
    # it to reduce the number of round trips to the JVM
    if not isinstance(data, np.ndarray):
        try:
            data = np.array([pd.Timestamp(dt).to_numpy() for dt in data], dtype=np.datetime64)
        except Exception as e:
            ...

    if isinstance(data, np.ndarray) and data.dtype.kind in ('M', 'i', 'U'):
        if data.dtype.kind == 'M':
            longs = jpy.array('long', data.astype('datetime64[ns]').astype('int64'))
        elif data.dtype.kind == 'i':
            longs = jpy.array('long', data.astype('int64'))
        else:  # data.dtype.kind == 'U'
            longs = jpy.array('long', [pd.Timestamp(str(dt)).to_numpy().astype('int64') for dt in data])
        data = _JPrimitiveArrayConversionUtility.translateArrayLongToInstant(longs)
        return data

    if not isinstance(data, instant_array.j_type):
        from deephaven.time import to_j_instant
        data = [to_j_instant(d) for d in data]

    return jpy.array(Instant.j_type, data)


def array(dtype: DType, seq: Sequence, remap: Callable[[Any], Any] = None) -> jpy.JType:
    """ Creates a Java array of the specified data type populated with values from a sequence.

    Note:
        this method does unsafe casting, meaning precision and values might be lost with down cast

    Args:
        dtype (DType): the component type of the array
        seq (Sequence): a sequence of compatible data, e.g. list, tuple, numpy array, Pandas series, etc.
        remap (optional): a callable that takes one value and maps it to another, for handling the translation of
            special DH values such as NULL_INT, NAN_INT between Python and the DH engine

    Returns:
        a Java array

    Raises:
        DHError
    """
<<<<<<< HEAD
=======
    if isinstance(seq, np.ndarray) and seq.ndim > 1:
        raise ValueError("array() does not support multi-dimensional arrays")

>>>>>>> e937e40c
    if not isinstance(dtype, DType):
        raise TypeError(f"array() expects a DType for the first argument but given a {type(dtype).__name__}")

    try:
        if isinstance(seq, str) and dtype == char:
            # ord is the Python builtin function that takes a unicode character and returns an integer code point value
            remap = ord

        if remap:
            if not callable(remap):
                raise ValueError("Not a callable")
            seq = [remap(v) for v in seq]

        if dtype == Instant:
            return _instant_array(seq)

        if isinstance(seq, np.ndarray):
            if dtype == bool_:
                bytes_ = seq.astype(dtype=np.int8)
                j_bytes = array(byte, bytes_)
                seq = _JPrimitiveArrayConversionUtility.translateArrayByteToBoolean(j_bytes)

        return jpy.array(dtype.j_type, seq)
    except Exception as e:
        raise DHError(e, f"failed to create a Java {dtype.j_name} array.") from e


def from_jtype(j_class: Any) -> DType:
    """ looks up a DType that matches the java type, if not found, creates a DType for it. """
    if not j_class:
        return None

    j_name = j_class.getName()
    dtype = _j_name_type_map.get(j_name)
    if not dtype:
        return DType(j_name=j_name, j_type=j_class, np_type=np.object_)
    else:
        return dtype


def from_np_dtype(np_dtype: Union[np.dtype, pd.api.extensions.ExtensionDtype]) -> DType:
    """ Looks up a DType that matches the provided numpy dtype or Pandas's nullable equivalent; if not found,
    returns PyObject. """

    if isinstance(np_dtype, pd.api.extensions.ExtensionDtype):
        # check if it is a Pandas nullable numeric types such as pd.Float64Dtype/Int32Dtype/BooleanDtype etc.
        if hasattr(np_dtype, "numpy_dtype"):
            np_dtype = np_dtype.numpy_dtype
        elif isinstance(np_dtype, pd.StringDtype):
            return string
        else:
            return PyObject

    if np_dtype.kind in {'U', 'S'}:
        return string

    if np_dtype.kind in {'M'}:
        return Instant

    for _, dtype in _j_name_type_map.items():
        if np.dtype(dtype.np_type) == np_dtype and dtype.np_type != np.object_:
            return dtype

    return PyObject


_NUMPY_INT_TYPE_CODES = ["i", "l", "h", "b"]
_NUMPY_FLOATING_TYPE_CODES = ["f", "d"]


def _scalar(x):
    """Converts a Python value to a Java scalar value. It converts the numpy primitive types, string to
    their Python equivalents so that JPY can handle them. For datetime values, it converts them to Java Instant.
    Otherwise, it returns the value as is."""
    if hasattr(x, "dtype"):
        if x.dtype.char in _NUMPY_INT_TYPE_CODES:
            return int(x)
        elif x.dtype.char in _NUMPY_FLOATING_TYPE_CODES:
            return float(x)
        elif x.dtype.char == '?':
            return bool(x)
        elif x.dtype.char == 'U':
            return str(x)
        elif x.dtype.char == 'O':
            return x
        elif x.dtype.char == 'M':
            from deephaven.time import to_j_instant
            return to_j_instant(x)
        else:
            raise TypeError(f"Unsupported dtype: {x.dtype}")
    else:
        if isinstance(x, (datetime.datetime, pd.Timestamp)):
            from deephaven.time import to_j_instant
            return to_j_instant(x)
        return x


def _np_dtype_char(t: Union[type, str]) -> str:
    """Returns the numpy dtype character code for the given type."""
    try:
        np_dtype = np.dtype(t if t else "object")
        if np_dtype.kind == "O":
            if t in (datetime.datetime, pd.Timestamp):
                return "M"
    except TypeError:
        np_dtype = np.dtype("object")

    return np_dtype.char


def _component_np_dtype_char(t: type) -> Optional[str]:
    """Returns the numpy dtype character code for the given type's component type if the type is a Sequence type or
    numpy ndarray, otherwise return None. """
    component_type = None
    if isinstance(t, _GenericAlias) and issubclass(t.__origin__, Sequence):
        component_type = t.__args__[0]

    # Py3.8: npt.NDArray can be used in Py 3.8 as a generic alias, but a specific alias (e.g. npt.NDArray[np.int64])
    # is an instance of a private class of np, yet we don't have a choice but to use it. And when npt.NDArray is used,
    # the 1st argument is typing.Any, the 2nd argument is another generic alias of which the 1st argument is the
    # component type
    if not component_type and sys.version_info.minor == 8:
        if isinstance(t, np._typing._generic_alias._GenericAlias) and t.__origin__ == np.ndarray:
            component_type = t.__args__[1].__args__[0]

    # Py3.9+, np.ndarray as a generic alias is only supported in Python 3.9+, also npt.NDArray is still available but a
    # specific alias (e.g. npt.NDArray[np.int64]) now is an instance of typing.GenericAlias.
    # when npt.NDArray is used, the 1st argument is typing.Any, the 2nd argument is another generic alias of which
    # the 1st argument is the component type
    # when np.ndarray is used, the 1st argument is the component type
    if not component_type and sys.version_info.minor > 8:
        import types
        if isinstance(t, types.GenericAlias) and (issubclass(t.__origin__, Sequence) or t.__origin__ == np.ndarray):
            component_type = t.__args__[1].__args__[0] if t.__args__[0] == typing.Any else t.__args__[0]

    if component_type:
        return _np_dtype_char(component_type)
    else:
        return None<|MERGE_RESOLUTION|>--- conflicted
+++ resolved
@@ -253,12 +253,9 @@
     Raises:
         DHError
     """
-<<<<<<< HEAD
-=======
     if isinstance(seq, np.ndarray) and seq.ndim > 1:
         raise ValueError("array() does not support multi-dimensional arrays")
 
->>>>>>> e937e40c
     if not isinstance(dtype, DType):
         raise TypeError(f"array() expects a DType for the first argument but given a {type(dtype).__name__}")
 
