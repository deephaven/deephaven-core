--- conflicted
+++ resolved
@@ -8,10 +8,7 @@
 
 import jpy
 import numpy as np
-<<<<<<< HEAD
 from deephaven.dtypes import DType, BusinessCalendar
-=======
->>>>>>> 84969240
 
 from deephaven import DHError, dtypes, new_table
 from deephaven.column import Column, InputColumn
