--- conflicted
+++ resolved
@@ -9,17 +9,11 @@
 from typing import Sequence, Any
 
 import jpy
-import numpy as np
-import pandas as pd
 
 import deephaven.dtypes as dtypes
-from deephaven import DHError, time
+from deephaven import DHError
 from deephaven.dtypes import DType
-<<<<<<< HEAD
-from deephaven.time import to_j_instant
-=======
 from deephaven.dtypes import _instant_array
->>>>>>> e937e40c
 
 _JColumnHeader = jpy.get_type("io.deephaven.qst.column.header.ColumnHeader")
 _JColumn = jpy.get_type("io.deephaven.qst.column.Column")
@@ -210,31 +204,7 @@
     Returns:
         a new input column
     """
-<<<<<<< HEAD
-
-    # try to convert to numpy array of datetime64 if not already, so that we can call translateArrayLongToInstant on
-    # it to reduce the number of round trips to the JVM
-    if not isinstance(data, np.ndarray):
-        try:
-            data = np.array([pd.Timestamp(dt).to_numpy() for dt in data], dtype=np.datetime64)
-        except Exception as e:
-            ...
-
-    if isinstance(data, np.ndarray) and data.dtype.kind in ('M', 'i', 'U'):
-        if data.dtype.kind == 'M':
-            longs = jpy.array('long', data.astype('datetime64[ns]').astype('int64'))
-        elif data.dtype.kind == 'i':
-            longs = jpy.array('long', data.astype('int64'))
-        else:  # data.dtype.kind == 'U'
-            longs = jpy.array('long', [pd.Timestamp(str(dt)).to_numpy().astype('int64') for dt in data])
-        data = _JPrimitiveArrayConversionUtility.translateArrayLongToInstant(longs)
-
-    if not isinstance(data, dtypes.instant_array.j_type):
-        data = [to_j_instant(d) for d in data]
-
-=======
     data = _instant_array(data)
->>>>>>> e937e40c
     return InputColumn(name=name, data_type=dtypes.Instant, input_data=data)
 
 
