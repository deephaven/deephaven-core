# only python 3.8 needs this, but it must be the first expression in the file, so we can't predicate it
from __future__ import annotations
from enum import Enum
from typing import Any
from jedi import Interpreter, Script


class Mode(Enum):
    OFF = "OFF"
    SAFE = "SAFE"
    STRONG = "STRONG"

    def __str__(self) -> str:
        return self.value


class Settings:
    def __init__(self):
        self._mode = Mode.STRONG

    @property
    def mode(self) -> Mode:
        return self._mode

    @mode.setter
    def mode(self, mode: Mode):
        self._mode = mode


jedi_settings = Settings()


class Completer(object):
    def __init__(self, scope: dict):
        self._docs = {}
        self._versions = {}
        self.__scope = scope
        # might want to make this a {uri: []} instead of []
        self.pending = []

    def open_doc(self, text: str, uri: str, version: int) -> None:
        self._docs[uri] = text
        self._versions[uri] = version

    def get_doc(self, uri: str) -> str:
        return self._docs[uri]

    def update_doc(self, text: str, uri: str, version: int) -> None:
        self._docs[uri] = text
        self._versions[uri] = version
        # any pending completions should stop running now. We use a list of Event to signal any running threads to stop
        for pending in self.pending:
            pending.set()

    def close_doc(self, uri: str) -> None:
        del self._docs[uri]
        del self._versions[uri]
        for pending in self.pending:
            pending.set()

    def do_completion(
        self, uri: str, version: int, line: int, col: int
    ) -> list[list[Any]]:
        global jedi_settings
        if jedi_settings.mode == Mode.OFF:
            return []

        if not self._versions[uri] == version:
            # if you aren't the newest completion, you get nothing, quickly
            return []

        # run jedi
        txt = self.get_doc(uri)

<<<<<<< HEAD
        # The Script completer is static analysis only, so we should actually be feeding it a whole document at once.
        if jedi_settings.mode == Mode.SAFE:
            completions = Script(txt).complete(line, col)
        else:
            completions = Interpreter(txt, [self.__scope]).complete(line, col)
=======
        completer = (
            # The Script completer is static analysis only, so we should actually be feeding it a whole document at once.
            Script(txt)
            if self.__mode == Mode.SAFE
            else Interpreter(txt, [self.__scope])
        )
        completions = completer.complete(line, col)
>>>>>>> 0f6db46c

        # for now, a simple sorting based on number of preceding _
        # we may want to apply additional sorting to each list before combining
        results: list = []
        results_: list = []
        results__: list = []
        for complete in completions:
            # keep checking the latest version as we run, so updated doc can cancel us
            if not self._versions[uri] == version:
                return []
            result: list = self.to_result(complete, col)
            if result[0].startswith("__"):
                results__.append(result)
            elif result[0].startswith("_"):
                results_.append(result)
            else:
                results.append(result)

        # put the results together in a better-than-nothing sorting
        return results + results_ + results__

    @staticmethod
    def to_result(complete: Any, col: int) -> list[Any]:
        name: str = complete.name
        prefix_length: int = complete.get_completion_prefix_length()
        start: int = col - prefix_length
        # all java needs to build a grpc response is completion text (name) and where the completion should start
        return [name, start]<|MERGE_RESOLUTION|>--- conflicted
+++ resolved
@@ -72,13 +72,6 @@
         # run jedi
         txt = self.get_doc(uri)
 
-<<<<<<< HEAD
-        # The Script completer is static analysis only, so we should actually be feeding it a whole document at once.
-        if jedi_settings.mode == Mode.SAFE:
-            completions = Script(txt).complete(line, col)
-        else:
-            completions = Interpreter(txt, [self.__scope]).complete(line, col)
-=======
         completer = (
             # The Script completer is static analysis only, so we should actually be feeding it a whole document at once.
             Script(txt)
@@ -86,7 +79,6 @@
             else Interpreter(txt, [self.__scope])
         )
         completions = completer.complete(line, col)
->>>>>>> 0f6db46c
 
         # for now, a simple sorting based on number of preceding _
         # we may want to apply additional sorting to each list before combining
