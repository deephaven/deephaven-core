--- conflicted
+++ resolved
@@ -1053,8 +1053,6 @@
         self.assertFalse(t.has_columns("D"))
         self.assertFalse(t.has_columns(["D", "C"]))
 
-<<<<<<< HEAD
-=======
     def test_agg_count_and_partition_error(self):
         t = empty_table(1).update(["A=i", "B=i", "C=i"])
         with self.assertRaises(DHError) as cm:
@@ -1065,7 +1063,6 @@
             t.agg_by(aggs=[partition(["A"])], by=["B"])
         self.assertIn("string value", str(cm.exception))
 
->>>>>>> e937e40c
 
 if __name__ == "__main__":
     unittest.main()