--- conflicted
+++ resolved
@@ -14,12 +14,9 @@
 from deephaven.jcompat import j_hashmap
 from deephaven.pandas import to_pandas
 from deephaven.table import Table, SearchDisplayMode
-<<<<<<< HEAD
 from deephaven.time import epoch_nanos_to_instant
 from tests.testbase import BaseTestCase
-=======
 from tests.testbase import BaseTestCase, table_equals
->>>>>>> 1a0b4d14
 
 
 # for scoping dependent table operation tests
