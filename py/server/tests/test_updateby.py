#
# Copyright (c) 2016-2022 Deephaven Data Labs and Patent Pending
#

import unittest

from deephaven import read_csv, time_table, ugp
from deephaven.updateby import BadDataBehavior, MathContext, OperationControl, DeltaControl, ema_tick, ema_time, \
    ems_tick, ems_time, emmin_tick, emmin_time, emmax_tick, emmax_time, emstd_tick, emstd_time,\
    cum_sum, cum_prod, cum_min, cum_max, forward_fill, delta, rolling_sum_tick, rolling_sum_time, \
    rolling_group_tick, rolling_group_time, rolling_avg_tick, rolling_avg_time, rolling_min_tick, rolling_min_time, \
    rolling_max_tick, rolling_max_time, rolling_prod_tick, rolling_prod_time, rolling_count_tick, rolling_count_time, \
    rolling_std_tick, rolling_std_time, rolling_wavg_tick, rolling_wavg_time
from tests.testbase import BaseTestCase


class UpdateByTestCase(BaseTestCase):
    def setUp(self):
        super().setUp()
        self.static_table = read_csv("tests/data/test_table.csv").update("Timestamp=now()")
        with ugp.exclusive_lock():
            self.ticking_table = time_table("PT00:00:00.001").update(
                ["a = i", "b = i*i % 13", "c = i * 13 % 23", "d = a + b", "e = a - b"])

    def tearDown(self) -> None:
        self.static_table = None
        self.ticking_table = None
        super().tearDown()

    @classmethod
    def setUpClass(cls) -> None:
        cls.em_op_ctrl = OperationControl(on_null=BadDataBehavior.THROW,
                                      on_nan=BadDataBehavior.RESET,
                                      big_value_context=MathContext.UNLIMITED)

        cls.em_ops = [
            # exponential moving average
<<<<<<< HEAD
            ema_tick(time_scale_ticks=100, cols="ema_a = a"),
            ema_tick(time_scale_ticks=100, cols="ema_a = a", op_control=cls.em_op_ctrl),
            ema_time(ts_col="Timestamp", time_scale=10, cols="ema_a = a"),
            ema_time(ts_col="Timestamp", time_scale="PT00:00:00.001", cols="ema_c = c",
                           op_control=cls.em_op_ctrl),
            # exponential moving sum
            ems_tick(time_scale_ticks=100, cols="ems_a = a"),
            ems_tick(time_scale_ticks=100, cols="ems_a = a", op_control=cls.em_op_ctrl),
            ems_time(ts_col="Timestamp", time_scale=10, cols="ems_a = a"),
            ems_time(ts_col="Timestamp", time_scale="PT00:00:00.001", cols="ems_c = c",
                           op_control=cls.em_op_ctrl),
            # exponential moving minimum
            emmin_tick(time_scale_ticks=100, cols="emmin_a = a"),
            emmin_tick(time_scale_ticks=100, cols="emmin_a = a", op_control=cls.em_op_ctrl),
            emmin_time(ts_col="Timestamp", time_scale=10, cols="emmin_a = a"),
            emmin_time(ts_col="Timestamp", time_scale="PT00:00:00.001", cols="emmin_c = c",
                             op_control=cls.em_op_ctrl),
            # exponential moving maximum
            emmax_tick(time_scale_ticks=100, cols="emmax_a = a"),
            emmax_tick(time_scale_ticks=100, cols="emmax_a = a", op_control=cls.em_op_ctrl),
            emmax_time(ts_col="Timestamp", time_scale=10, cols="emmax_a = a"),
            emmax_time(ts_col="Timestamp", time_scale="PT00:00:00.001", cols="emmax_c = c",
                             op_control=cls.em_op_ctrl),
            # exponential moving standard deviation
            emstd_tick(time_scale_ticks=100, cols="emstd_a = a"),
            emstd_tick(time_scale_ticks=100, cols="emstd_a = a", op_control=cls.em_op_ctrl),
            emstd_time(ts_col="Timestamp", time_scale=10, cols="emstd_a = a"),
            emstd_time(ts_col="Timestamp", time_scale="PT00:00:00.001", cols="emtd_c = c",
=======
            ema_tick(decay_ticks=100, cols="ema_a = a"),
            ema_tick(decay_ticks=100, cols="ema_a = a", op_control=cls.em_op_ctrl),
            ema_time(ts_col="Timestamp", decay_time=10, cols="ema_a = a"),
            ema_time(ts_col="Timestamp", decay_time="00:00:00.001", cols="ema_c = c",
                           op_control=cls.em_op_ctrl),
            # exponential moving sum
            ems_tick(decay_ticks=100, cols="ems_a = a"),
            ems_tick(decay_ticks=100, cols="ems_a = a", op_control=cls.em_op_ctrl),
            ems_time(ts_col="Timestamp", decay_time=10, cols="ems_a = a"),
            ems_time(ts_col="Timestamp", decay_time="00:00:00.001", cols="ems_c = c",
                           op_control=cls.em_op_ctrl),
            # exponential moving minimum
            emmin_tick(decay_ticks=100, cols="emmin_a = a"),
            emmin_tick(decay_ticks=100, cols="emmin_a = a", op_control=cls.em_op_ctrl),
            emmin_time(ts_col="Timestamp", decay_time=10, cols="emmin_a = a"),
            emmin_time(ts_col="Timestamp", decay_time="00:00:00.001", cols="emmin_c = c",
                             op_control=cls.em_op_ctrl),
            # exponential moving maximum
            emmax_tick(decay_ticks=100, cols="emmax_a = a"),
            emmax_tick(decay_ticks=100, cols="emmax_a = a", op_control=cls.em_op_ctrl),
            emmax_time(ts_col="Timestamp", decay_time=10, cols="emmax_a = a"),
            emmax_time(ts_col="Timestamp", decay_time="00:00:00.001", cols="emmax_c = c",
                             op_control=cls.em_op_ctrl),
            # exponential moving standard deviation
            emstd_tick(decay_ticks=100, cols="emstd_a = a"),
            emstd_tick(decay_ticks=100, cols="emstd_a = a", op_control=cls.em_op_ctrl),
            emstd_time(ts_col="Timestamp", decay_time=10, cols="emstd_a = a"),
            emstd_time(ts_col="Timestamp", decay_time="00:00:00.001", cols="emtd_c = c",
>>>>>>> 1a0b4d14
                       op_control=cls.em_op_ctrl),
        ]

        cls.simple_ops = [
            cum_sum,
            cum_prod,
            cum_min,
            cum_max,
            forward_fill,
            delta
        ]

        # Rolling Operators list shared with test_rolling_ops / test_rolling_ops_proxy
        cls.rolling_ops = [
            # rolling sum
            rolling_sum_tick(cols=["rsum_a = a", "rsum_d = d"], rev_ticks=10),
            rolling_sum_tick(cols=["rsum_a = a", "rsum_d = d"], rev_ticks=10, fwd_ticks=10),
            rolling_sum_time(ts_col="Timestamp", cols=["rsum_b = b", "rsum_e = e"], rev_time="PT00:00:10"),
            rolling_sum_time(ts_col="Timestamp", cols=["rsum_b = b", "rsum_e = e"], rev_time=10_000_000_000,
                             fwd_time=-10_000_000_00),
            rolling_sum_time(ts_col="Timestamp", cols=["rsum_b = b", "rsum_e = e"], rev_time="PT00:00:30",
                             fwd_time="-PT00:00:20"),
            # rolling group
            rolling_group_tick(cols=["rgroup_a = a", "rgroup_d = d"], rev_ticks=10),
            rolling_group_tick(cols=["rgroup_a = a", "rgroup_d = d"], rev_ticks=10, fwd_ticks=10),
            rolling_group_time(ts_col="Timestamp", cols=["rgroup_b = b", "rgroup_e = e"], rev_time="PT00:00:10"),
            rolling_group_time(ts_col="Timestamp", cols=["rgroup_b = b", "rgroup_e = e"], rev_time=10_000_000_000,
                               fwd_time=-10_000_000_00),
            rolling_group_time(ts_col="Timestamp", cols=["rgroup_b = b", "rgroup_e = e"], rev_time="PT00:00:30",
                               fwd_time="-PT00:00:20"),
            # rolling average
            rolling_avg_tick(cols=["ravg_a = a", "ravg_d = d"], rev_ticks=10),
            rolling_avg_tick(cols=["ravg_a = a", "ravg_d = d"], rev_ticks=10, fwd_ticks=10),
            rolling_avg_time(ts_col="Timestamp", cols=["ravg_b = b", "ravg_e = e"], rev_time="PT00:00:10"),
            rolling_avg_time(ts_col="Timestamp", cols=["ravg_b = b", "ravg_e = e"], rev_time=10_000_000_000,
                             fwd_time=-10_000_000_00),
            rolling_avg_time(ts_col="Timestamp", cols=["ravg_b = b", "ravg_e = e"], rev_time="PT00:00:30",
                             fwd_time="-PT00:00:20"),
            # rolling minimum
            rolling_min_tick(cols=["rmin_a = a", "rmin_d = d"], rev_ticks=10),
            rolling_min_tick(cols=["rmin_a = a", "rmin_d = d"], rev_ticks=10, fwd_ticks=10),
            rolling_min_time(ts_col="Timestamp", cols=["rmin_b = b", "rmin_e = e"], rev_time="PT00:00:10"),
            rolling_min_time(ts_col="Timestamp", cols=["rmin_b = b", "rmin_e = e"], rev_time=10_000_000_000,
                             fwd_time=-10_000_000_00),
            rolling_min_time(ts_col="Timestamp", cols=["rmin_b = b", "rmin_e = e"], rev_time="PT00:00:30",
                             fwd_time="-PT00:00:20"),
            # rolling maximum
            rolling_max_tick(cols=["rmax_a = a", "rmax_d = d"], rev_ticks=10),
            rolling_max_tick(cols=["rmax_a = a", "rmax_d = d"], rev_ticks=10, fwd_ticks=10),
            rolling_max_time(ts_col="Timestamp", cols=["rmax_b = b", "rmax_e = e"], rev_time="PT00:00:10"),
            rolling_max_time(ts_col="Timestamp", cols=["rmax_b = b", "rmax_e = e"], rev_time=10_000_000_000,
                             fwd_time=-10_000_000_00),
            rolling_max_time(ts_col="Timestamp", cols=["rmax_b = b", "rmax_e = e"], rev_time="PT00:00:30",
                             fwd_time="-PT00:00:20"),
            # rolling product
            rolling_prod_tick(cols=["rprod_a = a", "rprod_d = d"], rev_ticks=10),
            rolling_prod_tick(cols=["rprod_a = a", "rprod_d = d"], rev_ticks=10, fwd_ticks=10),
            rolling_prod_time(ts_col="Timestamp", cols=["rprod_b = b", "rprod_e = e"], rev_time="PT00:00:10"),
            rolling_prod_time(ts_col="Timestamp", cols=["rprod_b = b", "rprod_e = e"], rev_time=10_000_000_000,
                              fwd_time=-10_000_000_00),
            rolling_prod_time(ts_col="Timestamp", cols=["rprod_b = b", "rprod_e = e"], rev_time="PT00:00:30",
                              fwd_time="-PT00:00:20"),
            # rolling count
            rolling_count_tick(cols=["rcount_a = a", "rcount_d = d"], rev_ticks=10),
            rolling_count_tick(cols=["rcount_a = a", "rcount_d = d"], rev_ticks=10, fwd_ticks=10),
            rolling_count_time(ts_col="Timestamp", cols=["rcount_b = b", "rcount_e = e"], rev_time="PT00:00:10"),
            rolling_count_time(ts_col="Timestamp", cols=["rcount_b = b", "rcount_e = e"], rev_time=10_000_000_000,
                               fwd_time=-10_000_000_00),
            rolling_count_time(ts_col="Timestamp", cols=["rcount_b = b", "rcount_e = e"], rev_time="PT00:00:30",
                               fwd_time="-PT00:00:20"),
            # rolling standard deviation
            rolling_std_tick(cols=["rstd_a = a", "rstd_d = d"], rev_ticks=10),
            rolling_std_tick(cols=["rstd_a = a", "rstd_d = d"], rev_ticks=10, fwd_ticks=10),
            rolling_std_time(ts_col="Timestamp", cols=["rstd_b = b", "rstd_e = e"], rev_time="PT00:00:10"),
            rolling_std_time(ts_col="Timestamp", cols=["rstd_b = b", "rstd_e = e"], rev_time=10_000_000_000,
                             fwd_time=-10_000_000_00),
            rolling_std_time(ts_col="Timestamp", cols=["rstd_b = b", "rstd_e = e"], rev_time="PT00:00:30",
                             fwd_time="-PT00:00:20"),
            # rolling weighted average (using "b" as the weight column)
            rolling_wavg_tick(weight_col="b", cols=["rwavg_a = a", "rwavg_d = d"], rev_ticks=10),
            rolling_wavg_tick(weight_col="b", cols=["rwavg_a = a", "rwavg_d = d"], rev_ticks=10, fwd_ticks=10),
            rolling_wavg_time(ts_col="Timestamp", weight_col="b", cols=["rwavg_b = b", "rwavg_e = e"], rev_time="PT00:00:10"),
            rolling_wavg_time(ts_col="Timestamp", weight_col="b", cols=["rwavg_b = b", "rwavg_e = e"], rev_time=10_000_000_000, fwd_time=-10_000_000_00),
            rolling_wavg_time(ts_col="Timestamp", weight_col="b", cols=["rwavg_b = b", "rwavg_e = e"], rev_time="PT00:00:30", fwd_time="-PT00:00:20"),
        ]

    @classmethod
    def tearDownClass(cls) -> None:
        del cls.em_op_ctrl
        del cls.em_ops
        del cls.simple_ops
        del cls.rolling_ops

    def test_em(self):
        for op in self.em_ops:
            with self.subTest(op):
                for t in (self.static_table, self.ticking_table):
                    rt = t.update_by(ops=op, by="b")
                    self.assertTrue(rt.is_refreshing is t.is_refreshing)
                    self.assertEqual(len(rt.columns), 1 + len(t.columns))
                    with ugp.exclusive_lock():
                        self.assertEqual(rt.size, t.size)

    def test_em_proxy(self):
        pt_proxies = [self.static_table.partition_by("b").proxy(),
                      self.ticking_table.partition_by("b").proxy(),
                      ]

        for op in self.em_ops:
            with self.subTest(op):
                for pt_proxy in pt_proxies:
                    rt_proxy = pt_proxy.update_by(op, by="e")
                    for ct, rct in zip(pt_proxy.target.constituent_tables, rt_proxy.target.constituent_tables):
                        self.assertTrue(rct.is_refreshing is ct.is_refreshing)
                        self.assertEqual(len(rct.columns), 1 + len(ct.columns))
                        with ugp.exclusive_lock():
                            self.assertEqual(ct.size, rct.size)                        

    def test_simple_ops(self):
        pairs = ["UA=a", "UB=b"]

        for op in self.simple_ops:
            with self.subTest(op):
                for t in (self.static_table, self.ticking_table):
                    rt = t.update_by(ops=op(pairs), by="e")
                    self.assertTrue(rt.is_refreshing is t.is_refreshing)
                    self.assertEqual(len(rt.columns), 2 + len(t.columns))
                    with ugp.exclusive_lock():
                        self.assertEqual(rt.size, t.size)

    def test_simple_ops_proxy(self):
        pairs = ["UA=a", "UB=b"]
        pt_proxies = [self.static_table.partition_by("c").proxy(),
                      self.ticking_table.partition_by("c").proxy(),
                      ]

        for op in self.simple_ops:
            with self.subTest(op):
                for pt_proxy in pt_proxies:
                    rt_proxy = pt_proxy.update_by(ops=op(pairs), by="e")

                    self.assertTrue(rt_proxy.is_refreshing is pt_proxy.is_refreshing)
                    self.assertEqual(len(rt_proxy.target.constituent_table_columns),
                                     2 + len(pt_proxy.target.constituent_table_columns))

                    for ct, rct in zip(pt_proxy.target.constituent_tables, rt_proxy.target.constituent_tables):
                        with ugp.exclusive_lock():
                            self.assertEqual(ct.size, rct.size)

    def test_rolling_ops(self):
        for op in self.rolling_ops:
            with self.subTest(op):
                for t in (self.static_table, self.ticking_table):
                    rt = t.update_by(ops=op, by="c")
                    self.assertTrue(rt.is_refreshing is t.is_refreshing)
                    self.assertEqual(len(rt.columns), 2 + len(t.columns))
                    with ugp.exclusive_lock():
                        self.assertEqual(rt.size, t.size)

    def test_rolling_ops_proxy(self):
        pt_proxies = [self.static_table.partition_by("b").proxy(),
                      self.ticking_table.partition_by("b").proxy(),
                      ]

        for op in self.rolling_ops:
            with self.subTest(op):
                for pt_proxy in pt_proxies:
                    rt_proxy = pt_proxy.update_by(op, by="c")
                    for ct, rct in zip(pt_proxy.target.constituent_tables, rt_proxy.target.constituent_tables):
                        self.assertTrue(rct.is_refreshing is ct.is_refreshing)
                        self.assertEqual(len(rct.columns), 2 + len(ct.columns))
                        with ugp.exclusive_lock():
                            self.assertEqual(ct.size, rct.size)                       

if __name__ == '__main__':
    unittest.main()<|MERGE_RESOLUTION|>--- conflicted
+++ resolved
@@ -35,65 +35,34 @@
 
         cls.em_ops = [
             # exponential moving average
-<<<<<<< HEAD
-            ema_tick(time_scale_ticks=100, cols="ema_a = a"),
-            ema_tick(time_scale_ticks=100, cols="ema_a = a", op_control=cls.em_op_ctrl),
-            ema_time(ts_col="Timestamp", time_scale=10, cols="ema_a = a"),
-            ema_time(ts_col="Timestamp", time_scale="PT00:00:00.001", cols="ema_c = c",
-                           op_control=cls.em_op_ctrl),
-            # exponential moving sum
-            ems_tick(time_scale_ticks=100, cols="ems_a = a"),
-            ems_tick(time_scale_ticks=100, cols="ems_a = a", op_control=cls.em_op_ctrl),
-            ems_time(ts_col="Timestamp", time_scale=10, cols="ems_a = a"),
-            ems_time(ts_col="Timestamp", time_scale="PT00:00:00.001", cols="ems_c = c",
-                           op_control=cls.em_op_ctrl),
-            # exponential moving minimum
-            emmin_tick(time_scale_ticks=100, cols="emmin_a = a"),
-            emmin_tick(time_scale_ticks=100, cols="emmin_a = a", op_control=cls.em_op_ctrl),
-            emmin_time(ts_col="Timestamp", time_scale=10, cols="emmin_a = a"),
-            emmin_time(ts_col="Timestamp", time_scale="PT00:00:00.001", cols="emmin_c = c",
-                             op_control=cls.em_op_ctrl),
-            # exponential moving maximum
-            emmax_tick(time_scale_ticks=100, cols="emmax_a = a"),
-            emmax_tick(time_scale_ticks=100, cols="emmax_a = a", op_control=cls.em_op_ctrl),
-            emmax_time(ts_col="Timestamp", time_scale=10, cols="emmax_a = a"),
-            emmax_time(ts_col="Timestamp", time_scale="PT00:00:00.001", cols="emmax_c = c",
-                             op_control=cls.em_op_ctrl),
-            # exponential moving standard deviation
-            emstd_tick(time_scale_ticks=100, cols="emstd_a = a"),
-            emstd_tick(time_scale_ticks=100, cols="emstd_a = a", op_control=cls.em_op_ctrl),
-            emstd_time(ts_col="Timestamp", time_scale=10, cols="emstd_a = a"),
-            emstd_time(ts_col="Timestamp", time_scale="PT00:00:00.001", cols="emtd_c = c",
-=======
             ema_tick(decay_ticks=100, cols="ema_a = a"),
             ema_tick(decay_ticks=100, cols="ema_a = a", op_control=cls.em_op_ctrl),
             ema_time(ts_col="Timestamp", decay_time=10, cols="ema_a = a"),
-            ema_time(ts_col="Timestamp", decay_time="00:00:00.001", cols="ema_c = c",
+            ema_time(ts_col="Timestamp", decay_time="PT00:00:00.001", cols="ema_c = c",
                            op_control=cls.em_op_ctrl),
             # exponential moving sum
             ems_tick(decay_ticks=100, cols="ems_a = a"),
             ems_tick(decay_ticks=100, cols="ems_a = a", op_control=cls.em_op_ctrl),
             ems_time(ts_col="Timestamp", decay_time=10, cols="ems_a = a"),
-            ems_time(ts_col="Timestamp", decay_time="00:00:00.001", cols="ems_c = c",
+            ems_time(ts_col="Timestamp", decay_time="PT00:00:00.001", cols="ems_c = c",
                            op_control=cls.em_op_ctrl),
             # exponential moving minimum
             emmin_tick(decay_ticks=100, cols="emmin_a = a"),
             emmin_tick(decay_ticks=100, cols="emmin_a = a", op_control=cls.em_op_ctrl),
             emmin_time(ts_col="Timestamp", decay_time=10, cols="emmin_a = a"),
-            emmin_time(ts_col="Timestamp", decay_time="00:00:00.001", cols="emmin_c = c",
+            emmin_time(ts_col="Timestamp", decay_time="PT00:00:00.001", cols="emmin_c = c",
                              op_control=cls.em_op_ctrl),
             # exponential moving maximum
             emmax_tick(decay_ticks=100, cols="emmax_a = a"),
             emmax_tick(decay_ticks=100, cols="emmax_a = a", op_control=cls.em_op_ctrl),
             emmax_time(ts_col="Timestamp", decay_time=10, cols="emmax_a = a"),
-            emmax_time(ts_col="Timestamp", decay_time="00:00:00.001", cols="emmax_c = c",
+            emmax_time(ts_col="Timestamp", decay_time="PT00:00:00.001", cols="emmax_c = c",
                              op_control=cls.em_op_ctrl),
             # exponential moving standard deviation
             emstd_tick(decay_ticks=100, cols="emstd_a = a"),
             emstd_tick(decay_ticks=100, cols="emstd_a = a", op_control=cls.em_op_ctrl),
             emstd_time(ts_col="Timestamp", decay_time=10, cols="emstd_a = a"),
-            emstd_time(ts_col="Timestamp", decay_time="00:00:00.001", cols="emtd_c = c",
->>>>>>> 1a0b4d14
+            emstd_time(ts_col="Timestamp", decay_time="PT00:00:00.001", cols="emtd_c = c",
                        op_control=cls.em_op_ctrl),
         ]
 
