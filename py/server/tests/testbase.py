--- conflicted
+++ resolved
@@ -34,12 +34,6 @@
         cls._execution_context.close()
 
     def setUp(self) -> None:
-<<<<<<< HEAD
-        self._liveness_scope = liveness_scope()
-
-    def tearDown(self) -> None:
-        self._liveness_scope.close()
-=======
         # Note that this is technically not a supported way to use liveness_scope, but we are deliberately leaving
         # the scope open across separate method calls, which we would normally consider unsafe.
         self.opened_scope = liveness_scope()
@@ -47,7 +41,6 @@
     def tearDown(self) -> None:
         with self.opened_scope:
             ...
->>>>>>> e937e40c
 
     def wait_ticking_table_update(self, table: Table, row_count: int, timeout: int):
         """Waits for a ticking table to grow to the specified size or times out.
