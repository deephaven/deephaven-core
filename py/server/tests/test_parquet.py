#
# Copyright (c) 2016-2022 Deephaven Data Labs and Patent Pending
#

import os
import shutil
import tempfile
import unittest

import pandas
import pyarrow.parquet

from deephaven import DHError, empty_table, dtypes, new_table
from deephaven import arrow as dharrow
from deephaven.column import InputColumn
from deephaven.pandas import to_pandas, to_table
from deephaven.parquet import write, batch_write, read, delete, ColumnInstruction
from tests.testbase import BaseTestCase


class ParquetTestCase(BaseTestCase):
    """ Test cases for the deephaven.ParquetTools module (performed locally) """

    @classmethod
    def setUpClass(cls):
        super().setUpClass()
        # define a junk table workspace directory
        cls.temp_dir = tempfile.TemporaryDirectory()

    @classmethod
    def tearDownClass(cls):
        cls.temp_dir.cleanup()
        super().tearDownClass()

    def test_crd(self):
        """ Test suite for reading, writing, and deleting a table to disk """

        table = empty_table(3).update(formulas=["x=i", "y=(double)(i/10.0)", "z=(double)(i*i)"])
        definition = table.columns
        base_dir = os.path.join(self.temp_dir.name, "testCreation")
        file_location = os.path.join(base_dir, 'table1.parquet')
        file_location2 = os.path.join(base_dir, 'table2.parquet')

        # make sure that the test workspace is clean
        if os.path.exists(file_location):
            shutil.rmtree(file_location)
        if os.path.exists(file_location2):
            shutil.rmtree(file_location2)

        # Writing
        with self.subTest(msg="write_table(Table, str)"):
            write(table, file_location)
            self.assertTrue(os.path.exists(file_location))
            table2 = read(file_location)
            self.assert_table_equals(table, table2)
            shutil.rmtree(base_dir)

        with self.subTest(msg="write_tables(Table[], destinations, col_definitions"):
            batch_write([table, table], [file_location, file_location2], definition)
            self.assertTrue(os.path.exists(file_location))
            self.assertTrue(os.path.exists(file_location2))
            table2 = read(file_location)
            self.assert_table_equals(table, table2)

        # Delete
        with self.subTest(msg="delete(str)"):
            if os.path.exists(file_location):
                delete(file_location)
                self.assertFalse(os.path.exists(file_location))
            if os.path.exists(file_location2):
                delete(file_location2)
                self.assertFalse(os.path.exists(file_location2))
        shutil.rmtree(base_dir)

    def test_crd_with_instructions(self):
        """ Test suite for reading, writing, and deleting a table to disk """

        table = empty_table(3).update(formulas=["x=i", "y=String.valueOf((double)(i/10.0))", "z=(double)(i*i)"])
        col_definitions = table.columns
        base_dir = os.path.join(self.temp_dir.name, "testCreation")
        file_location = os.path.join(base_dir, 'table1.parquet')
        file_location2 = os.path.join(base_dir, 'table2.parquet')

        # make sure that the test workspace is clean
        if os.path.exists(file_location):
            shutil.rmtree(file_location)
        if os.path.exists(file_location2):
            shutil.rmtree(file_location2)

        # Writing
        col_inst = ColumnInstruction(column_name="x", parquet_column_name="px")
        col_inst1 = ColumnInstruction(column_name="y", parquet_column_name="py")

        with self.subTest(msg="write_table(Table, str, max_dictionary_keys)"):
            write(table, file_location, max_dictionary_keys=10)
            self.assertTrue(os.path.exists(file_location))
            shutil.rmtree(base_dir)

        with self.subTest(msg="write_table(Table, str, col_instructions, max_dictionary_keys)"):
            write(table, file_location, col_instructions=[col_inst, col_inst1], max_dictionary_keys=10)
            self.assertTrue(os.path.exists(file_location))
            shutil.rmtree(base_dir)

        with self.subTest(msg="write_tables(Table[], destinations, col_definitions, "):
            batch_write([table, table], [file_location, file_location2], col_definitions,
                        col_instructions=[col_inst, col_inst1])
            self.assertTrue(os.path.exists(file_location))
            self.assertTrue(os.path.exists(file_location2))
            shutil.rmtree(base_dir)

        with self.subTest(msg="write_table(Table, destination, col_definitions, "):
            write(table, file_location, col_instructions=[col_inst, col_inst1])
            # self.assertTrue(os.path.exists(file_location))

        # Reading
        with self.subTest(msg="read_table(str)"):
            table2 = read(path=file_location, col_instructions=[col_inst, col_inst1])
            self.assert_table_equals(table, table2)

        # Delete
        with self.subTest(msg="delete(str)"):
            if os.path.exists(file_location):
                delete(file_location)
                self.assertFalse(os.path.exists(file_location))
            if os.path.exists(file_location2):
                delete(file_location2)
                self.assertFalse(os.path.exists(file_location2))
        shutil.rmtree(base_dir)

    def test_big_decimal(self):
        j_type = dtypes.BigDecimal.j_type
        big_decimal_list = [j_type.valueOf(301, 2),
                            j_type.valueOf(201, 2),
                            j_type.valueOf(101, 2)]
        bd_col = InputColumn(name='decimal_value', data_type=dtypes.BigDecimal, input_data=big_decimal_list)
        table = new_table([bd_col])
        self.assertIsNotNone(table)
        base_dir = os.path.join(self.temp_dir.name, 'testCreation')
        file_location = os.path.join(base_dir, 'table1.parquet')
        if os.path.exists(file_location):
            shutil.rmtree(file_location)

        write(table, file_location)
        table2 = read(file_location)
        self.assertEqual(table.size, table2.size)
        self.assert_table_equals(table, table2)

        self.assertTrue(os.path.exists(file_location))
        shutil.rmtree(base_dir)

    def test_int96_timestamps(self):
        """ Tests for int96 timestamp values """
        dh_table = empty_table(5).update(formulas=[
            "nullInstantColumn = (Instant)null",
            "someInstantColumn = DateTimeUtils.now() + i",
        ])
        # Writing Int96 based timestamps are not supported in deephaven parquet code, therefore we use pyarrow to do that
        dataframe = to_pandas(dh_table)
        table = pyarrow.Table.from_pandas(dataframe)
        pyarrow.parquet.write_table(table, 'data_from_pa.parquet', use_deprecated_int96_timestamps=True)
        from_disk_int96 = read('data_from_pa.parquet')
        self.assert_table_equals(dh_table, from_disk_int96)

        # Read the parquet file as a pandas dataframe, and ensure all values are written as null
        dataframe = pandas.read_parquet("data_from_pa.parquet")
        dataframe_null_columns = dataframe[["nullInstantColumn"]]
        self.assertTrue(dataframe_null_columns.isnull().values.all())

        # Write the timestamps as int64 using deephaven writing code and compare with int96 table
        write(dh_table, "data_from_dh.parquet")
        from_disk_int64 = read('data_from_dh.parquet')
        self.assert_table_equals(from_disk_int64, from_disk_int96)

    def get_table_data(self):
        # create a table with columns to test different types and edge cases
        dh_table = empty_table(20).update(formulas=[
            "someStringColumn = i % 10 == 0?null:(`` + (i % 101))",
            "nonNullString = `` + (i % 60)",
            "nonNullPolyString = `` + (i % 600)",
            "someIntColumn = i",
            "someLongColumn = ii",
            "someDoubleColumn = i*1.1",
            "someFloatColumn = (float)(i*1.1)",
            "someBoolColumn = i % 3 == 0?true:i%3 == 1?false:null",
            "someShortColumn = (short)i",
            "someByteColumn = (byte)i",
            "someCharColumn = (char)i",
            # TODO(deephaven-core#3151) pyarrow indicates this value is out of the allowed range
            # "someTime = DateTimeUtils.now() + i",
            "someKey = `` + (int)(i /100)",
            "nullKey = i < -1?`123`:null",
            "nullIntColumn = (int)null",
            "nullLongColumn = (long)null",
            "nullDoubleColumn = (double)null",
            "nullFloatColumn = (float)null",
            "nullBoolColumn = (Boolean)null",
            "nullShortColumn = (short)null",
            "nullByteColumn = (byte)null",
            "nullCharColumn = (char)null",
            "nullTime = (Instant)null",
            "nullString = (String)null",
            # TODO(deephaven-core#3151) BigInteger/BigDecimal columns don't roundtrip cleanly
            # "nullBigDecColumn = (java.math.BigDecimal)null",
            # "nullBigIntColumn = (java.math.BigInteger)null"
        ])
        return dh_table

    def get_table_with_array_data(self):
        # create a table with columns to test different types and edge cases
        dh_table = empty_table(20).update(formulas=[
<<<<<<< HEAD
            "someStringArrayColumn = new String[] {i % 10 == 0?null:(`` + (i % 101))}",
            "someIntArrayColumn = new int[] {i}",
            "someLongArrayColumn = new long[] {ii}",
            "someDoubleArrayColumn = new double[] {i*1.1}",
            "someFloatArrayColumn = new float[] {(float)(i*1.1)}",
            "someBoolArrayColumn = new Boolean[] {i % 3 == 0?true:i%3 == 1?false:null}",
            "someShorArrayColumn = new short[] {(short)i}",
            "someByteArrayColumn = new byte[] {(byte)i}",
            "someCharArrayColumn = new char[] {(char)i}",
            "someTimeArrayColumn = new Instant[] {(Instant)DateTimeUtils.now() + i}",
=======
            "someStringArrayColumn = new String[] {i % 10 == 0 ? null : (`` + (i % 101))}",
            "someIntArrayColumn = new int[] {i % 10 == 0 ? null : i}",
            "someLongArrayColumn = new long[] {i % 10 == 0 ? null : i}",
            "someDoubleArrayColumn = new double[] {i % 10 == 0 ? null : i*1.1}",
            "someFloatArrayColumn = new float[] {i % 10 == 0 ? null : (float)(i*1.1)}",
            "someBoolArrayColumn = new Boolean[] {i % 3 == 0 ? true :i % 3 == 1 ? false : null}",
            "someShorArrayColumn = new short[] {i % 10 == 0 ? null : (short)i}",
            "someByteArrayColumn = new byte[] {i % 10 == 0 ? null : (byte)i}",
            "someCharArrayColumn = new char[] {i % 10 == 0 ? null : (char)i}",
            "someTimeArrayColumn = new Instant[] {i % 10 == 0 ? null : (Instant)DateTimeUtils.now() + i}",
            "someBiColumn = new java.math.BigInteger[] {i % 10 == 0 ? null : java.math.BigInteger.valueOf(i)}",
>>>>>>> e937e40c
            "nullStringArrayColumn = new String[] {(String)null}",
            "nullIntArrayColumn = new int[] {(int)null}",
            "nullLongArrayColumn = new long[] {(long)null}",
            "nullDoubleArrayColumn = new double[] {(double)null}",
            "nullFloatArrayColumn = new float[] {(float)null}",
            "nullBoolArrayColumn = new Boolean[] {(Boolean)null}",
            "nullShorArrayColumn = new short[] {(short)null}",
            "nullByteArrayColumn = new byte[] {(byte)null}",
            "nullCharArrayColumn = new char[] {(char)null}",
<<<<<<< HEAD
            "nullTimeArrayColumn = new Instant[] {(Instant)null}"
=======
            "nullTimeArrayColumn = new Instant[] {(Instant)null}",
            "nullBiColumn = new java.math.BigInteger[] {(java.math.BigInteger)null}"
>>>>>>> e937e40c
        ])
        return dh_table

    def test_round_trip_data(self):
        """
        Pass data between DH and pandas via pyarrow, making sure each side can read data the other side writes
        """
        # These tests are done with each of the fully-supported compression formats
        dh_table = self.get_table_data()
        self.round_trip_with_compression("UNCOMPRESSED", dh_table)
        self.round_trip_with_compression("SNAPPY", dh_table)
        self.round_trip_with_compression("LZO", dh_table)
        self.round_trip_with_compression("LZ4", dh_table)
        self.round_trip_with_compression("LZ4_RAW", dh_table)
        self.round_trip_with_compression("LZ4RAW", dh_table)
        self.round_trip_with_compression("GZIP", dh_table)
        self.round_trip_with_compression("ZSTD", dh_table)

        # Perform group_by to convert columns to vector format
        dh_table_vector_format = dh_table.group_by()
        self.round_trip_with_compression("UNCOMPRESSED", dh_table_vector_format, True)

        # Perform similar tests on table with array columns
        dh_table_array_format = self.get_table_with_array_data()
        self.round_trip_with_compression("UNCOMPRESSED", dh_table_array_format, True)

    def round_trip_with_compression(self, compression_codec_name, dh_table, vector_columns=False):
        # dh->parquet->dataframe (via pyarrow)->dh
        write(dh_table, "data_from_dh.parquet", compression_codec_name=compression_codec_name)

        # Read the parquet file using deephaven.parquet and compare
        result_table = read('data_from_dh.parquet')
        self.assert_table_equals(dh_table, result_table)

        # LZO is not fully supported in pyarrow, so we can't do the rest of the tests
        if compression_codec_name is 'LZO':
            return

        # Read the parquet file as a pandas dataframe, convert it to deephaven table and compare
        if pandas.__version__.split('.')[0] == "1":
            dataframe = pandas.read_parquet("data_from_dh.parquet", use_nullable_dtypes=True)
        else:
            dataframe = pandas.read_parquet("data_from_dh.parquet", dtype_backend="numpy_nullable")

        # All null columns should all be stored as "null" in the parquet file, and not as NULL_INT or NULL_CHAR, etc.
        dataframe_null_columns = dataframe.iloc[:, -10:]
        if vector_columns:
            for column in dataframe_null_columns:
                df = pandas.DataFrame(dataframe_null_columns.at[0, column])
                self.assertTrue(df.isnull().values.all())
            return
        else:
            self.assertTrue(dataframe_null_columns.isnull().values.all())

        # Convert the dataframe to deephaven table and compare
        # These steps are not done for tables with vector columns since we don't automatically convert python lists to
        # java vectors.
        result_table = to_table(dataframe)
        self.assert_table_equals(dh_table, result_table)

        # Write the pandas dataframe back to parquet (via pyarraow) and read it back using deephaven.parquet to compare
        # Pandas references LZ4_RAW as LZ4, so we need to convert the name
        dataframe.to_parquet('data_from_pandas.parquet',
                             compression=None if compression_codec_name == 'UNCOMPRESSED' else
                             "LZ4" if compression_codec_name == 'LZ4_RAW' or compression_codec_name == 'LZ4RAW'
                             else compression_codec_name)
        result_table = read('data_from_pandas.parquet')
        self.assert_table_equals(dh_table, result_table)

        # dh->dataframe (via pyarrow)->parquet->dh
        # TODO(deephaven-core#3149) disable for now, since to_pandas results in "None" strings instead of None values
        # dataframe = to_pandas(dh_table)
        # dataframe.to_parquet('data_from_pandas.parquet', compression=None if compression_codec_name is 'UNCOMPRESSED' else compression_codec_name)
        # result_table = read('data_from_pandas.parquet')
        # self.assert_table_equals(dh_table, result_table)

    def test_writing_lists_via_pyarrow(self):
        # This function tests that we can write tables with list types to parquet files via pyarrow and read them back
        # through deephaven's parquet reader code with no exceptions
        pa_table = pyarrow.table({'numList': [[2, 2, 4]],
                                  'stringList': [["Flamingo", "Parrot", "Dog"]]})
        pyarrow.parquet.write_table(pa_table, 'data_from_pa.parquet')
        from_disk = read('data_from_pa.parquet').select()
        pa_table_from_disk = dharrow.to_arrow(from_disk)
        self.assertTrue(pa_table.equals(pa_table_from_disk))

    def test_writing_time_via_pyarrow(self):
        def _test_writing_time_helper(filename):
            metadata = pyarrow.parquet.read_metadata(filename)
            if "isAdjustedToUTC=false" in str(metadata.row_group(0).column(0)):
                # TODO(deephaven-core#976): Unable to read non UTC adjusted timestamps
                with self.assertRaises(DHError) as e:
                    read(filename)
                self.assertIn("ParquetFileReaderException", e.exception.root_cause)

        df = pandas.DataFrame({
            "f": pandas.date_range("20130101", periods=3),
        })
        df.to_parquet("pyarrow_26.parquet", engine='pyarrow', compression=None, version='2.6')
        _test_writing_time_helper("pyarrow_26.parquet")
        df.to_parquet("pyarrow_24.parquet", engine='pyarrow', compression=None, version='2.4')
        _test_writing_time_helper("pyarrow_24.parquet")
        df.to_parquet("pyarrow_10.parquet", engine='pyarrow', compression=None, version='1.0')
        _test_writing_time_helper("pyarrow_10.parquet")

    def test_dictionary_encoding(self):
        dh_table = empty_table(10).update(formulas=[
            "shortStringColumn = `Row ` + i",
            "longStringColumn = `This is row ` + i",
            "someIntColumn = i"
        ])
        # Force "longStringColumn" to use non-dictionary encoding
        write(dh_table, "data_from_dh.parquet", max_dictionary_size=100)
        from_disk = read('data_from_dh.parquet')
        self.assert_table_equals(dh_table, from_disk)

        metadata = pyarrow.parquet.read_metadata("data_from_dh.parquet")
        self.assertTrue((metadata.row_group(0).column(0).path_in_schema == 'shortStringColumn') &
                        ('RLE_DICTIONARY' in str(metadata.row_group(0).column(0).encodings)))
        self.assertTrue((metadata.row_group(0).column(1).path_in_schema == 'longStringColumn') &
                        ('RLE_DICTIONARY' not in str(metadata.row_group(0).column(2).encodings)))
        self.assertTrue((metadata.row_group(0).column(2).path_in_schema == 'someIntColumn') &
                        ('RLE_DICTIONARY' not in str(metadata.row_group(0).column(2).encodings)))


if __name__ == '__main__':
    unittest.main()<|MERGE_RESOLUTION|>--- conflicted
+++ resolved
@@ -208,18 +208,6 @@
     def get_table_with_array_data(self):
         # create a table with columns to test different types and edge cases
         dh_table = empty_table(20).update(formulas=[
-<<<<<<< HEAD
-            "someStringArrayColumn = new String[] {i % 10 == 0?null:(`` + (i % 101))}",
-            "someIntArrayColumn = new int[] {i}",
-            "someLongArrayColumn = new long[] {ii}",
-            "someDoubleArrayColumn = new double[] {i*1.1}",
-            "someFloatArrayColumn = new float[] {(float)(i*1.1)}",
-            "someBoolArrayColumn = new Boolean[] {i % 3 == 0?true:i%3 == 1?false:null}",
-            "someShorArrayColumn = new short[] {(short)i}",
-            "someByteArrayColumn = new byte[] {(byte)i}",
-            "someCharArrayColumn = new char[] {(char)i}",
-            "someTimeArrayColumn = new Instant[] {(Instant)DateTimeUtils.now() + i}",
-=======
             "someStringArrayColumn = new String[] {i % 10 == 0 ? null : (`` + (i % 101))}",
             "someIntArrayColumn = new int[] {i % 10 == 0 ? null : i}",
             "someLongArrayColumn = new long[] {i % 10 == 0 ? null : i}",
@@ -231,7 +219,6 @@
             "someCharArrayColumn = new char[] {i % 10 == 0 ? null : (char)i}",
             "someTimeArrayColumn = new Instant[] {i % 10 == 0 ? null : (Instant)DateTimeUtils.now() + i}",
             "someBiColumn = new java.math.BigInteger[] {i % 10 == 0 ? null : java.math.BigInteger.valueOf(i)}",
->>>>>>> e937e40c
             "nullStringArrayColumn = new String[] {(String)null}",
             "nullIntArrayColumn = new int[] {(int)null}",
             "nullLongArrayColumn = new long[] {(long)null}",
@@ -241,12 +228,8 @@
             "nullShorArrayColumn = new short[] {(short)null}",
             "nullByteArrayColumn = new byte[] {(byte)null}",
             "nullCharArrayColumn = new char[] {(char)null}",
-<<<<<<< HEAD
-            "nullTimeArrayColumn = new Instant[] {(Instant)null}"
-=======
             "nullTimeArrayColumn = new Instant[] {(Instant)null}",
             "nullBiColumn = new java.math.BigInteger[] {(java.math.BigInteger)null}"
->>>>>>> e937e40c
         ])
         return dh_table
 
