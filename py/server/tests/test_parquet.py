--- conflicted
+++ resolved
@@ -14,11 +14,7 @@
 
 from deephaven import DHError, empty_table, dtypes, new_table
 from deephaven import arrow as dharrow
-<<<<<<< HEAD
-from deephaven.column import InputColumn, ColumnType, col_def, string_col, int_col, char_col, long_col
-=======
-from deephaven.column import InputColumn, Column, ColumnType, string_col, int_col, char_col, long_col, short_col
->>>>>>> c74e5700
+from deephaven.column import InputColumn, ColumnType, col_def, string_col, int_col, char_col, long_col, short_col
 from deephaven.pandas import to_pandas, to_table
 from deephaven.parquet import (write, batch_write, read, delete, ColumnInstruction, ParquetFileLayout,
                                write_partitioned)
