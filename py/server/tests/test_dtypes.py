#
# Copyright (c) 2016-2022 Deephaven Data Labs and Patent Pending
#

import functools
import math
import time
import unittest

import numpy as np
import pandas as pd

from deephaven import dtypes
from deephaven.constants import *
from deephaven.dtypes import Instant, LocalDate, LocalTime, Duration, Period, TimeZone, ZonedDateTime
from deephaven.time import dh_now
from tests.testbase import BaseTestCase

_JDateTimeUtils = jpy.get_type("io.deephaven.time.DateTimeUtils")
<<<<<<< HEAD
=======

>>>>>>> e937e40c

def remap_double(v, null_value):
    if v != v or v == NULL_DOUBLE or v == float('inf'):
        return null_value
    return v


class DTypesTestCase(BaseTestCase):
    def test_type_alias(self):
        self.assertEqual(dtypes.byte, dtypes.int8)
        self.assertEqual(dtypes.short, dtypes.int16)
        self.assertEqual(dtypes.int_, dtypes.int64)
        self.assertEqual(dtypes.long, dtypes.int64)
        self.assertEqual(dtypes.float_, dtypes.double)
        self.assertEqual(dtypes.float_, dtypes.float64)
        self.assertEqual(dtypes.double, dtypes.float64)

    def test_j_type(self):
        self.assertEqual(dtypes.bool_.j_type, jpy.get_type("java.lang.Boolean"))
        self.assertEqual(dtypes.byte.j_type, jpy.get_type("byte"))
        self.assertEqual(dtypes.short.j_type, jpy.get_type("short"))
        self.assertEqual(dtypes.char.j_type, jpy.get_type("char"))
        self.assertEqual(dtypes.int_.j_type, jpy.get_type("long"))
        self.assertEqual(dtypes.long.j_type, jpy.get_type("long"))
        self.assertEqual(dtypes.float_.j_type, jpy.get_type("double"))
        self.assertEqual(dtypes.double.j_type, jpy.get_type("double"))
        self.assertEqual(dtypes.string.j_type, jpy.get_type("java.lang.String"))
        self.assertEqual(dtypes.BigDecimal.j_type, jpy.get_type("java.math.BigDecimal"))
        self.assertEqual(dtypes.StringSet.j_type, jpy.get_type("io.deephaven.stringset.StringSet"))
        self.assertEqual(dtypes.Instant.j_type, jpy.get_type("java.time.Instant"))
        self.assertEqual(dtypes.LocalDate.j_type, jpy.get_type("java.time.LocalDate"))
        self.assertEqual(dtypes.LocalTime.j_type, jpy.get_type("java.time.LocalTime"))
        self.assertEqual(dtypes.ZonedDateTime.j_type, jpy.get_type("java.time.ZonedDateTime"))
        self.assertEqual(dtypes.Duration.j_type, jpy.get_type("java.time.Duration"))
        self.assertEqual(dtypes.Period.j_type, jpy.get_type("java.time.Period"))
        self.assertEqual(dtypes.TimeZone.j_type, jpy.get_type("java.time.ZoneId"))
        self.assertEqual(dtypes.PyObject.j_type, jpy.get_type("org.jpy.PyObject"))
        self.assertEqual(dtypes.JObject.j_type, jpy.get_type("java.lang.Object"))
        self.assertEqual(dtypes.instant_array.j_type, jpy.get_type("[Ljava.time.Instant;"))
        self.assertEqual(dtypes.zdt_array.j_type, jpy.get_type("[Ljava.time.ZonedDateTime;"))

    def test_np_type(self):
        self.assertEqual(dtypes.bool_.np_type, np.bool_)
        self.assertEqual(dtypes.byte.np_type, np.int8)
        self.assertEqual(dtypes.short.np_type, np.int16)
        self.assertEqual(dtypes.char.np_type, np.dtype('uint16'))
        self.assertEqual(dtypes.int_.np_type, np.int64)
        self.assertEqual(dtypes.long.np_type, np.int64)
        self.assertEqual(dtypes.float_.np_type, np.float64)
        self.assertEqual(dtypes.double.np_type, np.float64)
        self.assertEqual(dtypes.string.np_type, np.str_)
        self.assertEqual(dtypes.BigDecimal.np_type, np.object_)
        self.assertEqual(dtypes.StringSet.np_type, np.object_)
        self.assertEqual(dtypes.Instant.np_type, np.dtype("datetime64[ns]"))
        self.assertEqual(dtypes.LocalDate.np_type, np.object_)
        self.assertEqual(dtypes.LocalTime.np_type, np.object_)
        self.assertEqual(dtypes.ZonedDateTime.np_type, np.object_)
        self.assertEqual(dtypes.Duration.np_type, np.object_)
        self.assertEqual(dtypes.Period.np_type, np.object_)
        self.assertEqual(dtypes.TimeZone.np_type, np.object_)
        self.assertEqual(dtypes.PyObject.np_type, np.object_)
        self.assertEqual(dtypes.JObject.np_type, np.object_)
        self.assertEqual(dtypes.instant_array.np_type, np.object_)
        self.assertEqual(dtypes.zdt_array.np_type, np.object_)

    def test_callable(self):
        big_decimal = dtypes.BigDecimal(12.88)
        self.assertIn("12.88", str(big_decimal))

        big_decimal2 = dtypes.BigDecimal("12.88")
        self.assertIn("12.88", str(big_decimal2))

        j_string = dtypes.string("abc")
        self.assertEqual(j_string.toString(), "abc")

    def test_array(self):
        j_array = dtypes.array(dtypes.int_, range(5))
        np_array = np.frombuffer(j_array, np.int64)
        expected = np.array([0, 1, 2, 3, 4], dtype=np.int64)
        self.assertTrue(np.array_equal(np_array, expected))

        j_array = dtypes.array(dtypes.int64, [0, 1, 2, 3, 4])
        np_array = np.frombuffer(j_array, dtype=np.int64)
        self.assertTrue(np.array_equal(np_array, expected))

        with self.assertRaises(TypeError) as cm:
            j_array = dtypes.array("java.lang.String", ["a", "b"])
        self.assertIn("expects a DType", str(cm.exception))

    def test_integer_array(self):
        np_array = np.array([float('nan'), NULL_DOUBLE, np.inf], dtype=np.float64)

        nulls = {dtypes.int64: NULL_LONG, dtypes.int32: NULL_INT, dtypes.short: NULL_SHORT, dtypes.byte: NULL_BYTE}
        for dt, nv in nulls.items():
            map_fn = functools.partial(remap_double, null_value=nv)
            with self.subTest(f"numpy double array to {dt}"):
                expected = [nv, nv, nv]
                j_array = dtypes.array(dt, np_array, remap=map_fn)
                py_array = [x for x in j_array]
                self.assertEqual(expected, py_array)

        with self.subTest("int array from Python list"):
            expected = [1, 2, 3]
            j_array = dtypes.array(dtypes.int32, [1, 2, 3])
            self.assertIn("[I", str(type(j_array)))
            py_array = [x for x in j_array]
            self.assertEqual(expected, py_array)

        with self.subTest("byte array from Python list, down cast"):
            expected = [1000, 2000, 3000]
            j_array = dtypes.array(dtypes.byte, expected)
            self.assertIn("[B", str(type(j_array)))
            py_array = [x for x in j_array]
            self.assertNotEqual(expected, py_array)

    def test_floating_array(self):

        nulls = {dtypes.float_: NULL_FLOAT, dtypes.double: NULL_DOUBLE}

        np_array = np.array([float('nan'), 1.7976931348623157e+300, NULL_DOUBLE, 1.1, float('inf')], dtype=np.float64)
        for dt, nv in nulls.items():
            map_fn = functools.partial(remap_double, null_value=nv)
            with self.subTest(f"numpy double array to {dt} with mapping"):
                expected = [nv, 1.7976931348623157e+300, nv, 1.1, nv]
                j_array = dtypes.array(dt, np_array, remap=map_fn)
                py_array = [x for x in j_array]
                for i in range(4):
                    # downcast from double to float results in inf when the value is outside of float range
                    self.assertTrue(math.isclose(expected[i], py_array[i], rel_tol=1e-7) or py_array[i] == float('inf'))

        with self.subTest("double array from numpy array"):
            np_array = np.array([float('nan'), NULL_DOUBLE, 1.1, float('inf')], dtype=np.float64)
            pd_series = pd.Series(np_array)
            j_array = dtypes.array(dtypes.double, pd_series)
            py_array = [x for x in j_array]
            expected = [float('nan'), NULL_DOUBLE, 1.1, float('inf')]
            self.assertTrue(math.isnan(py_array[0]))
            self.assertEqual(expected[1:], py_array[1:])

        with self.subTest("double array from numpy long array"):
            expected = [NULL_LONG, 1, 2, 3]
            np_array = np.array(expected, dtype=np.int64)
            j_array = dtypes.array(dtypes.float64, np_array)
            self.assertIn("[D", str(type(j_array)))
            py_array = [x for x in j_array]
            for i in range(4):
                self.assertAlmostEqual(expected[i], py_array[i])

        with self.subTest("double array from Python list of integer"):
            expected = [NULL_LONG, 1, 2, 3]
            j_array = dtypes.array(dtypes.float64, expected)
            py_array = [x for x in j_array]
            for i in range(3):
                self.assertAlmostEqual(expected[i], py_array[i])

    def test_char_array(self):
        def remap_char(v):
            if v is None:
                return NULL_CHAR
            if isinstance(v, int):
                return v
            if isinstance(v, str):
                if len(v) < 1:
                    return NULL_CHAR
                return ord(v[0])
            try:
                return int(v)
            except:
                return NULL_CHAR

        test_str = "abcdefg0123456"
        j_array = dtypes.array(dtypes.char, test_str)
        self.assertIn("[C", str(type(j_array)))
        py_array = [chr(x) for x in j_array]
        self.assertEqual(test_str, "".join(py_array))

        test_list = [None, "abc", {}, 69]
        expected = [NULL_CHAR, ord("a"), NULL_CHAR, ord("E")]
        j_array = dtypes.array(dtypes.char, test_list, remap=remap_char)
        py_array = [x for x in j_array]
        self.assertIn("[C", str(type(j_array)))
        self.assertEqual(expected, py_array)

    def test_instant(self):
        dt1 = Instant.j_type.ofEpochSecond(0, round(time.time()))
        dt2 = dh_now()
        values = [dt1, dt2, None]
        j_array = dtypes.array(Instant, values)
        self.assertTrue(all(x == y for x, y in zip(j_array, values)))

    def test_local_date(self):
        s = "2010-02-03"
        l = LocalDate.j_type.parse(s)
        self.assertEqual(s, str(l))
        self.assertTrue(isinstance(l, dtypes.LocalDate.j_type))

    def test_local_time(self):
        s = "12:14"
        l = LocalTime.j_type.parse(s)
        self.assertEqual(s, str(l))
        self.assertTrue(isinstance(l, dtypes.LocalTime.j_type))

    def test_time_zone(self):
        s = "America/New_York"
        l = TimeZone.j_type.of(s)
        self.assertEqual(s, str(l))
        self.assertTrue(isinstance(l, dtypes.TimeZone.j_type))

    def test_duration(self):
        s = "PT2H"
        l = Duration.j_type.parse(s)
        self.assertEqual(s, str(l))
        self.assertTrue(isinstance(l, dtypes.Duration.j_type))

    def test_period(self):
        s = "P3D"
        l = Period.j_type.parse(s)
        self.assertEqual(s, str(l))
        self.assertTrue(isinstance(l, dtypes.Period.j_type))

    def test_zdt(self):
        dt1 = ZonedDateTime.j_type.now()
        dt2 = _JDateTimeUtils.toZonedDateTime(dh_now(), _JDateTimeUtils.timeZone())
        values = [dt1, dt2, None]
        j_array = dtypes.array(ZonedDateTime, values)
        self.assertTrue(all(x == y for x, y in zip(j_array, values)))
        self.assertTrue(isinstance(dt1, dtypes.ZonedDateTime.j_type))

    def test_bool_array(self):
        np_array = np.array([True, False], np.bool_)
        j_array = dtypes.array(dtypes.bool_, np_array)
        j_array2 = dtypes.array(dtypes.bool_, [True, False])
        self.assertEqual(j_array[0], j_array2[0])
        self.assertEqual(j_array[1], j_array2[1])

    def test_np_ndim_array(self):
        np_array = np.ndarray([1, 2, 3], np.int32)
        with self.assertRaises(ValueError):
            j_array = dtypes.array(dtypes.int32, np_array)


if __name__ == '__main__':
    unittest.main()<|MERGE_RESOLUTION|>--- conflicted
+++ resolved
@@ -17,10 +17,7 @@
 from tests.testbase import BaseTestCase
 
 _JDateTimeUtils = jpy.get_type("io.deephaven.time.DateTimeUtils")
-<<<<<<< HEAD
-=======
-
->>>>>>> e937e40c
+
 
 def remap_double(v, null_value):
     if v != v or v == NULL_DOUBLE or v == float('inf'):
