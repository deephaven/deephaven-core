--- conflicted
+++ resolved
@@ -368,13 +368,7 @@
                 kafkaConsumerProperties,
                 topic,
                 partitionFilter,
-                (int partition) -> (List<? extends ConsumerRecord<?, ?>> records) -> {
-                    try {
-                        adapter.consumeRecords(records);
-                    } catch (IOException ex) {
-                        throw new UncheckedDeephavenException(ex);
-                    }
-                },
+                (int partition) -> new SimpleKafkaStreamConsumer(adapter, streamToTableAdapter),
                 partitionToInitialOffset
         );
         ingester.start();
@@ -527,24 +521,6 @@
             avroSchemaToColumnDefinitions(columnDefinitions, valueColumnsMap, valueSchema, valueFieldNameMapping);
         } else {
             valueColumnsMap = Collections.emptyMap();
-<<<<<<< HEAD
-=======
-            valueColumns = null;
-        }
-
-        final ColumnDefinition<?>[] commonColumns = new ColumnDefinition<?>[3];
-        getCommonCols(commonColumns, 0, kafkaConsumerProperties, partitionFilter == ALL_PARTITIONS);
-        final List<ColumnDefinition> columnDefinitions = new ArrayList<>();
-        int[] commonColumnIndices = new int[3];
-        int nextColumnIndex = 0;
-        for (int i = 0; i < 3; ++i) {
-            if (commonColumns[i] != null) {
-                commonColumnIndices[i] = nextColumnIndex++;
-                columnDefinitions.add(commonColumns[i]);
-            } else {
-                commonColumnIndices[i] = -1;
-            }
->>>>>>> a263cb9e
         }
 
         if (!kafkaConsumerProperties.containsKey(ConsumerConfig.KEY_DESERIALIZER_CLASS_CONFIG)) {
