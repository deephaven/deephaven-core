--- conflicted
+++ resolved
@@ -13,10 +13,8 @@
 import io.deephaven.internal.log.LoggerFactory;
 import io.deephaven.io.logger.Logger;
 import io.deephaven.kafka.ingest.*;
-<<<<<<< HEAD
-=======
 import io.deephaven.stream.StreamToTableAdapter;
->>>>>>> 367bdd9a
+
 import org.apache.avro.Schema;
 import org.apache.commons.codec.Charsets;
 import org.apache.commons.lang3.mutable.MutableInt;
@@ -67,11 +65,6 @@
     private static final Logger log = LoggerFactory.getLogger(KafkaTools .class);
 
     private static final int CHUNK_SIZE = 2048;
-
-    // offsets in the consumeToTable output
-    private static final int KAFKA_PARTITION_COLUMN_INDEX = 0;
-    private static final int OFFSET_COLUMN_INDEX = 1;
-    private static final int TIMESTAMP_COLUMN_INDEX = 2;
 
     public static Schema getAvroSchema(final String schemaServerUrl, final String resourceName, final String version) {
         String action = "setup http client";
@@ -260,42 +253,19 @@
             valueColumns = null;
         }
 
-<<<<<<< HEAD
-        final int nCols = 3 +
-                ((keySchema != null) ? keyColumns.length : 0) +
-                ((valueSchema != null) ? valueColumns.length : 0);
-        final ColumnDefinition<?>[] allColumns = new ColumnDefinition<?>[nCols];
-        int c = 0;
-        c += getCommonCols(allColumns, 0, kafkaConsumerProperties, partitionFilter == ALL_PARTITIONS);
-        if (keySchema != null) {
-            System.arraycopy(keyColumns, 0, allColumns, c, keyColumns.length);
-            c += keyColumns.length;
-        }
-        if (valueSchema != null) {
-            System.arraycopy(valueColumns, 0, allColumns, c, valueColumns.length);
-            c += valueColumns.length;
-        }
-        Assert.eq(nCols, "nCols", c, "c");
-        final TableDefinition tableDefinition = new TableDefinition(withoutNulls(allColumns));
-        final DynamicTableWriter tableWriter = new DynamicTableWriter(tableDefinition);
-        final GenericRecordConsumerRecordToTableWriterAdapter adapter = GenericRecordConsumerRecordToTableWriterAdapter.make(
-                tableWriter,
-                columnNameOrNull(allColumns[0]),
-                columnNameOrNull(allColumns[1]),
-                columnNameOrNull(allColumns[2]),
-                null,
-                keyColumnsMap,
-                valueColumnsMap);
-=======
-        final KeyOrValueProcessor keyProcessor;
-        final KeyOrValueProcessor valueProcessor;
-
+        final ColumnDefinition<?>[] commonColumns = new ColumnDefinition<?>[3];
+        getCommonCols(commonColumns, 0, kafkaConsumerProperties, partitionFilter == ALL_PARTITIONS);
         final List<ColumnDefinition> columnDefinitions = new ArrayList<>();
-        final ColumnDefinition<?> partitionColumn = ColumnDefinition.ofInt(KAFKA_PARTITION_COLUMN_NAME_DEFAULT);
-        columnDefinitions.add(partitionFilter == ALL_PARTITIONS ? partitionColumn : partitionColumn.withPartitioning());
-        columnDefinitions.add(ColumnDefinition.ofLong(OFFSET_COLUMN_NAME_DEFAULT));
-        columnDefinitions.add(ColumnDefinition.fromGenericType(TIMESTAMP_COLUMN_NAME_DEFAULT, DBDateTime.class));
->>>>>>> 367bdd9a
+        int[] commonColumnIndices = new int[3];
+        int nextColumnIndex = 0;
+        for (int i = 0; i < 3; ++i) {
+            if (commonColumns[i] != null) {
+                commonColumnIndices[i] = nextColumnIndex++;
+                columnDefinitions.add(commonColumns[0]);
+            } else {
+                commonColumnIndices[i] = -1;
+            }
+        }
 
         if (!kafkaConsumerProperties.containsKey(ConsumerConfig.KEY_DESERIALIZER_CLASS_CONFIG)) {
             if (keySchema != null) {
@@ -330,22 +300,24 @@
         streamPublisher.setChunkFactory(() -> streamToTableAdapter.makeChunksForDefinition(CHUNK_SIZE), streamToTableAdapter::chunkTypeForIndex);
 
 
+        final KeyOrValueProcessor keyProcessor;
         if (keySchema == null) {
             keyProcessor = null; // TODO: if we have a primitive type, it goes here: https://github.com/deephaven/deephaven-core/issues/1025
         } else {
             keyProcessor = GenericRecordChunkAdapter.make(tableDefinition, streamToTableAdapter::chunkTypeForIndex, keyColumnsMap, true);
         }
 
+        final KeyOrValueProcessor valueProcessor;
         if (valueSchema == null) {
             valueProcessor = null; // TODO: if we have a primitive type, it goes here: https://github.com/deephaven/deephaven-core/issues/1025
         } else {
             valueProcessor = GenericRecordChunkAdapter.make(tableDefinition, streamToTableAdapter::chunkTypeForIndex, valueColumnsMap, true);
         }
 
-        final ConsumerRecordToStreamPublisherAdapter adapter = SimpleConsumerRecordToStreamPublisherAdapter.make(streamPublisher,
-                KAFKA_PARTITION_COLUMN_INDEX,
-                OFFSET_COLUMN_INDEX,
-                TIMESTAMP_COLUMN_INDEX,
+        final ConsumerRecordToStreamPublisherAdapter adapter = ConsumerRecordToStreamPublisherAdapterImpl.make(streamPublisher,
+                commonColumnIndices[0],
+                commonColumnIndices[1],
+                commonColumnIndices[2],
                 keyProcessor, valueProcessor,
                 -1, // TODO A RAW STRING WOULD GO HERE: https://github.com/deephaven/deephaven-core/issues/1025
                 -1 // TODO A RAW STRING WOULD GO HERE: https://github.com/deephaven/deephaven-core/issues/1025
@@ -385,47 +357,54 @@
             @NotNull final IntPredicate partitionFilter,
             @NotNull final IntToLongFunction partitionToInitialOffset,
             final ColumnDefinition<?>[] valueColumns,
-            final Map<String, String> columnNameToJsonFieldArg) {
+            final Map<String, String> columnNameToJsonField) {
         final int nCols = 3 + valueColumns.length;
-        final ColumnDefinition<?>[] columns = new ColumnDefinition[nCols];
+        final ColumnDefinition<?>[] commonColumns = new ColumnDefinition[nCols];
         int c = 0;
-        c += getCommonCols(columns, 0, consumerProperties, partitionFilter == ALL_PARTITIONS);
-        System.arraycopy(valueColumns, 0, columns, c, valueColumns.length);
-        final TableDefinition tableDefinition = new TableDefinition(withoutNulls(columns));
-        final DynamicTableWriter tableWriter = new DynamicTableWriter(tableDefinition);
-        final Map<String, String> columnNameToJsonField;
-        if (columnNameToJsonFieldArg != null) {
-            columnNameToJsonField = columnNameToJsonFieldArg;
-        } else {
-            columnNameToJsonField = new HashMap<>(valueColumns.length);
-            for (final ColumnDefinition<?> colDef : valueColumns) {
-                final String colName = colDef.getName();
-                columnNameToJsonField.put(colName, colName);
-            }
-        }
-        final JsonConsumerRecordToTableWriterAdapter adapter = JsonConsumerRecordToTableWriterAdapter.make(
-                tableWriter,
-                columnNameOrNull(columns[0]),
-                columnNameOrNull(columns[1]),
-                columnNameOrNull(columns[2]),
-                columnNameToJsonField);
-
-        if (!consumerProperties.containsKey(ConsumerConfig.KEY_DESERIALIZER_CLASS_CONFIG)) {
-            consumerProperties.setProperty(ConsumerConfig.KEY_DESERIALIZER_CLASS_CONFIG, STRING_DESERIALIZER);
-        }
-
-        if (!consumerProperties.containsKey(ConsumerConfig.VALUE_DESERIALIZER_CLASS_CONFIG)) {
-            consumerProperties.setProperty(ConsumerConfig.VALUE_DESERIALIZER_CLASS_CONFIG, STRING_DESERIALIZER);
-        }
+        c += getCommonCols(commonColumns, 0, consumerProperties, partitionFilter == ALL_PARTITIONS);
+        final int[] commonColsIndices = new int[3];
+        int nextColumnIndex = 0;
+        for (int i = 0; i < 3; ++i) {
+            if (commonColumns[i] != null) {
+                commonColsIndices[i] = nextColumnIndex++;
+            } else {
+                commonColsIndices[i] = -1;
+            }
+        }
+        System.arraycopy(valueColumns, 0, commonColumns, c, valueColumns.length);
+        final Map<String, String> valueColumnsMap = new HashMap<>(valueColumns.length);
+        for (final ColumnDefinition<?> colDef : valueColumns) {
+            final String colName = colDef.getName();
+            final String fieldName = (columnNameToJsonField == null) ? colName : columnNameToJsonField.getOrDefault(colName, colName);
+            valueColumnsMap.put(colName, fieldName);
+        }
+
+        final TableDefinition tableDefinition = new TableDefinition(commonColumns);
+
+        final StreamPublisherImpl streamPublisher = new StreamPublisherImpl();
+        final StreamToTableAdapter streamToTableAdapter = new StreamToTableAdapter(tableDefinition, streamPublisher, LiveTableMonitor.DEFAULT);
+        streamPublisher.setChunkFactory(() -> streamToTableAdapter.makeChunksForDefinition(CHUNK_SIZE), streamToTableAdapter::chunkTypeForIndex);
+
+        final KeyOrValueProcessor keyProcessor = null; // TODO: Support key as both json or generic.
+        final KeyOrValueProcessor valueProcessor = GenericRecordChunkAdapter.make(tableDefinition, streamToTableAdapter::chunkTypeForIndex, valueColumnsMap, true);
+
+        final ConsumerRecordToStreamPublisherAdapter adapter = ConsumerRecordToStreamPublisherAdapterImpl.make(streamPublisher,
+                commonColsIndices[0],
+                commonColsIndices[1],
+                commonColsIndices[2],
+                keyProcessor, valueProcessor,
+                -1, // TODO A RAW STRING WOULD GO HERE: https://github.com/deephaven/deephaven-core/issues/1025
+                -1 // TODO A RAW STRING WOULD GO HERE: https://github.com/deephaven/deephaven-core/issues/1025
+        );
 
         final KafkaIngester ingester = new KafkaIngester(
                 log,
                 consumerProperties,
                 topic,
                 partitionFilter,
-                (int partition) -> (ConsumerRecord<?, ?> record) -> {
+                (int partition) -> (List<? extends ConsumerRecord<?, ?>> records) -> {
                     try {
-                        adapter.consumeRecord(record);
+                        adapter.consumeRecords(records);
                     } catch (IOException ex) {
                         throw new UncheckedDeephavenException(ex);
                     }
@@ -433,7 +412,9 @@
                 partitionToInitialOffset
         );
         ingester.start();
-        return tableWriter.getTable();
+
+        return streamToTableAdapter.table();
+
     }
 
     private static String columnNameOrNull(final ColumnDefinition<?> colDef) {
@@ -486,17 +467,6 @@
                 false);
         Assert.eq(nCols, "nCols", c, "c");
         final TableDefinition tableDefinition = new TableDefinition(withoutNulls(columns));
-<<<<<<< HEAD
-        final DynamicTableWriter tableWriter = new DynamicTableWriter(tableDefinition);
-        final ConsumerRecordToTableWriterAdapter adapter = SimpleConsumerRecordToTableWriterAdapter.make(
-                tableWriter,
-                columnNameOrNull(columns[0]),
-                columnNameOrNull(columns[1]),
-                columnNameOrNull(columns[2]),
-                columnNameOrNull(columns[3]),
-                columnNameOrNull(columns[4]));
-=======
-
         final StreamPublisherImpl streamPublisher = new StreamPublisherImpl();
 
         final StreamToTableAdapter streamToTableAdapter = new StreamToTableAdapter(tableDefinition, streamPublisher, LiveTableMonitor.DEFAULT);
@@ -509,14 +479,13 @@
             }
             return colIdx.getAndIncrement();
         };
-        final ConsumerRecordToStreamPublisherAdapter adapter = SimpleConsumerRecordToStreamPublisherAdapter.make(
+        final ConsumerRecordToStreamPublisherAdapter adapter = ConsumerRecordToStreamPublisherAdapterImpl.make(
                 streamPublisher,
                 orNull.applyAsInt(columns[0]),
                 orNull.applyAsInt(columns[1]),
                 orNull.applyAsInt(columns[2]),
                 orNull.applyAsInt(columns[3]),
                 orNull.applyAsInt(columns[4]));
->>>>>>> 367bdd9a
 
         final KafkaIngester ingester = new KafkaIngester(
                 log,
