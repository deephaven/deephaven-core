//
// Copyright (c) 2016-2024 Deephaven Data Labs and Patent Pending
//
package io.deephaven.base.verify;

import java.util.function.Consumer;

// --------------------------------------------------------------------
/**
 * Assertion methods for simple runtime program verification. Failed assertions throw {@link AssertionFailure}.
 * <p>
 * Methods:
 * <ul>
 * <li>void assertion(boolean condition, String conditionText[, String detailMessage])
 * <li>void assertion(boolean condition, String conditionText, value0, String name0, value1, String name0, ... )
 * </ul>
 * <ul>
 * <li>void statementNeverExecuted()
 * <li>void statementNeverExecuted(String statementDescription)
 * <li>void exceptionNeverCaught(Exception caughtException)
 * <li>void exceptionNeverCaught(String tryStatementDescription, Exception caughtException)
 * <li>void valueNeverOccurs(value, String name)
 * <li>void valuesNeverOccur(value0, name0, value1, name1, ... )
 * </ul>
 * <ul>
 * <li>void holdsLock/notHoldsLock(Object, String name)
 * </ul>
 * <ul>
 * <li>void instanceOf/notInstanceOf(Object, String name, Class type[, int numCallsBelowRequirer])
 * </ul>
 * <ul>
 * <li>void eq/neq(boolean/char/byte/short/int/long/float/double, String name0,
 * boolean/char/byte/short/int/long/float/double[, String name1])
 * <li>void lt/leq/gt/geq(char/byte/short/int/long/float/double, String name0, char/byte/short/int/long/float/double[,
 * String name1])
 * </ul>
 * <ul>
 * <li>void eqFalse/neqFalse/eqTrue/neqTrue(boolean, String name)
 * <li>void eqZero/neqZero(char/byte/short/int/long/float/double, String name)
 * <li>void ltZero/leqZero/gtZero/geqZero(byte/short/int/long/float/double, String name)
 * </ul>
 * <ul>
 * <li>void eq/neq(Object, name0, Object[, name1])
 * <li>void eqNull/neqNull(Object, String name)
 * </ul>
 * <ul>
 * <li>void equals(Object, String name0, Object, String name1)
 * <li>void nonempty(String, String name)
 * </ul>
 * <p>
 * Naming Rationale:
 * <ul>
 * <li>eq, neq, lt, leq, gt, get correspond to ==, !=, &lt;, &lt;=, &gt;, &gt;=, e.g.,
 * <ul>
 * <li>For Object a and b, Assert.eq(a, "a", b, "b") corresponds to assert (a == b)
 * <li>For Object o, Assert.neqNull(o, "o") corresponds to assert (o != null)
 * <li>for int x, Assert.eqZero(x, "x") corresponds to assert (x == 0)
 * </ul>
 * <li>equals corresponds to Object.equals (preceded by necessary null checks), e.g.,
 * <ul>
 * <li>For Object a and b, Assert.equals(a, "a", b, "b") corresponds to assert (a!= null &amp;&amp; b != null &amp;&amp;
 * a.equals(b))
 * <li>for String s, Assert.nonempty(s, "s") corresponds to assert (s != null &amp;&amp; s.length() != 0)
 * </ul>
 * </ul>
 */
public final class Assert {
    // ################################################################
    static private volatile Consumer<AssertionFailure> onAssertionCallback;

    public static boolean setOnAssertionCallback(Consumer<AssertionFailure> newCallback) {
        final boolean wasSet = onAssertionCallback != null;
        onAssertionCallback = newCallback;
        return wasSet;
    }

    // we should only have static methods
    private Assert() {}

    // ################################################################
    // Handle failed assertions

    // ----------------------------------------------------------------
    private static void fail(String conditionText) {
        final AssertionFailure assertionFailure =
                new AssertionFailure(ExceptionMessageUtil.failureMessage("Assertion", "asserted", conditionText, null));
        if (onAssertionCallback != null) {
            try {
                onAssertionCallback.accept(assertionFailure);
            } catch (Exception ignored) {
            }
        }
        throw assertionFailure;
    }

    // ----------------------------------------------------------------
    private static void fail(String conditionText, String detailMessage) {
        final AssertionFailure assertionFailure = new AssertionFailure(
                ExceptionMessageUtil.failureMessage("Assertion", "asserted", conditionText, detailMessage));
        if (onAssertionCallback != null) {
            try {
                onAssertionCallback.accept(assertionFailure);
            } catch (Exception ignored) {
            }
        }
        throw assertionFailure;
    }

    // ################################################################
    // assertion

    // ----------------------------------------------------------------
    /** assert (condition, conditionText) */
    public static void assertion(boolean condition, String conditionText) {
        if (!(condition)) {
            fail(conditionText);
        }
    }

    // ----------------------------------------------------------------
    /** assert (condition, conditionText, detailMessage) */
    public static void assertion(boolean condition, String conditionText, String detailMessage) {
        if (!(condition)) {
            fail(conditionText, detailMessage);
        }
    }

    // ----------------------------------------------------------------
    /** assert (condition, conditionText, Object o0, String name0, ... ) */
    public static void assertion(boolean condition, String conditionText, Object o0, String name0) {
        if (!(condition)) {
            fail(conditionText, ExceptionMessageUtil.valueAndName(o0, name0));
        }
    }

    public static void assertion(boolean condition, String conditionText, Object o0, String name0, Object o1,
            String name1) {
        if (!(condition)) {
            fail(conditionText, ExceptionMessageUtil.valueAndName(o0, name0, o1, name1));
        }
    }

    public static void assertion(boolean condition, String conditionText, Object o0, String name0, Object o1,
            String name1, Object o2, String name2) {
        if (!(condition)) {
            fail(conditionText, ExceptionMessageUtil.valueAndName(o0, name0, o1, name1, o2, name2));
        }
    }

    public static void assertion(boolean condition, String conditionText, Object o0, String name0, Object o1,
            String name1, int i2, String name2) {
        if (!(condition)) {
            fail(conditionText, ExceptionMessageUtil.concat(ExceptionMessageUtil.valueAndName(o0, name0, o1, name1),
                    ExceptionMessageUtil.valueAndName(i2, name2)));
        }
    }

    public static void assertion(boolean condition, String conditionText, Object o0, String name0, Object o1,
            String name1, Object o2, String name2, Object o3, String name3) {
        if (!(condition)) {
            fail(conditionText, ExceptionMessageUtil.valueAndName(o0, name0, o1, name1, o2, name2, o3, name3));
        }
    }

    // ----------------------------------------------------------------
    /** assert (condition, conditionText, boolean b0, String name0, ... ) */
    public static void assertion(boolean condition, String conditionText, boolean b0, String name0) {
        if (!(condition)) {
            fail(conditionText, ExceptionMessageUtil.valueAndName(b0, name0));
        }
    }

    public static void assertion(boolean condition, String conditionText, boolean b0, String name0, boolean b1,
            String name1) {
        if (!(condition)) {
            fail(conditionText, ExceptionMessageUtil.valueAndName(b0, name0, b1, name1));
        }
    }

    public static void assertion(boolean condition, String conditionText, boolean b0, String name0, boolean b1,
            String name1, boolean b2, String name2) {
        if (!(condition)) {
            fail(conditionText, ExceptionMessageUtil.valueAndName(b0, name0, b1, name1, b2, name2));
        }
    }

    public static void assertion(boolean condition, String conditionText, boolean b0, String name0, boolean b1,
            String name1, boolean b2, String name2, boolean b3, String name3) {
        if (!(condition)) {
            fail(conditionText, ExceptionMessageUtil.valueAndName(b0, name0, b1, name1, b2, name2, b3, name3));
        }
    }

    // ----------------------------------------------------------------
    /** assert (condition, conditionText, int i0, String name0, ... ) */
    public static void assertion(boolean condition, String conditionText, int i0, String name0) {
        if (!(condition)) {
            fail(conditionText, ExceptionMessageUtil.valueAndName(i0, name0));
        }
    }

    public static void assertion(boolean condition, String conditionText, int i0, String name0, int i1, String name1) {
        if (!(condition)) {
            fail(conditionText, ExceptionMessageUtil.valueAndName(i0, name0, i1, name1));
        }
    }

    // ################################################################
    // statementNeverExceuted

    // ----------------------------------------------------------------
    /** assert (this statement is never executed) */
    public static AssertionFailure statementNeverExecuted() {
        fail("statement is never executed");
        return null;
    }

    // ----------------------------------------------------------------
    /** assert (statementDescription is never executed) */
    public static AssertionFailure statementNeverExecuted(String statementDescription) {
        fail(statementDescription + " is never executed");
        return null;
    }

    // ################################################################
    // exceptionNeverCaught

    // ----------------------------------------------------------------
    /** assert (this exception is never caught, Exception e) */
    public static AssertionFailure exceptionNeverCaught(Exception e) {
        try {
            fail(e.getClass().getName() + " is never caught",
                    e.getClass().getName() + "(" + e.getMessage() + ") caught");
        } catch (AssertionFailure assertionFailure) {
            assertionFailure.initCause(e);
            throw assertionFailure;
        }
        return null;
    }

    // ----------------------------------------------------------------
    /** assert (tryStatementDescription succeeds, Exception e) */
    public static AssertionFailure exceptionNeverCaught(String tryStatementDescription, Exception e) {
        try {
            fail(tryStatementDescription + " succeeds", e.getClass().getName() + "(" + e.getMessage() + ") caught");
        } catch (AssertionFailure assertionFailure) {
            assertionFailure.initCause(e);
            throw assertionFailure;
        }
        return null;
    }

    // ################################################################
    // valueNeverOccurs

    // ----------------------------------------------------------------
    /** assert (this value never occurs, Object o, name) */
    public static AssertionFailure valueNeverOccurs(Object o, String name) {
        fail(ExceptionMessageUtil.valueAndName(o, name) + " never occurs");
        return null;
    }

    // ----------------------------------------------------------------
    /** assert (this value never occurs, boolean b, name) */
    public static AssertionFailure valueNeverOccurs(boolean b, String name) {
        fail(ExceptionMessageUtil.valueAndName(b, name) + " never occurs");
        return null;
    }

    // ----------------------------------------------------------------
    /** assert (this value never occurs, char c, name) */
    public static AssertionFailure valueNeverOccurs(char c, String name) {
        fail(ExceptionMessageUtil.valueAndName(c, name) + " never occurs");
        return null;
    }

    // ----------------------------------------------------------------
    /** assert (this value never occurs, byte b, name) */
    public static AssertionFailure valueNeverOccurs(byte b, String name) {
        fail(ExceptionMessageUtil.valueAndName(b, name) + " never occurs");
        return null;
    }

    // ----------------------------------------------------------------
    /** assert (this value never occurs, short s, name) */
    public static AssertionFailure valueNeverOccurs(short s, String name) {
        fail(ExceptionMessageUtil.valueAndName(s, name) + " never occurs");
        return null;
    }

    // ----------------------------------------------------------------
    /** assert (this value never occurs, int i, name) */
    public static AssertionFailure valueNeverOccurs(int i, String name) {
        fail(ExceptionMessageUtil.valueAndName(i, name) + " never occurs");
        return null;
    }

    // ----------------------------------------------------------------
    /** assert (this value never occurs, long l, name) */
    public static AssertionFailure valueNeverOccurs(long l, String name) {
        fail(ExceptionMessageUtil.valueAndName(l, name) + " never occurs");
        return null;
    }

    // ----------------------------------------------------------------
    /** assert (this value never occurs, float f, name) */
    public static AssertionFailure valueNeverOccurs(float f, String name) {
        fail(ExceptionMessageUtil.valueAndName(f, name) + " never occurs");
        return null;
    }

    // ----------------------------------------------------------------
    /** assert (this value never occurs, double d, name) */
    public static AssertionFailure valueNeverOccurs(double d, String name) {
        fail(ExceptionMessageUtil.valueAndName(d, name) + " never occurs");
        return null;
    }

    // ################################################################
<<<<<<< HEAD
    // holdsLock, notHoldsLock

    // ----------------------------------------------------------------
    /** assert (o != null &amp;&amp; (current thread holds o's lock)) */
    @GwtIncompatible
    public static void holdsLock(Object o, String name) {
        neqNull(o, "o");
        if (!Thread.holdsLock(o)) {
            fail("\"" + Thread.currentThread().getName() + "\".holdsLock(" + name + ")");
        }
    }

    // ----------------------------------------------------------------
    /** assert (o != null &amp;&amp; !(current thread holds o's lock)) */
    @GwtIncompatible
    public static void notHoldsLock(Object o, String name) {
        neqNull(o, "o");
        if (Thread.holdsLock(o)) {
            fail("!\"" + Thread.currentThread().getName() + "\".holdsLock(" + name + ")");
        }
    }

    // ################################################################
    // instanceOf, notInstanceOf
    @interface GwtIncompatible {
    }

    // ----------------------------------------------------------------
    /** assert (o instanceof type) */
    @GwtIncompatible
    public static void instanceOf(Object o, String name, Class<?> type) {
        if (!type.isInstance(o)) {
            fail(name + " instanceof " + type, null == o ? ExceptionMessageUtil.valueAndName(o, name)
                    : name + " instanceof " + o.getClass() + " (" + ExceptionMessageUtil.valueAndName(o, name) + ")");
        }
    }

    // ----------------------------------------------------------------
    /** assert !(o instanceof type) */
    @GwtIncompatible
    public static void notInstanceOf(Object o, String name, Class<?> type) {
        if (type.isInstance(o)) {
            fail("!(" + name + " instanceof " + type + ")",
                    name + " instanceof " + o.getClass() + " (" + ExceptionMessageUtil.valueAndName(o, name) + ")");
        }
    }

    // ################################################################
=======
>>>>>>> 204b9a9f
    // eq (primitiveValue == primitiveValue)

    // ----------------------------------------------------------------
    /** assert (b0 == b1) */
    public static void eq(boolean b0, String name0, boolean b1, String name1) {
        if (!(b0 == b1)) {
            fail(name0 + " == " + name1, ExceptionMessageUtil.valueAndName(b0, name0, b1, name1));
        }
    }

    public static void eq(boolean b0, String name0, boolean b1) {
        if (!(b0 == b1)) {
            fail(name0 + " == " + b1, ExceptionMessageUtil.valueAndName(b0, name0));
        }
    }

    // ----------------------------------------------------------------
    /** assert (c0 == c1) */
    public static void eq(char c0, String name0, char c1, String name1) {
        if (!(c0 == c1)) {
            fail(name0 + " == " + name1, ExceptionMessageUtil.valueAndName(c0, name0, c1, name1));
        }
    }

    public static void eq(char c0, String name0, char c1) {
        if (!(c0 == c1)) {
            fail(name0 + " == " + ExceptionMessageUtil.valueString(c1), ExceptionMessageUtil.valueAndName(c0, name0));
        }
    }

    // ----------------------------------------------------------------
    /** assert (b0 == b1) */
    public static void eq(byte b0, String name0, byte b1, String name1) {
        if (!(b0 == b1)) {
            fail(name0 + " == " + name1, ExceptionMessageUtil.valueAndName(b0, name0, b1, name1));
        }
    }

    public static void eq(byte b0, String name0, byte b1) {
        if (!(b0 == b1)) {
            fail(name0 + " == " + b1, ExceptionMessageUtil.valueAndName(b0, name0));
        }
    }

    // ----------------------------------------------------------------
    /** assert (s0 == s1) */
    public static void eq(short s0, String name0, short s1, String name1) {
        if (!(s0 == s1)) {
            fail(name0 + " == " + name1, ExceptionMessageUtil.valueAndName(s0, name0, s1, name1));
        }
    }

    public static void eq(short s0, String name0, short s1) {
        if (!(s0 == s1)) {
            fail(name0 + " == " + s1, ExceptionMessageUtil.valueAndName(s0, name0));
        }
    }

    // ----------------------------------------------------------------
    /** assert (i0 == i1) */
    public static void eq(int i0, String name0, int i1, String name1) {
        if (!(i0 == i1)) {
            fail(name0 + " == " + name1, ExceptionMessageUtil.valueAndName(i0, name0, i1, name1));
        }
    }

    public static void eq(int i0, String name0, int i1) {
        if (!(i0 == i1)) {
            fail(name0 + " == " + i1, ExceptionMessageUtil.valueAndName(i0, name0));
        }
    }

    // ----------------------------------------------------------------
    /** assert (l0 == l1) */
    public static void eq(long l0, String name0, long l1, String name1) {
        if (!(l0 == l1)) {
            fail(name0 + " == " + name1, ExceptionMessageUtil.valueAndName(l0, name0, l1, name1));
        }
    }

    public static void eq(long l0, String name0, long l1) {
        if (!(l0 == l1)) {
            fail(name0 + " == " + l1, ExceptionMessageUtil.valueAndName(l0, name0));
        }
    }

    // ----------------------------------------------------------------
    /** assert (f0 == f1) */
    public static void eq(float f0, String name0, float f1, String name1) {
        if (!(f0 == f1)) {
            fail(name0 + " == " + name1, ExceptionMessageUtil.valueAndName(f0, name0, f1, name1));
        }
    }

    public static void eq(float f0, String name0, float f1) {
        if (!(f0 == f1)) {
            fail(name0 + " == " + f1, ExceptionMessageUtil.valueAndName(f0, name0));
        }
    }

    // ----------------------------------------------------------------
    /** assert (d0 == d1) */
    public static void eq(double d0, String name0, double d1, String name1) {
        if (!(d0 == d1)) {
            fail(name0 + " == " + name1, ExceptionMessageUtil.valueAndName(d0, name0, d1, name1));
        }
    }

    public static void eq(double d0, String name0, double d1) {
        if (!(d0 == d1)) {
            fail(name0 + " == " + d1, ExceptionMessageUtil.valueAndName(d0, name0));
        }
    }

    // ################################################################
    // neq (primitiveValue != primitiveValue)

    // ----------------------------------------------------------------
    /** assert (b0 != b1) */
    public static void neq(boolean b0, String name0, boolean b1, String name1) {
        if (!(b0 != b1)) {
            fail(name0 + " != " + name1, ExceptionMessageUtil.valueAndName(b0, name0, b1, name1));
        }
    }

    public static void neq(boolean b0, String name0, boolean b1) {
        if (!(b0 != b1)) {
            fail(name0 + " != " + b1, ExceptionMessageUtil.valueAndName(b0, name0));
        }
    }

    // ----------------------------------------------------------------
    /** assert (c0 != c1) */
    public static void neq(char c0, String name0, char c1, String name1) {
        if (!(c0 != c1)) {
            fail(name0 + " != " + name1, ExceptionMessageUtil.valueAndName(c0, name0, c1, name1));
        }
    }

    public static void neq(char c0, String name0, char c1) {
        if (!(c0 != c1)) {
            fail(name0 + " != " + ExceptionMessageUtil.valueString(c1), ExceptionMessageUtil.valueAndName(c0, name0));
        }
    }

    // ----------------------------------------------------------------
    /** assert (b0 != b1) */
    public static void neq(byte b0, String name0, byte b1, String name1) {
        if (!(b0 != b1)) {
            fail(name0 + " != " + name1, ExceptionMessageUtil.valueAndName(b0, name0, b1, name1));
        }
    }

    public static void neq(byte b0, String name0, byte b1) {
        if (!(b0 != b1)) {
            fail(name0 + " != " + b1, ExceptionMessageUtil.valueAndName(b0, name0));
        }
    }

    // ----------------------------------------------------------------
    /** assert (s0 != s1) */
    public static void neq(short s0, String name0, short s1, String name1) {
        if (!(s0 != s1)) {
            fail(name0 + " != " + name1, ExceptionMessageUtil.valueAndName(s0, name0, s1, name1));
        }
    }

    public static void neq(short s0, String name0, short s1) {
        if (!(s0 != s1)) {
            fail(name0 + " != " + s1, ExceptionMessageUtil.valueAndName(s0, name0));
        }
    }

    // ----------------------------------------------------------------
    /** assert (i0 != i1) */
    public static void neq(int i0, String name0, int i1, String name1) {
        if (!(i0 != i1)) {
            fail(name0 + " != " + name1, ExceptionMessageUtil.valueAndName(i0, name0, i1, name1));
        }
    }

    public static void neq(int i0, String name0, int i1) {
        if (!(i0 != i1)) {
            fail(name0 + " != " + i1, ExceptionMessageUtil.valueAndName(i0, name0));
        }
    }

    // ----------------------------------------------------------------
    /** assert (l0 != l1) */
    public static void neq(long l0, String name0, long l1, String name1) {
        if (!(l0 != l1)) {
            fail(name0 + " != " + name1, ExceptionMessageUtil.valueAndName(l0, name0, l1, name1));
        }
    }

    public static void neq(long l0, String name0, long l1) {
        if (!(l0 != l1)) {
            fail(name0 + " != " + l1, ExceptionMessageUtil.valueAndName(l0, name0));
        }
    }

    // ----------------------------------------------------------------
    /** assert (f0 != f1) */
    public static void neq(float f0, String name0, float f1, String name1) {
        if (!(f0 != f1)) {
            fail(name0 + " != " + name1, ExceptionMessageUtil.valueAndName(f0, name0, f1, name1));
        }
    }

    public static void neq(float f0, String name0, float f1) {
        if (!(f0 != f1)) {
            fail(name0 + " != " + f1, ExceptionMessageUtil.valueAndName(f0, name0));
        }
    }

    // ----------------------------------------------------------------
    /** assert (d0 != d1) */
    public static void neq(double d0, String name0, double d1, String name1) {
        if (!(d0 != d1)) {
            fail(name0 + " != " + name1, ExceptionMessageUtil.valueAndName(d0, name0, d1, name1));
        }
    }

    public static void neq(double d0, String name0, double d1) {
        if (!(d0 != d1)) {
            fail(name0 + " != " + d1, ExceptionMessageUtil.valueAndName(d0, name0));
        }
    }

    // ################################################################
    // lt (primitiveValue < primitiveValue)

    // ----------------------------------------------------------------
    /** assert (c0 &lt; c1) */
    public static void lt(char c0, String name0, char c1, String name1) {
        if (!(c0 < c1)) {
            fail(name0 + " < " + name1, ExceptionMessageUtil.valueAndName(c0, name0, c1, name1));
        }
    }

    public static void lt(char c0, String name0, char c1) {
        if (!(c0 < c1)) {
            fail(name0 + " < " + ExceptionMessageUtil.valueString(c1), ExceptionMessageUtil.valueAndName(c0, name0));
        }
    }

    // ----------------------------------------------------------------
    /** assert (b0 &lt; b1) */
    public static void lt(byte b0, String name0, byte b1, String name1) {
        if (!(b0 < b1)) {
            fail(name0 + " < " + name1, ExceptionMessageUtil.valueAndName(b0, name0, b1, name1));
        }
    }

    public static void lt(byte b0, String name0, byte b1) {
        if (!(b0 < b1)) {
            fail(name0 + " < " + b1, ExceptionMessageUtil.valueAndName(b0, name0));
        }
    }

    // ----------------------------------------------------------------
    /** assert (s0 &lt; s1) */
    public static void lt(short s0, String name0, short s1, String name1) {
        if (!(s0 < s1)) {
            fail(name0 + " < " + name1, ExceptionMessageUtil.valueAndName(s0, name0, s1, name1));
        }
    }

    public static void lt(short s0, String name0, short s1) {
        if (!(s0 < s1)) {
            fail(name0 + " < " + s1, ExceptionMessageUtil.valueAndName(s0, name0));
        }
    }

    // ----------------------------------------------------------------
    /** assert (i0 &lt; i1) */
    public static void lt(int i0, String name0, int i1, String name1) {
        if (!(i0 < i1)) {
            fail(name0 + " < " + name1, ExceptionMessageUtil.valueAndName(i0, name0, i1, name1));
        }
    }

    public static void lt(int i0, String name0, int i1) {
        if (!(i0 < i1)) {
            fail(name0 + " < " + i1, ExceptionMessageUtil.valueAndName(i0, name0));
        }
    }

    // ----------------------------------------------------------------
    /** assert (l0 &lt; l1) */
    public static void lt(long l0, String name0, long l1, String name1) {
        if (!(l0 < l1)) {
            fail(name0 + " < " + name1, ExceptionMessageUtil.valueAndName(l0, name0, l1, name1));
        }
    }

    public static void lt(long l0, String name0, long l1) {
        if (!(l0 < l1)) {
            fail(name0 + " < " + l1, ExceptionMessageUtil.valueAndName(l0, name0));
        }
    }

    // ----------------------------------------------------------------
    /** assert (f0 &lt; f1) */
    public static void lt(float f0, String name0, float f1, String name1) {
        if (!(f0 < f1)) {
            fail(name0 + " < " + name1, ExceptionMessageUtil.valueAndName(f0, name0, f1, name1));
        }
    }

    public static void lt(float f0, String name0, float f1) {
        if (!(f0 < f1)) {
            fail(name0 + " < " + f1, ExceptionMessageUtil.valueAndName(f0, name0));
        }
    }

    // ----------------------------------------------------------------
    /** assert (d0 &lt; d1) */
    public static void lt(double d0, String name0, double d1, String name1) {
        if (!(d0 < d1)) {
            fail(name0 + " < " + name1, ExceptionMessageUtil.valueAndName(d0, name0, d1, name1));
        }
    }

    public static void lt(double d0, String name0, double d1) {
        if (!(d0 < d1)) {
            fail(name0 + " < " + d1, ExceptionMessageUtil.valueAndName(d0, name0));
        }
    }

    // ################################################################
    // leq (primitiveValue <= primitiveValue)

    // ----------------------------------------------------------------
    /** assert (c0 &lt;= c1) */
    public static void leq(char c0, String name0, char c1, String name1) {
        if (!(c0 <= c1)) {
            fail(name0 + " <= " + name1, ExceptionMessageUtil.valueAndName(c0, name0, c1, name1));
        }
    }

    public static void leq(char c0, String name0, char c1) {
        if (!(c0 <= c1)) {
            fail(name0 + " <= " + ExceptionMessageUtil.valueString(c1), ExceptionMessageUtil.valueAndName(c0, name0));
        }
    }

    // ----------------------------------------------------------------
    /** assert (b0 &lt;= b1) */
    public static void leq(byte b0, String name0, byte b1, String name1) {
        if (!(b0 <= b1)) {
            fail(name0 + " <= " + name1, ExceptionMessageUtil.valueAndName(b0, name0, b1, name1));
        }
    }

    public static void leq(byte b0, String name0, byte b1) {
        if (!(b0 <= b1)) {
            fail(name0 + " <= " + b1, ExceptionMessageUtil.valueAndName(b0, name0));
        }
    }

    // ----------------------------------------------------------------
    /** assert (s0 &lt;= s1) */
    public static void leq(short s0, String name0, short s1, String name1) {
        if (!(s0 <= s1)) {
            fail(name0 + " <= " + name1, ExceptionMessageUtil.valueAndName(s0, name0, s1, name1));
        }
    }

    public static void leq(short s0, String name0, short s1) {
        if (!(s0 <= s1)) {
            fail(name0 + " <= " + s1, ExceptionMessageUtil.valueAndName(s0, name0));
        }
    }

    // ----------------------------------------------------------------
    /** assert (i0 &lt;= i1) */
    public static void leq(int i0, String name0, int i1, String name1) {
        if (!(i0 <= i1)) {
            fail(name0 + " <= " + name1, ExceptionMessageUtil.valueAndName(i0, name0, i1, name1));
        }
    }

    public static void leq(int i0, String name0, int i1) {
        if (!(i0 <= i1)) {
            fail(name0 + " <= " + i1, ExceptionMessageUtil.valueAndName(i0, name0));
        }
    }

    // ----------------------------------------------------------------
    /** assert (l0 &lt;= l1) */
    public static void leq(long l0, String name0, long l1, String name1) {
        if (!(l0 <= l1)) {
            fail(name0 + " <= " + name1, ExceptionMessageUtil.valueAndName(l0, name0, l1, name1));
        }
    }

    public static void leq(long l0, String name0, long l1) {
        if (!(l0 <= l1)) {
            fail(name0 + " <= " + l1, ExceptionMessageUtil.valueAndName(l0, name0));
        }
    }

    // ----------------------------------------------------------------
    /** assert (f0 &lt;= f1) */
    public static void leq(float f0, String name0, float f1, String name1) {
        if (!(f0 <= f1)) {
            fail(name0 + " <= " + name1, ExceptionMessageUtil.valueAndName(f0, name0, f1, name1));
        }
    }

    public static void leq(float f0, String name0, float f1) {
        if (!(f0 <= f1)) {
            fail(name0 + " <= " + f1, ExceptionMessageUtil.valueAndName(f0, name0));
        }
    }

    // ----------------------------------------------------------------
    /** assert (d0 &lt;= d1) */
    public static void leq(double d0, String name0, double d1, String name1) {
        if (!(d0 <= d1)) {
            fail(name0 + " <= " + name1, ExceptionMessageUtil.valueAndName(d0, name0, d1, name1));
        }
    }

    public static void leq(double d0, String name0, double d1) {
        if (!(d0 <= d1)) {
            fail(name0 + " <= " + d1, ExceptionMessageUtil.valueAndName(d0, name0));
        }
    }

    // ################################################################
    // gt (primitiveValue > primitiveValue)

    // ----------------------------------------------------------------
    /** assert (c0 &gt; c1) */
    public static void gt(char c0, String name0, char c1, String name1) {
        if (!(c0 > c1)) {
            fail(name0 + " > " + name1, ExceptionMessageUtil.valueAndName(c0, name0, c1, name1));
        }
    }

    public static void gt(char c0, String name0, char c1) {
        if (!(c0 > c1)) {
            fail(name0 + " > " + ExceptionMessageUtil.valueString(c1), ExceptionMessageUtil.valueAndName(c0, name0));
        }
    }

    // ----------------------------------------------------------------
    /** assert (b0 &gt; b1) */
    public static void gt(byte b0, String name0, byte b1, String name1) {
        if (!(b0 > b1)) {
            fail(name0 + " > " + name1, ExceptionMessageUtil.valueAndName(b0, name0, b1, name1));
        }
    }

    public static void gt(byte b0, String name0, byte b1) {
        if (!(b0 > b1)) {
            fail(name0 + " > " + b1, ExceptionMessageUtil.valueAndName(b0, name0));
        }
    }

    // ----------------------------------------------------------------
    /** assert (s0 &gt; s1) */
    public static void gt(short s0, String name0, short s1, String name1) {
        if (!(s0 > s1)) {
            fail(name0 + " > " + name1, ExceptionMessageUtil.valueAndName(s0, name0, s1, name1));
        }
    }

    public static void gt(short s0, String name0, short s1) {
        if (!(s0 > s1)) {
            fail(name0 + " > " + s1, ExceptionMessageUtil.valueAndName(s0, name0));
        }
    }

    // ----------------------------------------------------------------
    /** assert (i0 &gt; i1) */
    public static void gt(int i0, String name0, int i1, String name1) {
        if (!(i0 > i1)) {
            fail(name0 + " > " + name1, ExceptionMessageUtil.valueAndName(i0, name0, i1, name1));
        }
    }

    public static void gt(int i0, String name0, int i1) {
        if (!(i0 > i1)) {
            fail(name0 + " > " + i1, ExceptionMessageUtil.valueAndName(i0, name0));
        }
    }

    // ----------------------------------------------------------------
    /** assert (l0 &gt; l1) */
    public static void gt(long l0, String name0, long l1, String name1) {
        if (!(l0 > l1)) {
            fail(name0 + " > " + name1, ExceptionMessageUtil.valueAndName(l0, name0, l1, name1));
        }
    }

    public static void gt(long l0, String name0, long l1) {
        if (!(l0 > l1)) {
            fail(name0 + " > " + l1, ExceptionMessageUtil.valueAndName(l0, name0));
        }
    }

    // ----------------------------------------------------------------
    /** assert (f0 &gt; f1) */
    public static void gt(float f0, String name0, float f1, String name1) {
        if (!(f0 > f1)) {
            fail(name0 + " > " + name1, ExceptionMessageUtil.valueAndName(f0, name0, f1, name1));
        }
    }

    public static void gt(float f0, String name0, float f1) {
        if (!(f0 > f1)) {
            fail(name0 + " > " + f1, ExceptionMessageUtil.valueAndName(f0, name0));
        }
    }

    // ----------------------------------------------------------------
    /** assert (d0 &gt; d1) */
    public static void gt(double d0, String name0, double d1, String name1) {
        if (!(d0 > d1)) {
            fail(name0 + " > " + name1, ExceptionMessageUtil.valueAndName(d0, name0, d1, name1));
        }
    }

    public static void gt(double d0, String name0, double d1) {
        if (!(d0 > d1)) {
            fail(name0 + " > " + d1, ExceptionMessageUtil.valueAndName(d0, name0));
        }
    }

    // ################################################################
    // geq (primitiveValue >= primitiveValue)

    // ----------------------------------------------------------------
    /** assert (c0 &gt;= c1) */
    public static void geq(char c0, String name0, char c1, String name1) {
        if (!(c0 >= c1)) {
            fail(name0 + " >= " + name1, ExceptionMessageUtil.valueAndName(c0, name0, c1, name1));
        }
    }

    public static void geq(char c0, String name0, char c1) {
        if (!(c0 >= c1)) {
            fail(name0 + " >= " + ExceptionMessageUtil.valueString(c1), ExceptionMessageUtil.valueAndName(c0, name0));
        }
    }

    // ----------------------------------------------------------------
    /** assert (b0 &gt;= b1) */
    public static void geq(byte b0, String name0, byte b1, String name1) {
        if (!(b0 >= b1)) {
            fail(name0 + " >= " + name1, ExceptionMessageUtil.valueAndName(b0, name0, b1, name1));
        }
    }

    public static void geq(byte b0, String name0, byte b1) {
        if (!(b0 >= b1)) {
            fail(name0 + " >= " + b1, ExceptionMessageUtil.valueAndName(b0, name0));
        }
    }

    // ----------------------------------------------------------------
    /** assert (s0 &gt;= s1) */
    public static void geq(short s0, String name0, short s1, String name1) {
        if (!(s0 >= s1)) {
            fail(name0 + " >= " + name1, ExceptionMessageUtil.valueAndName(s0, name0, s1, name1));
        }
    }

    public static void geq(short s0, String name0, short s1) {
        if (!(s0 >= s1)) {
            fail(name0 + " >= " + s1, ExceptionMessageUtil.valueAndName(s0, name0));
        }
    }

    // ----------------------------------------------------------------
    /** assert (i0 &gt;= i1) */
    public static void geq(int i0, String name0, int i1, String name1) {
        if (!(i0 >= i1)) {
            fail(name0 + " >= " + name1, ExceptionMessageUtil.valueAndName(i0, name0, i1, name1));
        }
    }

    public static void geq(int i0, String name0, int i1) {
        if (!(i0 >= i1)) {
            fail(name0 + " >= " + i1, ExceptionMessageUtil.valueAndName(i0, name0));
        }
    }

    // ----------------------------------------------------------------
    /** assert (l0 &gt;= l1) */
    public static void geq(long l0, String name0, long l1, String name1) {
        if (!(l0 >= l1)) {
            fail(name0 + " >= " + name1, ExceptionMessageUtil.valueAndName(l0, name0, l1, name1));
        }
    }

    public static void geq(long l0, String name0, long l1) {
        if (!(l0 >= l1)) {
            fail(name0 + " >= " + l1, ExceptionMessageUtil.valueAndName(l0, name0));
        }
    }

    // ----------------------------------------------------------------
    /** assert (f0 &gt;= f1) */
    public static void geq(float f0, String name0, float f1, String name1) {
        if (!(f0 >= f1)) {
            fail(name0 + " >= " + name1, ExceptionMessageUtil.valueAndName(f0, name0, f1, name1));
        }
    }

    public static void geq(float f0, String name0, float f1) {
        if (!(f0 >= f1)) {
            fail(name0 + " >= " + f1, ExceptionMessageUtil.valueAndName(f0, name0));
        }
    }

    // ----------------------------------------------------------------
    /** assert (d0 &gt;= d1) */
    public static void geq(double d0, String name0, double d1, String name1) {
        if (!(d0 >= d1)) {
            fail(name0 + " >= " + name1, ExceptionMessageUtil.valueAndName(d0, name0, d1, name1));
        }
    }

    public static void geq(double d0, String name0, double d1) {
        if (!(d0 >= d1)) {
            fail(name0 + " >= " + d1, ExceptionMessageUtil.valueAndName(d0, name0));
        }
    }

    // ################################################################
    // eqFalse, neqFalse, eqTrue, neqTrue (boolean ==/!= false/true)

    // ----------------------------------------------------------------
    /** assert (b == false) */
    public static void eqFalse(boolean b, String name) {
        if (!(false == b)) {
            fail(name + " == false", ExceptionMessageUtil.valueAndName(b, name));
        }
    }

    // ----------------------------------------------------------------
    /** assert (b != false) */
    public static void neqFalse(boolean b, String name) {
        if (!(false != b)) {
            fail(name + " != false", ExceptionMessageUtil.valueAndName(b, name));
        }
    }

    // ----------------------------------------------------------------
    /** assert (b == true) */
    public static void eqTrue(boolean b, String name) {
        if (!(true == b)) {
            fail(name + " == true", ExceptionMessageUtil.valueAndName(b, name));
        }
    }

    // ----------------------------------------------------------------
    /** assert (b != true) */
    public static void neqTrue(boolean b, String name) {
        if (!(true != b)) {
            fail(name + " != true", ExceptionMessageUtil.valueAndName(b, name));
        }
    }

    // ################################################################
    // eqZero (primitiveValue == 0)

    // ----------------------------------------------------------------
    /** assert (c == 0) */
    public static void eqZero(char c, String name) {
        if (!(0 == c)) {
            fail(name + " == 0", ExceptionMessageUtil.valueAndName(c, name));
        }
    }

    // ----------------------------------------------------------------
    /** assert (b == 0) */
    public static void eqZero(byte b, String name) {
        if (!(0 == b)) {
            fail(name + " == 0", ExceptionMessageUtil.valueAndName(b, name));
        }
    }

    // ----------------------------------------------------------------
    /** assert (s == 0) */
    public static void eqZero(short s, String name) {
        if (!(0 == s)) {
            fail(name + " == 0", ExceptionMessageUtil.valueAndName(s, name));
        }
    }

    // ----------------------------------------------------------------
    /** assert (i == 0) */
    public static void eqZero(int i, String name) {
        if (!(0 == i)) {
            fail(name + " == 0", ExceptionMessageUtil.valueAndName(i, name));
        }
    }

    // ----------------------------------------------------------------
    /** assert (l == 0) */
    public static void eqZero(long l, String name) {
        if (!(0 == l)) {
            fail(name + " == 0", ExceptionMessageUtil.valueAndName(l, name));
        }
    }

    // ----------------------------------------------------------------
    /** assert (f == 0) */
    public static void eqZero(float f, String name) {
        if (!(0 == f)) {
            fail(name + " == 0", ExceptionMessageUtil.valueAndName(f, name));
        }
    }

    // ----------------------------------------------------------------
    /** assert (d == 0) */
    public static void eqZero(double d, String name) {
        if (!(0 == d)) {
            fail(name + " == 0", ExceptionMessageUtil.valueAndName(d, name));
        }
    }

    // ################################################################
    // neqZero (primitiveValue != 0)

    // ----------------------------------------------------------------
    /** assert (c != 0) */
    public static void neqZero(char c, String name) {
        if (!(0 != c)) {
            fail(name + " != 0", ExceptionMessageUtil.valueAndName(c, name));
        }
    }

    // ----------------------------------------------------------------
    /** assert (b != 0) */
    public static void neqZero(byte b, String name) {
        if (!(0 != b)) {
            fail(name + " != 0", ExceptionMessageUtil.valueAndName(b, name));
        }
    }

    // ----------------------------------------------------------------
    /** assert (s != 0) */
    public static void neqZero(short s, String name) {
        if (!(0 != s)) {
            fail(name + " != 0", ExceptionMessageUtil.valueAndName(s, name));
        }
    }

    // ----------------------------------------------------------------
    /** assert (i != 0) */
    public static void neqZero(int i, String name) {
        if (!(0 != i)) {
            fail(name + " != 0", ExceptionMessageUtil.valueAndName(i, name));
        }
    }

    // ----------------------------------------------------------------
    /** assert (l != 0) */
    public static void neqZero(long l, String name) {
        if (!(0 != l)) {
            fail(name + " != 0", ExceptionMessageUtil.valueAndName(l, name));
        }
    }

    // ----------------------------------------------------------------
    /** assert (f != 0) */
    public static void neqZero(float f, String name) {
        if (!(0 != f)) {
            fail(name + " != 0", ExceptionMessageUtil.valueAndName(f, name));
        }
    }

    // ----------------------------------------------------------------
    /** assert (d != 0) */
    public static void neqZero(double d, String name) {
        if (!(0 != d)) {
            fail(name + " != 0", ExceptionMessageUtil.valueAndName(d, name));
        }
    }

    // ################################################################
    // ltZero (primitiveValue < 0)

    // ----------------------------------------------------------------
    /** assert (b &lt; 0) */
    public static void ltZero(byte b, String name) {
        if (!(b < 0)) {
            fail(name + " < 0", ExceptionMessageUtil.valueAndName(b, name));
        }
    }

    // ----------------------------------------------------------------
    /** assert (s &lt; 0) */
    public static void ltZero(short s, String name) {
        if (!(s < 0)) {
            fail(name + " < 0", ExceptionMessageUtil.valueAndName(s, name));
        }
    }

    // ----------------------------------------------------------------
    /** assert (i &lt; 0) */
    public static void ltZero(int i, String name) {
        if (!(i < 0)) {
            fail(name + " < 0", ExceptionMessageUtil.valueAndName(i, name));
        }
    }

    // ----------------------------------------------------------------
    /** assert (l &lt; 0) */
    public static void ltZero(long l, String name) {
        if (!(l < 0)) {
            fail(name + " < 0", ExceptionMessageUtil.valueAndName(l, name));
        }
    }

    // ----------------------------------------------------------------
    /** assert (f &lt; 0) */
    public static void ltZero(float f, String name) {
        if (!(f < 0)) {
            fail(name + " < 0", ExceptionMessageUtil.valueAndName(f, name));
        }
    }

    // ----------------------------------------------------------------
    /** assert (d &lt; 0) */
    public static void ltZero(double d, String name) {
        if (!(d < 0)) {
            fail(name + " < 0", ExceptionMessageUtil.valueAndName(d, name));
        }
    }

    // ################################################################
    // leqZero (primitiveValue <= 0)

    // ----------------------------------------------------------------
    /** assert (b &lt;= 0) */
    public static void leqZero(byte b, String name) {
        if (!(b <= 0)) {
            fail(name + " <= 0", ExceptionMessageUtil.valueAndName(b, name));
        }
    }

    // ----------------------------------------------------------------
    /** assert (s &lt;= 0) */
    public static void leqZero(short s, String name) {
        if (!(s <= 0)) {
            fail(name + " <= 0", ExceptionMessageUtil.valueAndName(s, name));
        }
    }

    // ----------------------------------------------------------------
    /** assert (i &lt;= 0) */
    public static void leqZero(int i, String name) {
        if (!(i <= 0)) {
            fail(name + " <= 0", ExceptionMessageUtil.valueAndName(i, name));
        }
    }

    // ----------------------------------------------------------------
    /** assert (l &lt;= 0) */
    public static void leqZero(long l, String name) {
        if (!(l <= 0)) {
            fail(name + " <= 0", ExceptionMessageUtil.valueAndName(l, name));
        }
    }

    // ----------------------------------------------------------------
    /** assert (f &lt;= 0) */
    public static void leqZero(float f, String name) {
        if (!(f <= 0)) {
            fail(name + " <= 0", ExceptionMessageUtil.valueAndName(f, name));
        }
    }

    // ----------------------------------------------------------------
    /** assert (d &lt;= 0) */
    public static void leqZero(double d, String name) {
        if (!(d <= 0)) {
            fail(name + " <= 0", ExceptionMessageUtil.valueAndName(d, name));
        }
    }

    // ################################################################
    // gtZero (primitiveValue > 0)

    // ----------------------------------------------------------------
    /** assert (b &gt; 0) */
    public static void gtZero(byte b, String name) {
        if (!(b > 0)) {
            fail(name + " > 0", ExceptionMessageUtil.valueAndName(b, name));
        }
    }

    // ----------------------------------------------------------------
    /** assert (s &gt; 0) */
    public static void gtZero(short s, String name) {
        if (!(s > 0)) {
            fail(name + " > 0", ExceptionMessageUtil.valueAndName(s, name));
        }
    }

    // ----------------------------------------------------------------
    /** assert (i &gt; 0) */
    public static void gtZero(int i, String name) {
        if (!(i > 0)) {
            fail(name + " > 0", ExceptionMessageUtil.valueAndName(i, name));
        }
    }

    // ----------------------------------------------------------------
    /** assert (l &gt; 0) */
    public static void gtZero(long l, String name) {
        if (!(l > 0)) {
            fail(name + " > 0", ExceptionMessageUtil.valueAndName(l, name));
        }
    }

    // ----------------------------------------------------------------
    /** assert (f &gt; 0) */
    public static void gtZero(float f, String name) {
        if (!(f > 0)) {
            fail(name + " > 0", ExceptionMessageUtil.valueAndName(f, name));
        }
    }

    // ----------------------------------------------------------------
    /** assert (d &gt; 0) */
    public static void gtZero(double d, String name) {
        if (!(d > 0)) {
            fail(name + " > 0", ExceptionMessageUtil.valueAndName(d, name));
        }
    }

    // ################################################################
    // geqZero (primitiveValue >= 0)

    // ----------------------------------------------------------------
    /** assert (b &gt;= 0) */
    public static void geqZero(byte b, String name) {
        if (!(b >= 0)) {
            fail(name + " >= 0", ExceptionMessageUtil.valueAndName(b, name));
        }
    }

    // ----------------------------------------------------------------
    /** assert (s &gt;= 0) */
    public static void geqZero(short s, String name) {
        if (!(s >= 0)) {
            fail(name + " >= 0", ExceptionMessageUtil.valueAndName(s, name));
        }
    }

    // ----------------------------------------------------------------
    /** assert (i &gt;= 0) */
    public static void geqZero(int i, String name) {
        if (!(i >= 0)) {
            fail(name + " >= 0", ExceptionMessageUtil.valueAndName(i, name));
        }
    }

    // ----------------------------------------------------------------
    /** assert (l &gt;= 0) */
    public static void geqZero(long l, String name) {
        if (!(l >= 0)) {
            fail(name + " >= 0", ExceptionMessageUtil.valueAndName(l, name));
        }
    }

    // ----------------------------------------------------------------
    /** assert (f &gt;= 0) */
    public static void geqZero(float f, String name) {
        if (!(f >= 0)) {
            fail(name + " >= 0", ExceptionMessageUtil.valueAndName(f, name));
        }
    }

    // ----------------------------------------------------------------
    /** assert (d &gt;= 0) */
    public static void geqZero(double d, String name) {
        if (!(d >= 0)) {
            fail(name + " >= 0", ExceptionMessageUtil.valueAndName(d, name));
        }
    }

    // ################################################################
    // eq, neq (Object ==/!= Object)

    // ----------------------------------------------------------------
    /** assert (o0 == o1) */
    public static void eq(Object o0, String name0, Object o1, String name1) {
        // noinspection ObjectEquality
        if (!(o0 == o1)) {
            fail(name0 + " == " + name1, ExceptionMessageUtil.valueAndName(o0, name0, o1, name1));
        }
    }

    public static void eq(Object o0, String name0, Object o1) {
        // noinspection ObjectEquality
        if (!(o0 == o1)) {
            fail(name0 + " == " + ExceptionMessageUtil.valueString(o1), ExceptionMessageUtil.valueAndName(o0, name0));
        }
    }

    // ----------------------------------------------------------------
    /** assert (o0 != o1) */
    public static void neq(Object o0, String name0, Object o1, String name1) {
        // noinspection ObjectEquality
        if (!(o0 != o1)) {
            fail(name0 + " != " + name1, ExceptionMessageUtil.valueAndName(o0, name0, o1, name1));
        }
    }

    public static void neq(Object o0, String name0, Object o1) {
        // noinspection ObjectEquality
        if (!(o0 != o1)) {
            fail(name0 + " != " + ExceptionMessageUtil.valueString(o1), ExceptionMessageUtil.valueAndName(o0, name0));
        }
    }

    // ################################################################
    // eqNull, neqNull (Object ==/!= null)

    // ----------------------------------------------------------------
    /** assert (o == null) */
    public static void eqNull(Object o, String name) {
        if (!(null == o)) {
            fail(name + " == null", ExceptionMessageUtil.valueAndName(o, name));
        }
    }

    // ----------------------------------------------------------------
    /** assert (o != null) */
    public static void neqNull(Object o, String name) {
        if (!(null != o)) {
            fail(name + " != null", ExceptionMessageUtil.valueAndName(o, name));
        }
    }

    // ################################################################
    // eqNaN, neqNaN

    // ----------------------------------------------------------------
    /** assert (Double.isNaN(d)) */
    public static void eqNaN(double d, String name) {
        if (!Double.isNaN(d)) {
            fail(name + " == NaN", ExceptionMessageUtil.valueAndName(d, name));
        }
    }

    // ----------------------------------------------------------------
    /** assert (!Double.isNaN(d) */
    public static void neqNaN(double d, String name) {
        if (Double.isNaN(d)) {
            fail(name + " != NaN", ExceptionMessageUtil.valueAndName(d, name));
        }
    }

    // ################################################################
    // equals (Object.equals(Object))

    // ----------------------------------------------------------------
    /** assert (o0 != null &amp;&amp; o1 != null &amp;&amp; o0.equals(o1)) */
    public static void equals(Object o0, String name0, Object o1, String name1) {
        neqNull(o0, name0);
        neqNull(o1, name1);
        if (!(o0.equals(o1))) {
            fail(name0 + ".equals(" + name1 + ")", ExceptionMessageUtil.valueAndName(o0, name0, o1, name1));
        }
    }

    // ----------------------------------------------------------------
    /** assert (o0 != null &amp;&amp; o1 != null &amp;&amp; o0.equals(o1)) */
    public static void equals(Object o0, String name0, Object o1) {
        neqNull(o0, name0);
        neqNull(o1, "o1");
        if (!(o0.equals(o1))) {
            fail(name0 + ".equals(" + ExceptionMessageUtil.valueString(o1) + ")",
                    ExceptionMessageUtil.valueAndName(o0, name0));
        }
    }

    // ----------------------------------------------------------------
    /** assert ((o0 == null &amp;&amp; o1 == null) || (o0 != null &amp;&amp; o0.equals(o1))) */
    public static void nullSafeEquals(Object o0, String name0, Object o1, String name1) {
        if ((null == o0 && null != o1) || (null != o1 && !o0.equals(o1))) {
            fail(name0 + ".equals(" + name1 + ")", ExceptionMessageUtil.valueAndName(o0, name0, o1, name1));
        }
    }


    // ----------------------------------------------------------------
    /** assert (o0 != null &amp;&amp; o1 != null &amp;&amp; !o0.equals(o1)) */
    public static void notEquals(Object o0, String name0, Object o1, String name1) {
        neqNull(o0, name0);
        neqNull(o1, name1);
        if (o0.equals(o1)) {
            fail("!" + name0 + ".equals(" + name1 + ")", ExceptionMessageUtil.valueAndName(o0, name0, o1, name1));
        }
    }

    // ----------------------------------------------------------------
    /** assert (o0 != null &amp;&amp; o1 != null &amp;&amp; !o0.equals(o1)) */
    public static void notEquals(Object o0, String name0, Object o1) {
        neqNull(o0, name0);
        neqNull(o1, "o1");
        if (o0.equals(o1)) {
            fail("!" + name0 + ".equals(" + ExceptionMessageUtil.valueString(o1) + ")",
                    ExceptionMessageUtil.valueAndName(o0, name0));
        }
    }

    // ################################################################
    // nonempty (String.equals(nonempty))

    // ----------------------------------------------------------------
    /** assert (s != null &amp;&amp; s.length() &gt; 0) */
    public static void nonempty(String s, String name) {
        neqNull(s, name);
        if (!(s.length() > 0)) {
            fail(name + ".length() > 0", ExceptionMessageUtil.valueAndName(s, name));
        }
    }

    @SuppressWarnings("UnusedParameters")
    public static <TYPE> TYPE neverInvoked(TYPE t1, TYPE t2) {
        throw statementNeverExecuted();
    }
}<|MERGE_RESOLUTION|>--- conflicted
+++ resolved
@@ -317,57 +317,6 @@
     }
 
     // ################################################################
-<<<<<<< HEAD
-    // holdsLock, notHoldsLock
-
-    // ----------------------------------------------------------------
-    /** assert (o != null &amp;&amp; (current thread holds o's lock)) */
-    @GwtIncompatible
-    public static void holdsLock(Object o, String name) {
-        neqNull(o, "o");
-        if (!Thread.holdsLock(o)) {
-            fail("\"" + Thread.currentThread().getName() + "\".holdsLock(" + name + ")");
-        }
-    }
-
-    // ----------------------------------------------------------------
-    /** assert (o != null &amp;&amp; !(current thread holds o's lock)) */
-    @GwtIncompatible
-    public static void notHoldsLock(Object o, String name) {
-        neqNull(o, "o");
-        if (Thread.holdsLock(o)) {
-            fail("!\"" + Thread.currentThread().getName() + "\".holdsLock(" + name + ")");
-        }
-    }
-
-    // ################################################################
-    // instanceOf, notInstanceOf
-    @interface GwtIncompatible {
-    }
-
-    // ----------------------------------------------------------------
-    /** assert (o instanceof type) */
-    @GwtIncompatible
-    public static void instanceOf(Object o, String name, Class<?> type) {
-        if (!type.isInstance(o)) {
-            fail(name + " instanceof " + type, null == o ? ExceptionMessageUtil.valueAndName(o, name)
-                    : name + " instanceof " + o.getClass() + " (" + ExceptionMessageUtil.valueAndName(o, name) + ")");
-        }
-    }
-
-    // ----------------------------------------------------------------
-    /** assert !(o instanceof type) */
-    @GwtIncompatible
-    public static void notInstanceOf(Object o, String name, Class<?> type) {
-        if (type.isInstance(o)) {
-            fail("!(" + name + " instanceof " + type + ")",
-                    name + " instanceof " + o.getClass() + " (" + ExceptionMessageUtil.valueAndName(o, name) + ")");
-        }
-    }
-
-    // ################################################################
-=======
->>>>>>> 204b9a9f
     // eq (primitiveValue == primitiveValue)
 
     // ----------------------------------------------------------------
