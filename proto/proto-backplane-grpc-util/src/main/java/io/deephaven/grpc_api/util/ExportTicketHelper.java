--- conflicted
+++ resolved
@@ -213,7 +213,6 @@
     }
 
     /**
-<<<<<<< HEAD
      * Convenience method to create a human readable string from a table reference.
      *
      * @param tableReference the table reference
@@ -230,12 +229,8 @@
     }
 
     /**
-     * Convenience method to create a human readable string from the flight ticket (as ByteBuffer).
-     * Most efficient when {@code ticket} is {@link ByteOrder#LITTLE_ENDIAN}.
-=======
      * Convenience method to create a human readable string from the flight ticket (as ByteBuffer). Most efficient when
      * {@code ticket} is {@link ByteOrder#LITTLE_ENDIAN}.
->>>>>>> 86319e2a
      *
      * <p>
      * Does not consume the {@code ticket}.
