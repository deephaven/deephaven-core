FROM deephaven/protoc-base:local-build

RUN set -eux; \
    apt-get -qq update; \
    apt-get install -qq -y --no-install-recommends openjdk-17-jdk

COPY src/main/proto /includes

COPY dependencies /dependencies

COPY authzPlugin /authzPlugin

RUN chmod +x /authzPlugin/protoc-gen-contextual-auth-wiring

RUN set -eux; \
  mkdir -p /generated/java; \
  mkdir -p /generated/grpc; \
  mkdir -p /generated/js; \
  mkdir -p /generated/go; \
  mkdir -p /generated/python; \
  mkdir -p /generated/cpp; \
  mkdir -p /generated/proto-doc/single-html; \
  mkdir -p /generated/proto-doc/single-md; \
  mkdir -p /generated/proto-doc/multi-html; \
  mkdir -p /generated/proto-doc/multi-md; \
  /opt/protoc/bin/protoc \
    --plugin=protoc-gen-grpc=/opt/java/bin/protoc-gen-grpc-java \
    --plugin=protoc-gen-contextual-auth=/authzPlugin/protoc-gen-contextual-auth-wiring \
    --java_out=/generated/java \
    --grpc_out=/generated/grpc \
    --contextual-auth_out=/generated/java \
    -I/dependencies \
    -I/includes \
    /dependencies/BrowserFlight.proto \
<<<<<<< HEAD
    /includes/deephaven/proto/ticket.proto \
    /includes/deephaven/proto/contextual-auth.proto \
    /includes/deephaven/proto/console.proto \
    /includes/deephaven/proto/object.proto \
    /includes/deephaven/proto/session.proto \
    /includes/deephaven/proto/table.proto \
    /includes/deephaven/proto/application.proto \
    /includes/deephaven/proto/inputtable.proto \
    /includes/deephaven/proto/partitionedtable.proto \
    /includes/deephaven/proto/config.proto \
    /includes/deephaven/proto/hierarchicaltable.proto \
    /includes/deephaven/proto/storage.proto; \
=======
    /includes/deephaven_core/proto/ticket.proto \
    /includes/deephaven_core/proto/console.proto \
    /includes/deephaven_core/proto/object.proto \
    /includes/deephaven_core/proto/session.proto \
    /includes/deephaven_core/proto/table.proto \
    /includes/deephaven_core/proto/application.proto \
    /includes/deephaven_core/proto/inputtable.proto \
    /includes/deephaven_core/proto/partitionedtable.proto \
    /includes/deephaven_core/proto/config.proto \
    /includes/deephaven_core/proto/hierarchicaltable.proto \
    /includes/deephaven_core/proto/storage.proto; \
>>>>>>> 66adb42c
  /opt/protoc/bin/protoc \
    --plugin=protoc-gen-ts=/usr/src/app/node_modules/.bin/protoc-gen-ts \
    --js_out=import_style=commonjs_strict:/generated/js \
    --ts_out=service=grpc-web:/generated/js \
    -I/dependencies \
    -I/includes \
    /dependencies/BrowserFlight.proto \
    /dependencies/Flight.proto \
<<<<<<< HEAD
    /includes/deephaven/proto/ticket.proto \
    /includes/deephaven/proto/contextual-auth.proto \
    /includes/deephaven/proto/console.proto \
    /includes/deephaven/proto/object.proto \
    /includes/deephaven/proto/session.proto \
    /includes/deephaven/proto/table.proto \
    /includes/deephaven/proto/application.proto \
    /includes/deephaven/proto/inputtable.proto \
    /includes/deephaven/proto/partitionedtable.proto \
    /includes/deephaven/proto/config.proto \
    /includes/deephaven/proto/hierarchicaltable.proto \
    /includes/deephaven/proto/storage.proto; \
=======
    /includes/deephaven_core/proto/ticket.proto \
    /includes/deephaven_core/proto/console.proto \
    /includes/deephaven_core/proto/object.proto \
    /includes/deephaven_core/proto/session.proto \
    /includes/deephaven_core/proto/table.proto \
    /includes/deephaven_core/proto/application.proto \
    /includes/deephaven_core/proto/inputtable.proto \
    /includes/deephaven_core/proto/partitionedtable.proto \
    /includes/deephaven_core/proto/config.proto \
    /includes/deephaven_core/proto/hierarchicaltable.proto \
    /includes/deephaven_core/proto/storage.proto; \
>>>>>>> 66adb42c
  python3 -m grpc_tools.protoc \
    --grpc_python_out=/generated/python \
    --python_out=/generated/python \
    -I/includes \
<<<<<<< HEAD
    /includes/deephaven/proto/ticket.proto \
    /includes/deephaven/proto/contextual-auth.proto \
    /includes/deephaven/proto/console.proto \
    /includes/deephaven/proto/object.proto \
    /includes/deephaven/proto/session.proto \
    /includes/deephaven/proto/table.proto \
    /includes/deephaven/proto/application.proto \
    /includes/deephaven/proto/inputtable.proto \
    /includes/deephaven/proto/partitionedtable.proto \
    /includes/deephaven/proto/config.proto \
    /includes/deephaven/proto/hierarchicaltable.proto \
    /includes/deephaven/proto/storage.proto; \
=======
    /includes/deephaven_core/proto/ticket.proto \
    /includes/deephaven_core/proto/console.proto \
    /includes/deephaven_core/proto/object.proto \
    /includes/deephaven_core/proto/session.proto \
    /includes/deephaven_core/proto/table.proto \
    /includes/deephaven_core/proto/application.proto \
    /includes/deephaven_core/proto/inputtable.proto \
    /includes/deephaven_core/proto/partitionedtable.proto \
    /includes/deephaven_core/proto/config.proto \
    /includes/deephaven_core/proto/hierarchicaltable.proto \
    /includes/deephaven_core/proto/storage.proto; \
>>>>>>> 66adb42c
  /opt/protoc/bin/protoc \
    --plugin=protoc-gen-go=/opt/go/bin/protoc-gen-go \
    --plugin=protoc-gen-go-grpc=/opt/go/bin/protoc-gen-go-grpc \
    --plugin=protoc-gen-cpp_grpc=/opt/deephaven/bin/grpc_cpp_plugin \
    --go_out=/generated/go \
    --go-grpc_out=/generated/go \
    --go_opt=module=github.com/deephaven/deephaven-core/go \
    --go-grpc_opt=module=github.com/deephaven/deephaven-core/go \
    --cpp_out=generated/cpp \
    --cpp_grpc_out=generated/cpp \
    -I/includes \
<<<<<<< HEAD
    /includes/deephaven/proto/ticket.proto \
    /includes/deephaven/proto/contextual-auth.proto \
    /includes/deephaven/proto/console.proto \
    /includes/deephaven/proto/object.proto \
    /includes/deephaven/proto/session.proto \
    /includes/deephaven/proto/table.proto \
    /includes/deephaven/proto/application.proto \
    /includes/deephaven/proto/inputtable.proto \
    /includes/deephaven/proto/partitionedtable.proto \
    /includes/deephaven/proto/config.proto \
    /includes/deephaven/proto/hierarchicaltable.proto \
    /includes/deephaven/proto/storage.proto;
=======
    /includes/deephaven_core/proto/ticket.proto \
    /includes/deephaven_core/proto/console.proto \
    /includes/deephaven_core/proto/object.proto \
    /includes/deephaven_core/proto/session.proto \
    /includes/deephaven_core/proto/table.proto \
    /includes/deephaven_core/proto/application.proto \
    /includes/deephaven_core/proto/inputtable.proto \
    /includes/deephaven_core/proto/partitionedtable.proto \
    /includes/deephaven_core/proto/config.proto \
    /includes/deephaven_core/proto/hierarchicaltable.proto \
    /includes/deephaven_core/proto/storage.proto; \
  # proto-doc-gen does not support writing multiple proto files to multiple docs, must break up command \
  # we are going to generate 4 sets of docs - single html, multi html, single markdown, multi markdown \
  # first, single html \
  /opt/protoc/bin/protoc \
    --plugin=protoc-gen-doc=/usr/local/bin/protoc-gen-doc \
    --doc_out=generated/proto-doc/single-html \
    --doc_opt=html,index.html \
    -I/includes \
    /includes/deephaven_core/proto/*.proto; \
  # next, single markdown \
  /opt/protoc/bin/protoc \
    --plugin=protoc-gen-doc=/usr/local/bin/protoc-gen-doc \
    --doc_out=generated/proto-doc/single-md \
    --doc_opt=markdown,index.md \
    -I/includes \
    /includes/deephaven_core/proto/*.proto; \
  # then, multi html \
  /opt/protoc/bin/protoc \
    --plugin=protoc-gen-doc=/usr/local/bin/protoc-gen-doc \
    --doc_out=generated/proto-doc/multi-html \
    --doc_opt=html,ticket.html \
    -I/includes \
    /includes/deephaven_core/proto/ticket.proto; \
  /opt/protoc/bin/protoc \
    --plugin=protoc-gen-doc=/usr/local/bin/protoc-gen-doc \
    --doc_out=generated/proto-doc/multi-html \
    --doc_opt=html,console.html \
    -I/includes \
    /includes/deephaven_core/proto/console.proto; \
  /opt/protoc/bin/protoc \
    --plugin=protoc-gen-doc=/usr/local/bin/protoc-gen-doc \
    --doc_out=generated/proto-doc/multi-html \
    --doc_opt=html,object.html \
    -I/includes \
    /includes/deephaven_core/proto/object.proto; \
  /opt/protoc/bin/protoc \
    --plugin=protoc-gen-doc=/usr/local/bin/protoc-gen-doc \
    --doc_out=generated/proto-doc/multi-html \
    --doc_opt=html,session.html \
    -I/includes \
    /includes/deephaven_core/proto/session.proto; \
  /opt/protoc/bin/protoc \
    --plugin=protoc-gen-doc=/usr/local/bin/protoc-gen-doc \
    --doc_out=generated/proto-doc/multi-html \
    --doc_opt=html,table.html \
    -I/includes \
    /includes/deephaven_core/proto/table.proto; \
  /opt/protoc/bin/protoc \
    --plugin=protoc-gen-doc=/usr/local/bin/protoc-gen-doc \
    --doc_out=generated/proto-doc/multi-html \
    --doc_opt=html,application.html \
    -I/includes \
    /includes/deephaven_core/proto/application.proto; \
  /opt/protoc/bin/protoc \
    --plugin=protoc-gen-doc=/usr/local/bin/protoc-gen-doc \
    --doc_out=generated/proto-doc/multi-html \
    --doc_opt=html,inputtable.html \
    -I/includes \
    /includes/deephaven_core/proto/inputtable.proto; \
  /opt/protoc/bin/protoc \
    --plugin=protoc-gen-doc=/usr/local/bin/protoc-gen-doc \
    --doc_out=generated/proto-doc/multi-html \
    --doc_opt=html,partitionedtable.html \
    -I/includes \
    /includes/deephaven_core/proto/partitionedtable.proto; \
  /opt/protoc/bin/protoc \
    --plugin=protoc-gen-doc=/usr/local/bin/protoc-gen-doc \
    --doc_out=generated/proto-doc/multi-html \
    --doc_opt=html,config.html \
    -I/includes \
    /includes/deephaven_core/proto/config.proto; \
  /opt/protoc/bin/protoc \
    --plugin=protoc-gen-doc=/usr/local/bin/protoc-gen-doc \
    --doc_out=generated/proto-doc/multi-html \
    --doc_opt=html,hierarchicaltable.html \
    -I/includes \
    /includes/deephaven_core/proto/hierarchicaltable.proto; \
  /opt/protoc/bin/protoc \
    --plugin=protoc-gen-doc=/usr/local/bin/protoc-gen-doc \
    --doc_out=generated/proto-doc/multi-html \
    --doc_opt=html,storage.html \
    -I/includes \
    /includes/deephaven_core/proto/storage.proto; \
  # finally, multi md \
  /opt/protoc/bin/protoc \
    --plugin=protoc-gen-doc=/usr/local/bin/protoc-gen-doc \
    --doc_out=generated/proto-doc/multi-md \
    --doc_opt=markdown,ticket.md \
    -I/includes \
    /includes/deephaven_core/proto/ticket.proto; \
  /opt/protoc/bin/protoc \
    --plugin=protoc-gen-doc=/usr/local/bin/protoc-gen-doc \
    --doc_out=generated/proto-doc/multi-md \
    --doc_opt=markdown,console.md \
    -I/includes \
    /includes/deephaven_core/proto/console.proto; \
  /opt/protoc/bin/protoc \
    --plugin=protoc-gen-doc=/usr/local/bin/protoc-gen-doc \
    --doc_out=generated/proto-doc/multi-md \
    --doc_opt=markdown,object.md \
    -I/includes \
    /includes/deephaven_core/proto/object.proto; \
  /opt/protoc/bin/protoc \
    --plugin=protoc-gen-doc=/usr/local/bin/protoc-gen-doc \
    --doc_out=generated/proto-doc/multi-md \
    --doc_opt=markdown,session.md \
    -I/includes \
    /includes/deephaven_core/proto/session.proto; \
  /opt/protoc/bin/protoc \
    --plugin=protoc-gen-doc=/usr/local/bin/protoc-gen-doc \
    --doc_out=generated/proto-doc/multi-md \
    --doc_opt=markdown,table.md \
    -I/includes \
    /includes/deephaven_core/proto/table.proto; \
  /opt/protoc/bin/protoc \
    --plugin=protoc-gen-doc=/usr/local/bin/protoc-gen-doc \
    --doc_out=generated/proto-doc/multi-md \
    --doc_opt=markdown,application.md \
    -I/includes \
    /includes/deephaven_core/proto/application.proto; \
  /opt/protoc/bin/protoc \
    --plugin=protoc-gen-doc=/usr/local/bin/protoc-gen-doc \
    --doc_out=generated/proto-doc/multi-md \
    --doc_opt=markdown,inputtable.md \
    -I/includes \
    /includes/deephaven_core/proto/inputtable.proto; \
  /opt/protoc/bin/protoc \
    --plugin=protoc-gen-doc=/usr/local/bin/protoc-gen-doc \
    --doc_out=generated/proto-doc/multi-md \
    --doc_opt=markdown,partitionedtable.md \
    -I/includes \
    /includes/deephaven_core/proto/partitionedtable.proto; \
  /opt/protoc/bin/protoc \
    --plugin=protoc-gen-doc=/usr/local/bin/protoc-gen-doc \
    --doc_out=generated/proto-doc/multi-md \
    --doc_opt=markdown,config.md \
    -I/includes \
    /includes/deephaven_core/proto/config.proto; \
  /opt/protoc/bin/protoc \
    --plugin=protoc-gen-doc=/usr/local/bin/protoc-gen-doc \
    --doc_out=generated/proto-doc/multi-md \
    --doc_opt=markdown,hierarchicaltable.md \
    -I/includes \
    /includes/deephaven_core/proto/hierarchicaltable.proto; \
  /opt/protoc/bin/protoc \
    --plugin=protoc-gen-doc=/usr/local/bin/protoc-gen-doc \
    --doc_out=generated/proto-doc/multi-md \
    --doc_opt=markdown,storage.md \
    -I/includes \
    /includes/deephaven_core/proto/storage.proto; \
>>>>>>> 66adb42c
<|MERGE_RESOLUTION|>--- conflicted
+++ resolved
@@ -11,6 +11,7 @@
 COPY authzPlugin /authzPlugin
 
 RUN chmod +x /authzPlugin/protoc-gen-contextual-auth-wiring
+RUN chmod +x /authzPlugin/protoc-gen-service-auth-wiring
 
 RUN set -eux; \
   mkdir -p /generated/java; \
@@ -26,38 +27,25 @@
   /opt/protoc/bin/protoc \
     --plugin=protoc-gen-grpc=/opt/java/bin/protoc-gen-grpc-java \
     --plugin=protoc-gen-contextual-auth=/authzPlugin/protoc-gen-contextual-auth-wiring \
+    --plugin=protoc-gen-contextual-auth=/authzPlugin/protoc-gen-service-auth-wiring \
     --java_out=/generated/java \
     --grpc_out=/generated/grpc \
     --contextual-auth_out=/generated/java \
     -I/dependencies \
     -I/includes \
     /dependencies/BrowserFlight.proto \
-<<<<<<< HEAD
-    /includes/deephaven/proto/ticket.proto \
-    /includes/deephaven/proto/contextual-auth.proto \
-    /includes/deephaven/proto/console.proto \
-    /includes/deephaven/proto/object.proto \
-    /includes/deephaven/proto/session.proto \
-    /includes/deephaven/proto/table.proto \
-    /includes/deephaven/proto/application.proto \
-    /includes/deephaven/proto/inputtable.proto \
-    /includes/deephaven/proto/partitionedtable.proto \
-    /includes/deephaven/proto/config.proto \
-    /includes/deephaven/proto/hierarchicaltable.proto \
-    /includes/deephaven/proto/storage.proto; \
-=======
-    /includes/deephaven_core/proto/ticket.proto \
-    /includes/deephaven_core/proto/console.proto \
-    /includes/deephaven_core/proto/object.proto \
-    /includes/deephaven_core/proto/session.proto \
-    /includes/deephaven_core/proto/table.proto \
-    /includes/deephaven_core/proto/application.proto \
-    /includes/deephaven_core/proto/inputtable.proto \
-    /includes/deephaven_core/proto/partitionedtable.proto \
-    /includes/deephaven_core/proto/config.proto \
-    /includes/deephaven_core/proto/hierarchicaltable.proto \
-    /includes/deephaven_core/proto/storage.proto; \
->>>>>>> 66adb42c
+    /includes/deephaven_core/proto/ticket.proto \
+    /includes/deephaven_core/proto/contextual-auth.proto \
+    /includes/deephaven_core/proto/console.proto \
+    /includes/deephaven_core/proto/object.proto \
+    /includes/deephaven_core/proto/session.proto \
+    /includes/deephaven_core/proto/table.proto \
+    /includes/deephaven_core/proto/application.proto \
+    /includes/deephaven_core/proto/inputtable.proto \
+    /includes/deephaven_core/proto/partitionedtable.proto \
+    /includes/deephaven_core/proto/config.proto \
+    /includes/deephaven_core/proto/hierarchicaltable.proto \
+    /includes/deephaven_core/proto/storage.proto; \
   /opt/protoc/bin/protoc \
     --plugin=protoc-gen-ts=/usr/src/app/node_modules/.bin/protoc-gen-ts \
     --js_out=import_style=commonjs_strict:/generated/js \
@@ -66,62 +54,34 @@
     -I/includes \
     /dependencies/BrowserFlight.proto \
     /dependencies/Flight.proto \
-<<<<<<< HEAD
-    /includes/deephaven/proto/ticket.proto \
-    /includes/deephaven/proto/contextual-auth.proto \
-    /includes/deephaven/proto/console.proto \
-    /includes/deephaven/proto/object.proto \
-    /includes/deephaven/proto/session.proto \
-    /includes/deephaven/proto/table.proto \
-    /includes/deephaven/proto/application.proto \
-    /includes/deephaven/proto/inputtable.proto \
-    /includes/deephaven/proto/partitionedtable.proto \
-    /includes/deephaven/proto/config.proto \
-    /includes/deephaven/proto/hierarchicaltable.proto \
-    /includes/deephaven/proto/storage.proto; \
-=======
-    /includes/deephaven_core/proto/ticket.proto \
-    /includes/deephaven_core/proto/console.proto \
-    /includes/deephaven_core/proto/object.proto \
-    /includes/deephaven_core/proto/session.proto \
-    /includes/deephaven_core/proto/table.proto \
-    /includes/deephaven_core/proto/application.proto \
-    /includes/deephaven_core/proto/inputtable.proto \
-    /includes/deephaven_core/proto/partitionedtable.proto \
-    /includes/deephaven_core/proto/config.proto \
-    /includes/deephaven_core/proto/hierarchicaltable.proto \
-    /includes/deephaven_core/proto/storage.proto; \
->>>>>>> 66adb42c
+    /includes/deephaven_core/proto/ticket.proto \
+    /includes/deephaven_core/proto/contextual-auth.proto \
+    /includes/deephaven_core/proto/console.proto \
+    /includes/deephaven_core/proto/object.proto \
+    /includes/deephaven_core/proto/session.proto \
+    /includes/deephaven_core/proto/table.proto \
+    /includes/deephaven_core/proto/application.proto \
+    /includes/deephaven_core/proto/inputtable.proto \
+    /includes/deephaven_core/proto/partitionedtable.proto \
+    /includes/deephaven_core/proto/config.proto \
+    /includes/deephaven_core/proto/hierarchicaltable.proto \
+    /includes/deephaven_core/proto/storage.proto; \
   python3 -m grpc_tools.protoc \
     --grpc_python_out=/generated/python \
     --python_out=/generated/python \
     -I/includes \
-<<<<<<< HEAD
-    /includes/deephaven/proto/ticket.proto \
-    /includes/deephaven/proto/contextual-auth.proto \
-    /includes/deephaven/proto/console.proto \
-    /includes/deephaven/proto/object.proto \
-    /includes/deephaven/proto/session.proto \
-    /includes/deephaven/proto/table.proto \
-    /includes/deephaven/proto/application.proto \
-    /includes/deephaven/proto/inputtable.proto \
-    /includes/deephaven/proto/partitionedtable.proto \
-    /includes/deephaven/proto/config.proto \
-    /includes/deephaven/proto/hierarchicaltable.proto \
-    /includes/deephaven/proto/storage.proto; \
-=======
-    /includes/deephaven_core/proto/ticket.proto \
-    /includes/deephaven_core/proto/console.proto \
-    /includes/deephaven_core/proto/object.proto \
-    /includes/deephaven_core/proto/session.proto \
-    /includes/deephaven_core/proto/table.proto \
-    /includes/deephaven_core/proto/application.proto \
-    /includes/deephaven_core/proto/inputtable.proto \
-    /includes/deephaven_core/proto/partitionedtable.proto \
-    /includes/deephaven_core/proto/config.proto \
-    /includes/deephaven_core/proto/hierarchicaltable.proto \
-    /includes/deephaven_core/proto/storage.proto; \
->>>>>>> 66adb42c
+    /includes/deephaven_core/proto/ticket.proto \
+    /includes/deephaven_core/proto/contextual-auth.proto \
+    /includes/deephaven_core/proto/console.proto \
+    /includes/deephaven_core/proto/object.proto \
+    /includes/deephaven_core/proto/session.proto \
+    /includes/deephaven_core/proto/table.proto \
+    /includes/deephaven_core/proto/application.proto \
+    /includes/deephaven_core/proto/inputtable.proto \
+    /includes/deephaven_core/proto/partitionedtable.proto \
+    /includes/deephaven_core/proto/config.proto \
+    /includes/deephaven_core/proto/hierarchicaltable.proto \
+    /includes/deephaven_core/proto/storage.proto; \
   /opt/protoc/bin/protoc \
     --plugin=protoc-gen-go=/opt/go/bin/protoc-gen-go \
     --plugin=protoc-gen-go-grpc=/opt/go/bin/protoc-gen-go-grpc \
@@ -133,21 +93,8 @@
     --cpp_out=generated/cpp \
     --cpp_grpc_out=generated/cpp \
     -I/includes \
-<<<<<<< HEAD
-    /includes/deephaven/proto/ticket.proto \
-    /includes/deephaven/proto/contextual-auth.proto \
-    /includes/deephaven/proto/console.proto \
-    /includes/deephaven/proto/object.proto \
-    /includes/deephaven/proto/session.proto \
-    /includes/deephaven/proto/table.proto \
-    /includes/deephaven/proto/application.proto \
-    /includes/deephaven/proto/inputtable.proto \
-    /includes/deephaven/proto/partitionedtable.proto \
-    /includes/deephaven/proto/config.proto \
-    /includes/deephaven/proto/hierarchicaltable.proto \
-    /includes/deephaven/proto/storage.proto;
-=======
-    /includes/deephaven_core/proto/ticket.proto \
+    /includes/deephaven_core/proto/ticket.proto \
+    /includes/deephaven_core/proto/contextual-auth.proto \
     /includes/deephaven_core/proto/console.proto \
     /includes/deephaven_core/proto/object.proto \
     /includes/deephaven_core/proto/session.proto \
@@ -307,5 +254,4 @@
     --doc_out=generated/proto-doc/multi-md \
     --doc_opt=markdown,storage.md \
     -I/includes \
-    /includes/deephaven_core/proto/storage.proto; \
->>>>>>> 66adb42c
+    /includes/deephaven_core/proto/storage.proto; \