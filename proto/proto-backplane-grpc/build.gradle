plugins {
  id 'com.bmuschko.docker-remote-api'
  id 'java-library'
  id 'io.deephaven.project.register'
}

evaluationDependsOn Docker.registryProject('protoc-base')
evaluationDependsOn Docker.registryProject('go')

description = 'The Deephaven proto-backplane-grpc'

configurations {
  download {
    transitive = false
  }

  js {}
  python {}
  go {}
<<<<<<< HEAD
  cpp {}

  authzPlugin {}
=======
  protoDocs {}
>>>>>>> 66adb42c
}

dependencies {
  // This should be implementation, if listed at all, at least once we have own own version management
  api libs.protobuf.java

  api platform(libs.grpc.bom)
  api libs.grpc.protobuf
  api libs.grpc.api
  api libs.grpc.stub

<<<<<<< HEAD
  api project(':engine-api')

  Classpaths.inheritBoringSsl(project)
=======
  runtimeOnly libs.boringssl
>>>>>>> 66adb42c

  // This is excessive, and brings in every grpc jar, making it compile-only limits what it pulls in to
  // downstream classpaths
  compileOnly libs.arrow.flight.core

  compileOnly libs.javax.inject
  compileOnly libs.javax.annotation.api

  // technically we should have a runtime dependency on barrage-core, but instead we are regenerating
  // the same output that it contains, and we have declared the correct dependencies as necessary
  //  compile 'io.deephaven.barrage:barrage-core:0.5.0'
<<<<<<< HEAD
  download 'io.deephaven.barrage:barrage-core:0.6.0'
  Classpaths.inheritArrow(project, 'flight-core', 'download')

  authzPlugin project(path: ':authorization-codegen', configuration: 'shadow')
=======
  download libs.deephaven.barrage.core
  download libs.arrow.flight.core

  testImplementation libs.junit4
>>>>>>> 66adb42c
}

TaskProvider<Task> generateProtobuf = Docker.registerDockerTask(project, 'generateProtobuf') {
  copyIn {
    from(project.projectDir) {
      exclude 'build'
      exclude 'build.gradle'
    }
    configurations.download.each {
      from(zipTree(it)) {
        include('BrowserFlight.proto').into('dependencies')
        include('Flight.proto').into('dependencies')
      }
    }
    from(configurations.authzPlugin) {
      into '/authzPlugin'
    }
    from('src/main/sh/') {
      into '/authzPlugin'
    }
  }

  // protoc-base is only provided via linux/amd64
  parentContainers = [ Docker.registryTask(project, 'protoc-base'), Docker.registryTask(project, 'go') ]
  platform = 'linux/amd64'

  containerOutPath = '/generated'
  imageName = Docker.localImageName('proto-backplane-grpc')
  copyOut {
    into('build/generated/source/proto/main')
  }
}

// Provide js, go, python output as distinct artifacts - the java output will be consumed in this project by
// declaring it as a new sourceset, see below. This could definitely be more precisely stated, but given that
// all are generated in the same docker image creation step, we don't need to get too clever here.
artifacts {
  js(layout.buildDirectory.dir('generated/source/proto/main/js')) {
    builtBy generateProtobuf
  }
  python(layout.buildDirectory.dir('generated/source/proto/main/python')) {
    builtBy generateProtobuf
  }
  go(layout.buildDirectory.dir('generated/source/proto/main/go')) {
    builtBy generateProtobuf
  }
  protoDocs(layout.buildDirectory.dir('generated/source/proto/main/proto-doc')) {
    builtBy generateProtobuf
  }
}


compileJava.dependsOn generateProtobuf

sourceSets {
  main {
    java {
      srcDir(generateProtobuf).include("**/*.java")
    }
    resources {
      srcDir 'src/main/proto'
    }
  }
}

spotless {
  java {
    targetExclude(
            'build/generated/**'
    )
  }
}<|MERGE_RESOLUTION|>--- conflicted
+++ resolved
@@ -17,13 +17,10 @@
   js {}
   python {}
   go {}
-<<<<<<< HEAD
   cpp {}
 
+  protoDocs {}
   authzPlugin {}
-=======
-  protoDocs {}
->>>>>>> 66adb42c
 }
 
 dependencies {
@@ -35,13 +32,13 @@
   api libs.grpc.api
   api libs.grpc.stub
 
-<<<<<<< HEAD
   api project(':engine-api')
 
-  Classpaths.inheritBoringSsl(project)
-=======
+  api libs.arrow.flight.core
+
+  implementation project(':log-factory')
+
   runtimeOnly libs.boringssl
->>>>>>> 66adb42c
 
   // This is excessive, and brings in every grpc jar, making it compile-only limits what it pulls in to
   // downstream classpaths
@@ -53,17 +50,12 @@
   // technically we should have a runtime dependency on barrage-core, but instead we are regenerating
   // the same output that it contains, and we have declared the correct dependencies as necessary
   //  compile 'io.deephaven.barrage:barrage-core:0.5.0'
-<<<<<<< HEAD
-  download 'io.deephaven.barrage:barrage-core:0.6.0'
-  Classpaths.inheritArrow(project, 'flight-core', 'download')
-
-  authzPlugin project(path: ':authorization-codegen', configuration: 'shadow')
-=======
   download libs.deephaven.barrage.core
   download libs.arrow.flight.core
 
+  authzPlugin project(path: ':authorization-codegen', configuration: 'shadow')
+
   testImplementation libs.junit4
->>>>>>> 66adb42c
 }
 
 TaskProvider<Task> generateProtobuf = Docker.registerDockerTask(project, 'generateProtobuf') {
