--- conflicted
+++ resolved
@@ -28,14 +28,8 @@
 
       - name: Setup gradle properties
         run: |
-<<<<<<< HEAD
           cat .github/env/${{ runner.os }}/gradle.properties >> gradle.properties
-          echo "org.gradle.java.installations.paths=${{ steps.setup-java.outputs.path }}" >> gradle.properties
-=======
-          mkdir -p $HOME/.gradle
-          cp .github/env/${{ runner.os }}/gradle.properties $HOME/.gradle/gradle.properties
-          echo "org.gradle.java.installations.paths=${{ steps.setup-java-8.outputs.path }},${{ steps.setup-java-11.outputs.path }}" >> $HOME/.gradle/gradle.properties
->>>>>>> 0142a725
+          echo "org.gradle.java.installations.paths=${{ steps.setup-java-8.outputs.path }},${{ steps.setup-java-11.outputs.path }}" >> gradle.properties
 
       - name: All Javadoc
         uses: burrunan/gradle-cache-action@v1
