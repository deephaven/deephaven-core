--- conflicted
+++ resolved
@@ -483,11 +483,7 @@
         uses: burrunan/gradle-cache-action@v1
         with:
           job-id: build-web
-<<<<<<< HEAD
-          arguments: --scan outputVersion createCraneTagScript web-client-ide:prepareDocker
-=======
-          arguments: --scan createCraneTagScript docker-web:prepareDocker
->>>>>>> 170e336a
+          arguments: --scan outputVersion createCraneTagScript docker-web:prepareDocker
           gradle-version: wrapper
 
       - name: Get Deephaven Version
