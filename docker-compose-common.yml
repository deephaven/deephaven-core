--- conflicted
+++ resolved
@@ -10,13 +10,10 @@
       # with max memory.
       #
       # To turn on debug logging, add: -Dlogback.configurationFile=logback-debug.xml
-<<<<<<< HEAD
-      - JAVA_TOOL_OPTIONS=-agentlib:jdwp=transport=dt_socket,server=y,suspend=n,address=*:5005 -Xmx4g -Ddeephaven.console.type=${DEEPHAVEN_CONSOLE_TYPE} -Ddeephaven.application.dir=${DEEPHAVEN_APPLICATION_DIR}
-=======
       - JAVA_TOOL_OPTIONS=-Xmx4g -Ddeephaven.console.type=${DEEPHAVEN_CONSOLE_TYPE} -Ddeephaven.application.dir=${DEEPHAVEN_APPLICATION_DIR}
       # For remote debugging switch the line above for the one below (and also change the ports below)
       # - JAVA_TOOL_OPTIONS=-agentlib:jdwp=transport=dt_socket,server=y,suspend=n,address=*:5005 -Xmx4g -Ddeephaven.console.type=${DEEPHAVEN_CONSOLE_TYPE} -Ddeephaven.application.dir=${DEEPHAVEN_APPLICATION_DIR}
->>>>>>> 7d1235f5
+
 
     expose:
       - '8080'
