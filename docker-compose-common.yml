--- conflicted
+++ resolved
@@ -17,11 +17,7 @@
       - JAVA_TOOL_OPTIONS=-Xmx4g -Ddeephaven.console.type=${DEEPHAVEN_CONSOLE_TYPE} -Ddeephaven.application.dir=${DEEPHAVEN_APPLICATION_DIR}
       #
       # For remote debugging switch the line above for the one below (and also change the ports below)
-<<<<<<< HEAD
-      - JAVA_TOOL_OPTIONS=-agentlib:jdwp=transport=dt_socket,server=y,suspend=n,address=*:5005 -Xmx48g -Ddeephaven.console.type=${DEEPHAVEN_CONSOLE_TYPE} -Ddeephaven.application.dir=${DEEPHAVEN_APPLICATION_DIR}
-=======
       # - JAVA_TOOL_OPTIONS=-agentlib:jdwp=transport=dt_socket,server=y,suspend=n,address=*:5005 -Xmx4g -Ddeephaven.console.type=${DEEPHAVEN_CONSOLE_TYPE} -Ddeephaven.application.dir=${DEEPHAVEN_APPLICATION_DIR}
->>>>>>> 88fbb61d
       #
       # For jprofiler sessions (if you tweaked the jprofiler version in jprofiler-server/Dockerfile you need to tweak path)
       # - JAVA_TOOL_OPTIONS=-agentpath:/opt/jprofiler13.0/bin/linux-x64/libjprofilerti.so=port=8849,nowait -Xmx4g -Ddeephaven.console.type=${DEEPHAVEN_CONSOLE_TYPE} -Ddeephaven.application.dir=${DEEPHAVEN_APPLICATION_DIR}
@@ -29,8 +25,8 @@
     expose:
       - '8080'
 # For remote debugging (change if using different port)
-#    ports:
-#      - '5005:5005'
+    ports:
+      - '5005:5005'
 # For jprofiler (change if using different port)
 #    ports:
 #      - '8849:8849'
