--- conflicted
+++ resolved
@@ -65,13 +65,8 @@
         }
 
         void onInvoke(
-<<<<<<< HEAD
                 ConsoleServiceClient.BindTableToVariableCallbackFn.P0Type p0,
                 BindTableToVariableResponse p1);
-=======
-            ConsoleServiceClient.BindTableToVariableCallbackFn.P0Type p0,
-            BindTableToVariableResponse p1);
->>>>>>> 3d46a74e
     }
 
     @JsFunction
@@ -103,13 +98,8 @@
         }
 
         void onInvoke(
-<<<<<<< HEAD
                 ConsoleServiceClient.BindTableToVariableMetadata_or_callbackFn.P0Type p0,
                 BindTableToVariableResponse p1);
-=======
-            ConsoleServiceClient.BindTableToVariableMetadata_or_callbackFn.P0Type p0,
-            BindTableToVariableResponse p1);
->>>>>>> 3d46a74e
     }
 
     @JsType(isNative = true, name = "?", namespace = JsPackage.GLOBAL)
@@ -168,12 +158,7 @@
             void setMetadata(BrowserHeaders metadata);
         }
 
-<<<<<<< HEAD
         void onInvoke(ConsoleServiceClient.CancelCommandCallbackFn.P0Type p0, CancelCommandResponse p1);
-=======
-        void onInvoke(ConsoleServiceClient.CancelCommandCallbackFn.P0Type p0,
-            CancelCommandResponse p1);
->>>>>>> 3d46a74e
     }
 
     @JsFunction
@@ -205,13 +190,8 @@
         }
 
         void onInvoke(
-<<<<<<< HEAD
                 ConsoleServiceClient.CancelCommandMetadata_or_callbackFn.P0Type p0,
                 CancelCommandResponse p1);
-=======
-            ConsoleServiceClient.CancelCommandMetadata_or_callbackFn.P0Type p0,
-            CancelCommandResponse p1);
->>>>>>> 3d46a74e
     }
 
     @JsType(isNative = true, name = "?", namespace = JsPackage.GLOBAL)
@@ -243,19 +223,11 @@
     }
 
     @JsFunction
-<<<<<<< HEAD
     public interface ExecuteCommandCallbackFn {
         @JsType(isNative = true, name = "?", namespace = JsPackage.GLOBAL)
         public interface P0Type {
             @JsOverlay
             static ConsoleServiceClient.ExecuteCommandCallbackFn.P0Type create() {
-=======
-    public interface ChangeDocumentCallbackFn {
-        @JsType(isNative = true, name = "?", namespace = JsPackage.GLOBAL)
-        public interface P0Type {
-            @JsOverlay
-            static ConsoleServiceClient.ChangeDocumentCallbackFn.P0Type create() {
->>>>>>> 3d46a74e
                 return Js.uncheckedCast(JsPropertyMap.of());
             }
 
@@ -279,7 +251,6 @@
         }
 
         void onInvoke(
-<<<<<<< HEAD
                 ConsoleServiceClient.ExecuteCommandCallbackFn.P0Type p0, ExecuteCommandResponse p1);
     }
 
@@ -289,17 +260,6 @@
         public interface P0Type {
             @JsOverlay
             static ConsoleServiceClient.ExecuteCommandMetadata_or_callbackFn.P0Type create() {
-=======
-            ConsoleServiceClient.ChangeDocumentCallbackFn.P0Type p0, ChangeDocumentResponse p1);
-    }
-
-    @JsFunction
-    public interface ChangeDocumentMetadata_or_callbackFn {
-        @JsType(isNative = true, name = "?", namespace = JsPackage.GLOBAL)
-        public interface P0Type {
-            @JsOverlay
-            static ConsoleServiceClient.ChangeDocumentMetadata_or_callbackFn.P0Type create() {
->>>>>>> 3d46a74e
                 return Js.uncheckedCast(JsPropertyMap.of());
             }
 
@@ -323,7 +283,6 @@
         }
 
         void onInvoke(
-<<<<<<< HEAD
                 ConsoleServiceClient.ExecuteCommandMetadata_or_callbackFn.P0Type p0,
                 ExecuteCommandResponse p1);
     }
@@ -332,16 +291,6 @@
     public interface ExecuteCommandMetadata_or_callbackUnionType {
         @JsOverlay
         static ConsoleServiceClient.ExecuteCommandMetadata_or_callbackUnionType of(Object o) {
-=======
-            ConsoleServiceClient.ChangeDocumentMetadata_or_callbackFn.P0Type p0,
-            ChangeDocumentResponse p1);
-    }
-
-    @JsType(isNative = true, name = "?", namespace = JsPackage.GLOBAL)
-    public interface ChangeDocumentMetadata_or_callbackUnionType {
-        @JsOverlay
-        static ConsoleServiceClient.ChangeDocumentMetadata_or_callbackUnionType of(Object o) {
->>>>>>> 3d46a74e
             return Js.cast(o);
         }
 
@@ -351,11 +300,7 @@
         }
 
         @JsOverlay
-<<<<<<< HEAD
         default ConsoleServiceClient.ExecuteCommandMetadata_or_callbackFn asExecuteCommandMetadata_or_callbackFn() {
-=======
-        default ConsoleServiceClient.ChangeDocumentMetadata_or_callbackFn asChangeDocumentMetadata_or_callbackFn() {
->>>>>>> 3d46a74e
             return Js.cast(this);
         }
 
@@ -365,53 +310,39 @@
         }
 
         @JsOverlay
-<<<<<<< HEAD
         default boolean isExecuteCommandMetadata_or_callbackFn() {
             return (Object) this instanceof ConsoleServiceClient.ExecuteCommandMetadata_or_callbackFn;
-=======
-        default boolean isChangeDocumentMetadata_or_callbackFn() {
-            return (Object) this instanceof ConsoleServiceClient.ChangeDocumentMetadata_or_callbackFn;
->>>>>>> 3d46a74e
-        }
-    }
-
-    @JsFunction
-<<<<<<< HEAD
+        }
+    }
+
+    @JsFunction
     public interface FetchFigureCallbackFn {
         @JsType(isNative = true, name = "?", namespace = JsPackage.GLOBAL)
         public interface P0Type {
             @JsOverlay
             static ConsoleServiceClient.FetchFigureCallbackFn.P0Type create() {
-=======
-    public interface CloseDocumentCallbackFn {
-        @JsType(isNative = true, name = "?", namespace = JsPackage.GLOBAL)
-        public interface P0Type {
-            @JsOverlay
-            static ConsoleServiceClient.CloseDocumentCallbackFn.P0Type create() {
->>>>>>> 3d46a74e
-                return Js.uncheckedCast(JsPropertyMap.of());
-            }
-
-            @JsProperty
-            double getCode();
-
-            @JsProperty
-            String getMessage();
-
-            @JsProperty
-            BrowserHeaders getMetadata();
-
-            @JsProperty
-            void setCode(double code);
-
-            @JsProperty
-            void setMessage(String message);
-
-            @JsProperty
-            void setMetadata(BrowserHeaders metadata);
-        }
-
-<<<<<<< HEAD
+                return Js.uncheckedCast(JsPropertyMap.of());
+            }
+
+            @JsProperty
+            double getCode();
+
+            @JsProperty
+            String getMessage();
+
+            @JsProperty
+            BrowserHeaders getMetadata();
+
+            @JsProperty
+            void setCode(double code);
+
+            @JsProperty
+            void setMessage(String message);
+
+            @JsProperty
+            void setMetadata(BrowserHeaders metadata);
+        }
+
         void onInvoke(ConsoleServiceClient.FetchFigureCallbackFn.P0Type p0, FetchFigureResponse p1);
     }
 
@@ -421,18 +352,6 @@
         public interface P0Type {
             @JsOverlay
             static ConsoleServiceClient.FetchFigureMetadata_or_callbackFn.P0Type create() {
-=======
-        void onInvoke(ConsoleServiceClient.CloseDocumentCallbackFn.P0Type p0,
-            CloseDocumentResponse p1);
-    }
-
-    @JsFunction
-    public interface CloseDocumentMetadata_or_callbackFn {
-        @JsType(isNative = true, name = "?", namespace = JsPackage.GLOBAL)
-        public interface P0Type {
-            @JsOverlay
-            static ConsoleServiceClient.CloseDocumentMetadata_or_callbackFn.P0Type create() {
->>>>>>> 3d46a74e
                 return Js.uncheckedCast(JsPropertyMap.of());
             }
 
@@ -456,7 +375,6 @@
         }
 
         void onInvoke(
-<<<<<<< HEAD
                 ConsoleServiceClient.FetchFigureMetadata_or_callbackFn.P0Type p0, FetchFigureResponse p1);
     }
 
@@ -464,16 +382,6 @@
     public interface FetchFigureMetadata_or_callbackUnionType {
         @JsOverlay
         static ConsoleServiceClient.FetchFigureMetadata_or_callbackUnionType of(Object o) {
-=======
-            ConsoleServiceClient.CloseDocumentMetadata_or_callbackFn.P0Type p0,
-            CloseDocumentResponse p1);
-    }
-
-    @JsType(isNative = true, name = "?", namespace = JsPackage.GLOBAL)
-    public interface CloseDocumentMetadata_or_callbackUnionType {
-        @JsOverlay
-        static ConsoleServiceClient.CloseDocumentMetadata_or_callbackUnionType of(Object o) {
->>>>>>> 3d46a74e
             return Js.cast(o);
         }
 
@@ -483,11 +391,7 @@
         }
 
         @JsOverlay
-<<<<<<< HEAD
         default ConsoleServiceClient.FetchFigureMetadata_or_callbackFn asFetchFigureMetadata_or_callbackFn() {
-=======
-        default ConsoleServiceClient.CloseDocumentMetadata_or_callbackFn asCloseDocumentMetadata_or_callbackFn() {
->>>>>>> 3d46a74e
             return Js.cast(this);
         }
 
@@ -497,30 +401,17 @@
         }
 
         @JsOverlay
-<<<<<<< HEAD
         default boolean isFetchFigureMetadata_or_callbackFn() {
             return (Object) this instanceof ConsoleServiceClient.FetchFigureMetadata_or_callbackFn;
-=======
-        default boolean isCloseDocumentMetadata_or_callbackFn() {
-            return (Object) this instanceof ConsoleServiceClient.CloseDocumentMetadata_or_callbackFn;
->>>>>>> 3d46a74e
-        }
-    }
-
-    @JsFunction
-<<<<<<< HEAD
+        }
+    }
+
+    @JsFunction
     public interface FetchPandasTableCallbackFn {
         @JsType(isNative = true, name = "?", namespace = JsPackage.GLOBAL)
         public interface P0Type {
             @JsOverlay
             static ConsoleServiceClient.FetchPandasTableCallbackFn.P0Type create() {
-=======
-    public interface ExecuteCommandCallbackFn {
-        @JsType(isNative = true, name = "?", namespace = JsPackage.GLOBAL)
-        public interface P0Type {
-            @JsOverlay
-            static ConsoleServiceClient.ExecuteCommandCallbackFn.P0Type create() {
->>>>>>> 3d46a74e
                 return Js.uncheckedCast(JsPropertyMap.of());
             }
 
@@ -544,7 +435,6 @@
         }
 
         void onInvoke(
-<<<<<<< HEAD
                 ConsoleServiceClient.FetchPandasTableCallbackFn.P0Type p0,
                 ExportedTableCreationResponse p1);
     }
@@ -555,17 +445,6 @@
         public interface P0Type {
             @JsOverlay
             static ConsoleServiceClient.FetchPandasTableMetadata_or_callbackFn.P0Type create() {
-=======
-            ConsoleServiceClient.ExecuteCommandCallbackFn.P0Type p0, ExecuteCommandResponse p1);
-    }
-
-    @JsFunction
-    public interface ExecuteCommandMetadata_or_callbackFn {
-        @JsType(isNative = true, name = "?", namespace = JsPackage.GLOBAL)
-        public interface P0Type {
-            @JsOverlay
-            static ConsoleServiceClient.ExecuteCommandMetadata_or_callbackFn.P0Type create() {
->>>>>>> 3d46a74e
                 return Js.uncheckedCast(JsPropertyMap.of());
             }
 
@@ -589,7 +468,6 @@
         }
 
         void onInvoke(
-<<<<<<< HEAD
                 ConsoleServiceClient.FetchPandasTableMetadata_or_callbackFn.P0Type p0,
                 ExportedTableCreationResponse p1);
     }
@@ -598,16 +476,6 @@
     public interface FetchPandasTableMetadata_or_callbackUnionType {
         @JsOverlay
         static ConsoleServiceClient.FetchPandasTableMetadata_or_callbackUnionType of(Object o) {
-=======
-            ConsoleServiceClient.ExecuteCommandMetadata_or_callbackFn.P0Type p0,
-            ExecuteCommandResponse p1);
-    }
-
-    @JsType(isNative = true, name = "?", namespace = JsPackage.GLOBAL)
-    public interface ExecuteCommandMetadata_or_callbackUnionType {
-        @JsOverlay
-        static ConsoleServiceClient.ExecuteCommandMetadata_or_callbackUnionType of(Object o) {
->>>>>>> 3d46a74e
             return Js.cast(o);
         }
 
@@ -617,11 +485,7 @@
         }
 
         @JsOverlay
-<<<<<<< HEAD
         default ConsoleServiceClient.FetchPandasTableMetadata_or_callbackFn asFetchPandasTableMetadata_or_callbackFn() {
-=======
-        default ConsoleServiceClient.ExecuteCommandMetadata_or_callbackFn asExecuteCommandMetadata_or_callbackFn() {
->>>>>>> 3d46a74e
             return Js.cast(this);
         }
 
@@ -631,53 +495,39 @@
         }
 
         @JsOverlay
-<<<<<<< HEAD
         default boolean isFetchPandasTableMetadata_or_callbackFn() {
             return (Object) this instanceof ConsoleServiceClient.FetchPandasTableMetadata_or_callbackFn;
-=======
-        default boolean isExecuteCommandMetadata_or_callbackFn() {
-            return (Object) this instanceof ConsoleServiceClient.ExecuteCommandMetadata_or_callbackFn;
->>>>>>> 3d46a74e
-        }
-    }
-
-    @JsFunction
-<<<<<<< HEAD
+        }
+    }
+
+    @JsFunction
     public interface FetchTableCallbackFn {
         @JsType(isNative = true, name = "?", namespace = JsPackage.GLOBAL)
         public interface P0Type {
             @JsOverlay
             static ConsoleServiceClient.FetchTableCallbackFn.P0Type create() {
-=======
-    public interface FetchFigureCallbackFn {
-        @JsType(isNative = true, name = "?", namespace = JsPackage.GLOBAL)
-        public interface P0Type {
-            @JsOverlay
-            static ConsoleServiceClient.FetchFigureCallbackFn.P0Type create() {
->>>>>>> 3d46a74e
-                return Js.uncheckedCast(JsPropertyMap.of());
-            }
-
-            @JsProperty
-            double getCode();
-
-            @JsProperty
-            String getMessage();
-
-            @JsProperty
-            BrowserHeaders getMetadata();
-
-            @JsProperty
-            void setCode(double code);
-
-            @JsProperty
-            void setMessage(String message);
-
-            @JsProperty
-            void setMetadata(BrowserHeaders metadata);
-        }
-
-<<<<<<< HEAD
+                return Js.uncheckedCast(JsPropertyMap.of());
+            }
+
+            @JsProperty
+            double getCode();
+
+            @JsProperty
+            String getMessage();
+
+            @JsProperty
+            BrowserHeaders getMetadata();
+
+            @JsProperty
+            void setCode(double code);
+
+            @JsProperty
+            void setMessage(String message);
+
+            @JsProperty
+            void setMetadata(BrowserHeaders metadata);
+        }
+
         void onInvoke(
                 ConsoleServiceClient.FetchTableCallbackFn.P0Type p0, ExportedTableCreationResponse p1);
     }
@@ -688,40 +538,28 @@
         public interface P0Type {
             @JsOverlay
             static ConsoleServiceClient.FetchTableMapCallbackFn.P0Type create() {
-=======
-        void onInvoke(ConsoleServiceClient.FetchFigureCallbackFn.P0Type p0, FetchFigureResponse p1);
-    }
-
-    @JsFunction
-    public interface FetchFigureMetadata_or_callbackFn {
-        @JsType(isNative = true, name = "?", namespace = JsPackage.GLOBAL)
-        public interface P0Type {
-            @JsOverlay
-            static ConsoleServiceClient.FetchFigureMetadata_or_callbackFn.P0Type create() {
->>>>>>> 3d46a74e
-                return Js.uncheckedCast(JsPropertyMap.of());
-            }
-
-            @JsProperty
-            double getCode();
-
-            @JsProperty
-            String getMessage();
-
-            @JsProperty
-            BrowserHeaders getMetadata();
-
-            @JsProperty
-            void setCode(double code);
-
-            @JsProperty
-            void setMessage(String message);
-
-            @JsProperty
-            void setMetadata(BrowserHeaders metadata);
-        }
-
-<<<<<<< HEAD
+                return Js.uncheckedCast(JsPropertyMap.of());
+            }
+
+            @JsProperty
+            double getCode();
+
+            @JsProperty
+            String getMessage();
+
+            @JsProperty
+            BrowserHeaders getMetadata();
+
+            @JsProperty
+            void setCode(double code);
+
+            @JsProperty
+            void setMessage(String message);
+
+            @JsProperty
+            void setMetadata(BrowserHeaders metadata);
+        }
+
         void onInvoke(ConsoleServiceClient.FetchTableMapCallbackFn.P0Type p0, FetchTableMapResponse p1);
     }
 
@@ -792,16 +630,37 @@
         public interface P0Type {
             @JsOverlay
             static ConsoleServiceClient.FetchTableMetadata_or_callbackFn.P0Type create() {
-=======
+                return Js.uncheckedCast(JsPropertyMap.of());
+            }
+
+            @JsProperty
+            double getCode();
+
+            @JsProperty
+            String getMessage();
+
+            @JsProperty
+            BrowserHeaders getMetadata();
+
+            @JsProperty
+            void setCode(double code);
+
+            @JsProperty
+            void setMessage(String message);
+
+            @JsProperty
+            void setMetadata(BrowserHeaders metadata);
+        }
+
         void onInvoke(
-            ConsoleServiceClient.FetchFigureMetadata_or_callbackFn.P0Type p0,
-            FetchFigureResponse p1);
+                ConsoleServiceClient.FetchTableMetadata_or_callbackFn.P0Type p0,
+                ExportedTableCreationResponse p1);
     }
 
     @JsType(isNative = true, name = "?", namespace = JsPackage.GLOBAL)
-    public interface FetchFigureMetadata_or_callbackUnionType {
-        @JsOverlay
-        static ConsoleServiceClient.FetchFigureMetadata_or_callbackUnionType of(Object o) {
+    public interface FetchTableMetadata_or_callbackUnionType {
+        @JsOverlay
+        static ConsoleServiceClient.FetchTableMetadata_or_callbackUnionType of(Object o) {
             return Js.cast(o);
         }
 
@@ -811,7 +670,7 @@
         }
 
         @JsOverlay
-        default ConsoleServiceClient.FetchFigureMetadata_or_callbackFn asFetchFigureMetadata_or_callbackFn() {
+        default ConsoleServiceClient.FetchTableMetadata_or_callbackFn asFetchTableMetadata_or_callbackFn() {
             return Js.cast(this);
         }
 
@@ -821,140 +680,17 @@
         }
 
         @JsOverlay
-        default boolean isFetchFigureMetadata_or_callbackFn() {
-            return (Object) this instanceof ConsoleServiceClient.FetchFigureMetadata_or_callbackFn;
-        }
-    }
-
-    @JsFunction
-    public interface FetchPandasTableCallbackFn {
-        @JsType(isNative = true, name = "?", namespace = JsPackage.GLOBAL)
-        public interface P0Type {
-            @JsOverlay
-            static ConsoleServiceClient.FetchPandasTableCallbackFn.P0Type create() {
-                return Js.uncheckedCast(JsPropertyMap.of());
-            }
-
-            @JsProperty
-            double getCode();
-
-            @JsProperty
-            String getMessage();
-
-            @JsProperty
-            BrowserHeaders getMetadata();
-
-            @JsProperty
-            void setCode(double code);
-
-            @JsProperty
-            void setMessage(String message);
-
-            @JsProperty
-            void setMetadata(BrowserHeaders metadata);
-        }
-
-        void onInvoke(
-            ConsoleServiceClient.FetchPandasTableCallbackFn.P0Type p0,
-            ExportedTableCreationResponse p1);
-    }
-
-    @JsFunction
-    public interface FetchPandasTableMetadata_or_callbackFn {
-        @JsType(isNative = true, name = "?", namespace = JsPackage.GLOBAL)
-        public interface P0Type {
-            @JsOverlay
-            static ConsoleServiceClient.FetchPandasTableMetadata_or_callbackFn.P0Type create() {
->>>>>>> 3d46a74e
-                return Js.uncheckedCast(JsPropertyMap.of());
-            }
-
-            @JsProperty
-            double getCode();
-
-            @JsProperty
-            String getMessage();
-
-            @JsProperty
-            BrowserHeaders getMetadata();
-
-            @JsProperty
-            void setCode(double code);
-
-            @JsProperty
-            void setMessage(String message);
-
-            @JsProperty
-            void setMetadata(BrowserHeaders metadata);
-        }
-
-        void onInvoke(
-<<<<<<< HEAD
-                ConsoleServiceClient.FetchTableMetadata_or_callbackFn.P0Type p0,
-                ExportedTableCreationResponse p1);
-    }
-
-    @JsType(isNative = true, name = "?", namespace = JsPackage.GLOBAL)
-    public interface FetchTableMetadata_or_callbackUnionType {
-        @JsOverlay
-        static ConsoleServiceClient.FetchTableMetadata_or_callbackUnionType of(Object o) {
-=======
-            ConsoleServiceClient.FetchPandasTableMetadata_or_callbackFn.P0Type p0,
-            ExportedTableCreationResponse p1);
-    }
-
-    @JsType(isNative = true, name = "?", namespace = JsPackage.GLOBAL)
-    public interface FetchPandasTableMetadata_or_callbackUnionType {
-        @JsOverlay
-        static ConsoleServiceClient.FetchPandasTableMetadata_or_callbackUnionType of(Object o) {
->>>>>>> 3d46a74e
-            return Js.cast(o);
-        }
-
-        @JsOverlay
-        default BrowserHeaders asBrowserHeaders() {
-            return Js.cast(this);
-        }
-
-        @JsOverlay
-<<<<<<< HEAD
-        default ConsoleServiceClient.FetchTableMetadata_or_callbackFn asFetchTableMetadata_or_callbackFn() {
-=======
-        default ConsoleServiceClient.FetchPandasTableMetadata_or_callbackFn asFetchPandasTableMetadata_or_callbackFn() {
->>>>>>> 3d46a74e
-            return Js.cast(this);
-        }
-
-        @JsOverlay
-        default boolean isBrowserHeaders() {
-            return (Object) this instanceof BrowserHeaders;
-        }
-
-        @JsOverlay
-<<<<<<< HEAD
         default boolean isFetchTableMetadata_or_callbackFn() {
             return (Object) this instanceof ConsoleServiceClient.FetchTableMetadata_or_callbackFn;
-=======
-        default boolean isFetchPandasTableMetadata_or_callbackFn() {
-            return (Object) this instanceof ConsoleServiceClient.FetchPandasTableMetadata_or_callbackFn;
->>>>>>> 3d46a74e
-        }
-    }
-
-    @JsFunction
-<<<<<<< HEAD
+        }
+    }
+
+    @JsFunction
     public interface GetConsoleTypesCallbackFn {
         @JsType(isNative = true, name = "?", namespace = JsPackage.GLOBAL)
         public interface P0Type {
             @JsOverlay
             static ConsoleServiceClient.GetConsoleTypesCallbackFn.P0Type create() {
-=======
-    public interface FetchTableCallbackFn {
-        @JsType(isNative = true, name = "?", namespace = JsPackage.GLOBAL)
-        public interface P0Type {
-            @JsOverlay
-            static ConsoleServiceClient.FetchTableCallbackFn.P0Type create() {
->>>>>>> 3d46a74e
                 return Js.uncheckedCast(JsPropertyMap.of());
             }
 
@@ -978,7 +714,6 @@
         }
 
         void onInvoke(
-<<<<<<< HEAD
                 ConsoleServiceClient.GetConsoleTypesCallbackFn.P0Type p0, GetConsoleTypesResponse p1);
     }
 
@@ -988,40 +723,28 @@
         public interface P0Type {
             @JsOverlay
             static ConsoleServiceClient.GetConsoleTypesMetadata_or_callbackFn.P0Type create() {
-=======
-            ConsoleServiceClient.FetchTableCallbackFn.P0Type p0, ExportedTableCreationResponse p1);
-    }
-
-    @JsFunction
-    public interface FetchTableMapCallbackFn {
-        @JsType(isNative = true, name = "?", namespace = JsPackage.GLOBAL)
-        public interface P0Type {
-            @JsOverlay
-            static ConsoleServiceClient.FetchTableMapCallbackFn.P0Type create() {
->>>>>>> 3d46a74e
-                return Js.uncheckedCast(JsPropertyMap.of());
-            }
-
-            @JsProperty
-            double getCode();
-
-            @JsProperty
-            String getMessage();
-
-            @JsProperty
-            BrowserHeaders getMetadata();
-
-            @JsProperty
-            void setCode(double code);
-
-            @JsProperty
-            void setMessage(String message);
-
-            @JsProperty
-            void setMetadata(BrowserHeaders metadata);
-        }
-
-<<<<<<< HEAD
+                return Js.uncheckedCast(JsPropertyMap.of());
+            }
+
+            @JsProperty
+            double getCode();
+
+            @JsProperty
+            String getMessage();
+
+            @JsProperty
+            BrowserHeaders getMetadata();
+
+            @JsProperty
+            void setCode(double code);
+
+            @JsProperty
+            void setMessage(String message);
+
+            @JsProperty
+            void setMetadata(BrowserHeaders metadata);
+        }
+
         void onInvoke(
                 ConsoleServiceClient.GetConsoleTypesMetadata_or_callbackFn.P0Type p0,
                 GetConsoleTypesResponse p1);
@@ -1137,317 +860,12 @@
             return Js.cast(this);
         }
 
-=======
-        void onInvoke(ConsoleServiceClient.FetchTableMapCallbackFn.P0Type p0,
-            FetchTableMapResponse p1);
-    }
-
-    @JsFunction
-    public interface FetchTableMapMetadata_or_callbackFn {
-        @JsType(isNative = true, name = "?", namespace = JsPackage.GLOBAL)
-        public interface P0Type {
-            @JsOverlay
-            static ConsoleServiceClient.FetchTableMapMetadata_or_callbackFn.P0Type create() {
-                return Js.uncheckedCast(JsPropertyMap.of());
-            }
-
-            @JsProperty
-            double getCode();
-
-            @JsProperty
-            String getMessage();
-
-            @JsProperty
-            BrowserHeaders getMetadata();
-
-            @JsProperty
-            void setCode(double code);
-
-            @JsProperty
-            void setMessage(String message);
-
-            @JsProperty
-            void setMetadata(BrowserHeaders metadata);
-        }
-
-        void onInvoke(
-            ConsoleServiceClient.FetchTableMapMetadata_or_callbackFn.P0Type p0,
-            FetchTableMapResponse p1);
-    }
-
-    @JsType(isNative = true, name = "?", namespace = JsPackage.GLOBAL)
-    public interface FetchTableMapMetadata_or_callbackUnionType {
-        @JsOverlay
-        static ConsoleServiceClient.FetchTableMapMetadata_or_callbackUnionType of(Object o) {
-            return Js.cast(o);
-        }
-
-        @JsOverlay
-        default BrowserHeaders asBrowserHeaders() {
-            return Js.cast(this);
-        }
-
-        @JsOverlay
-        default ConsoleServiceClient.FetchTableMapMetadata_or_callbackFn asFetchTableMapMetadata_or_callbackFn() {
-            return Js.cast(this);
-        }
-
         @JsOverlay
         default boolean isBrowserHeaders() {
             return (Object) this instanceof BrowserHeaders;
         }
 
         @JsOverlay
-        default boolean isFetchTableMapMetadata_or_callbackFn() {
-            return (Object) this instanceof ConsoleServiceClient.FetchTableMapMetadata_or_callbackFn;
-        }
-    }
-
-    @JsFunction
-    public interface FetchTableMetadata_or_callbackFn {
-        @JsType(isNative = true, name = "?", namespace = JsPackage.GLOBAL)
-        public interface P0Type {
-            @JsOverlay
-            static ConsoleServiceClient.FetchTableMetadata_or_callbackFn.P0Type create() {
-                return Js.uncheckedCast(JsPropertyMap.of());
-            }
-
-            @JsProperty
-            double getCode();
-
-            @JsProperty
-            String getMessage();
-
-            @JsProperty
-            BrowserHeaders getMetadata();
-
-            @JsProperty
-            void setCode(double code);
-
-            @JsProperty
-            void setMessage(String message);
-
-            @JsProperty
-            void setMetadata(BrowserHeaders metadata);
-        }
-
-        void onInvoke(
-            ConsoleServiceClient.FetchTableMetadata_or_callbackFn.P0Type p0,
-            ExportedTableCreationResponse p1);
-    }
-
-    @JsType(isNative = true, name = "?", namespace = JsPackage.GLOBAL)
-    public interface FetchTableMetadata_or_callbackUnionType {
-        @JsOverlay
-        static ConsoleServiceClient.FetchTableMetadata_or_callbackUnionType of(Object o) {
-            return Js.cast(o);
-        }
-
-        @JsOverlay
-        default BrowserHeaders asBrowserHeaders() {
-            return Js.cast(this);
-        }
-
-        @JsOverlay
-        default ConsoleServiceClient.FetchTableMetadata_or_callbackFn asFetchTableMetadata_or_callbackFn() {
-            return Js.cast(this);
-        }
-
-        @JsOverlay
-        default boolean isBrowserHeaders() {
-            return (Object) this instanceof BrowserHeaders;
-        }
-
-        @JsOverlay
-        default boolean isFetchTableMetadata_or_callbackFn() {
-            return (Object) this instanceof ConsoleServiceClient.FetchTableMetadata_or_callbackFn;
-        }
-    }
-
-    @JsFunction
-    public interface GetCompletionItemsCallbackFn {
-        @JsType(isNative = true, name = "?", namespace = JsPackage.GLOBAL)
-        public interface P0Type {
-            @JsOverlay
-            static ConsoleServiceClient.GetCompletionItemsCallbackFn.P0Type create() {
-                return Js.uncheckedCast(JsPropertyMap.of());
-            }
-
-            @JsProperty
-            double getCode();
-
-            @JsProperty
-            String getMessage();
-
-            @JsProperty
-            BrowserHeaders getMetadata();
-
-            @JsProperty
-            void setCode(double code);
-
-            @JsProperty
-            void setMessage(String message);
-
-            @JsProperty
-            void setMetadata(BrowserHeaders metadata);
-        }
-
-        void onInvoke(
-            ConsoleServiceClient.GetCompletionItemsCallbackFn.P0Type p0,
-            GetCompletionItemsResponse p1);
-    }
-
-    @JsFunction
-    public interface GetCompletionItemsMetadata_or_callbackFn {
-        @JsType(isNative = true, name = "?", namespace = JsPackage.GLOBAL)
-        public interface P0Type {
-            @JsOverlay
-            static ConsoleServiceClient.GetCompletionItemsMetadata_or_callbackFn.P0Type create() {
-                return Js.uncheckedCast(JsPropertyMap.of());
-            }
-
-            @JsProperty
-            double getCode();
-
-            @JsProperty
-            String getMessage();
-
-            @JsProperty
-            BrowserHeaders getMetadata();
-
-            @JsProperty
-            void setCode(double code);
-
-            @JsProperty
-            void setMessage(String message);
-
-            @JsProperty
-            void setMetadata(BrowserHeaders metadata);
-        }
-
-        void onInvoke(
-            ConsoleServiceClient.GetCompletionItemsMetadata_or_callbackFn.P0Type p0,
-            GetCompletionItemsResponse p1);
-    }
-
-    @JsType(isNative = true, name = "?", namespace = JsPackage.GLOBAL)
-    public interface GetCompletionItemsMetadata_or_callbackUnionType {
-        @JsOverlay
-        static ConsoleServiceClient.GetCompletionItemsMetadata_or_callbackUnionType of(Object o) {
-            return Js.cast(o);
-        }
-
-        @JsOverlay
-        default BrowserHeaders asBrowserHeaders() {
-            return Js.cast(this);
-        }
-
-        @JsOverlay
-        default ConsoleServiceClient.GetCompletionItemsMetadata_or_callbackFn asGetCompletionItemsMetadata_or_callbackFn() {
-            return Js.cast(this);
-        }
-
-        @JsOverlay
-        default boolean isBrowserHeaders() {
-            return (Object) this instanceof BrowserHeaders;
-        }
-
-        @JsOverlay
-        default boolean isGetCompletionItemsMetadata_or_callbackFn() {
-            return (Object) this instanceof ConsoleServiceClient.GetCompletionItemsMetadata_or_callbackFn;
-        }
-    }
-
-    @JsFunction
-    public interface GetConsoleTypesCallbackFn {
-        @JsType(isNative = true, name = "?", namespace = JsPackage.GLOBAL)
-        public interface P0Type {
-            @JsOverlay
-            static ConsoleServiceClient.GetConsoleTypesCallbackFn.P0Type create() {
-                return Js.uncheckedCast(JsPropertyMap.of());
-            }
-
-            @JsProperty
-            double getCode();
-
-            @JsProperty
-            String getMessage();
-
-            @JsProperty
-            BrowserHeaders getMetadata();
-
-            @JsProperty
-            void setCode(double code);
-
-            @JsProperty
-            void setMessage(String message);
-
-            @JsProperty
-            void setMetadata(BrowserHeaders metadata);
-        }
-
-        void onInvoke(
-            ConsoleServiceClient.GetConsoleTypesCallbackFn.P0Type p0, GetConsoleTypesResponse p1);
-    }
-
-    @JsFunction
-    public interface GetConsoleTypesMetadata_or_callbackFn {
-        @JsType(isNative = true, name = "?", namespace = JsPackage.GLOBAL)
-        public interface P0Type {
-            @JsOverlay
-            static ConsoleServiceClient.GetConsoleTypesMetadata_or_callbackFn.P0Type create() {
-                return Js.uncheckedCast(JsPropertyMap.of());
-            }
-
-            @JsProperty
-            double getCode();
-
-            @JsProperty
-            String getMessage();
-
-            @JsProperty
-            BrowserHeaders getMetadata();
-
-            @JsProperty
-            void setCode(double code);
-
-            @JsProperty
-            void setMessage(String message);
-
-            @JsProperty
-            void setMetadata(BrowserHeaders metadata);
-        }
-
-        void onInvoke(
-            ConsoleServiceClient.GetConsoleTypesMetadata_or_callbackFn.P0Type p0,
-            GetConsoleTypesResponse p1);
-    }
-
-    @JsType(isNative = true, name = "?", namespace = JsPackage.GLOBAL)
-    public interface GetConsoleTypesMetadata_or_callbackUnionType {
-        @JsOverlay
-        static ConsoleServiceClient.GetConsoleTypesMetadata_or_callbackUnionType of(Object o) {
-            return Js.cast(o);
-        }
-
-        @JsOverlay
-        default BrowserHeaders asBrowserHeaders() {
-            return Js.cast(this);
-        }
-
-        @JsOverlay
-        default ConsoleServiceClient.GetConsoleTypesMetadata_or_callbackFn asGetConsoleTypesMetadata_or_callbackFn() {
-            return Js.cast(this);
-        }
-
->>>>>>> 3d46a74e
-        @JsOverlay
-        default boolean isBrowserHeaders() {
-            return (Object) this instanceof BrowserHeaders;
-        }
-<<<<<<< HEAD
-
-        @JsOverlay
         default boolean isNextAutoCompleteStreamMetadata_or_callbackFn() {
             return (Object) this instanceof ConsoleServiceClient.NextAutoCompleteStreamMetadata_or_callbackFn;
         }
@@ -1482,52 +900,14 @@
         }
 
         void onInvoke(ConsoleServiceClient.StartConsoleCallbackFn.P0Type p0, StartConsoleResponse p1);
-=======
-
-        @JsOverlay
-        default boolean isGetConsoleTypesMetadata_or_callbackFn() {
-            return (Object) this instanceof ConsoleServiceClient.GetConsoleTypesMetadata_or_callbackFn;
-        }
-    }
-
-    @JsFunction
-    public interface OpenDocumentCallbackFn {
-        @JsType(isNative = true, name = "?", namespace = JsPackage.GLOBAL)
-        public interface P0Type {
-            @JsOverlay
-            static ConsoleServiceClient.OpenDocumentCallbackFn.P0Type create() {
-                return Js.uncheckedCast(JsPropertyMap.of());
-            }
-
-            @JsProperty
-            double getCode();
-
-            @JsProperty
-            String getMessage();
-
-            @JsProperty
-            BrowserHeaders getMetadata();
-
-            @JsProperty
-            void setCode(double code);
-
-            @JsProperty
-            void setMessage(String message);
-
-            @JsProperty
-            void setMetadata(BrowserHeaders metadata);
-        }
-
-        void onInvoke(ConsoleServiceClient.OpenDocumentCallbackFn.P0Type p0,
-            OpenDocumentResponse p1);
-    }
-
-    @JsFunction
-    public interface OpenDocumentMetadata_or_callbackFn {
-        @JsType(isNative = true, name = "?", namespace = JsPackage.GLOBAL)
-        public interface P0Type {
-            @JsOverlay
-            static ConsoleServiceClient.OpenDocumentMetadata_or_callbackFn.P0Type create() {
+    }
+
+    @JsFunction
+    public interface StartConsoleMetadata_or_callbackFn {
+        @JsType(isNative = true, name = "?", namespace = JsPackage.GLOBAL)
+        public interface P0Type {
+            @JsOverlay
+            static ConsoleServiceClient.StartConsoleMetadata_or_callbackFn.P0Type create() {
                 return Js.uncheckedCast(JsPropertyMap.of());
             }
 
@@ -1551,106 +931,7 @@
         }
 
         void onInvoke(
-            ConsoleServiceClient.OpenDocumentMetadata_or_callbackFn.P0Type p0,
-            OpenDocumentResponse p1);
-    }
-
-    @JsType(isNative = true, name = "?", namespace = JsPackage.GLOBAL)
-    public interface OpenDocumentMetadata_or_callbackUnionType {
-        @JsOverlay
-        static ConsoleServiceClient.OpenDocumentMetadata_or_callbackUnionType of(Object o) {
-            return Js.cast(o);
-        }
-
-        @JsOverlay
-        default BrowserHeaders asBrowserHeaders() {
-            return Js.cast(this);
-        }
-
-        @JsOverlay
-        default ConsoleServiceClient.OpenDocumentMetadata_or_callbackFn asOpenDocumentMetadata_or_callbackFn() {
-            return Js.cast(this);
-        }
-
-        @JsOverlay
-        default boolean isBrowserHeaders() {
-            return (Object) this instanceof BrowserHeaders;
-        }
-
-        @JsOverlay
-        default boolean isOpenDocumentMetadata_or_callbackFn() {
-            return (Object) this instanceof ConsoleServiceClient.OpenDocumentMetadata_or_callbackFn;
-        }
-    }
-
-    @JsFunction
-    public interface StartConsoleCallbackFn {
-        @JsType(isNative = true, name = "?", namespace = JsPackage.GLOBAL)
-        public interface P0Type {
-            @JsOverlay
-            static ConsoleServiceClient.StartConsoleCallbackFn.P0Type create() {
-                return Js.uncheckedCast(JsPropertyMap.of());
-            }
-
-            @JsProperty
-            double getCode();
-
-            @JsProperty
-            String getMessage();
-
-            @JsProperty
-            BrowserHeaders getMetadata();
-
-            @JsProperty
-            void setCode(double code);
-
-            @JsProperty
-            void setMessage(String message);
-
-            @JsProperty
-            void setMetadata(BrowserHeaders metadata);
-        }
-
-        void onInvoke(ConsoleServiceClient.StartConsoleCallbackFn.P0Type p0,
-            StartConsoleResponse p1);
->>>>>>> 3d46a74e
-    }
-
-    @JsFunction
-    public interface StartConsoleMetadata_or_callbackFn {
-        @JsType(isNative = true, name = "?", namespace = JsPackage.GLOBAL)
-        public interface P0Type {
-            @JsOverlay
-            static ConsoleServiceClient.StartConsoleMetadata_or_callbackFn.P0Type create() {
-                return Js.uncheckedCast(JsPropertyMap.of());
-            }
-
-            @JsProperty
-            double getCode();
-
-            @JsProperty
-            String getMessage();
-
-            @JsProperty
-            BrowserHeaders getMetadata();
-
-            @JsProperty
-            void setCode(double code);
-
-            @JsProperty
-            void setMessage(String message);
-
-            @JsProperty
-            void setMetadata(BrowserHeaders metadata);
-        }
-
-        void onInvoke(
-<<<<<<< HEAD
                 ConsoleServiceClient.StartConsoleMetadata_or_callbackFn.P0Type p0, StartConsoleResponse p1);
-=======
-            ConsoleServiceClient.StartConsoleMetadata_or_callbackFn.P0Type p0,
-            StartConsoleResponse p1);
->>>>>>> 3d46a74e
     }
 
     @JsType(isNative = true, name = "?", namespace = JsPackage.GLOBAL)
@@ -1659,7 +940,6 @@
         static ConsoleServiceClient.StartConsoleMetadata_or_callbackUnionType of(Object o) {
             return Js.cast(o);
         }
-<<<<<<< HEAD
 
         @JsOverlay
         default BrowserHeaders asBrowserHeaders() {
@@ -1786,263 +1066,6 @@
                 requestMessage,
                 Js.<ConsoleServiceClient.CancelCommandMetadata_or_callbackUnionType>uncheckedCast(
                         metadata_or_callback));
-=======
-
-        @JsOverlay
-        default BrowserHeaders asBrowserHeaders() {
-            return Js.cast(this);
-        }
-
-        @JsOverlay
-        default ConsoleServiceClient.StartConsoleMetadata_or_callbackFn asStartConsoleMetadata_or_callbackFn() {
-            return Js.cast(this);
-        }
-
-        @JsOverlay
-        default boolean isBrowserHeaders() {
-            return (Object) this instanceof BrowserHeaders;
-        }
-
-        @JsOverlay
-        default boolean isStartConsoleMetadata_or_callbackFn() {
-            return (Object) this instanceof ConsoleServiceClient.StartConsoleMetadata_or_callbackFn;
-        }
-    }
-
-    public String serviceHost;
-
-    public ConsoleServiceClient(String serviceHost, Object options) {}
-
-    public ConsoleServiceClient(String serviceHost) {}
-
-    @JsOverlay
-    public final UnaryResponse bindTableToVariable(
-        BindTableToVariableRequest requestMessage,
-        ConsoleServiceClient.BindTableToVariableMetadata_or_callbackFn metadata_or_callback,
-        ConsoleServiceClient.BindTableToVariableCallbackFn callback) {
-        return bindTableToVariable(
-            requestMessage,
-            Js.<ConsoleServiceClient.BindTableToVariableMetadata_or_callbackUnionType>uncheckedCast(
-                metadata_or_callback),
-            callback);
-    }
-
-    @JsOverlay
-    public final UnaryResponse bindTableToVariable(
-        BindTableToVariableRequest requestMessage,
-        ConsoleServiceClient.BindTableToVariableMetadata_or_callbackFn metadata_or_callback) {
-        return bindTableToVariable(
-            requestMessage,
-            Js.<ConsoleServiceClient.BindTableToVariableMetadata_or_callbackUnionType>uncheckedCast(
-                metadata_or_callback));
-    }
-
-    public native UnaryResponse bindTableToVariable(
-        BindTableToVariableRequest requestMessage,
-        ConsoleServiceClient.BindTableToVariableMetadata_or_callbackUnionType metadata_or_callback,
-        ConsoleServiceClient.BindTableToVariableCallbackFn callback);
-
-    public native UnaryResponse bindTableToVariable(
-        BindTableToVariableRequest requestMessage,
-        ConsoleServiceClient.BindTableToVariableMetadata_or_callbackUnionType metadata_or_callback);
-
-    @JsOverlay
-    public final UnaryResponse bindTableToVariable(
-        BindTableToVariableRequest requestMessage,
-        BrowserHeaders metadata_or_callback,
-        ConsoleServiceClient.BindTableToVariableCallbackFn callback) {
-        return bindTableToVariable(
-            requestMessage,
-            Js.<ConsoleServiceClient.BindTableToVariableMetadata_or_callbackUnionType>uncheckedCast(
-                metadata_or_callback),
-            callback);
-    }
-
-    @JsOverlay
-    public final UnaryResponse bindTableToVariable(
-        BindTableToVariableRequest requestMessage, BrowserHeaders metadata_or_callback) {
-        return bindTableToVariable(
-            requestMessage,
-            Js.<ConsoleServiceClient.BindTableToVariableMetadata_or_callbackUnionType>uncheckedCast(
-                metadata_or_callback));
-    }
-
-    @JsOverlay
-    public final UnaryResponse cancelCommand(
-        CancelCommandRequest requestMessage,
-        BrowserHeaders metadata_or_callback,
-        ConsoleServiceClient.CancelCommandCallbackFn callback) {
-        return cancelCommand(
-            requestMessage,
-            Js.<ConsoleServiceClient.CancelCommandMetadata_or_callbackUnionType>uncheckedCast(
-                metadata_or_callback),
-            callback);
-    }
-
-    @JsOverlay
-    public final UnaryResponse cancelCommand(
-        CancelCommandRequest requestMessage, BrowserHeaders metadata_or_callback) {
-        return cancelCommand(
-            requestMessage,
-            Js.<ConsoleServiceClient.CancelCommandMetadata_or_callbackUnionType>uncheckedCast(
-                metadata_or_callback));
-    }
-
-    @JsOverlay
-    public final UnaryResponse cancelCommand(
-        CancelCommandRequest requestMessage,
-        ConsoleServiceClient.CancelCommandMetadata_or_callbackFn metadata_or_callback,
-        ConsoleServiceClient.CancelCommandCallbackFn callback) {
-        return cancelCommand(
-            requestMessage,
-            Js.<ConsoleServiceClient.CancelCommandMetadata_or_callbackUnionType>uncheckedCast(
-                metadata_or_callback),
-            callback);
-    }
-
-    @JsOverlay
-    public final UnaryResponse cancelCommand(
-        CancelCommandRequest requestMessage,
-        ConsoleServiceClient.CancelCommandMetadata_or_callbackFn metadata_or_callback) {
-        return cancelCommand(
-            requestMessage,
-            Js.<ConsoleServiceClient.CancelCommandMetadata_or_callbackUnionType>uncheckedCast(
-                metadata_or_callback));
-    }
-
-    public native UnaryResponse cancelCommand(
-        CancelCommandRequest requestMessage,
-        ConsoleServiceClient.CancelCommandMetadata_or_callbackUnionType metadata_or_callback,
-        ConsoleServiceClient.CancelCommandCallbackFn callback);
-
-    public native UnaryResponse cancelCommand(
-        CancelCommandRequest requestMessage,
-        ConsoleServiceClient.CancelCommandMetadata_or_callbackUnionType metadata_or_callback);
-
-    @JsOverlay
-    public final UnaryResponse changeDocument(
-        ChangeDocumentRequest requestMessage,
-        BrowserHeaders metadata_or_callback,
-        ConsoleServiceClient.ChangeDocumentCallbackFn callback) {
-        return changeDocument(
-            requestMessage,
-            Js.<ConsoleServiceClient.ChangeDocumentMetadata_or_callbackUnionType>uncheckedCast(
-                metadata_or_callback),
-            callback);
-    }
-
-    @JsOverlay
-    public final UnaryResponse changeDocument(
-        ChangeDocumentRequest requestMessage, BrowserHeaders metadata_or_callback) {
-        return changeDocument(
-            requestMessage,
-            Js.<ConsoleServiceClient.ChangeDocumentMetadata_or_callbackUnionType>uncheckedCast(
-                metadata_or_callback));
-    }
-
-    @JsOverlay
-    public final UnaryResponse changeDocument(
-        ChangeDocumentRequest requestMessage,
-        ConsoleServiceClient.ChangeDocumentMetadata_or_callbackFn metadata_or_callback,
-        ConsoleServiceClient.ChangeDocumentCallbackFn callback) {
-        return changeDocument(
-            requestMessage,
-            Js.<ConsoleServiceClient.ChangeDocumentMetadata_or_callbackUnionType>uncheckedCast(
-                metadata_or_callback),
-            callback);
-    }
-
-    @JsOverlay
-    public final UnaryResponse changeDocument(
-        ChangeDocumentRequest requestMessage,
-        ConsoleServiceClient.ChangeDocumentMetadata_or_callbackFn metadata_or_callback) {
-        return changeDocument(
-            requestMessage,
-            Js.<ConsoleServiceClient.ChangeDocumentMetadata_or_callbackUnionType>uncheckedCast(
-                metadata_or_callback));
-    }
-
-    public native UnaryResponse changeDocument(
-        ChangeDocumentRequest requestMessage,
-        ConsoleServiceClient.ChangeDocumentMetadata_or_callbackUnionType metadata_or_callback,
-        ConsoleServiceClient.ChangeDocumentCallbackFn callback);
-
-    public native UnaryResponse changeDocument(
-        ChangeDocumentRequest requestMessage,
-        ConsoleServiceClient.ChangeDocumentMetadata_or_callbackUnionType metadata_or_callback);
-
-    @JsOverlay
-    public final UnaryResponse closeDocument(
-        CloseDocumentRequest requestMessage,
-        BrowserHeaders metadata_or_callback,
-        ConsoleServiceClient.CloseDocumentCallbackFn callback) {
-        return closeDocument(
-            requestMessage,
-            Js.<ConsoleServiceClient.CloseDocumentMetadata_or_callbackUnionType>uncheckedCast(
-                metadata_or_callback),
-            callback);
-    }
-
-    @JsOverlay
-    public final UnaryResponse closeDocument(
-        CloseDocumentRequest requestMessage, BrowserHeaders metadata_or_callback) {
-        return closeDocument(
-            requestMessage,
-            Js.<ConsoleServiceClient.CloseDocumentMetadata_or_callbackUnionType>uncheckedCast(
-                metadata_or_callback));
-    }
-
-    @JsOverlay
-    public final UnaryResponse closeDocument(
-        CloseDocumentRequest requestMessage,
-        ConsoleServiceClient.CloseDocumentMetadata_or_callbackFn metadata_or_callback,
-        ConsoleServiceClient.CloseDocumentCallbackFn callback) {
-        return closeDocument(
-            requestMessage,
-            Js.<ConsoleServiceClient.CloseDocumentMetadata_or_callbackUnionType>uncheckedCast(
-                metadata_or_callback),
-            callback);
-    }
-
-    @JsOverlay
-    public final UnaryResponse closeDocument(
-        CloseDocumentRequest requestMessage,
-        ConsoleServiceClient.CloseDocumentMetadata_or_callbackFn metadata_or_callback) {
-        return closeDocument(
-            requestMessage,
-            Js.<ConsoleServiceClient.CloseDocumentMetadata_or_callbackUnionType>uncheckedCast(
-                metadata_or_callback));
-    }
-
-    public native UnaryResponse closeDocument(
-        CloseDocumentRequest requestMessage,
-        ConsoleServiceClient.CloseDocumentMetadata_or_callbackUnionType metadata_or_callback,
-        ConsoleServiceClient.CloseDocumentCallbackFn callback);
-
-    public native UnaryResponse closeDocument(
-        CloseDocumentRequest requestMessage,
-        ConsoleServiceClient.CloseDocumentMetadata_or_callbackUnionType metadata_or_callback);
-
-    @JsOverlay
-    public final UnaryResponse executeCommand(
-        ExecuteCommandRequest requestMessage,
-        BrowserHeaders metadata_or_callback,
-        ConsoleServiceClient.ExecuteCommandCallbackFn callback) {
-        return executeCommand(
-            requestMessage,
-            Js.<ConsoleServiceClient.ExecuteCommandMetadata_or_callbackUnionType>uncheckedCast(
-                metadata_or_callback),
-            callback);
-    }
-
-    @JsOverlay
-    public final UnaryResponse executeCommand(
-        ExecuteCommandRequest requestMessage, BrowserHeaders metadata_or_callback) {
-        return executeCommand(
-            requestMessage,
-            Js.<ConsoleServiceClient.ExecuteCommandMetadata_or_callbackUnionType>uncheckedCast(
-                metadata_or_callback));
->>>>>>> 3d46a74e
     }
 
     public native UnaryResponse cancelCommand(
@@ -2056,7 +1079,6 @@
 
     @JsOverlay
     public final UnaryResponse executeCommand(
-<<<<<<< HEAD
             ExecuteCommandRequest requestMessage,
             BrowserHeaders metadata_or_callback,
             ConsoleServiceClient.ExecuteCommandCallbackFn callback) {
@@ -2065,34 +1087,15 @@
                 Js.<ConsoleServiceClient.ExecuteCommandMetadata_or_callbackUnionType>uncheckedCast(
                         metadata_or_callback),
                 callback);
-=======
-        ExecuteCommandRequest requestMessage,
-        ConsoleServiceClient.ExecuteCommandMetadata_or_callbackFn metadata_or_callback,
-        ConsoleServiceClient.ExecuteCommandCallbackFn callback) {
-        return executeCommand(
-            requestMessage,
-            Js.<ConsoleServiceClient.ExecuteCommandMetadata_or_callbackUnionType>uncheckedCast(
-                metadata_or_callback),
-            callback);
->>>>>>> 3d46a74e
     }
 
     @JsOverlay
     public final UnaryResponse executeCommand(
-<<<<<<< HEAD
             ExecuteCommandRequest requestMessage, BrowserHeaders metadata_or_callback) {
         return executeCommand(
                 requestMessage,
                 Js.<ConsoleServiceClient.ExecuteCommandMetadata_or_callbackUnionType>uncheckedCast(
                         metadata_or_callback));
-=======
-        ExecuteCommandRequest requestMessage,
-        ConsoleServiceClient.ExecuteCommandMetadata_or_callbackFn metadata_or_callback) {
-        return executeCommand(
-            requestMessage,
-            Js.<ConsoleServiceClient.ExecuteCommandMetadata_or_callbackUnionType>uncheckedCast(
-                metadata_or_callback));
->>>>>>> 3d46a74e
     }
 
     public native UnaryResponse executeCommand(
@@ -2105,7 +1108,6 @@
         ConsoleServiceClient.ExecuteCommandMetadata_or_callbackUnionType metadata_or_callback);
 
     @JsOverlay
-<<<<<<< HEAD
     public final UnaryResponse executeCommand(
             ExecuteCommandRequest requestMessage,
             ConsoleServiceClient.ExecuteCommandMetadata_or_callbackFn metadata_or_callback,
@@ -2281,182 +1283,6 @@
                 requestMessage,
                 Js.<ConsoleServiceClient.FetchTableMetadata_or_callbackUnionType>uncheckedCast(
                         metadata_or_callback));
-=======
-    public final UnaryResponse fetchFigure(
-        FetchFigureRequest requestMessage,
-        BrowserHeaders metadata_or_callback,
-        ConsoleServiceClient.FetchFigureCallbackFn callback) {
-        return fetchFigure(
-            requestMessage,
-            Js.<ConsoleServiceClient.FetchFigureMetadata_or_callbackUnionType>uncheckedCast(
-                metadata_or_callback),
-            callback);
-    }
-
-    @JsOverlay
-    public final UnaryResponse fetchFigure(
-        FetchFigureRequest requestMessage, BrowserHeaders metadata_or_callback) {
-        return fetchFigure(
-            requestMessage,
-            Js.<ConsoleServiceClient.FetchFigureMetadata_or_callbackUnionType>uncheckedCast(
-                metadata_or_callback));
-    }
-
-    @JsOverlay
-    public final UnaryResponse fetchFigure(
-        FetchFigureRequest requestMessage,
-        ConsoleServiceClient.FetchFigureMetadata_or_callbackFn metadata_or_callback,
-        ConsoleServiceClient.FetchFigureCallbackFn callback) {
-        return fetchFigure(
-            requestMessage,
-            Js.<ConsoleServiceClient.FetchFigureMetadata_or_callbackUnionType>uncheckedCast(
-                metadata_or_callback),
-            callback);
-    }
-
-    @JsOverlay
-    public final UnaryResponse fetchFigure(
-        FetchFigureRequest requestMessage,
-        ConsoleServiceClient.FetchFigureMetadata_or_callbackFn metadata_or_callback) {
-        return fetchFigure(
-            requestMessage,
-            Js.<ConsoleServiceClient.FetchFigureMetadata_or_callbackUnionType>uncheckedCast(
-                metadata_or_callback));
-    }
-
-    public native UnaryResponse fetchFigure(
-        FetchFigureRequest requestMessage,
-        ConsoleServiceClient.FetchFigureMetadata_or_callbackUnionType metadata_or_callback,
-        ConsoleServiceClient.FetchFigureCallbackFn callback);
-
-    public native UnaryResponse fetchFigure(
-        FetchFigureRequest requestMessage,
-        ConsoleServiceClient.FetchFigureMetadata_or_callbackUnionType metadata_or_callback);
-
-    @JsOverlay
-    public final UnaryResponse fetchPandasTable(
-        FetchPandasTableRequest requestMessage,
-        BrowserHeaders metadata_or_callback,
-        ConsoleServiceClient.FetchPandasTableCallbackFn callback) {
-        return fetchPandasTable(
-            requestMessage,
-            Js.<ConsoleServiceClient.FetchPandasTableMetadata_or_callbackUnionType>uncheckedCast(
-                metadata_or_callback),
-            callback);
-    }
-
-    @JsOverlay
-    public final UnaryResponse fetchPandasTable(
-        FetchPandasTableRequest requestMessage, BrowserHeaders metadata_or_callback) {
-        return fetchPandasTable(
-            requestMessage,
-            Js.<ConsoleServiceClient.FetchPandasTableMetadata_or_callbackUnionType>uncheckedCast(
-                metadata_or_callback));
-    }
-
-    @JsOverlay
-    public final UnaryResponse fetchPandasTable(
-        FetchPandasTableRequest requestMessage,
-        ConsoleServiceClient.FetchPandasTableMetadata_or_callbackFn metadata_or_callback,
-        ConsoleServiceClient.FetchPandasTableCallbackFn callback) {
-        return fetchPandasTable(
-            requestMessage,
-            Js.<ConsoleServiceClient.FetchPandasTableMetadata_or_callbackUnionType>uncheckedCast(
-                metadata_or_callback),
-            callback);
-    }
-
-    @JsOverlay
-    public final UnaryResponse fetchPandasTable(
-        FetchPandasTableRequest requestMessage,
-        ConsoleServiceClient.FetchPandasTableMetadata_or_callbackFn metadata_or_callback) {
-        return fetchPandasTable(
-            requestMessage,
-            Js.<ConsoleServiceClient.FetchPandasTableMetadata_or_callbackUnionType>uncheckedCast(
-                metadata_or_callback));
-    }
-
-    public native UnaryResponse fetchPandasTable(
-        FetchPandasTableRequest requestMessage,
-        ConsoleServiceClient.FetchPandasTableMetadata_or_callbackUnionType metadata_or_callback,
-        ConsoleServiceClient.FetchPandasTableCallbackFn callback);
-
-    public native UnaryResponse fetchPandasTable(
-        FetchPandasTableRequest requestMessage,
-        ConsoleServiceClient.FetchPandasTableMetadata_or_callbackUnionType metadata_or_callback);
-
-    @JsOverlay
-    public final UnaryResponse fetchTable(
-        FetchTableRequest requestMessage,
-        BrowserHeaders metadata_or_callback,
-        ConsoleServiceClient.FetchTableCallbackFn callback) {
-        return fetchTable(
-            requestMessage,
-            Js.<ConsoleServiceClient.FetchTableMetadata_or_callbackUnionType>uncheckedCast(
-                metadata_or_callback),
-            callback);
-    }
-
-    @JsOverlay
-    public final UnaryResponse fetchTable(
-        FetchTableRequest requestMessage, BrowserHeaders metadata_or_callback) {
-        return fetchTable(
-            requestMessage,
-            Js.<ConsoleServiceClient.FetchTableMetadata_or_callbackUnionType>uncheckedCast(
-                metadata_or_callback));
-    }
-
-    @JsOverlay
-    public final UnaryResponse fetchTable(
-        FetchTableRequest requestMessage,
-        ConsoleServiceClient.FetchTableMetadata_or_callbackFn metadata_or_callback,
-        ConsoleServiceClient.FetchTableCallbackFn callback) {
-        return fetchTable(
-            requestMessage,
-            Js.<ConsoleServiceClient.FetchTableMetadata_or_callbackUnionType>uncheckedCast(
-                metadata_or_callback),
-            callback);
-    }
-
-    @JsOverlay
-    public final UnaryResponse fetchTable(
-        FetchTableRequest requestMessage,
-        ConsoleServiceClient.FetchTableMetadata_or_callbackFn metadata_or_callback) {
-        return fetchTable(
-            requestMessage,
-            Js.<ConsoleServiceClient.FetchTableMetadata_or_callbackUnionType>uncheckedCast(
-                metadata_or_callback));
-    }
-
-    public native UnaryResponse fetchTable(
-        FetchTableRequest requestMessage,
-        ConsoleServiceClient.FetchTableMetadata_or_callbackUnionType metadata_or_callback,
-        ConsoleServiceClient.FetchTableCallbackFn callback);
-
-    public native UnaryResponse fetchTable(
-        FetchTableRequest requestMessage,
-        ConsoleServiceClient.FetchTableMetadata_or_callbackUnionType metadata_or_callback);
-
-    @JsOverlay
-    public final UnaryResponse fetchTableMap(
-        FetchTableMapRequest requestMessage,
-        BrowserHeaders metadata_or_callback,
-        ConsoleServiceClient.FetchTableMapCallbackFn callback) {
-        return fetchTableMap(
-            requestMessage,
-            Js.<ConsoleServiceClient.FetchTableMapMetadata_or_callbackUnionType>uncheckedCast(
-                metadata_or_callback),
-            callback);
-    }
-
-    @JsOverlay
-    public final UnaryResponse fetchTableMap(
-        FetchTableMapRequest requestMessage, BrowserHeaders metadata_or_callback) {
-        return fetchTableMap(
-            requestMessage,
-            Js.<ConsoleServiceClient.FetchTableMapMetadata_or_callbackUnionType>uncheckedCast(
-                metadata_or_callback));
->>>>>>> 3d46a74e
     }
 
     public native UnaryResponse fetchTable(
@@ -2470,7 +1296,6 @@
 
     @JsOverlay
     public final UnaryResponse fetchTableMap(
-<<<<<<< HEAD
             FetchTableMapRequest requestMessage,
             BrowserHeaders metadata_or_callback,
             ConsoleServiceClient.FetchTableMapCallbackFn callback) {
@@ -2479,34 +1304,15 @@
                 Js.<ConsoleServiceClient.FetchTableMapMetadata_or_callbackUnionType>uncheckedCast(
                         metadata_or_callback),
                 callback);
-=======
-        FetchTableMapRequest requestMessage,
-        ConsoleServiceClient.FetchTableMapMetadata_or_callbackFn metadata_or_callback,
-        ConsoleServiceClient.FetchTableMapCallbackFn callback) {
-        return fetchTableMap(
-            requestMessage,
-            Js.<ConsoleServiceClient.FetchTableMapMetadata_or_callbackUnionType>uncheckedCast(
-                metadata_or_callback),
-            callback);
->>>>>>> 3d46a74e
     }
 
     @JsOverlay
     public final UnaryResponse fetchTableMap(
-<<<<<<< HEAD
             FetchTableMapRequest requestMessage, BrowserHeaders metadata_or_callback) {
         return fetchTableMap(
                 requestMessage,
                 Js.<ConsoleServiceClient.FetchTableMapMetadata_or_callbackUnionType>uncheckedCast(
                         metadata_or_callback));
-=======
-        FetchTableMapRequest requestMessage,
-        ConsoleServiceClient.FetchTableMapMetadata_or_callbackFn metadata_or_callback) {
-        return fetchTableMap(
-            requestMessage,
-            Js.<ConsoleServiceClient.FetchTableMapMetadata_or_callbackUnionType>uncheckedCast(
-                metadata_or_callback));
->>>>>>> 3d46a74e
     }
 
     public native UnaryResponse fetchTableMap(
@@ -2519,7 +1325,6 @@
         ConsoleServiceClient.FetchTableMapMetadata_or_callbackUnionType metadata_or_callback);
 
     @JsOverlay
-<<<<<<< HEAD
     public final UnaryResponse fetchTableMap(
             FetchTableMapRequest requestMessage,
             ConsoleServiceClient.FetchTableMapMetadata_or_callbackFn metadata_or_callback,
@@ -2581,74 +1386,10 @@
                 Js.<ConsoleServiceClient.GetConsoleTypesMetadata_or_callbackUnionType>uncheckedCast(
                         metadata_or_callback),
                 callback);
-=======
-    public final UnaryResponse getCompletionItems(
-        GetCompletionItemsRequest requestMessage,
-        BrowserHeaders metadata_or_callback,
-        ConsoleServiceClient.GetCompletionItemsCallbackFn callback) {
-        return getCompletionItems(
-            requestMessage,
-            Js.<ConsoleServiceClient.GetCompletionItemsMetadata_or_callbackUnionType>uncheckedCast(
-                metadata_or_callback),
-            callback);
-    }
-
-    @JsOverlay
-    public final UnaryResponse getCompletionItems(
-        GetCompletionItemsRequest requestMessage, BrowserHeaders metadata_or_callback) {
-        return getCompletionItems(
-            requestMessage,
-            Js.<ConsoleServiceClient.GetCompletionItemsMetadata_or_callbackUnionType>uncheckedCast(
-                metadata_or_callback));
-    }
-
-    @JsOverlay
-    public final UnaryResponse getCompletionItems(
-        GetCompletionItemsRequest requestMessage,
-        ConsoleServiceClient.GetCompletionItemsMetadata_or_callbackFn metadata_or_callback,
-        ConsoleServiceClient.GetCompletionItemsCallbackFn callback) {
-        return getCompletionItems(
-            requestMessage,
-            Js.<ConsoleServiceClient.GetCompletionItemsMetadata_or_callbackUnionType>uncheckedCast(
-                metadata_or_callback),
-            callback);
-    }
-
-    @JsOverlay
-    public final UnaryResponse getCompletionItems(
-        GetCompletionItemsRequest requestMessage,
-        ConsoleServiceClient.GetCompletionItemsMetadata_or_callbackFn metadata_or_callback) {
-        return getCompletionItems(
-            requestMessage,
-            Js.<ConsoleServiceClient.GetCompletionItemsMetadata_or_callbackUnionType>uncheckedCast(
-                metadata_or_callback));
-    }
-
-    public native UnaryResponse getCompletionItems(
-        GetCompletionItemsRequest requestMessage,
-        ConsoleServiceClient.GetCompletionItemsMetadata_or_callbackUnionType metadata_or_callback,
-        ConsoleServiceClient.GetCompletionItemsCallbackFn callback);
-
-    public native UnaryResponse getCompletionItems(
-        GetCompletionItemsRequest requestMessage,
-        ConsoleServiceClient.GetCompletionItemsMetadata_or_callbackUnionType metadata_or_callback);
+    }
 
     @JsOverlay
     public final UnaryResponse getConsoleTypes(
-        GetConsoleTypesRequest requestMessage,
-        BrowserHeaders metadata_or_callback,
-        ConsoleServiceClient.GetConsoleTypesCallbackFn callback) {
-        return getConsoleTypes(
-            requestMessage,
-            Js.<ConsoleServiceClient.GetConsoleTypesMetadata_or_callbackUnionType>uncheckedCast(
-                metadata_or_callback),
-            callback);
->>>>>>> 3d46a74e
-    }
-
-    @JsOverlay
-    public final UnaryResponse getConsoleTypes(
-<<<<<<< HEAD
             GetConsoleTypesRequest requestMessage,
             ConsoleServiceClient.GetConsoleTypesMetadata_or_callbackFn metadata_or_callback) {
         return getConsoleTypes(
@@ -2734,130 +1475,19 @@
                 Js.<ConsoleServiceClient.StartConsoleMetadata_or_callbackUnionType>uncheckedCast(
                         metadata_or_callback),
                 callback);
-=======
-        GetConsoleTypesRequest requestMessage, BrowserHeaders metadata_or_callback) {
-        return getConsoleTypes(
-            requestMessage,
-            Js.<ConsoleServiceClient.GetConsoleTypesMetadata_or_callbackUnionType>uncheckedCast(
-                metadata_or_callback));
-    }
-
-    @JsOverlay
-    public final UnaryResponse getConsoleTypes(
-        GetConsoleTypesRequest requestMessage,
-        ConsoleServiceClient.GetConsoleTypesMetadata_or_callbackFn metadata_or_callback,
-        ConsoleServiceClient.GetConsoleTypesCallbackFn callback) {
-        return getConsoleTypes(
-            requestMessage,
-            Js.<ConsoleServiceClient.GetConsoleTypesMetadata_or_callbackUnionType>uncheckedCast(
-                metadata_or_callback),
-            callback);
-    }
-
-    @JsOverlay
-    public final UnaryResponse getConsoleTypes(
-        GetConsoleTypesRequest requestMessage,
-        ConsoleServiceClient.GetConsoleTypesMetadata_or_callbackFn metadata_or_callback) {
-        return getConsoleTypes(
-            requestMessage,
-            Js.<ConsoleServiceClient.GetConsoleTypesMetadata_or_callbackUnionType>uncheckedCast(
-                metadata_or_callback));
-    }
-
-    public native UnaryResponse getConsoleTypes(
-        GetConsoleTypesRequest requestMessage,
-        ConsoleServiceClient.GetConsoleTypesMetadata_or_callbackUnionType metadata_or_callback,
-        ConsoleServiceClient.GetConsoleTypesCallbackFn callback);
-
-    public native UnaryResponse getConsoleTypes(
-        GetConsoleTypesRequest requestMessage,
-        ConsoleServiceClient.GetConsoleTypesMetadata_or_callbackUnionType metadata_or_callback);
-
-    @JsOverlay
-    public final UnaryResponse openDocument(
-        OpenDocumentRequest requestMessage,
-        BrowserHeaders metadata_or_callback,
-        ConsoleServiceClient.OpenDocumentCallbackFn callback) {
-        return openDocument(
-            requestMessage,
-            Js.<ConsoleServiceClient.OpenDocumentMetadata_or_callbackUnionType>uncheckedCast(
-                metadata_or_callback),
-            callback);
-    }
-
-    @JsOverlay
-    public final UnaryResponse openDocument(
-        OpenDocumentRequest requestMessage, BrowserHeaders metadata_or_callback) {
-        return openDocument(
-            requestMessage,
-            Js.<ConsoleServiceClient.OpenDocumentMetadata_or_callbackUnionType>uncheckedCast(
-                metadata_or_callback));
-    }
-
-    @JsOverlay
-    public final UnaryResponse openDocument(
-        OpenDocumentRequest requestMessage,
-        ConsoleServiceClient.OpenDocumentMetadata_or_callbackFn metadata_or_callback,
-        ConsoleServiceClient.OpenDocumentCallbackFn callback) {
-        return openDocument(
-            requestMessage,
-            Js.<ConsoleServiceClient.OpenDocumentMetadata_or_callbackUnionType>uncheckedCast(
-                metadata_or_callback),
-            callback);
-    }
-
-    @JsOverlay
-    public final UnaryResponse openDocument(
-        OpenDocumentRequest requestMessage,
-        ConsoleServiceClient.OpenDocumentMetadata_or_callbackFn metadata_or_callback) {
-        return openDocument(
-            requestMessage,
-            Js.<ConsoleServiceClient.OpenDocumentMetadata_or_callbackUnionType>uncheckedCast(
-                metadata_or_callback));
-    }
-
-    public native UnaryResponse openDocument(
-        OpenDocumentRequest requestMessage,
-        ConsoleServiceClient.OpenDocumentMetadata_or_callbackUnionType metadata_or_callback,
-        ConsoleServiceClient.OpenDocumentCallbackFn callback);
-
-    public native UnaryResponse openDocument(
-        OpenDocumentRequest requestMessage,
-        ConsoleServiceClient.OpenDocumentMetadata_or_callbackUnionType metadata_or_callback);
+    }
 
     @JsOverlay
     public final UnaryResponse startConsole(
-        StartConsoleRequest requestMessage,
-        BrowserHeaders metadata_or_callback,
-        ConsoleServiceClient.StartConsoleCallbackFn callback) {
-        return startConsole(
-            requestMessage,
-            Js.<ConsoleServiceClient.StartConsoleMetadata_or_callbackUnionType>uncheckedCast(
-                metadata_or_callback),
-            callback);
->>>>>>> 3d46a74e
-    }
-
-    @JsOverlay
-    public final UnaryResponse startConsole(
-<<<<<<< HEAD
             StartConsoleRequest requestMessage, BrowserHeaders metadata_or_callback) {
         return startConsole(
                 requestMessage,
                 Js.<ConsoleServiceClient.StartConsoleMetadata_or_callbackUnionType>uncheckedCast(
                         metadata_or_callback));
-=======
-        StartConsoleRequest requestMessage, BrowserHeaders metadata_or_callback) {
-        return startConsole(
-            requestMessage,
-            Js.<ConsoleServiceClient.StartConsoleMetadata_or_callbackUnionType>uncheckedCast(
-                metadata_or_callback));
->>>>>>> 3d46a74e
     }
 
     @JsOverlay
     public final UnaryResponse startConsole(
-<<<<<<< HEAD
             StartConsoleRequest requestMessage,
             ConsoleServiceClient.StartConsoleMetadata_or_callbackFn metadata_or_callback,
             ConsoleServiceClient.StartConsoleCallbackFn callback) {
@@ -2866,21 +1496,10 @@
                 Js.<ConsoleServiceClient.StartConsoleMetadata_or_callbackUnionType>uncheckedCast(
                         metadata_or_callback),
                 callback);
-=======
-        StartConsoleRequest requestMessage,
-        ConsoleServiceClient.StartConsoleMetadata_or_callbackFn metadata_or_callback,
-        ConsoleServiceClient.StartConsoleCallbackFn callback) {
-        return startConsole(
-            requestMessage,
-            Js.<ConsoleServiceClient.StartConsoleMetadata_or_callbackUnionType>uncheckedCast(
-                metadata_or_callback),
-            callback);
->>>>>>> 3d46a74e
     }
 
     @JsOverlay
     public final UnaryResponse startConsole(
-<<<<<<< HEAD
             StartConsoleRequest requestMessage,
             ConsoleServiceClient.StartConsoleMetadata_or_callbackFn metadata_or_callback) {
         return startConsole(
@@ -2903,28 +1522,4 @@
 
     public native ResponseStream<LogSubscriptionData> subscribeToLogs(
             LogSubscriptionRequest requestMessage);
-=======
-        StartConsoleRequest requestMessage,
-        ConsoleServiceClient.StartConsoleMetadata_or_callbackFn metadata_or_callback) {
-        return startConsole(
-            requestMessage,
-            Js.<ConsoleServiceClient.StartConsoleMetadata_or_callbackUnionType>uncheckedCast(
-                metadata_or_callback));
-    }
-
-    public native UnaryResponse startConsole(
-        StartConsoleRequest requestMessage,
-        ConsoleServiceClient.StartConsoleMetadata_or_callbackUnionType metadata_or_callback,
-        ConsoleServiceClient.StartConsoleCallbackFn callback);
-
-    public native UnaryResponse startConsole(
-        StartConsoleRequest requestMessage,
-        ConsoleServiceClient.StartConsoleMetadata_or_callbackUnionType metadata_or_callback);
-
-    public native ResponseStream<LogSubscriptionData> subscribeToLogs(
-        LogSubscriptionRequest requestMessage, BrowserHeaders metadata);
-
-    public native ResponseStream<LogSubscriptionData> subscribeToLogs(
-        LogSubscriptionRequest requestMessage);
->>>>>>> 3d46a74e
 }