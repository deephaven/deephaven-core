--- conflicted
+++ resolved
@@ -260,14 +260,9 @@
         request.setTextDocument(textDocument);
 
         JsLog.debug("Opening document for autocomplete ", request);
-<<<<<<< HEAD
         AutoCompleteRequest wrapper = new AutoCompleteRequest();
         wrapper.setOpenDocument(request);
         ensureStream().send(wrapper);
-=======
-        connection.consoleServiceClient().openDocument(request, connection.metadata(),
-                (p0, p1) -> JsLog.debug("open doc response", p0, p1));
->>>>>>> 590a746c
     }
 
     public void changeDocument(Object params) {
@@ -298,14 +293,9 @@
         request.setContentChangesList(changeList);
 
         JsLog.debug("Sending content changes", request);
-<<<<<<< HEAD
         AutoCompleteRequest wrapper = new AutoCompleteRequest();
         wrapper.setChangeDocument(request);
         ensureStream().send(wrapper);
-=======
-        connection.consoleServiceClient().changeDocument(request, connection.metadata(),
-                (p0, p1) -> JsLog.debug("Updated doc", p0, p1));
->>>>>>> 590a746c
     }
 
     private DocumentRange toRange(final Any range) {
@@ -333,7 +323,6 @@
         request.setPosition(toPosition(jsMap.getAny("position")));
         request.setContext(toContext(jsMap.getAny("context")));
         request.setConsoleId(this.result);
-<<<<<<< HEAD
         request.setRequestId(nextAutocompleteRequestId++);
 
         LazyPromise<JsArray<io.deephaven.web.shared.ide.lsp.CompletionItem>> promise = new LazyPromise<>();
@@ -355,20 +344,6 @@
 
     private JsArray<io.deephaven.web.shared.ide.lsp.CompletionItem> cleanupItems(
             final JsArray<CompletionItem> itemsList) {
-=======
-
-        LazyPromise<JsArray<io.deephaven.web.shared.ide.lsp.CompletionItem>> promise = new LazyPromise<>();
-        connection.consoleServiceClient().getCompletionItems(request, connection.metadata(), (p0, p1) -> {
-            JsLog.debug("Got completions", p0, p1);
-            promise.succeed(cleanupItems(p1.getItemsList()));
-        });
-
-        return promise.asPromise(JsTable.MAX_BATCH_TIME)
-                .then(Promise::resolve);
-    }
-
-    private JsArray<io.deephaven.web.shared.ide.lsp.CompletionItem> cleanupItems(final JsArray itemsList) {
->>>>>>> 590a746c
         JsArray<io.deephaven.web.shared.ide.lsp.CompletionItem> cleaned = new JsArray<>();
         if (itemsList != null) {
             for (int i = 0; i < itemsList.getLength(); i++) {
@@ -399,14 +374,9 @@
         request.setTextDocument(textDocument);
 
         JsLog.debug("Closing document for autocomplete ", request);
-<<<<<<< HEAD
         AutoCompleteRequest wrapper = new AutoCompleteRequest();
         wrapper.setCloseDocument(request);
         ensureStream().send(wrapper);
-=======
-        connection.consoleServiceClient().closeDocument(request, connection.metadata(),
-                (p0, p1) -> JsLog.debug("response back", p0, p1));
->>>>>>> 590a746c
     }
 
     private VersionedTextDocumentIdentifier toVersionedTextDoc(final Any textDoc) {
