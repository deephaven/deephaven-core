--- conflicted
+++ resolved
@@ -232,11 +232,7 @@
             return;
         }
         StreamRequest req = new StreamRequest();
-<<<<<<< HEAD
-        Data data = new Data();
-=======
         ClientData data = new ClientData();
->>>>>>> e937e40c
         if (msg.isString()) {
             byte[] bytes = msg.asString().getBytes(StandardCharsets.UTF_8);
             Uint8Array payload = new Uint8Array(bytes.length);
@@ -254,11 +250,7 @@
 
         for (int i = 0; references != null && i < references.length; i++) {
             ServerObject reference = references.getAt(i);
-<<<<<<< HEAD
-            data.addExportedReferences(reference.typedTicket());
-=======
             data.addReferences(reference.typedTicket());
->>>>>>> e937e40c
         }
 
         req.setData(data);
@@ -270,17 +262,10 @@
      */
     @TsName(namespace = "dh", name = "WidgetMessageDetails")
     private static class EventDetails implements WidgetMessageDetails {
-<<<<<<< HEAD
-        private final Data data;
-        private final JsArray<JsWidgetExportedObject> exportedObjects;
-
-        public EventDetails(Data data, JsArray<JsWidgetExportedObject> exports) {
-=======
         private final ServerData data;
         private final JsArray<JsWidgetExportedObject> exportedObjects;
 
         public EventDetails(ServerData data, JsArray<JsWidgetExportedObject> exports) {
->>>>>>> e937e40c
             this.data = data;
             this.exportedObjects = exports;
         }
