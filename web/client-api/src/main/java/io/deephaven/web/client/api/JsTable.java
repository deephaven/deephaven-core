/**
 * Copyright (c) 2016-2022 Deephaven Data Labs and Patent Pending
 */
package io.deephaven.web.client.api;

import com.vertispan.tsdefs.annotations.TsIgnore;
import com.vertispan.tsdefs.annotations.TsName;
import com.vertispan.tsdefs.annotations.TsTypeRef;
import elemental2.core.JsArray;
import elemental2.dom.CustomEventInit;
import elemental2.dom.DomGlobal;
import elemental2.promise.IThenable.ThenOnFulfilledCallbackFn;
import elemental2.promise.Promise;
import io.deephaven.javascript.proto.dhinternal.io.deephaven.proto.hierarchicaltable_pb.RollupRequest;
import io.deephaven.javascript.proto.dhinternal.io.deephaven.proto.hierarchicaltable_pb.TreeRequest;
import io.deephaven.javascript.proto.dhinternal.io.deephaven.proto.object_pb.FetchObjectRequest;
import io.deephaven.javascript.proto.dhinternal.io.deephaven.proto.partitionedtable_pb.PartitionByRequest;
import io.deephaven.javascript.proto.dhinternal.io.deephaven.proto.partitionedtable_pb.PartitionByResponse;
import io.deephaven.javascript.proto.dhinternal.io.deephaven.proto.table_pb.AsOfJoinTablesRequest;
import io.deephaven.javascript.proto.dhinternal.io.deephaven.proto.table_pb.CrossJoinTablesRequest;
import io.deephaven.javascript.proto.dhinternal.io.deephaven.proto.table_pb.ExactJoinTablesRequest;
import io.deephaven.javascript.proto.dhinternal.io.deephaven.proto.table_pb.Literal;
import io.deephaven.javascript.proto.dhinternal.io.deephaven.proto.table_pb.NaturalJoinTablesRequest;
import io.deephaven.javascript.proto.dhinternal.io.deephaven.proto.table_pb.RunChartDownsampleRequest;
import io.deephaven.javascript.proto.dhinternal.io.deephaven.proto.table_pb.SeekRowRequest;
import io.deephaven.javascript.proto.dhinternal.io.deephaven.proto.table_pb.SeekRowResponse;
import io.deephaven.javascript.proto.dhinternal.io.deephaven.proto.table_pb.SelectDistinctRequest;
import io.deephaven.javascript.proto.dhinternal.io.deephaven.proto.table_pb.SnapshotTableRequest;
import io.deephaven.javascript.proto.dhinternal.io.deephaven.proto.table_pb.SnapshotWhenTableRequest;
import io.deephaven.javascript.proto.dhinternal.io.deephaven.proto.table_pb.runchartdownsamplerequest.ZoomRange;
import io.deephaven.javascript.proto.dhinternal.io.deephaven.proto.ticket_pb.Ticket;
import io.deephaven.javascript.proto.dhinternal.io.deephaven.proto.ticket_pb.TypedTicket;
import io.deephaven.web.client.api.barrage.def.ColumnDefinition;
import io.deephaven.web.client.api.barrage.def.TableAttributesDefinition;
import io.deephaven.web.client.api.batch.RequestBatcher;
import io.deephaven.web.client.api.console.JsVariableType;
import io.deephaven.web.client.api.filter.FilterCondition;
import io.deephaven.web.client.api.input.JsInputTable;
import io.deephaven.web.client.api.lifecycle.HasLifecycle;
import io.deephaven.web.client.api.state.StateCache;
import io.deephaven.web.client.api.subscription.TableSubscription;
import io.deephaven.web.client.api.subscription.TableViewportSubscription;
import io.deephaven.web.client.api.subscription.ViewportData;
import io.deephaven.web.client.api.subscription.ViewportData.MergeResults;
import io.deephaven.web.client.api.subscription.ViewportRow;
import io.deephaven.web.client.api.tree.JsRollupConfig;
import io.deephaven.web.client.api.tree.JsTreeTable;
import io.deephaven.web.client.api.tree.JsTreeTableConfig;
import io.deephaven.web.client.api.widget.JsWidget;
import io.deephaven.web.client.fu.JsData;
import io.deephaven.web.client.fu.JsItr;
import io.deephaven.web.client.fu.JsLog;
import io.deephaven.web.client.fu.LazyPromise;
import io.deephaven.web.client.state.ActiveTableBinding;
import io.deephaven.web.client.state.ClientTableState;
import io.deephaven.web.client.state.HasTableBinding;
import io.deephaven.web.shared.data.*;
import io.deephaven.web.shared.data.TableSnapshot.SnapshotType;
import io.deephaven.web.shared.data.columns.ColumnData;
import io.deephaven.web.shared.fu.JsConsumer;
import io.deephaven.web.shared.fu.JsProvider;
import io.deephaven.web.shared.fu.JsRunnable;
import io.deephaven.web.shared.fu.RemoverFn;
import jsinterop.annotations.JsIgnore;
import jsinterop.annotations.JsMethod;
import jsinterop.annotations.JsNullable;
import jsinterop.annotations.JsOptional;
import jsinterop.annotations.JsProperty;
import jsinterop.base.Any;
import jsinterop.base.Js;
import jsinterop.base.JsPropertyMap;

import java.util.*;
import java.util.stream.Stream;

import static io.deephaven.web.client.api.subscription.ViewportData.NO_ROW_FORMAT_COLUMN;
import static io.deephaven.web.client.fu.LazyPromise.logError;

/**
 * TODO provide hooks into the event handlers so we can see if no one is listening any more and release the table
 * handle/viewport.
 */
<<<<<<< HEAD
@TsName(namespace = "dh", name = "Table")
public class JsTable extends HasEventHandling implements HasTableBinding, HasLifecycle {
=======
public class JsTable extends HasLifecycle implements HasTableBinding {
>>>>>>> 1f61a622
    @JsProperty(namespace = "dh.Table")
    public static final String EVENT_SIZECHANGED = "sizechanged",
            EVENT_UPDATED = "updated",
            EVENT_ROWADDED = "rowadded",
            EVENT_ROWREMOVED = "rowremoved",
            EVENT_ROWUPDATED = "rowupdated",
            EVENT_SORTCHANGED = "sortchanged",
            EVENT_FILTERCHANGED = "filterchanged",
            EVENT_CUSTOMCOLUMNSCHANGED = "customcolumnschanged",
            EVENT_DISCONNECT = "disconnect",
            EVENT_RECONNECT = "reconnect",
            EVENT_RECONNECTFAILED = "reconnectfailed",
            EVENT_REQUEST_FAILED = "requestfailed",
            EVENT_REQUEST_SUCCEEDED = "requestsucceeded";

    @JsProperty(namespace = "dh.Table")
    public static final double SIZE_UNCOALESCED = -2;

    // indicates that the CTS has changed, "downstream" tables should take note
    public static final String INTERNAL_EVENT_STATECHANGED = "statechanged-internal",
            // indicates that the "size listener" has gone off, thought possibly without a change in size, indicating a
            // change in some table data
            INTERNAL_EVENT_SIZELISTENER = "sizelistener-internal";

    // Amount of debounce to use when eating snapshot events.
    public static final int DEBOUNCE_TIME = 20;
    public static final int MAX_BATCH_TIME = 600_000;

    private final WorkerConnection workerConnection;

    private Map<TableTicket, TableViewportSubscription> subscriptions = new HashMap<>();
    @Deprecated // TODO refactor this inside of the viewportSubscription type
    private ViewportData currentViewportData;

    private ClientTableState lastVisibleState;

    private ClientTableState currentState;

    private int batchDepth;

    private boolean hasInputTable;

    private boolean isStreamTable;

    private final List<JsRunnable> onClosed;

    private double size = ClientTableState.SIZE_UNINITIALIZED;

    private final int subscriptionId;
    private static int nextSubscriptionId;
    private TableSubscription nonViewportSub;

    /**
     * Creates a new Table directly from an existing ClientTableState. The CTS manages all fetch operations, so this is
     * just a simple constructor to get a table that points to the given state.
     */
    public JsTable(
            WorkerConnection workerConnection,
            ClientTableState state) {
        this.subscriptionId = nextSubscriptionId++;
        this.workerConnection = workerConnection;
        onClosed = new ArrayList<>();
        setState(state);
        setSize(state.getSize());
    }

    /**
     * Copy-constructor, used to build a new table instance based on the current handle/state of the current one,
     * allowing not only sharing state, but also actual handle and viewport subscriptions.
     *
     * @param table the original table to copy settings from
     */
    private JsTable(JsTable table) {
        this.subscriptionId = nextSubscriptionId++;
        this.workerConnection = table.workerConnection;
        this.hasInputTable = table.hasInputTable;
        this.isStreamTable = table.isStreamTable;
        this.currentState = table.currentState;
        this.lastVisibleState = table.lastVisibleState;
        this.size = table.size;
        onClosed = new ArrayList<>();
        table.getBinding().copyBinding(this);
    }

    @JsMethod(namespace = "dh.Table")
    public static Sort reverse() {
        return Sort.reverse();
    }

<<<<<<< HEAD
=======
    @JsIgnore
    @Override
    public Promise<JsTable> refetch() {
        // TODO(deephaven-core#3604) consider supporting this method when new session reconnects are supported
        return Promise.reject("Cannot reconnect a Table with refetch(), see deephaven-core#3604");
    }

    @JsMethod
>>>>>>> 1f61a622
    public Promise<JsTable> batch(JsConsumer<RequestBatcher> userCode) {
        boolean rootBatch = batchDepth++ == 0;
        RequestBatcher batcher = workerConnection.getBatcher(this);

        if (!rootBatch) {
            batcher.finishOp();
        }
        userCode.apply(batcher);
        if (--batchDepth == 0) {
            return batcher.sendRequest()
                    .then(ignored -> Promise.resolve(JsTable.this));
        } else {
            return batcher.nestedPromise(this);
        }
    }

    @JsMethod
    public Column findColumn(String key) {
        return lastVisibleState().findColumn(key);
    }

    @JsMethod
    public Column[] findColumns(String[] keys) {
        Column[] result = new Column[keys.length];
        for (int i = 0; i < keys.length; i++) {
            result[i] = findColumn(keys[i]);
        }
        return result;
    }

    /**
     * Returns the current state if active, or the last state which was active which represents the state we will return
     * to if an error occurs with the state we're presently waiting on. This lets user code access the last known table
     * size and columns.
     */
    public ClientTableState lastVisibleState() {
        // Try and get the running state first
        ActiveTableBinding binding = state().getActiveBinding(this);
        while (binding != null) {
            if (binding.getState().isRunning()) {
                return binding.getState();
            }
            binding = binding.getRollback();
        }

        // If we've disconnected and are reconnecting, we may not have an actively running state
        // Instead use the last state that we know was running
        assert lastVisibleState != null : "Table used before running";
        return lastVisibleState;
    }

    @Override
    public boolean isAlive() {
        return !isClosed();
    }

    @Override
    public ClientTableState state() {
        assert currentState != null : "Table already closed, cannot be used again";
        return currentState;
    }

    @JsProperty(name = "hasInputTable")
    public boolean hasInputTable() {
        return hasInputTable;
    }

    @JsMethod
    public boolean isStreamTable() {
        return isStreamTable;
    }

    @JsMethod
    public Promise<JsInputTable> inputTable() {
        if (!hasInputTable) {
            return Js.uncheckedCast(Promise.reject("Table is not an InputTable"));
        }
        String[] keyCols = new String[0];
        String[] valueCols = new String[0];
        for (int i = 0; i < getColumns().length; i++) {
            if (getColumns().getAt(i).isInputTableKeyColumn()) {
                keyCols[keyCols.length] = getColumns().getAt(i).getName();
            } else {
                valueCols[valueCols.length] = getColumns().getAt(i).getName();
            }
        }
        return Promise.resolve(new JsInputTable(this, keyCols, valueCols));
    }

    @JsMethod
    public void close() {
        if (currentState == null) {
            // deliberately avoiding JsLog so that it shows up (with stack trace) in developer's console
            JsLog.warn("Table.close() called twice, second call being ignored", this);
            return;
        }
        onClosed.forEach(JsRunnable::run);
        onClosed.clear();

        currentState.pause(this);
        for (ClientTableState s : currentState.reversed()) {
            s.releaseTable(this);
        }
        // make this table unusable.
        currentState = null;
        // LATER: add more cleanup / assertions to aggressively enable GC

        subscriptions.values().forEach(TableViewportSubscription::internalClose);
        subscriptions.clear();
    }

    @JsMethod
    public String[] getAttributes() {
        TableAttributesDefinition attrs = lastVisibleState().getTableDef().getAttributes();
        return Stream.concat(
                Arrays.stream(attrs.getKeys()),
                attrs.getRemainingAttributeKeys().stream()).toArray(String[]::new);
    }

    @JsMethod
    @JsNullable
    public Object getAttribute(String attributeName) {
        TableAttributesDefinition attrs = lastVisibleState().getTableDef().getAttributes();
        // If the value was present as something easy to serialize, return it.
        String value = attrs.getValue(attributeName);
        if (value != null) {
            return value;
        }

        // Else check to see if it was present in the remaining keys (things that werent serialized).
        // This shouldn't be used to detect the absence of an attribute, use getAttributes() for that
        if (!attrs.getRemainingAttributeKeys().contains(attributeName)) {
            return null;
        }

        // Finally, assume that this is a table value, since we won't have any other way to serialze
        // some other type. If this isn't correct, the server will fail and we'll fail the promise.
        return workerConnection.newState((c, cts, metadata) -> {
            // workerConnection.getServer().fetchTableAttributeAsTable(
            // state().getHandle(),
            // cts.getHandle(),
            // attributeName,
            // c
            // );
            throw new UnsupportedOperationException("getAttribute");
        },
                "reading table from attribute with name " + attributeName)
                .refetch(this, workerConnection.metadata())
                .then(cts -> Promise.resolve(new JsTable(workerConnection, cts)));
    }

    // TODO: make these use Promise, so that if the tables list is only partially resolved,
    // we can force the calling client to wait appropriately (that or we throw errors / log warnings
    // when attempting to read columns / size / etc before the tables list is fully resolved)
    @JsProperty
    public JsArray<Column> getColumns() {
        return Js.uncheckedCast(lastVisibleState().getColumns());
    }

    @JsProperty
    @JsNullable
    public JsLayoutHints getLayoutHints() {
        return lastVisibleState().getLayoutHints();
    }

    @JsProperty
    public double getSize() {
        TableViewportSubscription subscription = subscriptions.get(getHandle());
        if (subscription != null && subscription.getStatus() == TableViewportSubscription.Status.ACTIVE) {
            // only ask the viewport for the size if it is alive and ticking
            return subscription.size();
        }
        if (isUncoalesced()) {
            return JsTable.SIZE_UNCOALESCED;
        }
        return size;
    }

    @JsProperty
    @JsNullable
    public String getDescription() {
        return lastVisibleState().getTableDef().getAttributes().getDescription();
    }

    @JsProperty
    public double getTotalSize() {
        TableViewportSubscription subscription = subscriptions.get(getHandle());
        if (subscription != null && subscription.getStatus() == TableViewportSubscription.Status.ACTIVE) {
            // only ask the viewport for the size if it is alive and ticking
            return subscription.totalSize();
        }
        return getHeadState().getSize();
    }

    @JsProperty
    public JsArray<Sort> getSort() {
        return JsItr.slice(state().getSorts());
    }

    @JsProperty
    public JsArray<FilterCondition> getFilter() {
        return JsItr.slice(state().getFilters());
    }

    @JsMethod
    @SuppressWarnings("unusable-by-js")
    public JsArray<Sort> applySort(Sort[] sort) {
        List<Sort> newSort = Arrays.asList(sort);
        // when replacing sorts, just blindly remove all sorts,
        // condensing any orphaned filter / custom columns, and adding the given sorts.

        // take a look at the current sort so we can return it
        final ClientTableState current = state();
        List<Sort> currentSort = current.getSorts();
        // try to skip work (TODO refactor this into a private method)
        if (!currentSort.equals(newSort)) {
            if (batchDepth > 0) {
                // when explicitly in batch mode, just record what the user requested,
                // but don't compute anything until the batch is complete.
                workerConnection.getBatcher(this).sort(newSort);
            } else {
                // we use the batch mechanism to handle unwinding / building table states
                batch(batcher -> {
                    batcher.customColumns(current.getCustomColumns());
                    batcher.filter(current.getFilters());
                    batcher.sort(newSort);
                }).catch_(logError(() -> "Failed to apply sorts: " + Arrays.toString(sort)));
            }
        }

        return JsItr.slice(currentSort);
    }

    @JsMethod
    @SuppressWarnings("unusable-by-js")
    public JsArray<FilterCondition> applyFilter(FilterCondition[] filter) {

        final List<FilterCondition> newFilter = Arrays.asList(filter);
        // take a look at the current filter so we can return it
        final ClientTableState current = state();
        List<FilterCondition> currentFilter = current.getFilters();
        // try to skip work (TODO refactor this into a private method)
        if (!currentFilter.equals(newFilter)) {
            if (batchDepth > 0) {
                // when batching, just record what the user requested, but don't compute anything
                // until the batch is complete.
                workerConnection.getBatcher(this).filter(newFilter);
            } else {
                // we use the batch mechanism to handle unwinding / building table states
                batch(batcher -> {
                    batcher.customColumns(current.getCustomColumns());
                    batcher.filter(newFilter);
                    batcher.sort(current.getSorts());
                }).catch_(logError(() -> "Failed to apply filters: " + Arrays.toString(filter)));
            }
        }

        return JsItr.slice(currentFilter);
    }

    @JsMethod
    @SuppressWarnings("unusable-by-js")
    // TODO union this
    public JsArray<CustomColumn> applyCustomColumns(Object[] customColumns) {
        String[] customColumnStrings = Arrays.stream(customColumns).map(obj -> {
            if (obj instanceof String || obj instanceof CustomColumn) {
                return obj.toString();
            }

            return (new CustomColumn((JsPropertyMap<Object>) obj)).toString();
        }).toArray(String[]::new);
        final List<CustomColumnDescriptor> newCustomColumns = CustomColumnDescriptor.from(customColumnStrings);

        // take a look at the current custom columns so we can return it
        final ClientTableState current = state();
        List<CustomColumnDescriptor> currentCustomColumns = current.getCustomColumns();
        final List<CustomColumn> returnMe = current.getCustomColumnsObject();
        if (!currentCustomColumns.equals(newCustomColumns)) {
            if (batchDepth > 0) {
                // when batching, just record what the user requested, but don't compute anything
                // until the batch is complete.
                workerConnection.getBatcher(this).customColumns(newCustomColumns);
            } else {
                // we use the batch mechanism to handle unwinding / building table states
                batch(batcher -> {
                    batcher.customColumns(newCustomColumns);
                    batcher.filter(current.getFilters());
                    batcher.sort(current.getSorts());
                }).catch_(logError(() -> "Failed to apply custom columns: " + Arrays.toString(customColumns)));

            }
        }

        return JsItr.slice(returnMe);
    }

    @JsProperty
    public JsArray<CustomColumn> getCustomColumns() {
        return Js.cast(JsItr.slice(state().getCustomColumnsObject()));
    }

    /**
     * Overload for Java (since JS just omits the optional params)
     */
    public TableViewportSubscription setViewport(double firstRow, double lastRow) {
        return setViewport(firstRow, lastRow, null, null);
    }

    /**
     * Overload for Java (since JS just omits the optional param)
     */
    public TableViewportSubscription setViewport(double firstRow, double lastRow, JsArray<Column> columns) {
        return setViewport(firstRow, lastRow, columns, null);
    }

    @JsMethod
    public TableViewportSubscription setViewport(double firstRow, double lastRow,
            @JsOptional @JsNullable JsArray<Column> columns,
            @JsOptional @JsNullable Double updateIntervalMs) {
        Column[] columnsCopy = columns != null ? Js.uncheckedCast(columns.slice()) : null;
        ClientTableState currentState = state();
        TableViewportSubscription activeSubscription = subscriptions.get(getHandle());
        if (activeSubscription != null && activeSubscription.getStatus() != TableViewportSubscription.Status.DONE) {
            // hasn't finished, lets reuse it
            activeSubscription.setInternalViewport(firstRow, lastRow, columnsCopy, updateIntervalMs);
            return activeSubscription;
        } else {
            // In the past, we left the old sub going until the new one was ready, then started the new one. But now,
            // we want to reference the old or the new as appropriate - until the new state is running, we keep pumping
            // the old one, then cross over once we're able.

            // We're not responsible here for shutting down the old one here - setState will do that after the new one
            // is running.

            // rewrap current state in a new one, when ready the viewport will be applied
            TableViewportSubscription replacement =
                    new TableViewportSubscription(firstRow, lastRow, columnsCopy, updateIntervalMs, this);

            subscriptions.put(currentState.getHandle(), replacement);
            return replacement;
        }
    }

    public void setInternalViewport(double firstRow, double lastRow, Column[] columns) {
        if (firstRow > lastRow) {
            throw new IllegalArgumentException(firstRow + " > " + lastRow);
        }
        if (firstRow < 0) {
            throw new IllegalArgumentException(firstRow + " < " + 0);
        }
        currentViewportData = null;
        // we must wait for the latest stack entry that can add columns (so we get an appropriate BitSet)
        state().setDesiredViewport(this, (long) firstRow, (long) lastRow, columns);
    }

    @JsMethod
    public Promise<TableData> getViewportData() {
        TableViewportSubscription subscription = subscriptions.get(getHandle());
        if (subscription == null) {
            return Promise.reject("No viewport currently set");
        }
        return subscription.getViewportData();
    }

    public Promise<TableData> getInternalViewportData() {
        final LazyPromise<TableData> promise = new LazyPromise<>();
        final ClientTableState active = state();
        active.onRunning(state -> {
            if (currentViewportData == null) {
                // no viewport data received yet; let's setup a one-shot UPDATED event listener
                addEventListenerOneShot(EVENT_UPDATED, ignored -> promise.succeed(currentViewportData));
            } else {
                promise.succeed(currentViewportData);
            }
        }, promise::fail, () -> promise.fail("Table closed before viewport data was read"));
        return promise.asPromise(MAX_BATCH_TIME);
    }

    /**
     * Overload for java (since js just omits the optional var)
     */
    public TableSubscription subscribe(JsArray<Column> columns) {
        return subscribe(columns, null);
    }

    @JsMethod
    public TableSubscription subscribe(JsArray<Column> columns, @JsOptional Double updateIntervalMs) {
        assert nonViewportSub == null : "Can't directly subscribe to the 'private' table instance";
        // make a new table with a pUT call, listen to the subscription there
        return new TableSubscription(columns, this, updateIntervalMs);
    }

    public void internalSubscribe(JsArray<Column> columns, TableSubscription sub) {
        if (columns == null) {
            columns = getColumns();
        }
        this.nonViewportSub = sub;

        state().subscribe(this, Js.uncheckedCast(columns));
    }

    @JsMethod
    public Promise<JsTable> selectDistinct(Column[] columns) {
        final ClientTableState state = state();
        // We are going to forget all configuration for the current state
        // by just creating a new, fresh state. This should be an optional flatten()/copy() step instead.
        String[] columnNames = Arrays.stream(columns).map(Column::getName).toArray(String[]::new);
        final ClientTableState distinct = workerConnection.newState((c, cts, metadata) -> {
            SelectDistinctRequest request = new SelectDistinctRequest();
            request.setSourceId(state.getHandle().makeTableReference());
            request.setResultId(cts.getHandle().makeTicket());
            request.setColumnNamesList(columnNames);
            workerConnection.tableServiceClient().selectDistinct(request, metadata, c::apply);
        },
                "selectDistinct " + Arrays.toString(columnNames));
        return distinct.refetch(this, workerConnection.metadata())
                .then(cts -> Promise.resolve(new JsTable(workerConnection, cts)));
    }

    @JsMethod
    public Promise<JsTable> copy() {
        return Promise.resolve(new JsTable(this));
    }

    public Promise<JsTable> copy(boolean resolved) {
        if (resolved) {
            LazyPromise<ClientTableState> promise = new LazyPromise<>();
            final ClientTableState unresolved = state();
            unresolved.onRunning(promise::succeed, promise::fail,
                    () -> promise.fail("Table failed or closed, copy could not complete"));
            return promise.asPromise(MAX_BATCH_TIME)
                    .then(s -> Promise.resolve(new JsTable(this)));
        }
        return copy();
    }

    // TODO: #37: Need SmartKey support for this functionality
    // @JsMethod
    public Promise<JsTotalsTable> getTotalsTable(
            /* @JsOptional @JsNullable */ @TsTypeRef(JsTotalsTableConfig.class) Object config) {
        // fetch the handle and wrap it in a new jstable. listen for changes
        // on the parent table, and re-fetch each time.

        return fetchTotals(config, this::lastVisibleState);
    }

    // TODO: #37: Need SmartKey support for this functionality
    // @JsMethod
    public JsTotalsTableConfig getTotalsTableConfig() {
        // we want to communicate to the JS dev that there is no default config, so we allow
        // returning null here, rather than a default config. They can then easily build a
        // default config, but without this ability, there is no way to indicate that the
        // config omitted a totals table
        return lastVisibleState().getTotalsTableConfig();
    }

    private Promise<JsTotalsTable> fetchTotals(Object config, JsProvider<ClientTableState> state) {

        JsTotalsTableConfig directive = getTotalsDirectiveFromOptionalConfig(config);
        ClientTableState[] lastGood = {null};
        final JsTableFetch totalsFactory = (callback, newState, metadata) -> {
            final ClientTableState target;
            // we know this will get called at least once, immediately, so lastGood will never be null
            if (isClosed()) {
                // source table was closed, we have to rely on lastGood...
                target = lastGood[0];
            } else {
                target = state.valueOf();
                // make sure we are only retained by one state at a time
                // TODO: refactor subscription system to handle non-JsTable subscriptions w/ same one:one semantics,
                target.retain(directive);
                if (lastGood[0] != null && lastGood[0] != target) {
                    lastGood[0].unretain(directive);
                }
                lastGood[0] = target;
            }
            JsLog.debug("Sending totals table fetch ", directive, " for ", target,
                    "(", LazyString.of(target::getHandle), "), into ", LazyString.of(newState::getHandle), "(",
                    newState, ")");
            // workerConnection.getServer().fetchTotalsTable(
            // target.getHandle(),
            // newState.getHandle(),
            // directive.serialize(),
            // directive.groupByArray(),
            // callback
            // );
            throw new UnsupportedOperationException("totalsTables");
        };
        String summary = "totals table " + directive + ", " + directive.groupBy.join(",");
        final ClientTableState totals = workerConnection.newState(totalsFactory, summary);
        final LazyPromise<JsTotalsTable> result = new LazyPromise<>();
        boolean[] downsample = {true};
        return totals.refetch(this, workerConnection.metadata()) // lastGood will always be non-null after this
                .then(ready -> {
                    JsTable wrapped = new JsTable(workerConnection, ready);
                    // technically this is overkill, but it is more future-proofed than only listening for column
                    // changes
                    final RemoverFn remover = addEventListener(
                            INTERNAL_EVENT_STATECHANGED,
                            e -> {
                                // eat superfluous changes (wait until event loop settles before firing requests).
                                // IDS-2684 If you disable downsampling, you can lock up the entire websocket with some
                                // rapid
                                // table-state-changes that trigger downstream totals table changes.
                                // It probably makes more sense to move this downsampling to the internal event,
                                // or expose a public event that is already downsampled by a more sophisticated latch.
                                // (for example, a batch that can outlive a single event loop by using an internal table
                                // copy()
                                // which simply accrues state until the user decides to commit the modification).
                                if (downsample[0]) {
                                    downsample[0] = false;
                                    LazyPromise.runLater(() -> {
                                        if (wrapped.isClosed()) {
                                            return;
                                        }
                                        downsample[0] = true;
                                        // IDS-2684 - comment out the four lines above to reproduce
                                        // when ever the main table changes its state, reload the totals table from the
                                        // new state
                                        final ClientTableState existing = wrapped.state();
                                        final ClientTableState nextState =
                                                workerConnection.newState(totalsFactory, summary);
                                        JsLog.debug("Rebasing totals table", existing, " -> ", nextState, " for ",
                                                wrapped);
                                        wrapped.setState(nextState);
                                        // If the wrapped table's state has changed (any filter / sort / columns
                                        // applied),
                                        // then we'll want to re-apply these conditions on top of the newly set state.
                                        final boolean needsMutation = !existing.isEqual(ready);

                                        final ThenOnFulfilledCallbackFn restoreVp = running -> {
                                            // now that we've (possibly) updated selection conditions, put back in any
                                            // viewport.
                                            result.onSuccess(JsTotalsTable::refreshViewport);
                                            return null;
                                        };
                                        final Promise<ClientTableState> promise =
                                                nextState.refetch(this, workerConnection.metadata());
                                        if (needsMutation) { // nextState will be empty, so we might want to test for
                                                             // isEmpty() instead
                                            wrapped.batch(b -> b.setConfig(existing)).then(restoreVp);
                                        } else {
                                            promise.then(restoreVp);
                                        }
                                        // IDS-2684 - Comment out the two lines below to reproduce
                                    });
                                }
                            });
                    wrapped.onClosed.add(remover::remove);
                    wrapped.onClosed.add(() -> lastGood[0].unretain(directive));
                    onClosed.add(remover::remove);
                    final JsTotalsTable totalsTable =
                            new JsTotalsTable(wrapped, directive.serialize(), directive.groupBy);
                    result.succeed(totalsTable);
                    return result.asPromise();
                });
    }

    private JsTotalsTableConfig getTotalsDirectiveFromOptionalConfig(Object config) {
        if (config == null) {
            return JsTotalsTableConfig.parse(lastVisibleState().getTableDef().getAttributes().getTotalsTableConfig());
        } else {
            if (config instanceof JsTotalsTableConfig) {
                return (JsTotalsTableConfig) config;
            } else if (config instanceof String) {
                return JsTotalsTableConfig.parse((String) config);
            } else {
                return new JsTotalsTableConfig((JsPropertyMap<Object>) config);
            }
        }
    }

    // TODO: #37: Need SmartKey support for this functionality
    // @JsMethod
    public Promise<JsTotalsTable> getGrandTotalsTable(
            /* @JsNullable @JsOptional */ @TsTypeRef(JsTotalsTableConfig.class) Object config) {
        // As in getTotalsTable, but this time we want to skip any filters - this could mean use the
        // most-derived table which has no filter, or the least-derived table which has all custom columns.
        // Currently, these two mean the same thing.
        return fetchTotals(config, () -> {
            ClientTableState unfiltered = state();
            while (!unfiltered.getFilters().isEmpty()) {
                unfiltered = unfiltered.getPrevious();
                assert unfiltered != null : "no table is unfiltered, even base table!";
            }
            return unfiltered;
        });
    }

    @JsMethod
    public Promise<JsTreeTable> rollup(@TsTypeRef(JsRollupConfig.class) Object configObject) {
        Objects.requireNonNull(configObject, "Table.rollup configuration");
        final JsRollupConfig config;
        if (configObject instanceof JsRollupConfig) {
            config = (JsRollupConfig) configObject;
        } else {
            config = new JsRollupConfig(Js.cast(configObject));
        }

        Ticket rollupTicket = workerConnection.getConfig().newTicket();

        Promise<Object> rollupPromise = Callbacks.grpcUnaryPromise(c -> {
            RollupRequest request = config.buildRequest(getColumns());
            request.setSourceTableId(state().getHandle().makeTicket());
            request.setResultRollupTableId(rollupTicket);
            workerConnection.hierarchicalTableServiceClient().rollup(request, workerConnection.metadata(), c::apply);
        });

        JsWidget widget = new JsWidget(workerConnection, c -> {
            FetchObjectRequest partitionedTableRequest = new FetchObjectRequest();
            partitionedTableRequest.setSourceId(new TypedTicket());
            partitionedTableRequest.getSourceId().setType(JsVariableType.HIERARCHICALTABLE);
            partitionedTableRequest.getSourceId().setTicket(rollupTicket);
            workerConnection.objectServiceClient().fetchObject(partitionedTableRequest,
                    workerConnection.metadata(), (fail, success) -> {
                        c.handleResponse(fail, success, rollupTicket);
                    });
        });

        return Promise.all(widget.refetch(), rollupPromise)
                .then(ignore -> Promise.resolve(new JsTreeTable(workerConnection, widget)));
    }

    @JsMethod
    public Promise<JsTreeTable> treeTable(@TsTypeRef(JsTreeTableConfig.class) Object configObject) {
        Objects.requireNonNull(configObject, "Table.treeTable configuration");
        final JsTreeTableConfig config;
        if (configObject instanceof JsTreeTableConfig) {
            config = (JsTreeTableConfig) configObject;
        } else {
            config = new JsTreeTableConfig(Js.cast(configObject));
        }

        Ticket treeTicket = workerConnection.getConfig().newTicket();

        Promise<Object> treePromise = Callbacks.grpcUnaryPromise(c -> {
            TreeRequest requestMessage = new TreeRequest();
            requestMessage.setSourceTableId(state().getHandle().makeTicket());
            requestMessage.setResultTreeTableId(treeTicket);
            requestMessage.setIdentifierColumn(config.idColumn);
            requestMessage.setParentIdentifierColumn(config.parentColumn);
            requestMessage.setPromoteOrphans(config.promoteOrphansToRoot);

            workerConnection.hierarchicalTableServiceClient().tree(requestMessage, workerConnection.metadata(),
                    c::apply);
        });

        JsWidget widget = new JsWidget(workerConnection, c -> {
            FetchObjectRequest partitionedTableRequest = new FetchObjectRequest();
            partitionedTableRequest.setSourceId(new TypedTicket());
            partitionedTableRequest.getSourceId().setType(JsVariableType.HIERARCHICALTABLE);
            partitionedTableRequest.getSourceId().setTicket(treeTicket);
            workerConnection.objectServiceClient().fetchObject(partitionedTableRequest,
                    workerConnection.metadata(), (fail, success) -> {
                        c.handleResponse(fail, success, treeTicket);
                    });
        });

        return Promise.all(widget.refetch(), treePromise)
                .then(ignore -> Promise.resolve(new JsTreeTable(workerConnection, widget)));
    }

    @JsMethod
    public Promise<JsTable> freeze() {
        return workerConnection.newState((c, state, metadata) -> {
            SnapshotTableRequest request = new SnapshotTableRequest();
            request.setSourceId(state().getHandle().makeTableReference());
            request.setResultId(state.getHandle().makeTicket());
            workerConnection.tableServiceClient().snapshot(request, metadata, c::apply);
        }, "freeze").refetch(this, workerConnection.metadata())
                .then(state -> Promise.resolve(new JsTable(workerConnection, state)));
    }

    @JsMethod
    public Promise<JsTable> snapshot(JsTable baseTable, @JsOptional Boolean doInitialSnapshot,
            @JsOptional String[] stampColumns) {
        Objects.requireNonNull(baseTable, "Snapshot base table");
        final boolean realDoInitialSnapshot;
        if (doInitialSnapshot != null) {
            realDoInitialSnapshot = doInitialSnapshot;
        } else {
            realDoInitialSnapshot = true;
        }
        final String[] realStampColums;
        if (stampColumns == null) {
            realStampColums = new String[0]; // server doesn't like null
        } else {
            // make sure we pass an actual string array
            realStampColums = Arrays.stream(stampColumns).toArray(String[]::new);
        }
        final String fetchSummary =
                "snapshot(" + baseTable + ", " + doInitialSnapshot + ", " + Arrays.toString(stampColumns) + ")";
        return workerConnection.newState((c, state, metadata) -> {
            SnapshotWhenTableRequest request = new SnapshotWhenTableRequest();
            request.setBaseId(baseTable.state().getHandle().makeTableReference());
            request.setTriggerId(state().getHandle().makeTableReference());
            request.setResultId(state.getHandle().makeTicket());
            request.setInitial(realDoInitialSnapshot);
            request.setStampColumnsList(realStampColums);

            workerConnection.tableServiceClient().snapshotWhen(request, metadata, c::apply);
        }, fetchSummary).refetch(this, workerConnection.metadata())
                .then(state -> Promise.resolve(new JsTable(workerConnection, state)));
    }

    @JsMethod
    @Deprecated
    public Promise<JsTable> join(Object joinType, JsTable rightTable, JsArray<String> columnsToMatch,
            @JsOptional @JsNullable JsArray<String> columnsToAdd, @JsOptional @JsNullable Object asOfMatchRule) {
        if (joinType.equals("AJ") || joinType.equals("RAJ")) {
            return asOfJoin(rightTable, columnsToMatch, columnsToAdd, (String) asOfMatchRule);
        } else if (joinType.equals("CROSS_JOIN")) {
            return crossJoin(rightTable, columnsToMatch, columnsToAdd, null);
        } else if (joinType.equals("EXACT_JOIN")) {
            return exactJoin(rightTable, columnsToMatch, columnsToAdd);
        } else if (joinType.equals("NATURAL_JOIN")) {
            return naturalJoin(rightTable, columnsToMatch, columnsToAdd);
        } else {
            throw new IllegalArgumentException("Unsupported join type " + joinType);
        }
    }

    @JsMethod
    public Promise<JsTable> asOfJoin(JsTable rightTable, JsArray<String> columnsToMatch,
            @JsOptional @JsNullable JsArray<String> columnsToAdd, @JsOptional @JsNullable String asOfMatchRule) {
        if (rightTable.workerConnection != workerConnection) {
            throw new IllegalStateException(
                    "Table argument passed to join is not from the same worker as current table");
        }
        return workerConnection.newState((c, state, metadata) -> {
            AsOfJoinTablesRequest request = new AsOfJoinTablesRequest();
            request.setLeftId(state().getHandle().makeTableReference());
            request.setRightId(rightTable.state().getHandle().makeTableReference());
            request.setResultId(state.getHandle().makeTicket());
            request.setColumnsToMatchList(columnsToMatch);
            request.setColumnsToAddList(columnsToAdd);
            if (asOfMatchRule != null) {
                request.setAsOfMatchRule(
                        Js.asPropertyMap(AsOfJoinTablesRequest.MatchRule).getAsAny(asOfMatchRule).asDouble());
            }
            workerConnection.tableServiceClient().asOfJoinTables(request, metadata, c::apply);
        }, "asOfJoin(" + rightTable + ", " + columnsToMatch + ", " + columnsToAdd + "," + asOfMatchRule + ")")
                .refetch(this, workerConnection.metadata())
                .then(state -> Promise.resolve(new JsTable(workerConnection, state)));
    }

    @JsMethod
    public Promise<JsTable> crossJoin(JsTable rightTable, JsArray<String> columnsToMatch,
            @JsOptional JsArray<String> columnsToAdd, @JsOptional Double reserve_bits) {
        if (rightTable.workerConnection != workerConnection) {
            throw new IllegalStateException(
                    "Table argument passed to join is not from the same worker as current table");
        }
        return workerConnection.newState((c, state, metadata) -> {
            CrossJoinTablesRequest request = new CrossJoinTablesRequest();
            request.setLeftId(state().getHandle().makeTableReference());
            request.setRightId(rightTable.state().getHandle().makeTableReference());
            request.setResultId(state.getHandle().makeTicket());
            request.setColumnsToMatchList(columnsToMatch);
            request.setColumnsToAddList(columnsToAdd);
            if (reserve_bits != null) {
                request.setReserveBits(reserve_bits);
            }
            workerConnection.tableServiceClient().crossJoinTables(request, metadata, c::apply);
        }, "join(" + rightTable + ", " + columnsToMatch + ", " + columnsToAdd + "," + reserve_bits + ")")
                .refetch(this, workerConnection.metadata())
                .then(state -> Promise.resolve(new JsTable(workerConnection, state)));
    }

    @JsMethod
    public Promise<JsTable> exactJoin(JsTable rightTable, JsArray<String> columnsToMatch,
            @JsOptional JsArray<String> columnsToAdd) {
        if (rightTable.workerConnection != workerConnection) {
            throw new IllegalStateException(
                    "Table argument passed to join is not from the same worker as current table");
        }
        return workerConnection.newState((c, state, metadata) -> {
            ExactJoinTablesRequest request = new ExactJoinTablesRequest();
            request.setLeftId(state().getHandle().makeTableReference());
            request.setRightId(rightTable.state().getHandle().makeTableReference());
            request.setResultId(state.getHandle().makeTicket());
            request.setColumnsToMatchList(columnsToMatch);
            request.setColumnsToAddList(columnsToAdd);
            workerConnection.tableServiceClient().exactJoinTables(request, metadata, c::apply);
        }, "exactJoin(" + rightTable + ", " + columnsToMatch + ", " + columnsToAdd + ")")
                .refetch(this, workerConnection.metadata())
                .then(state -> Promise.resolve(new JsTable(workerConnection, state)));
    }

    @JsMethod
    public Promise<JsTable> naturalJoin(JsTable rightTable, JsArray<String> columnsToMatch,
            @JsOptional JsArray<String> columnsToAdd) {
        if (rightTable.workerConnection != workerConnection) {
            throw new IllegalStateException(
                    "Table argument passed to join is not from the same worker as current table");
        }
        return workerConnection.newState((c, state, metadata) -> {
            NaturalJoinTablesRequest request = new NaturalJoinTablesRequest();
            request.setLeftId(state().getHandle().makeTableReference());
            request.setRightId(rightTable.state().getHandle().makeTableReference());
            request.setResultId(state.getHandle().makeTicket());
            request.setColumnsToMatchList(columnsToMatch);
            request.setColumnsToAddList(columnsToAdd);
            workerConnection.tableServiceClient().naturalJoinTables(request, metadata, c::apply);
        }, "naturalJoin(" + rightTable + ", " + columnsToMatch + ", " + columnsToAdd + ")")
                .refetch(this, workerConnection.metadata())
                .then(state -> Promise.resolve(new JsTable(workerConnection, state)));
    }

    @JsMethod
    public Promise<JsPartitionedTable> byExternal(Object keys, @JsOptional Boolean dropKeys) {
        return partitionBy(keys, dropKeys);
    }

    @JsMethod
    public Promise<JsPartitionedTable> partitionBy(Object keys, @JsOptional Boolean dropKeys) {
        final String[] actualKeys;
        if (keys instanceof String) {
            actualKeys = new String[] {(String) keys};
        } else if (JsArray.isArray(keys)) {
            actualKeys = Js.asArrayLike(keys).asList().toArray(new String[0]);
        } else {
            throw new IllegalArgumentException("Can't use keys argument as either a string or array of strings");
        }
        // We don't validate that the keys are non-empty, since that is allowed, but ensure they are all columns
        findColumns(actualKeys);

        // Start the partitionBy on the server - we want to get the error from here, but we'll race the fetch against
        // this to avoid an extra round-trip
        Ticket partitionedTableTicket = workerConnection.getConfig().newTicket();
        Promise<PartitionByResponse> partitionByPromise = Callbacks.<PartitionByResponse, Object>grpcUnaryPromise(c -> {
            PartitionByRequest partitionBy = new PartitionByRequest();
            partitionBy.setTableId(state().getHandle().makeTicket());
            partitionBy.setResultId(partitionedTableTicket);
            partitionBy.setKeyColumnNamesList(actualKeys);
            if (dropKeys != null) {
                partitionBy.setDropKeys(dropKeys);
            }
            workerConnection.partitionedTableServiceClient().partitionBy(partitionBy, workerConnection.metadata(),
                    c::apply);
        });
        // construct the partitioned table around the ticket created above
        Promise<JsPartitionedTable> fetchPromise =
                new JsPartitionedTable(workerConnection, new JsWidget(workerConnection, c -> {
                    FetchObjectRequest partitionedTableRequest = new FetchObjectRequest();
                    partitionedTableRequest.setSourceId(new TypedTicket());
                    partitionedTableRequest.getSourceId().setType(JsVariableType.PARTITIONEDTABLE);
                    partitionedTableRequest.getSourceId().setTicket(partitionedTableTicket);
                    workerConnection.objectServiceClient().fetchObject(partitionedTableRequest,
                            workerConnection.metadata(), (fail, success) -> {
                                c.handleResponse(fail, success, partitionedTableTicket);
                            });
                })).refetch();

        // Ensure that the partition failure propagates first, but the result of the fetch will be returned - both
        // are running concurrently.
        return partitionByPromise.then(ignore -> fetchPromise);
    }

    // TODO: #697: Column statistic support
    // @JsMethod
    public Promise<JsColumnStatistics> getColumnStatistics(Column column) {
        return Callbacks.<ColumnStatistics, String>promise(null, c -> {
            // workerConnection.getServer().getColumnStatisticsForTable(state().getHandle(), column.getName(), c);
            throw new UnsupportedOperationException("getColumnStatistics");
        }).then(
                tableStatics -> Promise.resolve(new JsColumnStatistics(tableStatics)));
    }

    private Literal objectToLiteral(String valueType, Object value) {
        Literal literal = new Literal();
        if (value instanceof DateWrapper) {
            literal.setNanoTimeValue(((DateWrapper) value).valueOf());
        } else if (value instanceof LongWrapper) {
            literal.setLongValue(((LongWrapper) value).valueOf());
        } else if (Js.typeof(value).equals("number")) {
            literal.setDoubleValue(Js.asDouble(value));
        } else if (Js.typeof(value).equals("boolean")) {
            literal.setBoolValue((Boolean) value);
        } else {
            switch (valueType) {
                case ValueType.STRING:
                    literal.setStringValue(value.toString());
                    break;
                case ValueType.NUMBER:
                    literal.setDoubleValue(Double.parseDouble(value.toString()));
                    break;
                case ValueType.LONG:
                    literal.setLongValue(value.toString());
                    break;
                case ValueType.DATETIME:
                    literal.setNanoTimeValue(value.toString());
                    break;
                case ValueType.BOOLEAN:
                    literal.setBoolValue(Boolean.parseBoolean(value.toString()));
                    break;
                default:
                    throw new UnsupportedOperationException("Invalid value type for seekRow: " + valueType);
            }
        }
        return literal;
    }

    /**
     * Seek the row matching the data provided
     * 
     * @param startingRow Row to start the seek from
     * @param column Column to seek for value on
     * @param valueType Type of value provided
     * @param seekValue Value to seek
     * @param insensitive Optional value to flag a search as case-insensitive. Defaults to `false`.
     * @param contains Optional value to have the seek value do a contains search instead of exact equality. Defaults to
     *        `false`.
     * @param isBackwards Optional value to seek backwards through the table instead of forwards. Defaults to `false`.
     * @return A promise that resolves to the row value found.
     */
    @JsMethod
    public Promise<Double> seekRow(
            double startingRow,
            Column column,
            @TsTypeRef(ValueType.class) String valueType,
            Any seekValue,
            @JsOptional @JsNullable Boolean insensitive,
            @JsOptional @JsNullable Boolean contains,
            @JsOptional @JsNullable Boolean isBackwards) {
        SeekRowRequest seekRowRequest = new SeekRowRequest();
        seekRowRequest.setSourceId(state().getHandle().makeTicket());
        seekRowRequest.setStartingRow(String.valueOf(startingRow));
        seekRowRequest.setColumnName(column.getName());
        seekRowRequest.setSeekValue(objectToLiteral(valueType, seekValue));
        if (insensitive != null) {
            seekRowRequest.setInsensitive(insensitive);
        }
        if (contains != null) {
            seekRowRequest.setContains(contains);
        }
        if (isBackwards != null) {
            seekRowRequest.setIsBackward(isBackwards);
        }

        return Callbacks
                .<SeekRowResponse, Object>grpcUnaryPromise(c -> workerConnection.tableServiceClient()
                        .seekRow(seekRowRequest, workerConnection.metadata(), c::apply))
                .then(seekRowResponse -> Promise.resolve((double) Long.parseLong(seekRowResponse.getResultRow())));
    }

    public void maybeRevive(ClientTableState state) {
        if (isSuppress()) {
            revive(state);
        }
    }

    public void revive(ClientTableState state) {
        JsLog.debug("Revive!", (state == state()), this);
        if (state == state()) {
            unsuppressEvents();
            LazyPromise.runLater(() -> {
                fireEvent(EVENT_RECONNECT);
                getBinding().maybeReviveSubscription();
            });
        }
    }

    public Promise<JsTable> downsample(LongWrapper[] zoomRange, int pixelCount, String xCol, String[] yCols) {
        JsLog.info("downsample", zoomRange, pixelCount, xCol, yCols);
        final String fetchSummary = "downsample(" + Arrays.toString(zoomRange) + ", " + pixelCount + ", " + xCol + ", "
                + Arrays.toString(yCols) + ")";
        return workerConnection.newState((c, state, metadata) -> {
            RunChartDownsampleRequest downsampleRequest = new RunChartDownsampleRequest();
            downsampleRequest.setPixelCount(pixelCount);
            if (zoomRange != null) {
                ZoomRange zoom = new ZoomRange();
                zoom.setMinDateNanos(Long.toString(zoomRange[0].getWrapped()));
                zoom.setMaxDateNanos(Long.toString(zoomRange[1].getWrapped()));
                downsampleRequest.setZoomRange(zoom);
            }
            downsampleRequest.setXColumnName(xCol);
            downsampleRequest.setYColumnNamesList(yCols);
            downsampleRequest.setSourceId(state().getHandle().makeTableReference());
            downsampleRequest.setResultId(state.getHandle().makeTicket());
            workerConnection.tableServiceClient().runChartDownsample(downsampleRequest, workerConnection.metadata(),
                    c::apply);
        }, fetchSummary).refetch(this, workerConnection.metadata())
                .then(state -> Promise.resolve(new JsTable(workerConnection, state)));
    }

    private final class Debounce {
        private final ClientTableState state;
        private final TableTicket handle;
        private final SnapshotType type;
        private final RangeSet includedRows;
        private final BitSet columns;
        private final Object[] dataColumns;
        private final double timestamp;
        private final long maxRows;

        public Debounce(
                TableTicket table,
                SnapshotType snapshotType,
                RangeSet includedRows,
                BitSet columns,
                Object[] dataColumns,
                long maxRows) {
            this.handle = table;
            this.type = snapshotType;
            this.includedRows = includedRows;
            this.columns = columns;
            this.dataColumns = dataColumns;
            this.state = currentState;
            this.maxRows = maxRows;
            timestamp = System.currentTimeMillis();
        }

        public boolean isEqual(Debounce o) {
            if (type == o.type) {
                // this is intentionally weird. We only want to debounce when one instance is column snapshot and the
                // other is row snapshot,
                // so we consider two events of the same type to be incompatible with debouncing.
                return false;
            }
            if (handle != o.handle) {
                assert !handle.equals(o.handle);
                return false;
            }
            if (state != o.state) {
                assert state.getHandle() != o.state.getHandle();
                return false;
            }
            if (!includedRows.equals(o.includedRows)) {
                return false;
            }
            if (!columns.equals(o.columns)) {
                return false;
            }
            if (maxRows != o.maxRows) {
                return false;
            }
            assert Arrays.deepEquals(dataColumns, o.dataColumns) : "Debounce is broken, remove it.";
            return true;
        }
    }

    private Debounce debounce;

    private void handleSnapshot(TableTicket table, SnapshotType snapshotType, RangeSet includedRows,
            Object[] dataColumns, BitSet columns, long maxRows) {
        assert table.equals(state().getHandle()) : "Table received incorrect snapshot";
        // if the type is initial_snapshot, we've already recorded the size, so only watch for the other two updates.
        // note that this will sometimes result in multiple updates on startup, so we do this ugly debounce-dance.
        // When IDS-2113 is fixed, we can likely remove this code.
        JsLog.debug("Received snapshot for ", table, snapshotType, includedRows, dataColumns, columns);
        Debounce operation = new Debounce(table, snapshotType, includedRows, columns, dataColumns, maxRows);
        if (debounce == null) {
            debounce = operation;
            DomGlobal.setTimeout(ignored -> processSnapshot(), DEBOUNCE_TIME);
        } else if (debounce.isEqual(operation)) {
            // If we think the problem is fixed, we can put `assert false` here for a while before deleting Debounce
            // class
            JsLog.debug("Eating duplicated operation", debounce, operation);
        } else {
            processSnapshot();
            debounce = operation;
            DomGlobal.setTimeout(ignored -> processSnapshot(), DEBOUNCE_TIME);
        }
    }

    public void handleSnapshot(TableTicket handle, TableSnapshot snapshot) {
        if (!handle.equals(state().getHandle())) {
            return;
        }
        Viewport viewport = getBinding().getSubscription();
        if (viewport == null || viewport.getRows() == null || viewport.getRows().size() == 0) {
            // check out if we have a non-viewport sub attached
            if (nonViewportSub != null) {
                nonViewportSub.handleSnapshot(snapshot);
            }
            return;
        }

        RangeSet viewportRows = viewport.getRows();
        JsLog.debug("handleSnapshot on " + viewportRows, handle, snapshot, viewport);

        RangeSet includedRows = snapshot.getIncludedRows();
        ColumnData[] dataColumns = snapshot.getDataColumns();
        JsArray[] remappedData = new JsArray[dataColumns.length];
        // remap dataColumns to the expected range for that table's viewport
        long lastRow = -1;
        for (int col = viewport.getColumns().nextSetBit(0); col >= 0; col = viewport.getColumns().nextSetBit(col + 1)) {
            ColumnData dataColumn = dataColumns[col];
            if (dataColumn == null) {
                // skip this, at least one column requested by that table isn't present, waiting on a later update
                // TODO when IDS-2138 is fixed stop throwing this data away
                return;
            }
            Object columnData = dataColumn.getData();

            final ColumnDefinition def = state().getTableDef().getColumns()[col];
            remappedData[col] = JsData.newArray(def.getType());

            PrimitiveIterator.OfLong viewportIterator = viewportRows.indexIterator();
            PrimitiveIterator.OfLong includedRowsIterator = includedRows.indexIterator();
            int dataIndex = 0;
            while (viewportIterator.hasNext()) {
                long viewportIndex = viewportIterator.nextLong();
                if (viewportIndex >= snapshot.getTableSize()) {
                    // reached or passed the end of the table, we'll still make a snapshot
                    break;
                }
                if (!includedRowsIterator.hasNext()) {
                    // we've reached the end, the viewport apparently goes past the end of what the server sent,
                    // so there is another snapshot on its way
                    // TODO when IDS-2138 is fixed stop throwing this data away
                    return;
                }

                long possibleMatch = includedRowsIterator.nextLong();
                while (includedRowsIterator.hasNext() && possibleMatch < viewportIndex) {
                    dataIndex++;// skip, still seeking to the next item

                    possibleMatch = includedRowsIterator.nextLong();
                }
                if (!includedRowsIterator.hasNext() && possibleMatch < viewportIndex) {
                    // we didn't find any items which match, just give up
                    return;
                }

                if (possibleMatch > viewportIndex) {
                    // if we hit a gap (more data coming, doesn't match viewport), skip the
                    // rest of this table entirely, a later update will get us caught up
                    return;
                }
                Object data = Js.<JsArray<Object>>uncheckedCast(columnData).getAt(dataIndex);
                remappedData[col].push(data);
                dataIndex++;// increment for the next row

                // Track how many rows were actually present, allowing the snapshot to stop before the viewport's end
                lastRow = Math.max(lastRow, possibleMatch);
            }
        }

        // TODO correct this - assumes max one range per table viewport, and nothing skipped
        RangeSet actualViewport =
                lastRow == -1 ? RangeSet.empty() : RangeSet.ofRange(viewportRows.indexIterator().nextLong(), lastRow);

        handleSnapshot(handle, snapshot.getSnapshotType(), actualViewport, remappedData, viewport.getColumns(),
                viewportRows.size());
    }


    protected void processSnapshot() {
        try {
            if (debounce == null) {
                JsLog.debug("Skipping snapshot b/c debounce is null");
                return;
            }
            if (debounce.state != currentState) {
                JsLog.debug("Skipping snapshot because state has changed ", debounce.state, " != ", currentState);
                return;
            }
            if (isClosed()) {
                JsLog.debug("Skipping snapshot because table is closed", this);
                return;
            }
            JsArray<Column> viewportColumns =
                    getColumns().filter((item, index, all) -> debounce.columns.get(item.getIndex()));
            ViewportData data = new ViewportData(debounce.includedRows, debounce.dataColumns, viewportColumns,
                    currentState.getRowFormatColumn() == null ? NO_ROW_FORMAT_COLUMN
                            : currentState.getRowFormatColumn().getIndex(),
                    debounce.maxRows);
            this.currentViewportData = data;
            CustomEventInit updatedEvent = CustomEventInit.create();
            updatedEvent.setDetail(data);
            fireEvent(EVENT_UPDATED, updatedEvent);

            // also fire rowadded events - TODO also fire some kind of remove event for now-missing rows?
            for (int i = 0; i < data.getRows().length; i++) {
                CustomEventInit addedEvent = CustomEventInit.create();
                addedEvent.setDetail(wrap(data.getRows().getAt(i), i));
                fireEvent(EVENT_ROWADDED, addedEvent);
            }
        } finally {
            debounce = null;
        }
    }

    @JsProperty(name = "isClosed")
    public boolean isClosed() {
        return currentState == null;
    }

    @JsProperty(name = "isUncoalesced")
    public boolean isUncoalesced() {
        return size == Long.MIN_VALUE;
    }

    @JsProperty
    @JsNullable
    public String getPluginName() {
        return lastVisibleState().getTableDef().getAttributes().getPluginName();
    }

    // Factored out so that we always apply the same format
    private Object wrap(ViewportRow at, int index) {
        return JsPropertyMap.of("row", at, "index", (double) index);
    }

    public void handleDelta(ClientTableState current, DeltaUpdates updates) {
        current.onRunning(s -> {
            if (current != state()) {
                return;
            }
            if (nonViewportSub != null) {
                nonViewportSub.handleDelta(updates);
                return;
            }
            final ViewportData vpd = currentViewportData;
            if (vpd == null) {
                // if the current viewport data is null, we're waiting on an initial snapshot to arrive for a different
                // part of the viewport
                JsLog.debug("Received delta while waiting for reinitialization");
                return;
            }
            MergeResults mergeResults = vpd.merge(updates);
            if (mergeResults.added.size() == 0 && mergeResults.modified.size() == 0
                    && mergeResults.removed.size() == 0) {
                return;
            }
            CustomEventInit event = CustomEventInit.create();
            event.setDetail(vpd);
            // user might call setViewport, and wind up nulling our currentViewportData
            fireEvent(EVENT_UPDATED, event);

            // fire rowadded/rowupdated/rowremoved
            // TODO when we keep more rows loaded than the user is aware of, check if a given row is actually in the
            // viewport
            // here
            for (Integer index : mergeResults.added) {
                CustomEventInit addedEvent = CustomEventInit.create();
                addedEvent.setDetail(wrap(vpd.getRows().getAt(index), index));
                fireEvent(EVENT_ROWADDED, addedEvent);
            }
            for (Integer index : mergeResults.modified) {
                CustomEventInit addedEvent = CustomEventInit.create();
                addedEvent.setDetail(wrap(vpd.getRows().getAt(index), index));
                fireEvent(EVENT_ROWUPDATED, addedEvent);
            }
            for (Integer index : mergeResults.removed) {
                CustomEventInit addedEvent = CustomEventInit.create();
                addedEvent.setDetail(wrap(vpd.getRows().getAt(index), index));
                fireEvent(EVENT_ROWREMOVED, addedEvent);
            }
        }, JsRunnable.doNothing());
    }

    @Override
    public TableTicket getHandle() {
        return state().getHandle();
    }

    public TableTicket getHeadHandle() {
        return getHeadState().getHandle();
    }

    private ClientTableState getHeadState() {
        // TODO: stash a pointer to head state for us to return, and instead make it an
        // assertion that head is an ancestor of the current state. (Although, reconnection
        // will _want_ to change the HEAD state, so we may want to just delete this comment)
        ClientTableState head = currentState;
        for (ClientTableState s : currentState.ancestors()) {
            head = s;
        }
        return head;
    }

    @JsMethod
    @Override
    public String toString() {
        if (isAlive()) {
            return "Table { id=" + subscriptionId + " filters=[" + getFilter() + "], sort=[" + getSort()
                    + "], customColumns=[" + getCustomColumns() + "] }";
        }
        return "Table { id=" + subscriptionId + " CLOSED }";
    }

    public WorkerConnection getConnection() {
        return workerConnection;
    }

    public void refreshViewport(ClientTableState state, Viewport vp) {
        assert state() == state : "Called refreshViewport with wrong state (" + state + " instead of " + state() + ")";
        assert state.getResolution() == ClientTableState.ResolutionState.RUNNING
                : "Do not call refreshViewport for a state that is not running! (" + state + ")";

        currentViewportData = null; // ignore any deltas for past viewports
        workerConnection.scheduleCheck(state);
        // now that we've made sure the server knows, if we already know that the viewport is beyond what exists, we
        // can go ahead and fire an update event. We're in the onResolved call, so we know the handle has resolved
        // and if size is not -1, then we've already at least gotten the initial snapshot (otherwise, that snapshot
        // will be here soon, and will fire its own event)
        if (state.getSize() != ClientTableState.SIZE_UNINITIALIZED && state.getSize() <= vp.getRows().getFirstRow()) {
            JsLog.debug("Preparing to send a 'fake' update event since " + state.getSize() + "<="
                    + vp.getRows().getFirstRow(), state);
            LazyPromise.runLater(() -> {
                if (state != state()) {
                    return;
                }

                // get the column expected to be in the snapshot
                JsArray<Column> columns = Js.uncheckedCast(getBinding().getColumns());
                Column[] allColumns = state.getColumns();
                if (columns == null) {
                    columns = Js.uncheckedCast(allColumns);
                }
                // build an array of empty column data for this snapshot
                Object[] dataColumns = new Object[allColumns.length];

                for (int i = 0; i < columns.length; i++) {
                    Column c = columns.getAt(i);
                    dataColumns[c.getIndex()] = JsData.newArray(c.getType());
                    if (c.getFormatStringColumnIndex() != null) {
                        dataColumns[c.getFormatStringColumnIndex()] = JsData.newArray("java.lang.String");
                    }
                    if (c.getStyleColumnIndex() != null) {
                        dataColumns[c.getStyleColumnIndex()] = JsData.newArray("long");
                    }
                }
                if (currentState.getRowFormatColumn() != null) {
                    dataColumns[currentState.getRowFormatColumn().getIndex()] = JsData.newArray("long");
                }

                ViewportData data = new ViewportData(RangeSet.empty(), dataColumns, columns,
                        currentState.getRowFormatColumn() == null ? NO_ROW_FORMAT_COLUMN
                                : currentState.getRowFormatColumn().getIndex(),
                        0);
                this.currentViewportData = data;
                CustomEventInit updatedEvent = CustomEventInit.create();
                updatedEvent.setDetail(data);
                JsLog.debug("Sending 'fake' update event since " + state.getSize() + "<=" + vp.getRows().getFirstRow(),
                        vp, state);
                fireEvent(EVENT_UPDATED, updatedEvent);
            });
        }
    }

    public boolean isActive(ClientTableState state) {
        return currentState == state;
    }

    @Override
    public void setState(final ClientTableState state) {
        state.onRunning(s -> {
            if (state == currentState) {
                lastVisibleState = state;
                hasInputTable = s.getTableDef().getAttributes().isInputTable();
                isStreamTable = s.getTableDef().getAttributes().isStreamTable();

                // defer the size change so that is there is a viewport sub also waiting for onRunning, it gets it first
                LazyPromise.runLater(() -> {
                    if (state == state()) {
                        setSize(state.getSize());
                    }
                });
            }
        }, JsRunnable.doNothing());
        final ClientTableState was = currentState;
        if (was != state) {
            state.onRunning(s -> {
                // Double check it didn't switch back while we weren't looking
                // If already closed, we can ignore this, since we already cleaned those up
                if (!isClosed() && was != null && was != state()) {
                    // if we held a subscription
                    TableViewportSubscription existingSubscription = subscriptions.remove(was.getHandle());
                    if (existingSubscription != null
                            && existingSubscription.getStatus() != TableViewportSubscription.Status.DONE) {
                        JsLog.debug("closing old viewport", state(), existingSubscription.state());
                        // with the replacement state successfully running, we can shut down the old viewport (unless
                        // something
                        // external retained it)
                        existingSubscription.internalClose();
                    }
                }
            }, JsRunnable.doNothing());

            boolean historyChanged = false;
            if (was != null) {
                // check if the new state is derived from the current state
                historyChanged = !state.isAncestor(was);
                was.pause(this);
                JsLog.debug("Table state change (new history? ", historyChanged, ") " +
                        "from ", was.getHandle().toString(), was,
                        " to ", state.getHandle().toString(), state);
            }
            currentState = state;
            ActiveTableBinding active = state.getActiveBinding(this);
            if (active == null) {
                state.createBinding(this);
            } else {
                active.changeState(state);
            }

            if (historyChanged) {
                // when the new state is not derived from the current state,
                // then, when the new state succeeds, we will totally releaseTable the previous table,
                // allowing it to be automatically released (if nobody else needs it).
                state.onRunning(success -> {
                    if (isClosed()) {
                        // if already closed, we should have already released that handle too
                        return;
                    }
                    if (currentState != state) {
                        // we've already moved on from this state, cleanup() should manage it, don't release the
                        // ancestor
                        return;
                    }
                    final boolean shouldRelease = !state().isAncestor(was);
                    JsLog.debug("History changing state update complete; release? ", shouldRelease, " state: ", was,
                            LazyString.of(was::toStringMinimal));
                    if (shouldRelease) {
                        was.releaseTable(this);
                    }
                }, () -> {
                    LazyPromise.runLater(() -> {
                        if (isClosed()) {
                            // if already closed, we should have already released that handle too
                            return;
                        }
                        if (currentState != state) {
                            // we've already moved on from this state, cleanup() should manage it, don't release the
                            // ancestor
                            return;
                        }
                        final boolean shouldRelease = !currentState.isAncestor(was);
                        JsLog.debug("History changing state update failed; release? ", shouldRelease, " state: ", was,
                                LazyString.of(was::toStringMinimal));
                        if (shouldRelease) {
                            was.releaseTable(this);
                        }
                    });
                });
            }
            final CustomEventInit init = CustomEventInit.create();
            init.setDetail(state);
            fireEvent(INTERNAL_EVENT_STATECHANGED, init);
        }
    }

    public ActiveTableBinding getBinding() {
        return currentState.getActiveBinding(this);
    }

    public StateCache getCache() {
        return workerConnection.getCache();
    }

    @Override
    public boolean hasHandle(TableTicket tableHandle) {
        for (ClientTableState state : state().reversed()) {
            if (state.getHandle().equals(tableHandle)) {
                return true;
            }
        }
        return false;
    }

    public boolean hasRollbackHandle(TableTicket tableHandle) {
        for (ClientTableState state : state().reversed()) {
            ActiveTableBinding binding = state.getActiveBinding(this);
            if (binding == null) {
                continue;
            }

            ActiveTableBinding rollback = binding.getRollback();
            if (rollback == null) {
                continue;
            }

            if (rollback.getState().getHandle().equals(tableHandle)) {
                return true;
            }
        }
        return false;
    }

    @Override
    public void setRollback(ActiveTableBinding rollbackTo) {
        if (rollbackTo.getState().isRunning()) {
            getBinding().setRollback(rollbackTo.getPaused());
        } else {
            // recurse until we find the active one that is running, which we can rollback to
            assert rollbackTo.getRollback() != null;
            setRollback(rollbackTo.getRollback());
        }
    }

    @Override
    public void rollback() {
        getBinding().rollback();
    }

    public void setSize(double s) {
        boolean changed = this.size != s;
        if (changed) {
            JsLog.debug("Table ", this, " size changed from ", this.size, " to ", s);
        }
        this.size = s;

        TableViewportSubscription subscription = subscriptions.get(getHandle());
        if (changed && (subscription == null || subscription.getStatus() == TableViewportSubscription.Status.DONE)) {
            // If the size changed, and we have no subscription active, fire. Otherwise, we want to let the
            // subscription itself manage this, so that the size changes are synchronized with data changes,
            // and consumers won't be confused by the table size not matching data.
            CustomEventInit event = CustomEventInit.create();
            event.setDetail(s);
            fireEvent(JsTable.EVENT_SIZECHANGED, event);
        }
        fireEvent(JsTable.INTERNAL_EVENT_SIZELISTENER);
    }

    public int getSubscriptionId() {
        return subscriptionId;
    }

    @Override
    public void maybeReviveSubscription() {
        getBinding().maybeReviveSubscription();
    }

}<|MERGE_RESOLUTION|>--- conflicted
+++ resolved
@@ -3,7 +3,6 @@
  */
 package io.deephaven.web.client.api;
 
-import com.vertispan.tsdefs.annotations.TsIgnore;
 import com.vertispan.tsdefs.annotations.TsName;
 import com.vertispan.tsdefs.annotations.TsTypeRef;
 import elemental2.core.JsArray;
@@ -80,12 +79,8 @@
  * TODO provide hooks into the event handlers so we can see if no one is listening any more and release the table
  * handle/viewport.
  */
-<<<<<<< HEAD
 @TsName(namespace = "dh", name = "Table")
-public class JsTable extends HasEventHandling implements HasTableBinding, HasLifecycle {
-=======
 public class JsTable extends HasLifecycle implements HasTableBinding {
->>>>>>> 1f61a622
     @JsProperty(namespace = "dh.Table")
     public static final String EVENT_SIZECHANGED = "sizechanged",
             EVENT_UPDATED = "updated",
@@ -175,9 +170,6 @@
         return Sort.reverse();
     }
 
-<<<<<<< HEAD
-=======
-    @JsIgnore
     @Override
     public Promise<JsTable> refetch() {
         // TODO(deephaven-core#3604) consider supporting this method when new session reconnects are supported
@@ -185,7 +177,6 @@
     }
 
     @JsMethod
->>>>>>> 1f61a622
     public Promise<JsTable> batch(JsConsumer<RequestBatcher> userCode) {
         boolean rootBatch = batchDepth++ == 0;
         RequestBatcher batcher = workerConnection.getBatcher(this);
