/**
 * Copyright (c) 2016-2022 Deephaven Data Labs and Patent Pending
 */
package io.deephaven.web.client.api;

import com.vertispan.tsdefs.annotations.TsName;
import io.deephaven.web.client.api.filter.FilterValue;
import jsinterop.annotations.JsMethod;
import jsinterop.annotations.JsNullable;
import jsinterop.annotations.JsProperty;
import jsinterop.base.Any;

import java.util.stream.IntStream;
import java.util.stream.IntStream.Builder;

/**
 * Describes the structure of the column, and if desired can be used to get access to the data to be rendered in this
 * column.
 */
@TsName(namespace = "dh")
public class Column {
    private final int index;

    private final Integer formatColumnIndex;
    private final Integer styleColumnIndex;
    private final Integer formatStringColumnIndex;

    private final boolean isPartitionColumn;

    private final String type;

    private final String name;

    private final boolean isSortable;

    @Deprecated
    private final int jsIndex;

    /**
     * Specific to rollup tables when constituent columns are enabled. Used in toString(), but ignored for
     * equals/hashcode, since it might be helpful for debugging, but could potentially confuse some comparisons between
     * instances since this is set after the CTS is created, ready for use.
     */
    private String constituentType;

    private String description;
    private final boolean isInputTableKeyColumn;

    /**
     * Format entire rows colors using the expression specified. Returns a <b>CustomColumn</b> object to apply to a
     * table using <b>applyCustomColumns</b> with the parameters specified.
     * 
     * @param expression
     * @return {@link CustomColumn}
     */
    @JsMethod(namespace = "dh.Column")
    public static CustomColumn formatRowColor(String expression) {
        return new CustomColumn(CustomColumn.ROW_FORMAT_NAME, CustomColumn.TYPE_FORMAT_COLOR, expression);
    }

    /**
     * a <b>CustomColumn</b> object to apply using <b>applyCustomColumns</b> with the expression specified.
     * 
     * @param name
     * @param expression
     * @return {@link CustomColumn}
     */
    @JsMethod(namespace = "dh.Column")
    public static CustomColumn createCustomColumn(String name, String expression) {
        return new CustomColumn(name, CustomColumn.TYPE_NEW, expression);
    }

    public Column(int jsIndex, int index, Integer formatColumnIndex, Integer styleColumnIndex, String type, String name,
            boolean isPartitionColumn, Integer formatStringColumnIndex, String description,
            boolean inputTableKeyColumn, boolean isSortable) {
        this.jsIndex = jsIndex;
        this.index = index;
        this.formatColumnIndex = formatColumnIndex;
        this.styleColumnIndex = styleColumnIndex;
        this.type = type;
        this.name = name;
        this.isPartitionColumn = isPartitionColumn;
        this.formatStringColumnIndex = formatStringColumnIndex;
        this.description = description;
        this.isInputTableKeyColumn = inputTableKeyColumn;
        this.isSortable = isSortable;
    }

    /**
     * the value for this column in the given row. Type will be consistent with the type of the Column.
     * 
     * @param row
     * @return Any
     */
    @JsMethod
    public Any get(TableData.Row row) {
        return row.get(this);
    }

    @JsMethod
    public Format getFormat(TableData.Row row) {
        return row.getFormat(this);
    }

    /**
     * @deprecated do not use. Internal index of the column in the table, to be used as a key on the Row.
     * @return int
     */
    @Deprecated
    @JsProperty(name = "index")
    public int getJsIndex() {
        return jsIndex;
    }

    public int getIndex() {
        return index;
    }

    /**
     * Type of the row data that can be found in this column.
     * 
     * @return String
     */
    @JsProperty
    public String getType() {
        return type;
    }

    /**
     * Label for this column.
     * 
     * @return String
     */
    @JsProperty
    public String getName() {
        return name;
    }

    @JsProperty
    @JsNullable
    public String getDescription() {
        return description;
    }

    public IntStream getRequiredColumns() {
        Builder builder = IntStream.builder();
        builder.accept(index);
        if (formatStringColumnIndex != null) {
            builder.accept(formatStringColumnIndex);
        }
        if (styleColumnIndex != null) {
            builder.accept(styleColumnIndex);
        }
        return builder.build();
    }

    /**
     * If this column is part of a roll-up tree table, represents the type of the row data that can be found in this
     * column for leaf nodes if includeConstituents is enabled. Otherwise, it is <b>null</b>.
     * 
     * @return String
     */
    @JsProperty
    @JsNullable
    public String getConstituentType() {
        return constituentType;
    }

    public void setConstituentType(final String constituentType) {
        this.constituentType = constituentType;
    }

    /**
     * @deprecated Prefer {@link #getFormatStringColumnIndex()}.
     */
    @Deprecated
    public Integer getFormatColumnIndex() {
        return formatColumnIndex;
    }

    public Integer getFormatStringColumnIndex() {
        return formatStringColumnIndex;
    }

    public Integer getStyleColumnIndex() {
        return styleColumnIndex;
    }

    /**
     * True if this column is a partition column. Partition columns are used for filtering uncoalesced tables (see
     * <b>isUncoalesced</b> property on <b>Table</b>)
     * 
     * @return boolean
     *
     */
    @JsProperty
    public boolean getIsPartitionColumn() {
        return isPartitionColumn;
    }

    public boolean isInputTableKeyColumn() {
        return isInputTableKeyColumn;
    }

    /**
     * Creates a sort builder object, to be used when sorting by this column.
     * 
     * @return {@link Sort}
     */
    @JsMethod
    public Sort sort() {
        return new Sort(this);
    }

<<<<<<< HEAD
    /**
     * Creates a new value for use in filters based on this column. Used either as a parameter to another filter
     * operation, or as a builder to create a filter operation.
     * 
     * @return {@link FilterValue}
     */
=======
    @JsProperty
    public boolean getIsSortable() {
        return isSortable;
    }

>>>>>>> 3c4bea47
    @JsMethod
    public FilterValue filter() {
        return new FilterValue(this);
    }

    /**
     * a <b>CustomColumn</b> object to apply using `applyCustomColumns` with the expression specified.
     * 
     * @param expression
     * @return {@link CustomColumn}
     */
    @JsMethod
    public CustomColumn formatColor(String expression) {
        return new CustomColumn(name, CustomColumn.TYPE_FORMAT_COLOR, expression);
    }

    /**
     * a <b>CustomColumn</b> object to apply using <b>applyCustomColumns</b> with the expression specified.
     * 
     * @param expression
     * @return {@link CustomColumn}
     */
    @JsMethod
    public CustomColumn formatNumber(String expression) {
        return new CustomColumn(name, CustomColumn.TYPE_FORMAT_NUMBER, expression);
    }

    /**
     * a <b>CustomColumn</b> object to apply using <b>applyCustomColumns</b> with the expression specified.
     * 
     * @param expression
     * @return {@link CustomColumn}
     */
    @JsMethod
    public CustomColumn formatDate(String expression) {
        return new CustomColumn(name, CustomColumn.TYPE_FORMAT_DATE, expression);
    }

    @JsMethod
    @Override
    public String toString() {
        return "Column{" +
                "index=" + index +
                ", formatColumnIndex=" + formatColumnIndex +
                ", styleColumnIndex=" + styleColumnIndex +
                ", formatStringColumnIndex=" + formatStringColumnIndex +
                ", type='" + type + '\'' +
                ", name='" + name + '\'' +
                '}';
    }

    @Override
    public boolean equals(Object o) {
        if (this == o)
            return true;
        if (o == null || getClass() != o.getClass())
            return false;

        Column column = (Column) o;

        if (index != column.index)
            return false;
        if (formatColumnIndex != null ? !formatColumnIndex.equals(column.formatColumnIndex)
                : column.formatColumnIndex != null)
            return false;
        if (styleColumnIndex != null ? !styleColumnIndex.equals(column.styleColumnIndex)
                : column.styleColumnIndex != null)
            return false;
        if (formatStringColumnIndex != null ? !formatStringColumnIndex.equals(column.formatStringColumnIndex)
                : column.formatStringColumnIndex != null)
            return false;
        if (!type.equals(column.type))
            return false;
        return name.equals(column.name);
    }

    @Override
    public int hashCode() {
        int result = index;
        result = 31 * result + (formatColumnIndex != null ? formatColumnIndex.hashCode() : 0);
        result = 31 * result + (styleColumnIndex != null ? styleColumnIndex.hashCode() : 0);
        result = 31 * result + (formatStringColumnIndex != null ? formatStringColumnIndex.hashCode() : 0);
        result = 31 * result + type.hashCode();
        result = 31 * result + name.hashCode();
        return result;
    }

    public Column withFormatStringColumnIndex(int formatStringColumnIndex) {
        return new Column(jsIndex, index, formatColumnIndex, styleColumnIndex, type, name, isPartitionColumn,
                formatStringColumnIndex, description, isInputTableKeyColumn, isSortable);
    }

    public Column withStyleColumnIndex(int styleColumnIndex) {
        return new Column(jsIndex, index, formatColumnIndex, styleColumnIndex, type, name, isPartitionColumn,
                formatStringColumnIndex, description, isInputTableKeyColumn, isSortable);
    }
}<|MERGE_RESOLUTION|>--- conflicted
+++ resolved
@@ -49,7 +49,7 @@
     /**
      * Format entire rows colors using the expression specified. Returns a <b>CustomColumn</b> object to apply to a
      * table using <b>applyCustomColumns</b> with the parameters specified.
-     * 
+     *
      * @param expression
      * @return {@link CustomColumn}
      */
@@ -60,7 +60,7 @@
 
     /**
      * a <b>CustomColumn</b> object to apply using <b>applyCustomColumns</b> with the expression specified.
-     * 
+     *
      * @param name
      * @param expression
      * @return {@link CustomColumn}
@@ -88,7 +88,7 @@
 
     /**
      * the value for this column in the given row. Type will be consistent with the type of the Column.
-     * 
+     *
      * @param row
      * @return Any
      */
@@ -118,7 +118,7 @@
 
     /**
      * Type of the row data that can be found in this column.
-     * 
+     *
      * @return String
      */
     @JsProperty
@@ -128,7 +128,7 @@
 
     /**
      * Label for this column.
-     * 
+     *
      * @return String
      */
     @JsProperty
@@ -157,7 +157,7 @@
     /**
      * If this column is part of a roll-up tree table, represents the type of the row data that can be found in this
      * column for leaf nodes if includeConstituents is enabled. Otherwise, it is <b>null</b>.
-     * 
+     *
      * @return String
      */
     @JsProperty
@@ -189,7 +189,7 @@
     /**
      * True if this column is a partition column. Partition columns are used for filtering uncoalesced tables (see
      * <b>isUncoalesced</b> property on <b>Table</b>)
-     * 
+     *
      * @return boolean
      *
      */
@@ -204,7 +204,7 @@
 
     /**
      * Creates a sort builder object, to be used when sorting by this column.
-     * 
+     *
      * @return {@link Sort}
      */
     @JsMethod
@@ -212,20 +212,17 @@
         return new Sort(this);
     }
 
-<<<<<<< HEAD
+    @JsProperty
+    public boolean getIsSortable() {
+        return isSortable;
+    }
+
     /**
      * Creates a new value for use in filters based on this column. Used either as a parameter to another filter
      * operation, or as a builder to create a filter operation.
-     * 
+     *
      * @return {@link FilterValue}
      */
-=======
-    @JsProperty
-    public boolean getIsSortable() {
-        return isSortable;
-    }
-
->>>>>>> 3c4bea47
     @JsMethod
     public FilterValue filter() {
         return new FilterValue(this);
@@ -233,7 +230,7 @@
 
     /**
      * a <b>CustomColumn</b> object to apply using `applyCustomColumns` with the expression specified.
-     * 
+     *
      * @param expression
      * @return {@link CustomColumn}
      */
@@ -244,7 +241,7 @@
 
     /**
      * a <b>CustomColumn</b> object to apply using <b>applyCustomColumns</b> with the expression specified.
-     * 
+     *
      * @param expression
      * @return {@link CustomColumn}
      */
@@ -255,7 +252,7 @@
 
     /**
      * a <b>CustomColumn</b> object to apply using <b>applyCustomColumns</b> with the expression specified.
-     * 
+     *
      * @param expression
      * @return {@link CustomColumn}
      */
