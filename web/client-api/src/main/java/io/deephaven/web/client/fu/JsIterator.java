/**
 * Copyright (c) 2016-2022 Deephaven Data Labs and Patent Pending
 */
package io.deephaven.web.client.fu;

import com.vertispan.tsdefs.annotations.TsInterface;
import com.vertispan.tsdefs.annotations.TsName;
import jsinterop.annotations.JsIgnore;
import jsinterop.annotations.JsMethod;
import jsinterop.annotations.JsOverlay;
import jsinterop.annotations.JsPackage;
import jsinterop.annotations.JsProperty;
import jsinterop.annotations.JsType;
import jsinterop.base.Js;
import jsinterop.base.JsPropertyMap;

import java.util.Iterator;

<<<<<<< HEAD
/**
 * This is part of EcmaScript 2015, documented here for completeness. It supports a single method, `next()`, which
 * returns an object with a `boolean` named `done` (true if there are no more items to return; false otherwise), and
 * optionally some `T` instance, `value`, if there was at least one remaining item.
 * 
 * @param <T>
 */
@TsName(namespace = JsPackage.GLOBAL, name = "Iterator")
=======
@JsType(namespace = JsPackage.GLOBAL, name = "Iterator")
>>>>>>> 85e77085
@TsInterface
public class JsIterator<T> {

    @JsIgnore
    public JsIterator(Iterator<T> wrapped) {
        this.wrapped = wrapped;
    }

    private final Iterator<T> wrapped;

    public boolean hasNext() {
        return wrapped.hasNext();
    }

    public IIterableResult<T> next() {
        JsIIterableResult<T> result = JsIIterableResult.create();
        if (hasNext()) {
            result.setValue(wrapped.next());
        }
        result.setDone(hasNext());

        return Js.uncheckedCast(result);
    }

    @JsType(name = "IIterableResult", namespace = JsPackage.GLOBAL)
    @TsInterface
    public interface IIterableResult<T> {
        @JsProperty
        T getValue();

        @JsProperty
        void setValue(T value);

        @JsProperty
        boolean isDone();

        @JsProperty
        void setDone(boolean done);
    }

    /**
     * Copied from elemental2, but has a concrete subclass to permit us to export it back to TS.
     */
    @JsType(name = "IIterableResult", namespace = JsPackage.GLOBAL, isNative = true)
    @TsInterface
    public interface JsIIterableResult<T> {
        @JsOverlay
        static <T> JsIIterableResult<T> create() {
            return Js.uncheckedCast(JsPropertyMap.of());
        }

        @JsProperty
        T getValue();

        @JsProperty
        void setValue(T value);

        @JsProperty
        boolean isDone();

        @JsProperty
        void setDone(boolean done);
    }
}<|MERGE_RESOLUTION|>--- conflicted
+++ resolved
@@ -16,18 +16,14 @@
 
 import java.util.Iterator;
 
-<<<<<<< HEAD
 /**
  * This is part of EcmaScript 2015, documented here for completeness. It supports a single method, `next()`, which
  * returns an object with a `boolean` named `done` (true if there are no more items to return; false otherwise), and
  * optionally some `T` instance, `value`, if there was at least one remaining item.
- * 
+ *
  * @param <T>
  */
-@TsName(namespace = JsPackage.GLOBAL, name = "Iterator")
-=======
 @JsType(namespace = JsPackage.GLOBAL, name = "Iterator")
->>>>>>> 85e77085
 @TsInterface
 public class JsIterator<T> {
 
