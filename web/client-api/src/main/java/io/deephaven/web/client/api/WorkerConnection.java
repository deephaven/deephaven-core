--- conflicted
+++ resolved
@@ -3,7 +3,6 @@
  */
 package io.deephaven.web.client.api;
 
-import elemental2.core.Global;
 import elemental2.core.JsArray;
 import elemental2.core.JsSet;
 import elemental2.core.JsWeakMap;
@@ -115,10 +114,7 @@
 import java.util.function.Consumer;
 import java.util.stream.Collectors;
 
-<<<<<<< HEAD
-=======
 import static io.deephaven.web.client.api.CoreClient.EVENT_REFRESH_TOKEN_UPDATED;
->>>>>>> a6b0b43d
 import static io.deephaven.web.client.api.barrage.WebBarrageUtils.DeltaUpdatesBuilder;
 import static io.deephaven.web.client.api.barrage.WebBarrageUtils.createSnapshot;
 import static io.deephaven.web.client.api.barrage.WebBarrageUtils.deltaUpdates;
@@ -428,31 +424,6 @@
                 // unchecked cast is required here due to "aliasing" in ts/webpack resulting in BrowserHeaders !=
                 // Metadata
                 JsArray<String> authorization = Js.<BrowserHeaders>uncheckedCast(headers).get("authorization");
-<<<<<<< HEAD
-                if (authorization.length > 0 && metadata().get("authorization").length > 0) {
-                    // use this new token
-                    metadata().set("authorization", authorization);
-                }
-            });
-            handshake.onStatus(status -> {
-                if (status.isOk()) {
-                    // schedule an update based on our currently configured delay
-                    scheduledAuthUpdate = DomGlobal.setTimeout(ignore -> {
-                        authUpdate();
-                    }, sessionTimeoutMs / 2);
-
-                    resolve.onInvoke((Void) null);
-                } else {
-                    // token is no longer valid, signal deauth for re-login
-                    // TODO
-                    checkStatus(status);
-                    reject.onInvoke(status.getDetails());
-                }
-            });
-
-            handshake.send(new HandshakeRequest());
-            handshake.end();
-=======
                 if (authorization.length > 0) {
                     JsArray<String> existing = metadata().get("authorization");
                     if (!existing.getAt(0).equals(authorization.getAt(0))) {
@@ -482,7 +453,6 @@
             });
 
             handshake.send(new HandshakeRequest());
->>>>>>> a6b0b43d
         });
     }
 
