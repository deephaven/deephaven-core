/**
 * Copyright (c) 2016-2022 Deephaven Data Labs and Patent Pending
 */
package io.deephaven.web.client.api;

import elemental2.core.JsArray;
import elemental2.core.JsObject;
import elemental2.core.JsSet;
import elemental2.core.JsWeakMap;
import elemental2.core.Uint8Array;
import elemental2.dom.CustomEventInit;
import elemental2.dom.DomGlobal;
import elemental2.promise.Promise;
import io.deephaven.javascript.proto.dhinternal.arrow.flight.flatbuf.message_generated.org.apache.arrow.flatbuf.FieldNode;
import io.deephaven.javascript.proto.dhinternal.arrow.flight.flatbuf.message_generated.org.apache.arrow.flatbuf.Message;
import io.deephaven.javascript.proto.dhinternal.arrow.flight.flatbuf.message_generated.org.apache.arrow.flatbuf.MessageHeader;
import io.deephaven.javascript.proto.dhinternal.arrow.flight.flatbuf.message_generated.org.apache.arrow.flatbuf.RecordBatch;
import io.deephaven.javascript.proto.dhinternal.arrow.flight.flatbuf.schema_generated.org.apache.arrow.flatbuf.Buffer;
import io.deephaven.javascript.proto.dhinternal.arrow.flight.flatbuf.schema_generated.org.apache.arrow.flatbuf.Field;
import io.deephaven.javascript.proto.dhinternal.arrow.flight.flatbuf.schema_generated.org.apache.arrow.flatbuf.KeyValue;
import io.deephaven.javascript.proto.dhinternal.arrow.flight.flatbuf.schema_generated.org.apache.arrow.flatbuf.MetadataVersion;
import io.deephaven.javascript.proto.dhinternal.arrow.flight.flatbuf.schema_generated.org.apache.arrow.flatbuf.Schema;
import io.deephaven.javascript.proto.dhinternal.arrow.flight.protocol.browserflight_pb_service.BrowserFlightServiceClient;
import io.deephaven.javascript.proto.dhinternal.arrow.flight.protocol.flight_pb.FlightData;
import io.deephaven.javascript.proto.dhinternal.arrow.flight.protocol.flight_pb.HandshakeRequest;
import io.deephaven.javascript.proto.dhinternal.arrow.flight.protocol.flight_pb.HandshakeResponse;
import io.deephaven.javascript.proto.dhinternal.arrow.flight.protocol.flight_pb_service.FlightServiceClient;
import io.deephaven.javascript.proto.dhinternal.browserheaders.BrowserHeaders;
import io.deephaven.javascript.proto.dhinternal.flatbuffers.Builder;
import io.deephaven.javascript.proto.dhinternal.flatbuffers.Long;
import io.deephaven.javascript.proto.dhinternal.grpcweb.grpc.Code;
import io.deephaven.javascript.proto.dhinternal.io.deephaven.barrage.flatbuf.barrage_generated.io.deephaven.barrage.flatbuf.BarrageMessageType;
import io.deephaven.javascript.proto.dhinternal.io.deephaven.barrage.flatbuf.barrage_generated.io.deephaven.barrage.flatbuf.BarrageMessageWrapper;
import io.deephaven.javascript.proto.dhinternal.io.deephaven.barrage.flatbuf.barrage_generated.io.deephaven.barrage.flatbuf.BarrageSubscriptionOptions;
import io.deephaven.javascript.proto.dhinternal.io.deephaven.barrage.flatbuf.barrage_generated.io.deephaven.barrage.flatbuf.BarrageSubscriptionRequest;
import io.deephaven.javascript.proto.dhinternal.io.deephaven.barrage.flatbuf.barrage_generated.io.deephaven.barrage.flatbuf.BarrageUpdateMetadata;
import io.deephaven.javascript.proto.dhinternal.io.deephaven.barrage.flatbuf.barrage_generated.io.deephaven.barrage.flatbuf.ColumnConversionMode;
import io.deephaven.javascript.proto.dhinternal.io.deephaven.proto.application_pb.FieldInfo;
import io.deephaven.javascript.proto.dhinternal.io.deephaven.proto.application_pb.FieldsChangeUpdate;
import io.deephaven.javascript.proto.dhinternal.io.deephaven.proto.application_pb.ListFieldsRequest;
import io.deephaven.javascript.proto.dhinternal.io.deephaven.proto.application_pb_service.ApplicationServiceClient;
import io.deephaven.javascript.proto.dhinternal.io.deephaven.proto.config_pb_service.ConfigServiceClient;
import io.deephaven.javascript.proto.dhinternal.io.deephaven.proto.console_pb.LogSubscriptionData;
import io.deephaven.javascript.proto.dhinternal.io.deephaven.proto.console_pb.LogSubscriptionRequest;
import io.deephaven.javascript.proto.dhinternal.io.deephaven.proto.console_pb_service.ConsoleServiceClient;
import io.deephaven.javascript.proto.dhinternal.io.deephaven.proto.hierarchicaltable_pb_service.HierarchicalTableServiceClient;
import io.deephaven.javascript.proto.dhinternal.io.deephaven.proto.inputtable_pb_service.InputTableServiceClient;
import io.deephaven.javascript.proto.dhinternal.io.deephaven.proto.object_pb.FetchObjectRequest;
import io.deephaven.javascript.proto.dhinternal.io.deephaven.proto.object_pb_service.ObjectServiceClient;
import io.deephaven.javascript.proto.dhinternal.io.deephaven.proto.partitionedtable_pb_service.PartitionedTableServiceClient;
import io.deephaven.javascript.proto.dhinternal.io.deephaven.proto.session_pb.ReleaseRequest;
import io.deephaven.javascript.proto.dhinternal.io.deephaven.proto.session_pb.TerminationNotificationRequest;
import io.deephaven.javascript.proto.dhinternal.io.deephaven.proto.session_pb.terminationnotificationresponse.StackTrace;
import io.deephaven.javascript.proto.dhinternal.io.deephaven.proto.session_pb_service.SessionServiceClient;
import io.deephaven.javascript.proto.dhinternal.io.deephaven.proto.storage_pb_service.StorageServiceClient;
import io.deephaven.javascript.proto.dhinternal.io.deephaven.proto.table_pb.ApplyPreviewColumnsRequest;
import io.deephaven.javascript.proto.dhinternal.io.deephaven.proto.table_pb.EmptyTableRequest;
import io.deephaven.javascript.proto.dhinternal.io.deephaven.proto.table_pb.ExportedTableCreationResponse;
import io.deephaven.javascript.proto.dhinternal.io.deephaven.proto.table_pb.ExportedTableUpdateMessage;
import io.deephaven.javascript.proto.dhinternal.io.deephaven.proto.table_pb.ExportedTableUpdatesRequest;
import io.deephaven.javascript.proto.dhinternal.io.deephaven.proto.table_pb.FetchTableRequest;
import io.deephaven.javascript.proto.dhinternal.io.deephaven.proto.table_pb.MergeTablesRequest;
import io.deephaven.javascript.proto.dhinternal.io.deephaven.proto.table_pb.TableReference;
import io.deephaven.javascript.proto.dhinternal.io.deephaven.proto.table_pb.TimeTableRequest;
import io.deephaven.javascript.proto.dhinternal.io.deephaven.proto.table_pb_service.TableServiceClient;
import io.deephaven.javascript.proto.dhinternal.io.deephaven.proto.ticket_pb.Ticket;
import io.deephaven.javascript.proto.dhinternal.io.deephaven.proto.ticket_pb.TypedTicket;
import io.deephaven.web.client.api.barrage.WebBarrageUtils;
import io.deephaven.web.client.api.barrage.def.ColumnDefinition;
import io.deephaven.web.client.api.barrage.def.InitialTableDefinition;
import io.deephaven.web.client.api.barrage.stream.BiDiStream;
import io.deephaven.web.client.api.barrage.stream.HandshakeStreamFactory;
import io.deephaven.web.client.api.barrage.stream.ResponseStreamWrapper;
import io.deephaven.web.client.api.batch.RequestBatcher;
import io.deephaven.web.client.api.batch.TableConfig;
import io.deephaven.web.client.api.console.JsVariableChanges;
import io.deephaven.web.client.api.console.JsVariableDefinition;
import io.deephaven.web.client.api.i18n.JsTimeZone;
import io.deephaven.web.client.api.lifecycle.HasLifecycle;
import io.deephaven.web.client.api.parse.JsDataHandler;
import io.deephaven.web.client.api.state.StateCache;
import io.deephaven.web.client.api.tree.JsTreeTable;
import io.deephaven.web.client.api.widget.JsWidget;
import io.deephaven.web.client.api.widget.plot.JsFigure;
import io.deephaven.web.client.fu.JsItr;
import io.deephaven.web.client.fu.JsLog;
import io.deephaven.web.client.fu.LazyPromise;
import io.deephaven.web.client.state.ClientTableState;
import io.deephaven.web.client.state.HasTableBinding;
import io.deephaven.web.client.state.TableReviver;
import io.deephaven.web.shared.data.ConnectToken;
import io.deephaven.web.shared.data.DeltaUpdates;
import io.deephaven.web.shared.data.LogItem;
import io.deephaven.web.shared.data.RangeSet;
import io.deephaven.web.shared.data.TableSnapshot;
import io.deephaven.web.shared.data.TableSubscriptionRequest;
import io.deephaven.web.shared.fu.JsConsumer;
import io.deephaven.web.shared.fu.JsRunnable;
import jsinterop.annotations.JsMethod;
import jsinterop.annotations.JsOptional;
import jsinterop.base.Js;
import jsinterop.base.JsPropertyMap;

import javax.annotation.Nullable;
import java.nio.ByteBuffer;
import java.util.ArrayList;
import java.util.Arrays;
import java.util.BitSet;
import java.util.HashMap;
import java.util.HashSet;
import java.util.List;
import java.util.Map;
import java.util.Optional;
import java.util.Set;
import java.util.function.BiConsumer;
import java.util.function.Consumer;
import java.util.stream.Collectors;

import static io.deephaven.web.client.api.CoreClient.EVENT_REFRESH_TOKEN_UPDATED;
import static io.deephaven.web.client.api.barrage.WebBarrageUtils.DeltaUpdatesBuilder;
import static io.deephaven.web.client.api.barrage.WebBarrageUtils.createSnapshot;
import static io.deephaven.web.client.api.barrage.WebBarrageUtils.deltaUpdates;
import static io.deephaven.web.client.api.barrage.WebBarrageUtils.makeUint8ArrayFromBitset;
import static io.deephaven.web.client.api.barrage.WebBarrageUtils.serializeRanges;
import static io.deephaven.web.client.api.barrage.WebBarrageUtils.typedArrayToLittleEndianByteBuffer;
import static io.deephaven.web.client.api.barrage.WebGrpcUtils.CLIENT_OPTIONS;

/**
 * Non-exported class, manages the connection to a given worker server. Exported types like QueryInfo and Table will
 * refer to this, and allow us to try to keep track of how many open tables there are, so we can close the connection if
 * not in use.
 *
 * Might make more sense to be part of QueryInfo, but this way we can WeakMap instances, check periodically if any
 * QueryInfos are left alive or event handlers still exist, and close connections that seem unused.
 *
 * Except for the delegated call from QueryInfo.getTable, none of these calls will be possible in Connecting or
 * Disconnected state if done right. Failed state is possible, and we will want to think more about handling, possible
 * re-Promise-ing all of the things, or just return stale values if we have them.
 *
 * Responsible for reconnecting to the query server when required - when that server disappears, and at least one table
 * is left un-closed.
 */
public class WorkerConnection {
    private static final String FLIGHT_AUTH_HEADER_NAME = "authorization";

    // All calls to the server should share this metadata instance, or copy from it if they need something custom
    private final BrowserHeaders metadata = new BrowserHeaders();

    private Double scheduledAuthUpdate;
    // default to 10s, the actual value is almost certainly higher than that
    private double sessionTimeoutMs = 10_000;

    /**
     * States the connection can be in. If non-requested disconnect occurs, transition to reconnecting. If reconnect
     * fails, move to failed, and do not attempt again.
     *
     * If an error happens on the websocket connection, we'll get a close event also - since we also use onError to
     * handle failed work, and will just try one reconnect per close event.
     *
     * Reconnecting requires waiting for the worker to return to "Running" state, requesting a new auth token, and then
     * initiating that connection.
     *
     * Mostly informational, useful for debugging and error messages.
     */
    private enum State {
        Connecting, Connected,
        /**
         * Indicates that this worker was deliberately disconnected, should be reconnected again if needed.
         */
        Disconnected, Failed, Reconnecting
    }

    private final QueryConnectable<?> info;
    private final ClientConfiguration config;
    private final ReconnectState newSessionReconnect;
    private final TableReviver reviver;
    // un-finished fetch operations - these can fail on connection issues, won't be attempted again
    private List<Callback<Void, String>> onOpen = new ArrayList<>();

    private State state;
    private double killTimerCancelation;
    private SessionServiceClient sessionServiceClient;
    private TableServiceClient tableServiceClient;
    private ConsoleServiceClient consoleServiceClient;
    private ApplicationServiceClient applicationServiceClient;
    private FlightServiceClient flightServiceClient;
    private BrowserFlightServiceClient browserFlightServiceClient;
    private InputTableServiceClient inputTableServiceClient;
    private ObjectServiceClient objectServiceClient;
    private PartitionedTableServiceClient partitionedTableServiceClient;
    private StorageServiceClient storageServiceClient;
    private ConfigServiceClient configServiceClient;
    private HierarchicalTableServiceClient hierarchicalTableServiceClient;

    private final StateCache cache = new StateCache();
    private final JsWeakMap<HasTableBinding, RequestBatcher> batchers = new JsWeakMap<>();
    private JsWeakMap<TableTicket, JsConsumer<TableTicket>> handleCallbacks = new JsWeakMap<>();
    private JsWeakMap<TableTicket, JsConsumer<InitialTableDefinition>> definitionCallbacks = new JsWeakMap<>();
    private final Set<ClientTableState> flushable = new HashSet<>();
    private final JsSet<JsConsumer<LogItem>> logCallbacks = new JsSet<>();

    private final Map<ClientTableState, BiDiStream<FlightData, FlightData>> subscriptionStreams = new HashMap<>();
    private ResponseStreamWrapper<ExportedTableUpdateMessage> exportNotifications;

    private JsSet<JsFigure> figures = new JsSet<>();

    private List<LogItem> pastLogs = new ArrayList<>();
    private JsConsumer<LogItem> recordLog = pastLogs::add;
    private ResponseStreamWrapper<LogSubscriptionData> logStream;

    private final JsSet<JsConsumer<JsVariableChanges>> fieldUpdatesCallback = new JsSet<>();
    private Map<String, JsVariableDefinition> knownFields = new HashMap<>();
    private ResponseStreamWrapper<FieldsChangeUpdate> fieldsChangeUpdateStream;

    public WorkerConnection(QueryConnectable<?> info) {
        this.info = info;
        this.config = new ClientConfiguration();
        state = State.Connecting;
        this.reviver = new TableReviver(this);
        sessionServiceClient = new SessionServiceClient(info.getServerUrl(), CLIENT_OPTIONS);
        tableServiceClient = new TableServiceClient(info.getServerUrl(), CLIENT_OPTIONS);
        consoleServiceClient = new ConsoleServiceClient(info.getServerUrl(), CLIENT_OPTIONS);
        flightServiceClient = new FlightServiceClient(info.getServerUrl(), CLIENT_OPTIONS);
        applicationServiceClient =
                new ApplicationServiceClient(info.getServerUrl(), CLIENT_OPTIONS);
        browserFlightServiceClient =
                new BrowserFlightServiceClient(info.getServerUrl(), CLIENT_OPTIONS);
        inputTableServiceClient =
                new InputTableServiceClient(info.getServerUrl(), CLIENT_OPTIONS);
        objectServiceClient = new ObjectServiceClient(info.getServerUrl(), CLIENT_OPTIONS);
        partitionedTableServiceClient =
                new PartitionedTableServiceClient(info.getServerUrl(), CLIENT_OPTIONS);
        storageServiceClient = new StorageServiceClient(info.getServerUrl(), CLIENT_OPTIONS);
        configServiceClient = new ConfigServiceClient(info.getServerUrl(), CLIENT_OPTIONS);
        hierarchicalTableServiceClient =
                new HierarchicalTableServiceClient(info.getServerUrl(), CLIENT_OPTIONS);

        // builder.setConnectionErrorHandler(msg -> info.failureHandled(String.valueOf(msg)));

        newSessionReconnect = new ReconnectState(this::connectToWorker);

        // start connection
        newSessionReconnect.initialConnection();
    }

    /**
     * Creates a new session based on the current auth info, and attempts to re-create all tables and other objects that
     * were currently open.
     *
     * First we assume that the auth token provider is valid, and ask for a new token to provide to the worker.
     *
     * Given that token, we create a new session on the worker server.
     *
     * When a table is first fetched, it might fail - the worker connection will keep trying to connect even if the
     * failure is in one of the above steps. A later attempt to fetch that table may succeed however.
     *
     * Once the table has been successfully fetched, after each reconnect until the table is close()d we'll attempt to
     * restore the table by re-fetching the table, then reapplying all operations on it.
     */
    private void connectToWorker() {
        info.onReady()
                .then(queryWorkerRunning -> {
<<<<<<< HEAD
                    // if there is already a token, use that
//                    if (metadata.has(FLIGHT_AUTH_HEADER_NAME)) {
//                        JsArray<String> value = metadata.get(FLIGHT_AUTH_HEADER_NAME);
//                        ConnectToken token = new ConnectToken();
//                        token.setType(value.getAt(0));
//                        token.setValue("");
//                        return Promise.resolve(token);
//                    }
                    // get the auth token
                    return info.getConnectToken();
                }).then(authToken -> {
                    JsLog.warn("setting auth ", authToken.getType());
                    // set the proposed initial token and make the first call
                    metadata.set(FLIGHT_AUTH_HEADER_NAME, (authToken.getType() + " " + authToken.getValue()).trim());
                    return authUpdate().then(ignore -> Promise.resolve(Boolean.TRUE));
                }).then(newSession -> {
                    JsLog.warn("have session");
=======
                    return Promise.all(
                            info.getConnectToken().then(authToken -> {
                                metadata.set("authorization",
                                        (authToken.getType() + " " + authToken.getValue()).trim());
                                return Promise.resolve(authToken);
                            }),
                            info.getConnectOptions().then(options -> {
                                JsObject.keys(options.headers).forEach((key, index, arr) -> {
                                    metadata.set(key, options.headers.get(key));
                                    return null;
                                });
                                return Promise.resolve(options);
                            })).then(ignore -> authUpdate());
                }).then(handshakeResponse -> {
>>>>>>> 8c92bff0
                    // subscribe to fatal errors
                    subscribeToTerminationNotification();

                    state = State.Connected;

                    JsLog.debug("Connected to worker, ensuring all states are refreshed");
                    // mark that we succeeded
                    newSessionReconnect.success();

                    if (newSession) {
//                        assert false : "Can't yet rebuild connections with new auth, please log in again";
                        // nuke pending callbacks, we'll remake them
                        handleCallbacks = new JsWeakMap<>();
                        definitionCallbacks = new JsWeakMap<>();

                        // for each cts in the cache, get all with active subs
                        ClientTableState[] hasActiveSubs = cache.getAllStates().stream()
                                .peek(cts -> {
                                    cts.getHandle().setConnected(false);
                                    cts.setSubscribed(false);
                                    cts.forActiveLifecycles(item -> {
                                        assert !(item instanceof JsTable) ||
                                                ((JsTable) item).state() == cts
                                                : "Invalid table state " + item + " does not point to state " + cts;
                                        item.suppressEvents();
                                    });
                                })
                                .filter(cts -> !cts.isEmpty())
                                .peek(cts -> {
                                    cts.forActiveTables(t -> {
                                        assert t.state().isAncestor(cts)
                                                : "Invalid binding " + t + " (" + t.state() + ") does not contain "
                                                        + cts;
                                    });
                                })
                                .toArray(ClientTableState[]::new);
                        // clear caches
                        // TODO verify we still need to do this, it seems like it might signify a leak
                        List<ClientTableState> inactiveStatesToRemove = cache.getAllStates().stream()
                                .filter(ClientTableState::isEmpty)
                                .collect(Collectors.toList());
                        inactiveStatesToRemove.forEach(cache::release);

                        flushable.clear();

                        reviver.revive(metadata, hasActiveSubs);

                        figures.forEach((p0, p1, p2) -> p0.refetch());
                    } else {
                        // only notify that we're back, no need to re-create or re-fetch anything
                        ClientTableState[] hasActiveSubs = cache.getAllStates().stream()
                                .filter(cts -> !cts.isEmpty())
                                .toArray(ClientTableState[]::new);

                        reviver.revive(metadata, hasActiveSubs);

                    }

                    info.connected();

                    // if any tables have been requested, make sure they start working now that we are connected
                    onOpen.forEach(c -> c.onSuccess(null));
                    onOpen.clear();

                    // // start a heartbeat to check if connection is properly alive
                    // ping(success.getAuthSessionToken());
                    startExportNotificationsStream();

                    return Promise.resolve((Object) null);
                }, fail -> {
                    // this is non-recoverable, connection/auth/registration failed, but we'll let it start again when
                    // state changes
                    state = State.Failed;
                    JsLog.debug("Failed to connect to worker.");

                    final String failure = fail.toString();

                    // notify all pending fetches that they failed
                    onOpen.forEach(c -> c.onFailure(failure));
                    onOpen.clear();

                    // if (server != null) {
                    // // explicitly disconnect from the query worker
                    // server.close();
                    // }

                    // signal that we should try again
                    connectionLost();

                    // inform the UI that it failed to connect
                    info.failureHandled("Failed to connect: " + failure);
                    return null;
                });
    }

    private boolean checkStatus(ResponseStreamWrapper.ServiceError fail) {
        return checkStatus(ResponseStreamWrapper.Status.of(fail.getCode(), fail.getMessage(), fail.getMetadata()));
    }

    public boolean checkStatus(ResponseStreamWrapper.Status status) {
        // TODO provide simpler hooks to retry auth, restart the stream
        final long now = System.currentTimeMillis();
        if (status.isOk()) {
            // success, ignore
            return true;
        } else if (status.getCode() == Code.Unauthenticated) {
            // TODO re-create session once before signaling failure?
            info.fireEvent(CoreClient.EVENT_RECONNECT_AUTH_FAILED);
            // info.notifyConnectionError(status);
        } else if (status.getCode() == Code.Internal || status.getCode() == Code.Unknown
                || status.getCode() == Code.Unavailable) {
            // signal that there has been a connection failure of some kind and attempt to reconnect
            info.fireEvent(CoreClient.EVENT_DISCONNECT);

            // Try again after a backoff, this may happen several times
            connectionLost();
        } // others probably are meaningful to the caller
        return false;
    }

    private void startExportNotificationsStream() {
        if (exportNotifications != null) {
            exportNotifications.cancel();
        }
        exportNotifications = ResponseStreamWrapper
                .of(tableServiceClient.exportedTableUpdates(new ExportedTableUpdatesRequest(), metadata()));
        exportNotifications.onData(update -> {
            if (update.getUpdateFailureMessage() != null && !update.getUpdateFailureMessage().isEmpty()) {
                exportedTableUpdateMessageError(new TableTicket(update.getExportId().getTicket_asU8()),
                        update.getUpdateFailureMessage());
            } else {
                exportedTableUpdateMessage(new TableTicket(update.getExportId().getTicket_asU8()),
                        java.lang.Long.parseLong(update.getSize()));
            }
        });

        // any export notification error is bad news
        exportNotifications.onStatus(this::checkStatus);
    }

    /**
     * Manages auth token update and rotation. A typical grpc/grpc-web client would support something like an
     * interceptor to be able to tweak requests and responses slightly, but our client doesn't have an easy way to add
     * something like that. Instead, this client will continue to call FlightService/Handshake at the specified
     * interval, with empty payloads.
     *
     * @return a promise for when this auth is completed
     */
    private Promise<Void> authUpdate() {
        if (scheduledAuthUpdate != null) {
            DomGlobal.clearTimeout(scheduledAuthUpdate);
            scheduledAuthUpdate = null;
        }
        return new Promise<>((resolve, reject) -> {
            // the streamfactory will automatically reference our existing metadata, but we can listen to update it
            BiDiStream<HandshakeRequest, HandshakeResponse> handshake = HandshakeStreamFactory.create(this);
            handshake.onHeaders(headers -> {
                // unchecked cast is required here due to "aliasing" in ts/webpack resulting in BrowserHeaders !=
                // Metadata
                JsArray<String> authorization = Js.<BrowserHeaders>uncheckedCast(headers).get(FLIGHT_AUTH_HEADER_NAME);
                if (authorization.length > 0) {
                    JsArray<String> existing = metadata().get(FLIGHT_AUTH_HEADER_NAME);
                    if (!existing.getAt(0).equals(authorization.getAt(0))) {
                        // use this new token
                        metadata().set(FLIGHT_AUTH_HEADER_NAME, authorization);
                        CustomEventInit<JsRefreshToken> init = CustomEventInit.create();
                        init.setDetail(new JsRefreshToken(authorization.getAt(0), sessionTimeoutMs));
                        info.fireEvent(EVENT_REFRESH_TOKEN_UPDATED, init);
                    }
                }
                handshake.end();
            });
            handshake.onStatus(status -> {
                if (status.isOk()) {
                    // schedule an update based on our currently configured delay
                    scheduledAuthUpdate = DomGlobal.setTimeout(ignore -> {
                        authUpdate();
                    }, sessionTimeoutMs / 2);

                    resolve.onInvoke((Void) null);
                } else {
                    if (status.getCode() == Code.Unauthenticated) {
                        // explicitly clear out any metadata for authentication, and signal that auth failed
                        metadata.delete(FLIGHT_AUTH_HEADER_NAME);

                        // TODO this failure might be due to an expired session, which we can try to re-create
                        // instead of firing this yet

                        // Fire an event for the UI to attempt to re-auth
                        info.fireEvent(CoreClient.EVENT_RECONNECT_AUTH_FAILED);
                        return;
                    }
                    // TODO deephaven-core#2564 fire an event for the UI to re-auth
                    checkStatus(status);
                    reject.onInvoke(status.getDetails());
                }
            });

            handshake.send(new HandshakeRequest());
        });
    }

    private void subscribeToTerminationNotification() {
        sessionServiceClient.terminationNotification(new TerminationNotificationRequest(), metadata(),
                (fail, success) -> {
                    if (fail != null) {
                        if (checkStatus((ResponseStreamWrapper.ServiceError) fail)) {
                            // restart the termination notification
                            subscribeToTerminationNotification();
                        } else {
                            connectionLost();
                            // info.notifyConnectionError(Js.cast(fail));
                        }
                        return;
                    }
                    assert success != null;

                    // welp; the server is gone -- let everyone know
                    connectionLost();

                    // info.notifyConnectionError(new ResponseStreamWrapper.Status() {
                    // @Override
                    // public int getCode() {
                    // return Code.Unavailable;
                    // }
                    //
                    // @SuppressWarnings("StringConcatenationInLoop")
                    // @Override
                    // public String getDetails() {
                    // if (!success.getAbnormalTermination()) {
                    // return "Server exited normally.";
                    // }
                    //
                    // String retval;
                    // if (!success.getReason().isEmpty()) {
                    // retval = success.getReason();
                    // } else {
                    // retval = "Server exited abnormally.";
                    // }
                    //
                    // final JsArray<StackTrace> traces = success.getStackTracesList();
                    // for (int ii = 0; ii < traces.length; ++ii) {
                    // final StackTrace trace = traces.getAt(ii);
                    // retval += "\n\n";
                    // if (ii != 0) {
                    // retval += "Caused By: " + trace.getType() + ": " + trace.getMessage();
                    // } else {
                    // retval += trace.getType() + ": " + trace.getMessage();
                    // }
                    //
                    // final JsArray<String> elements = trace.getElementsList();
                    // for (int jj = 0; jj < elements.length; ++jj) {
                    // retval += "\n" + elements.getAt(jj);
                    // }
                    // }
                    //
                    // return retval;
                    // }
                    //
                    // @Override
                    // public BrowserHeaders getMetadata() {
                    // return new BrowserHeaders(); // nothing to offer
                    // }
                    // });
                });
    }

    private void notifyLog(LogItem log) {
        for (JsConsumer<LogItem> callback : JsItr.iterate(logCallbacks.keys())) {
            callback.apply(log);
        }
    }

    // @Override
    public void initialSnapshot(TableTicket handle, TableSnapshot snapshot) {
        LazyPromise.runLater(() -> {
            // notify table that it has a snapshot available to replace viewport rows
            // TODO looping in this way is not ideal, means that we're roughly O(n*m), where
            // n is the number of rows, and m the number of tables with viewports.
            // Instead, we should track all rows here in WorkerConnection, and then
            // tell every table who might be interested about the rows it is interested in.
            if (!cache.get(handle).isPresent()) {
                JsLog.debug("Discarding snapshot for ", handle, " : ", snapshot);
            }
            cache.get(handle).ifPresent(s -> {
                s.setSize(snapshot.getTableSize());
                s.forActiveTables(table -> {
                    table.handleSnapshot(handle, snapshot);
                });
            });
        });
    }

    // @Override
    public void incrementalUpdates(TableTicket tableHandle, DeltaUpdates updates) {
        LazyPromise.runLater(() -> {
            // notify table that it has individual row updates
            final Optional<ClientTableState> cts = cache.get(tableHandle);
            if (!cts.isPresent()) {
                JsLog.debug("Discarding delta for disconnected state ", tableHandle, " : ", updates);
            }
            JsLog.debug("Delta received", tableHandle, updates);
            cts.ifPresent(s -> {
                if (!s.isSubscribed()) {
                    JsLog.debug("Discarding delta for unsubscribed table", tableHandle, updates);
                    return;
                }
                s.handleDelta(updates);
            });
        });
    }

    // @Override
    public void exportedTableUpdateMessage(TableTicket clientId, long size) {
        cache.get(clientId).ifPresent(state -> {
            if (!state.isSubscribed()) {
                // not presently subscribed so this is the only way to be informed of size changes
                state.setSize(size);
            }
        });
    }

    // @Override
    public void exportedTableUpdateMessageError(TableTicket clientId, String errorMessage) {
        cache.get(clientId).ifPresent(state -> {
            state.forActiveTables(t -> t.failureHandled(errorMessage));
        });
    }

    // @Override
    public void onOpen() {
        // never actually called - this instance isn't configured to be the "client" in the connection until auth
        // has succeeded.
        assert false
                : "WorkerConnection.onOpen() should not be invoked directly, check the stack trace to see how this was triggered";
    }

    public void connectionLost() {
        // notify all active tables and figures that the connection is closed
        figures.forEach((p0, p1, p2) -> {
            try {
                p0.fireEvent(JsFigure.EVENT_DISCONNECT);
                p0.suppressEvents();
            } catch (Exception e) {
                JsLog.warn("Error in firing Figure.EVENT_DISCONNECT event", e);
            }
            return null;
        });
        info.disconnected();
        for (ClientTableState cts : cache.getAllStates()) {
            cts.forActiveLifecycles(HasLifecycle::disconnected);
        }

        if (state == State.Disconnected) {
            // deliberately closed, don't try to reopen at this time
            JsLog.debug("WorkerConnection.onClose Disconnected, not trying to reopen");
            return;
        }

        // try again
        JsLog.debug("WorkerConnection.onClose, trying to reconnect");

        state = State.Reconnecting;
        newSessionReconnect.failed();

        // fail outstanding promises, if any
        onOpen.forEach(c -> c.onFailure("Connection to server closed"));
        onOpen.clear();
    }

    // TODO #730 fold this into the auth reconnect and "my stream puked" check"
    // @Override
    // public void ping(final String lastKnownSessionToken) {
    // // note that lastKnownSessionToken may be null when client manually tries to ping
    //
    // if (state == State.Disconnected) {
    // // deliberately closed, stop the ping/pong
    // JsLog.debug("WorkerConnection.ping Disconnected, ignoring");
    // return;
    // }
    //
    // // cancel the last timeout check, and schedule a new one
    // DomGlobal.clearTimeout(killTimerCancelation);
    // final double now = Duration.currentTimeMillis();
    // killTimerCancelation = DomGlobal.setTimeout(ignore -> {
    // boolean keepWaiting = isDevMode() && (Duration.currentTimeMillis() - now > 45_000);
    // if (keepWaiting) {
    // // it took quite a bit more than 30s, user was probably stuck in debugger,
    // // or laptop was shut down in some way. Ping again.
    // ping(null);
    // } else {
    // JsLog.debug("Haven't heard from the server in 30s, reconnecting...");
    // forceReconnect();
    // }
    // }, 30_000);
    //
    // // wait 5s, and tell the server that we're here to continue the cycle
    // DomGlobal.setTimeout(ignore -> server.pong(), 5000);
    // }

    @JsMethod
    public void forceReconnect() {
        JsLog.debug("pending: ", definitionCallbacks, handleCallbacks);

        // stop the current connection
        // if (server != null) {
        // server.close();
        // }
        // just in case it wasn't already running, mark us as reconnecting
        state = State.Reconnecting;
        newSessionReconnect.failed();
    }

    @JsMethod
    public void forceClose() {
        // explicitly mark as disconnected so reconnect isn't attempted
        state = State.Disconnected;
        // if (server != null) {
        // server.close();
        // }
        newSessionReconnect.disconnected();
        DomGlobal.clearTimeout(killTimerCancelation);
    }

    public void setSessionTimeoutMs(double sessionTimeoutMs) {
        this.sessionTimeoutMs = sessionTimeoutMs;
    }

    // @Override
    public void onError(Throwable throwable) {
        info.failureHandled(throwable.toString());
    }

    public Promise<JsVariableDefinition> getVariableDefinition(String name, String type) {
        LazyPromise<JsVariableDefinition> promise = new LazyPromise<>();

        final class Listener implements Consumer<JsVariableChanges> {
            final JsRunnable subscription;

            Listener() {
                subscription = subscribeToFieldUpdates(this::accept);
            }

            @Override
            public void accept(JsVariableChanges changes) {
                JsVariableDefinition foundField = changes.getCreated()
                        .find((field, p1, p2) -> field.getTitle().equals(name) && field.getType().equals(type));

                if (foundField == null) {
                    foundField = changes.getUpdated().find((field, p1, p2) -> field.getTitle().equals(name)
                            && field.getType().equals(type));
                }

                if (foundField != null) {
                    subscription.run();
                    promise.succeed(foundField);
                }
            }
        }

        Listener listener = new Listener();

        return promise
                .timeout(10_000)
                .asPromise()
                .then(Promise::resolve, fail -> {
                    listener.subscription.run();
                    // noinspection unchecked, rawtypes
                    return (Promise<JsVariableDefinition>) (Promise) Promise
                            .reject(fail);
                });
    }

    public Promise<JsTable> getTable(JsVariableDefinition varDef, @Nullable Boolean applyPreviewColumns) {
        return whenServerReady("get a table").then(serve -> {
            JsLog.debug("innerGetTable", varDef.getTitle(), " started");
            return newState(info,
                    (c, cts, metadata) -> {
                        JsLog.debug("performing fetch for ", varDef.getTitle(), " / ", cts,
                                " (" + LazyString.of(cts::getHandle), ")");
                        // TODO (deephaven-core#188): eliminate this branch by applying preview cols before subscribing
                        if (applyPreviewColumns == null || applyPreviewColumns) {
                            ApplyPreviewColumnsRequest req = new ApplyPreviewColumnsRequest();
                            req.setSourceId(TableTicket.createTableRef(varDef));
                            req.setResultId(cts.getHandle().makeTicket());
                            tableServiceClient.applyPreviewColumns(req, metadata, c::apply);
                        } else {
                            FetchTableRequest req = new FetchTableRequest();
                            req.setSourceId(TableTicket.createTableRef(varDef));
                            req.setResultId(cts.getHandle().makeTicket());
                            tableServiceClient.fetchTable(req, metadata, c::apply);
                        }
                    }, "fetch table " + varDef.getTitle()).then(cts -> {
                        JsLog.debug("innerGetTable", varDef.getTitle(), " succeeded ", cts);
                        JsTable table = new JsTable(this, cts);
                        return Promise.resolve(table);
                    });
        });
    }

    public Promise<?> getObject(JsVariableDefinition definition) {
        if (JsVariableChanges.TABLE.equals(definition.getType())) {
            return getTable(definition, null);
        } else if (JsVariableChanges.FIGURE.equals(definition.getType())) {
            return getFigure(definition);
        } else if (JsVariableChanges.PANDAS.equals(definition.getType())) {
            return getWidget(definition)
                    .then(widget -> widget.getExportedObjects()[0].fetch());
        } else if (JsVariableChanges.PARTITIONEDTABLE.equals(definition.getType())) {
            return getPartitionedTable(definition);
        } else if (JsVariableChanges.HIERARCHICALTABLE.equals(definition.getType())) {
            return getHierarchicalTable(definition);
        } else {
            if (JsVariableChanges.TABLEMAP.equals(definition.getType())) {
                JsLog.warn(
                        "TableMap is now known as PartitionedTable, fetching as a plain widget. To fetch as a PartitionedTable use that as the type.");
            }
            if (JsVariableChanges.TREETABLE.equals(definition.getType())) {
                JsLog.warn(
                        "TreeTable is now HierarchicalTable, fetching as a plain widget. To fetch as a HierarchicalTable use that as this type.");
            }
            return getWidget(definition);
        }
    }

    public Promise<?> getJsObject(JsPropertyMap<Object> definitionObject) {
        if (definitionObject instanceof JsVariableDefinition) {
            return getObject((JsVariableDefinition) definitionObject);
        }

        if (!definitionObject.has("type")) {
            throw new IllegalArgumentException("no type field; could not getObject");
        }
        String type = definitionObject.getAsAny("type").asString();

        boolean hasName = definitionObject.has("name");
        boolean hasId = definitionObject.has("id");
        if (hasName && hasId) {
            throw new IllegalArgumentException("has both name and id field; could not getObject");
        } else if (hasName) {
            String name = definitionObject.getAsAny("name").asString();
            return getVariableDefinition(name, type)
                    .then(this::getObject);
        } else if (hasId) {
            String id = definitionObject.getAsAny("id").asString();
            return getObject(new JsVariableDefinition(type, null, id, null));
        } else {
            throw new IllegalArgumentException("no name/id field; could not construct getObject");
        }
    }

    @JsMethod
    @SuppressWarnings("ConstantConditions")
    public JsRunnable subscribeToFieldUpdates(JsConsumer<JsVariableChanges> callback) {
        fieldUpdatesCallback.add(callback);
        if (fieldUpdatesCallback.size == 1) {
            fieldsChangeUpdateStream =
                    ResponseStreamWrapper.of(applicationServiceClient.listFields(new ListFieldsRequest(), metadata));
            fieldsChangeUpdateStream.onData(data -> {
                final JsVariableDefinition[] created = new JsVariableDefinition[0];
                final JsVariableDefinition[] updated = new JsVariableDefinition[0];
                final JsVariableDefinition[] removed = new JsVariableDefinition[0];

                JsArray<FieldInfo> removedFI = data.getRemovedList();
                for (int i = 0; i < removedFI.length; ++i) {
                    String removedId = removedFI.getAt(i).getTypedTicket().getTicket().getTicket_asB64();
                    JsVariableDefinition result = knownFields.get(removedId);
                    removed[removed.length] = result;
                    knownFields.remove(removedId);
                }
                JsArray<FieldInfo> createdFI = data.getCreatedList();
                for (int i = 0; i < createdFI.length; ++i) {
                    JsVariableDefinition result = new JsVariableDefinition(createdFI.getAt(i));
                    created[created.length] = result;
                    knownFields.put(result.getId(), result);
                }
                JsArray<FieldInfo> updatedFI = data.getUpdatedList();
                for (int i = 0; i < updatedFI.length; ++i) {
                    JsVariableDefinition result = new JsVariableDefinition(updatedFI.getAt(i));
                    updated[updated.length] = result;
                    knownFields.put(result.getId(), result);
                }

                // Ensure that if a new subscription is in line to receive its initial update, we need to defer
                // the updates until after it receives its initial state.
                LazyPromise
                        .runLater(() -> notifyFieldsChangeListeners(new JsVariableChanges(created, updated, removed)));
            });
            fieldsChangeUpdateStream.onEnd(this::checkStatus);
        } else {
            final JsVariableDefinition[] empty = new JsVariableDefinition[0];
            final JsVariableChanges update = new JsVariableChanges(knownFields.values().toArray(empty), empty, empty);
            LazyPromise.runLater(() -> {
                callback.apply(update);
            });
        }
        return () -> {
            fieldUpdatesCallback.delete(callback);
            if (fieldUpdatesCallback.size == 0) {
                knownFields.clear();
                if (fieldsChangeUpdateStream != null) {
                    fieldsChangeUpdateStream.cancel();
                    fieldsChangeUpdateStream = null;
                }
            }
        };
    }

    private void notifyFieldsChangeListeners(JsVariableChanges update) {
        for (JsConsumer<JsVariableChanges> callback : JsItr.iterate(fieldUpdatesCallback.keys())) {
            callback.apply(update);
        }
    }

    public Promise<Object> whenServerReady(String operationName) {
        switch (state) {
            case Failed:
            case Disconnected:
                state = State.Reconnecting;
                newSessionReconnect.initialConnection();
                // deliberate fall-through
            case Connecting:
            case Reconnecting:
                // Create a new promise around a callback, add that to the list of callbacks to complete when
                // connection is complete
                return Callbacks.<Void, String>promise(info, c -> onOpen.add(c)).then(ignore -> Promise.resolve(this));
            case Connected:
                // Already connected, continue
                return Promise.resolve(this);
            default:
                // not possible, means null state
                // noinspection unchecked
                return (Promise) Promise.reject("Can't " + operationName + " while connection is in state " + state);
        }
    }

    public Promise<JsPartitionedTable> getPartitionedTable(JsVariableDefinition varDef) {
        return whenServerReady("get a partitioned table")
                .then(server -> new JsPartitionedTable(this, new JsWidget(this, c -> fetchObject(varDef, c)))
                        .refetch());
    }

    public Promise<JsTreeTable> getTreeTable(JsVariableDefinition varDef) {
        return getWidget(varDef).then(w -> Promise.resolve(new JsTreeTable(this, w)));
    }

    public Promise<JsTreeTable> getHierarchicalTable(JsVariableDefinition varDef) {
        return getWidget(varDef).then(w -> Promise.resolve(new JsTreeTable(this, w)));
    }

    public Promise<JsFigure> getFigure(JsVariableDefinition varDef) {
        if (!varDef.getType().equals("Figure")) {
            throw new IllegalArgumentException("Can't load as a figure: " + varDef.getType());
        }
        return whenServerReady("get a figure")
                .then(server -> new JsFigure(this,
                        c -> fetchObject(varDef, (fail, success, ignore) -> c.apply(fail, success))).refetch());
    }

    private void fetchObject(JsVariableDefinition varDef, JsWidget.WidgetFetchCallback c) {
        FetchObjectRequest request = new FetchObjectRequest();
        TypedTicket typedTicket = new TypedTicket();
        typedTicket.setTicket(TableTicket.createTicket(varDef));
        typedTicket.setType(varDef.getType());
        request.setSourceId(typedTicket);
        objectServiceClient().fetchObject(request, metadata(),
                (fail, success) -> c.handleResponse(fail, success, typedTicket.getTicket()));
    }

    public Promise<JsWidget> getWidget(JsVariableDefinition varDef) {
        return whenServerReady("get a widget")
                .then(response -> new JsWidget(this, c -> fetchObject(varDef, c)).refetch());
    }

    public void registerFigure(JsFigure figure) {
        this.figures.add(figure);
    }

    public void releaseFigure(JsFigure figure) {
        this.figures.delete(figure);
    }


    public TableServiceClient tableServiceClient() {
        return tableServiceClient;
    }

    public ConsoleServiceClient consoleServiceClient() {
        return consoleServiceClient;
    }

    public SessionServiceClient sessionServiceClient() {
        return sessionServiceClient;
    }

    public FlightServiceClient flightServiceClient() {
        return flightServiceClient;
    }

    public BrowserFlightServiceClient browserFlightServiceClient() {
        return browserFlightServiceClient;
    }

    public InputTableServiceClient inputTableServiceClient() {
        return inputTableServiceClient;
    }

    public ObjectServiceClient objectServiceClient() {
        return objectServiceClient;
    }

    public PartitionedTableServiceClient partitionedTableServiceClient() {
        return partitionedTableServiceClient;
    }

    public StorageServiceClient storageServiceClient() {
        return storageServiceClient;
    }

    public ConfigServiceClient configServiceClient() {
        return configServiceClient;
    }

    public HierarchicalTableServiceClient hierarchicalTableServiceClient() {
        return hierarchicalTableServiceClient;
    }

    public BrowserHeaders metadata() {
        return metadata;
    }

    public <ReqT, RespT> BiDiStream.Factory<ReqT, RespT> streamFactory() {
        return new BiDiStream.Factory<>(this::metadata, config::newTicketInt);
    }

    public Promise<JsTable> newTable(String[] columnNames, String[] types, Object[][] data, String userTimeZone,
            HasEventHandling failHandler) {
        // Store the ref to the data using an array we can clear out, so the data is garbage collected later
        // This means the table can only be created once, but that's probably what we want in this case anyway
        final Object[][][] dataRef = new Object[][][] {data};
        return newState(failHandler, (c, cts, metadata) -> {
            final Object[][] d = dataRef[0];
            if (d == null) {
                c.apply("Data already released, cannot re-create table", null);
                return;
            }
            dataRef[0] = null;

            // make a schema that we can embed in the first DoPut message
            Builder schema = new Builder(1024);

            // while we're examining columns, build the copiers for data
            List<JsDataHandler> columns = new ArrayList<>();

            double[] fields = new double[columnNames.length];
            for (int i = 0; i < columnNames.length; i++) {
                String columnName = columnNames[i];
                String columnType = types[i];

                JsDataHandler writer = JsDataHandler.getHandler(columnType);
                columns.add(writer);

                double nameOffset = schema.createString(columnName);
                double typeOffset = writer.writeType(schema);
                double metadataOffset = Field.createCustomMetadataVector(schema, new double[] {
                        KeyValue.createKeyValue(schema, schema.createString("deephaven:type"),
                                schema.createString(writer.deephavenType()))
                });

                Field.startField(schema);
                Field.addName(schema, nameOffset);
                Field.addNullable(schema, true);

                Field.addTypeType(schema, writer.typeType());
                Field.addType(schema, typeOffset);
                Field.addCustomMetadata(schema, metadataOffset);

                fields[i] = Field.endField(schema);
            }
            double fieldsOffset = Schema.createFieldsVector(schema, fields);

            Schema.startSchema(schema);
            Schema.addFields(schema, fieldsOffset);

            // wrap in a message and send as the first payload
            FlightData schemaMessage = new FlightData();
            Uint8Array schemaMessagePayload =
                    createMessage(schema, MessageHeader.Schema, Schema.endSchema(schema), 0, 0);
            schemaMessage.setDataHeader(schemaMessagePayload);

            schemaMessage.setAppMetadata(WebBarrageUtils.emptyMessage());
            schemaMessage.setFlightDescriptor(cts.getHandle().makeFlightDescriptor());

            // we wait for any errors in this response to pass to the caller, but success is determined by the eventual
            // table's creation, which can race this
            BiDiStream<FlightData, FlightData> stream = this.<FlightData, FlightData>streamFactory().create(
                    headers -> flightServiceClient.doPut(headers),
                    (first, headers) -> browserFlightServiceClient.openDoPut(first, headers),
                    (next, headers, callback) -> browserFlightServiceClient.nextDoPut(next, headers, callback::apply),
                    new FlightData());
            stream.send(schemaMessage);

            stream.onEnd(status -> {
                if (status.isOk()) {
                    ExportedTableCreationResponse syntheticResponse = new ExportedTableCreationResponse();
                    Uint8Array schemaPlusHeader = new Uint8Array(schemaMessagePayload.length + 8);
                    schemaPlusHeader.set(schemaMessagePayload, 8);
                    syntheticResponse.setSchemaHeader(schemaPlusHeader);
                    syntheticResponse.setSize(data[0].length + "");
                    syntheticResponse.setIsStatic(true);
                    syntheticResponse.setSuccess(true);
                    syntheticResponse.setResultId(cts.getHandle().makeTableReference());

                    c.apply(null, syntheticResponse);
                } else {
                    c.apply(status.getDetails(), null);
                }
            });
            FlightData bodyMessage = new FlightData();
            bodyMessage.setAppMetadata(WebBarrageUtils.emptyMessage());

            Builder bodyData = new Builder(1024);

            // iterate each column, building buffers and fieldnodes, as well as building the actual payload
            List<Uint8Array> buffers = new ArrayList<>();
            List<JsDataHandler.Node> nodes = new ArrayList<>();
            JsDataHandler.ParseContext context = new JsDataHandler.ParseContext();
            if (userTimeZone != null) {
                context.timeZone = JsTimeZone.getTimeZone(userTimeZone);
            }
            for (int i = 0; i < data.length; i++) {
                columns.get(i).write(data[i], context, nodes::add, buffers::add);
            }

            // write down the buffers for the RecordBatch
            RecordBatch.startBuffersVector(bodyData, buffers.size());
            int length = 0;// record the size, we need to be sure all buffers are padded to full width
            for (Uint8Array arr : buffers) {
                assert arr.byteLength % 8 == 0;
                length += arr.byteLength;
            }
            int cumulativeOffset = length;
            for (int i = buffers.size() - 1; i >= 0; i--) {
                Uint8Array buffer = buffers.get(i);
                cumulativeOffset -= buffer.byteLength;
                Buffer.createBuffer(bodyData, Long.create(cumulativeOffset, 0), Long.create(buffer.byteLength, 0));
            }
            assert cumulativeOffset == 0;
            double buffersOffset = bodyData.endVector();

            RecordBatch.startNodesVector(bodyData, nodes.size());
            for (int i = nodes.size() - 1; i >= 0; i--) {
                JsDataHandler.Node node = nodes.get(i);
                FieldNode.createFieldNode(bodyData, Long.create(node.length(), 0), Long.create(node.nullCount(), 0));
            }
            double nodesOffset = bodyData.endVector();

            RecordBatch.startRecordBatch(bodyData);

            RecordBatch.addBuffers(bodyData, buffersOffset);
            RecordBatch.addNodes(bodyData, nodesOffset);
            RecordBatch.addLength(bodyData, Long.create(data[0].length, 0));

            double recordBatchOffset = RecordBatch.endRecordBatch(bodyData);
            bodyMessage.setDataHeader(createMessage(bodyData, MessageHeader.RecordBatch, recordBatchOffset, length, 0));
            bodyMessage.setDataBody(padAndConcat(buffers, length));

            stream.send(bodyMessage);
            stream.end();
        }, "creating new table").then(cts -> Promise.resolve(new JsTable(this, cts)));
    }

    private Uint8Array padAndConcat(List<Uint8Array> buffers, int length) {
        Uint8Array all = new Uint8Array(buffers.stream().mapToInt(b -> b.byteLength).sum());
        int currentPosition = 0;
        for (int i = 0; i < buffers.size(); i++) {
            Uint8Array buffer = buffers.get(i);
            all.set(buffer, currentPosition);
            currentPosition += buffer.byteLength;
        }
        assert length == currentPosition;
        return all;
    }

    private static Uint8Array createMessage(Builder payload, int messageHeaderType, double messageHeaderOffset,
            int bodyLength, double customMetadataOffset) {
        payload.finish(Message.createMessage(payload, MetadataVersion.V5, messageHeaderType, messageHeaderOffset,
                Long.create(bodyLength, 0), customMetadataOffset));
        return payload.asUint8Array();
    }

    public Promise<JsTable> mergeTables(JsTable[] tables, HasEventHandling failHandler) {
        return newState(failHandler, (c, cts, metadata) -> {
            final TableReference[] tableHandles = new TableReference[tables.length];
            for (int i = 0; i < tables.length; i++) {
                final JsTable table = tables[i];
                if (!table.getConnection().equals(this)) {
                    throw new IllegalStateException("Table in merge is not on the worker for this connection");
                }
                tableHandles[i] = new TableReference();
                tableHandles[i].setTicket(tables[i].getHandle().makeTicket());
            }
            JsLog.debug("Merging tables: ", LazyString.of(cts.getHandle()), " for ", cts.getHandle().isResolved(),
                    cts.getResolution());
            MergeTablesRequest requestMessage = new MergeTablesRequest();
            requestMessage.setResultId(cts.getHandle().makeTicket());
            requestMessage.setSourceIdsList(tableHandles);
            tableServiceClient.mergeTables(requestMessage, metadata, c::apply);
        }, "merging tables").then(cts -> Promise.resolve(new JsTable(this, cts)));
    }

    /**
     * Provides a reference to any table that happens to be created using that handle
     */
    private JsTable getFirstByHandle(TableTicket handle) {
        final Optional<ClientTableState> table = cache.get(handle);
        if (table.isPresent()) {
            final ClientTableState state = table.get();
            if (!state.getBoundTables().isEmpty()) {
                return state.getBoundTables().first();
            }
        }
        return null;
    }

    private TableTicket newHandle() {
        return new TableTicket(config.newTicketRaw());
    }

    public RequestBatcher getBatcher(JsTable table) {
        // LATER: consider a global client.batch(()=>{}) method which causes all table statements to be batched
        // together.
        // We will build this architecture to support this, without wiring it up just yet
        RequestBatcher batcher = batchers.get(table);
        if (batcher == null || batcher.isSent()) {
            final RequestBatcher myBatcher = new RequestBatcher(table, this);
            batchers.set(table, myBatcher);
            myBatcher.onSend(r -> {
                // clear out our map references if we're the last batcher to finish running for the given table.
                if (batchers.get(table) == myBatcher) {
                    batchers.delete(table);
                }
            });
            return myBatcher;
        }
        return batcher;
    }

    public ClientTableState newStateFromUnsolicitedTable(ExportedTableCreationResponse unsolicitedTable,
            String fetchSummary) {
        TableTicket tableTicket = new TableTicket(unsolicitedTable.getResultId().getTicket().getTicket_asU8());
        JsTableFetch failFetch = (callback, newState, metadata1) -> {
            throw new IllegalStateException(
                    "Cannot reconnect, must recreate the unsolicited table on the server: " + fetchSummary);
        };
        return cache.create(tableTicket, handle -> {
            ClientTableState cts = new ClientTableState(this, handle, failFetch, fetchSummary);
            cts.applyTableCreationResponse(unsolicitedTable);
            return cts;
        });
    }

    public ClientTableState newState(JsTableFetch fetcher, String fetchSummary) {
        return cache.create(newHandle(), handle -> new ClientTableState(this, handle, fetcher, fetchSummary));
    }

    /**
     *
     * @param fetcher The lambda to perform the fetch of the table's definition.
     * @return A promise that will resolve when the ClientTableState is RUNNING (and fail if anything goes awry).
     *
     *         TODO: consider a fetch timeout.
     */
    public Promise<ClientTableState> newState(HasEventHandling failHandler, JsTableFetch fetcher, String fetchSummary) {
        final TableTicket handle = newHandle();
        final ClientTableState s = cache.create(handle, h -> new ClientTableState(this, h, fetcher, fetchSummary));
        return s.refetch(failHandler, metadata);
    }

    public ClientTableState newState(ClientTableState from, TableConfig to) {
        return newState(from, to, newHandle());
    }

    public ClientTableState newState(ClientTableState from, TableConfig to, TableTicket handle) {
        return cache.create(handle, h -> from.newState(h, to));
    }

    public StateCache getCache() {
        return cache;
    }

    /**
     * Schedules a deferred command to check the given state for active tables and adjust viewports accordingly.
     */
    public void scheduleCheck(ClientTableState state) {
        if (flushable.isEmpty()) {
            LazyPromise.runLater(this::flush);
        }
        flushable.add(state);
    }

    public void releaseHandle(TableTicket handle) {
        releaseTicket(handle.makeTicket());
    }

    /**
     * Releases the ticket, indicating no client using this session will reference it any more.
     *
     * @param ticket the ticket to release
     */
    public void releaseTicket(Ticket ticket) {
        // TODO verify cleanup core#223
        ReleaseRequest releaseRequest = new ReleaseRequest();
        releaseRequest.setId(ticket);
        sessionServiceClient.release(releaseRequest, metadata, null);
    }


    /**
     * For those calls where we don't really care what happens
     */
    private static final Callback<Void, String> DONOTHING_CALLBACK = new Callback<Void, String>() {
        @Override
        public void onSuccess(Void value) {
            // Do nothing.
        }

        @Override
        public void onFailure(String error) {
            JsLog.error("Callback failed: " + error);
        }
    };

    private void flush() {
        // LATER: instead of running a bunch of serial operations,
        // condense these all into a single batch operation.
        // All three server calls made by this method are _only_ called by this method,
        // so we can reasonably merge all three into a single batched operation.
        ArrayList<ClientTableState> statesToFlush = new ArrayList<>(flushable);
        flushable.clear();


        for (ClientTableState state : statesToFlush) {
            if (state.hasNoSubscriptions()) {
                // state may be retained if it is held by at least one paused binding;
                // it is either an unsubscribed active table, an interim state for an
                // active table, or a pending rollback for an operation that has not
                // yet completed (we leave orphaned nodes paused until a request completes).
                if (state.isSubscribed()) {
                    state.setSubscribed(false);
                    if (state.getHandle().isConnected()) {
                        BiDiStream<FlightData, FlightData> stream = subscriptionStreams.remove(state);
                        if (stream != null) {
                            stream.end();
                            stream.cancel();
                        }
                    }
                }

                if (state.isEmpty()) {
                    // completely empty; perform release
                    final ClientTableState.ResolutionState previousState = state.getResolution();
                    state.setResolution(ClientTableState.ResolutionState.RELEASED);
                    state.setSubscribed(false);
                    if (previousState != ClientTableState.ResolutionState.RELEASED) {
                        cache.release(state);

                        JsLog.debug("Releasing state", state, LazyString.of(state.getHandle()));
                        // don't send a release message to the server if the table isn't really there
                        if (state.getHandle().isConnected()) {
                            releaseHandle(state.getHandle());
                        }
                    }
                }
            } else {
                List<TableSubscriptionRequest> vps = new ArrayList<>();
                state.forActiveSubscriptions((table, subscription) -> {
                    assert table.isActive(state) : "Inactive table has a viewport still attached";
                    vps.add(new TableSubscriptionRequest(table.getSubscriptionId(), subscription.getRows(),
                            subscription.getColumns()));
                });

                boolean isViewport = vps.stream().allMatch(req -> req.getRows() != null);
                assert isViewport || vps.stream().noneMatch(req -> req.getRows() != null)
                        : "All subscriptions to a given handle must be consistently viewport or non-viewport";


                BitSet includedColumns = vps.stream().map(TableSubscriptionRequest::getColumns).reduce((bs1, bs2) -> {
                    BitSet result = new BitSet();
                    result.or(bs1);
                    result.or(bs2);
                    return result;
                }).orElseThrow(() -> new IllegalStateException("Cannot call subscribe with zero subscriptions"));
                String[] columnTypes = Arrays.stream(state.getTableDef().getColumns())
                        .map(ColumnDefinition::getType)
                        .toArray(String[]::new);

                state.setSubscribed(true);

                Builder subscriptionReq = new Builder(1024);

                double columnsOffset = BarrageSubscriptionRequest.createColumnsVector(subscriptionReq,
                        makeUint8ArrayFromBitset(includedColumns));
                double viewportOffset = 0;
                if (isViewport) {
                    viewportOffset = BarrageSubscriptionRequest.createViewportVector(subscriptionReq, serializeRanges(
                            vps.stream().map(TableSubscriptionRequest::getRows).collect(Collectors.toSet())));
                }
                // TODO #188 support minUpdateIntervalMs
                double serializationOptionsOffset = BarrageSubscriptionOptions
                        .createBarrageSubscriptionOptions(subscriptionReq, ColumnConversionMode.Stringify, true, 1000,
                                0, 0);
                double tableTicketOffset =
                        BarrageSubscriptionRequest.createTicketVector(subscriptionReq, state.getHandle().getTicket());
                BarrageSubscriptionRequest.startBarrageSubscriptionRequest(subscriptionReq);
                BarrageSubscriptionRequest.addColumns(subscriptionReq, columnsOffset);
                BarrageSubscriptionRequest.addSubscriptionOptions(subscriptionReq, serializationOptionsOffset);
                BarrageSubscriptionRequest.addViewport(subscriptionReq, viewportOffset);
                BarrageSubscriptionRequest.addTicket(subscriptionReq, tableTicketOffset);
                subscriptionReq.finish(BarrageSubscriptionRequest.endBarrageSubscriptionRequest(subscriptionReq));

                FlightData request = new FlightData();
                request.setAppMetadata(
                        WebBarrageUtils.wrapMessage(subscriptionReq, BarrageMessageType.BarrageSubscriptionRequest));

                BiDiStream<FlightData, FlightData> stream = this.<FlightData, FlightData>streamFactory().create(
                        headers -> flightServiceClient.doExchange(headers),
                        (first, headers) -> browserFlightServiceClient.openDoExchange(first, headers),
                        (next, headers, c) -> browserFlightServiceClient.nextDoExchange(next, headers, c::apply),
                        new FlightData());

                stream.send(request);
                stream.onData(new JsConsumer<FlightData>() {
                    @Override
                    public void apply(FlightData data) {
                        ByteBuffer body = typedArrayToLittleEndianByteBuffer(data.getDataBody_asU8());
                        Message headerMessage = Message
                                .getRootAsMessage(new io.deephaven.javascript.proto.dhinternal.flatbuffers.ByteBuffer(
                                        data.getDataHeader_asU8()));
                        if (body.limit() == 0 && headerMessage.headerType() != MessageHeader.RecordBatch) {
                            // a subscription stream presently ignores schemas and other message types
                            // TODO hang on to the schema to better handle the now-Utf8 columns
                            return;
                        }
                        RecordBatch header = headerMessage.header(new RecordBatch());
                        BarrageMessageWrapper barrageMessageWrapper =
                                BarrageMessageWrapper.getRootAsBarrageMessageWrapper(
                                        new io.deephaven.javascript.proto.dhinternal.flatbuffers.ByteBuffer(
                                                data.getAppMetadata_asU8()));
                        if (barrageMessageWrapper.msgType() == BarrageMessageType.None) {
                            // continue previous message, just read RecordBatch
                            appendAndMaybeFlush(header, body);
                        } else {
                            assert barrageMessageWrapper.msgType() == BarrageMessageType.BarrageUpdateMetadata;
                            BarrageUpdateMetadata barrageUpdate = BarrageUpdateMetadata.getRootAsBarrageUpdateMetadata(
                                    new io.deephaven.javascript.proto.dhinternal.flatbuffers.ByteBuffer(
                                            new Uint8Array(barrageMessageWrapper.msgPayloadArray())));
                            startAndMaybeFlush(barrageUpdate.isSnapshot(), header, body, barrageUpdate, isViewport,
                                    columnTypes);
                        }
                    }

                    private DeltaUpdatesBuilder nextDeltaUpdates;
                    private DeltaUpdates deferredDeltaUpdates;

                    private void appendAndMaybeFlush(RecordBatch header, ByteBuffer body) {
                        // using existing barrageUpdate, append to the current snapshot/delta
                        assert nextDeltaUpdates != null;
                        boolean shouldFlush = nextDeltaUpdates.appendRecordBatch(header, body);
                        if (shouldFlush) {
                            DeltaUpdates updates = nextDeltaUpdates.build();
                            nextDeltaUpdates = null;

                            if (state.getTableDef().getAttributes().isStreamTable()) {
                                // stream tables remove all rows from the previous step, if there are no adds this step
                                // then defer removal until new data arrives -- this makes stream tables GUI friendly
                                if (updates.getAdded().isEmpty()) {
                                    if (deferredDeltaUpdates != null) {
                                        final RangeSet removed = deferredDeltaUpdates.getRemoved();
                                        updates.getRemoved().rangeIterator().forEachRemaining(removed::addRange);
                                    } else {
                                        deferredDeltaUpdates = updates;
                                    }
                                    return;
                                } else if (deferredDeltaUpdates != null) {
                                    assert updates.getRemoved().isEmpty()
                                            : "Stream table received two consecutive remove rowsets";
                                    updates.setRemoved(deferredDeltaUpdates.getRemoved());
                                    deferredDeltaUpdates = null;
                                }
                            }
                            incrementalUpdates(state.getHandle(), updates);
                        }
                    }

                    private void startAndMaybeFlush(boolean isSnapshot, RecordBatch header, ByteBuffer body,
                            BarrageUpdateMetadata barrageUpdate, boolean isViewport, String[] columnTypes) {
                        if (isSnapshot) {
                            TableSnapshot snapshot =
                                    createSnapshot(header, body, barrageUpdate, isViewport, columnTypes);

                            // for now we always expect snapshots to arrive in a single payload
                            initialSnapshot(state.getHandle(), snapshot);
                        } else {
                            nextDeltaUpdates = deltaUpdates(barrageUpdate, isViewport, columnTypes);
                            appendAndMaybeFlush(header, body);
                        }
                    }
                });
                stream.onStatus(err -> {
                    checkStatus(err);
                    if (!err.isOk()) {
                        // TODO (core#1181): fix this hack that enables barrage errors to propagate to the UI widget
                        state.forActiveSubscriptions((table, subscription) -> {
                            table.failureHandled(err.getDetails());
                        });
                    }
                });
                BiDiStream<FlightData, FlightData> oldStream = subscriptionStreams.put(state, stream);
                if (oldStream != null) {
                    // cancel any old stream, we presently expect a fresh instance
                    oldStream.end();
                    oldStream.cancel();
                }
            }
        }
    }

    public TableReviver getReviver() {
        return reviver;
    }

    public boolean isUsable() {
        switch (state) {
            case Connected:
            case Connecting:
                // Ignore Reconnecting, this is here for tree tables to decide whether to poll or not;
                // if we really are disconnected, tree tables should wait until we are reconnected to poll again.
                return true;

        }
        return false;
    }

    public ClientConfiguration getConfig() {
        return config;
    }

    public void onOpen(BiConsumer<Void, String> callback) {
        switch (state) {
            case Connected:
                LazyPromise.runLater(() -> callback.accept(null, null));
                break;
            case Failed:
            case Disconnected:
                state = State.Reconnecting;
                newSessionReconnect.initialConnection();
                // intentional fall-through
            default:
                onOpen.add(Callbacks.of(callback));
        }
    }

    public JsRunnable subscribeToLogs(JsConsumer<LogItem> callback) {
        boolean mustSub = logCallbacks.size == 0;
        logCallbacks.add(callback);
        if (mustSub) {
            logCallbacks.add(recordLog);
            // TODO core#225 track latest message seen and only sub after that
            logStream = ResponseStreamWrapper
                    .of(consoleServiceClient.subscribeToLogs(new LogSubscriptionRequest(), metadata));
            logStream.onData(data -> {
                LogItem logItem = new LogItem();
                logItem.setLogLevel(data.getLogLevel());
                logItem.setMessage(data.getMessage());
                logItem.setMicros((double) java.lang.Long.parseLong(data.getMicros()));

                notifyLog(logItem);
            });
            logStream.onEnd(this::checkStatus);
        } else {
            pastLogs.forEach(callback::apply);
        }
        return () -> {
            logCallbacks.delete(callback);
            if (logCallbacks.size == 1) {
                logCallbacks.delete(recordLog);
                assert logCallbacks.size == 0;
                pastLogs.clear();
                if (logStream != null) {
                    logStream.cancel();
                    logStream = null;
                }
            }
        };
    }

    @JsMethod
    public String dump(@JsOptional String graphName) {
        if (graphName == null) {
            graphName = "states";
        }
        StringBuilder graph = new StringBuilder("digraph " + graphName + " {\n");

        // write dummy null state for later use - represents this worker
        graph.append("  null [label=\"fetch from server\" shape=plaintext]\n");

        // collect the parent/child relationships
        Map<ClientTableState, List<ClientTableState>> statesAndParents = cache.getAllStates().stream()
                .collect(Collectors.groupingBy(ClientTableState::getPrevious));

        // append all handles, operations, and how they were performed
        appendStatesToDump(null, statesAndParents, graph);

        // insert all tables and the state they are currently using
        cache.getAllStates().forEach(cts -> {
            cts.getActiveBindings().forEach(binding -> {
                int tableId = binding.getTable().getSubscriptionId();
                graph.append("  table").append(tableId).append("[shape=box];\n");
                graph.append("  table").append(tableId).append(" -> handle")
                        .append(binding.getTable().getHandle().hashCode()).append("[color=blue];\n");
                if (binding.getRollback() != null) {
                    graph.append("  handle").append(binding.getState().getHandle().hashCode()).append(" -> handle")
                            .append(binding.getRollback().getState().getHandle().hashCode())
                            .append(" [style=dotted, label=rollback];\n");
                }
            });
        });

        return graph.append("}").toString();
    }

    private void appendStatesToDump(ClientTableState parent,
            Map<ClientTableState, List<ClientTableState>> statesAndParents, StringBuilder graph) {
        List<ClientTableState> childStates = statesAndParents.get(parent);
        if (childStates == null) {
            return;
        }
        for (ClientTableState clientTableState : childStates) {
            if (parent == null) {
                graph.append("  null");
            } else {
                graph.append("  handle").append(parent.getHandle().hashCode());
            }
            graph.append(" -> handle").append(clientTableState.getHandle().hashCode()).append("[label=\"")
                    .append(clientTableState.getFetchSummary().replaceAll("\"", "")).append("\"];\n");
            appendStatesToDump(clientTableState, statesAndParents, graph);
        }
    }

    public Promise<JsTable> emptyTable(double size) {
        return whenServerReady("create emptyTable").then(server -> newState(info, (c, cts, metadata) -> {
            EmptyTableRequest emptyTableRequest = new EmptyTableRequest();
            emptyTableRequest.setResultId(cts.getHandle().makeTicket());
            emptyTableRequest.setSize(size + "");
            tableServiceClient.emptyTable(emptyTableRequest, metadata, c::apply);
        }, "emptyTable(" + size + ")")).then(cts -> Promise.resolve(new JsTable(this, cts)));
    }

    public Promise<JsTable> timeTable(double periodNanos, DateWrapper startTime) {
        final long startTimeNanos = startTime == null ? -1 : startTime.getWrapped();
        return whenServerReady("create timetable").then(server -> newState(info, (c, cts, metadata) -> {
            TimeTableRequest timeTableRequest = new TimeTableRequest();
            timeTableRequest.setResultId(cts.getHandle().makeTicket());
            timeTableRequest.setPeriodNanos(periodNanos + "");
            timeTableRequest.setStartTimeNanos(startTimeNanos + "");
            tableServiceClient.timeTable(timeTableRequest, metadata, c::apply);
        }, "create timetable(" + periodNanos + ", " + startTime + ")"))
                .then(cts -> Promise.resolve(new JsTable(this, cts)));
    }
}<|MERGE_RESOLUTION|>--- conflicted
+++ resolved
@@ -88,7 +88,6 @@
 import io.deephaven.web.client.state.ClientTableState;
 import io.deephaven.web.client.state.HasTableBinding;
 import io.deephaven.web.client.state.TableReviver;
-import io.deephaven.web.shared.data.ConnectToken;
 import io.deephaven.web.shared.data.DeltaUpdates;
 import io.deephaven.web.shared.data.LogItem;
 import io.deephaven.web.shared.data.RangeSet;
@@ -260,40 +259,23 @@
     private void connectToWorker() {
         info.onReady()
                 .then(queryWorkerRunning -> {
-<<<<<<< HEAD
-                    // if there is already a token, use that
-//                    if (metadata.has(FLIGHT_AUTH_HEADER_NAME)) {
-//                        JsArray<String> value = metadata.get(FLIGHT_AUTH_HEADER_NAME);
-//                        ConnectToken token = new ConnectToken();
-//                        token.setType(value.getAt(0));
-//                        token.setValue("");
-//                        return Promise.resolve(token);
-//                    }
-                    // get the auth token
-                    return info.getConnectToken();
-                }).then(authToken -> {
-                    JsLog.warn("setting auth ", authToken.getType());
-                    // set the proposed initial token and make the first call
-                    metadata.set(FLIGHT_AUTH_HEADER_NAME, (authToken.getType() + " " + authToken.getValue()).trim());
-                    return authUpdate().then(ignore -> Promise.resolve(Boolean.TRUE));
-                }).then(newSession -> {
-                    JsLog.warn("have session");
-=======
                     return Promise.all(
                             info.getConnectToken().then(authToken -> {
-                                metadata.set("authorization",
+                                JsLog.warn("setting auth ", authToken.getType());
+                                // set the proposed initial token and make the first call
+                                metadata.set(FLIGHT_AUTH_HEADER_NAME,
                                         (authToken.getType() + " " + authToken.getValue()).trim());
                                 return Promise.resolve(authToken);
                             }),
                             info.getConnectOptions().then(options -> {
+                                // set other specified headers, if any
                                 JsObject.keys(options.headers).forEach((key, index, arr) -> {
                                     metadata.set(key, options.headers.get(key));
                                     return null;
                                 });
                                 return Promise.resolve(options);
-                            })).then(ignore -> authUpdate());
-                }).then(handshakeResponse -> {
->>>>>>> 8c92bff0
+                            })).then(ignore -> authUpdate()).then(ignore -> Promise.resolve(Boolean.TRUE));
+                }).then(newSession -> {
                     // subscribe to fatal errors
                     subscribeToTerminationNotification();
 
