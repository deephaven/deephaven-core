package io.deephaven.web.client.api.batch;

import elemental2.dom.CustomEventInit;
import elemental2.promise.Promise;
import elemental2.promise.Promise.PromiseExecutorCallbackFn.RejectCallbackFn;
import io.deephaven.javascript.proto.dhinternal.io.deephaven.proto.ticket_pb.Ticket;
import io.deephaven.javascript.proto.dhinternal.io.deephaven.proto.table_pb.BatchTableRequest;
import io.deephaven.javascript.proto.dhinternal.io.deephaven.proto.table_pb.ExportedTableCreationResponse;
import io.deephaven.javascript.proto.dhinternal.io.deephaven.proto.table_pb.TableReference;
import io.deephaven.web.client.api.*;
import io.deephaven.web.client.api.batch.BatchBuilder.BatchOp;
import io.deephaven.web.client.api.filter.FilterCondition;
import io.deephaven.web.client.fu.JsLog;
import io.deephaven.web.client.state.ActiveTableBinding;
import io.deephaven.web.client.state.ClientTableState;
import io.deephaven.web.shared.data.CustomColumnDescriptor;
import io.deephaven.web.shared.fu.JsConsumer;
import io.deephaven.web.shared.fu.MappedIterable;
import jsinterop.annotations.JsMethod;
import jsinterop.base.JsPropertyMap;

import java.util.ArrayList;
import java.util.Arrays;
import java.util.IdentityHashMap;
import java.util.List;

/**
 * A bucket for queuing up requests on Tables to be sent all at once.
 *
<<<<<<< HEAD
 * Currently scoped to a single table, but we should be able to refactor this to handle multiple tables at once (by
 * pushing table/handles into method signatures)
=======
 * Currently scoped to a single table, but we should be able to refactor this to handle multiple
 * tables at once (by pushing table/handles into method signatures)
>>>>>>> 3d46a74e
 *
 * TODO fix core#80
 */
public class RequestBatcher {

    private final JsTable table;
    private final BatchBuilder builder;
    final List<ClientTableState> orphans;
    private final List<JsConsumer<BatchTableRequest>> onSend;
    private final WorkerConnection connection;
    private boolean sent;
    private boolean finished;
    private boolean failed;

    public RequestBatcher(JsTable table, WorkerConnection connection) {
        this.table = table;
        this.connection = connection;
        builder = new BatchBuilder();
        onSend = new ArrayList<>();
        orphans = new ArrayList<>();
    }

    public BatchTableRequest buildRequest() {
        createOps();
        final BatchTableRequest request = new BatchTableRequest();
        request.setOpsList(builder.serializable());
        return request;
    }

    public Promise<JsTable> nestedPromise(JsTable table) {
        createOps();
        final ClientTableState state = builder.getOp().getState();
        return new Promise<>(((resolve, reject) -> {
            state.onRunning(ignored -> resolve.onInvoke(table), reject::onInvoke,
<<<<<<< HEAD
                    () -> reject.onInvoke("Table failed, or was closed"));
=======
                () -> reject.onInvoke("Table failed, or was closed"));
>>>>>>> 3d46a74e
        }));
    }

    private void createOps() {
        try {
            doCreateOps();
        } catch (Throwable t) {
            sent = true;
            finished = true;
            failed = true;
            throw t;
        }
    }

    private ActiveTableBinding rollbackTo;

    private void doCreateOps() {
        BatchOp op = builder.getOp();
        ClientTableState appendTo = table.state();
        assert appendTo.getBinding(table).isActive()
<<<<<<< HEAD
                : "Table state " + appendTo + " did not have " + table + " actively bound to it";
=======
            : "Table state " + appendTo + " did not have " + table + " actively bound to it";
>>>>>>> 3d46a74e
        rollbackTo = appendTo.getActiveBinding(table);

        while (!appendTo.isCompatible(op.getSorts(), op.getFilters(), op.getCustomColumns(),
            op.isFlat())) {
            final ClientTableState nextTry = appendTo.getPrevious();
            assert nextTry != null : "Root state " + appendTo + " is not blank!";
            orphans.add(appendTo);
            // pause the orphan state right away for our main table
            appendTo.pause(table);
            appendTo = nextTry;
        }

        // Set the table to the given state.
        table.setState(appendTo);
        if (op.isEqual(appendTo) && appendTo.isRunning()) {
            // The node we want to become next is already running.
            op.setState(appendTo);
            op.setAppendTo(appendTo.getPrevious());
            // we didn't set any handle; this tells other code to not bother to send the op,
            // but we'll still keep it around to process as an active state
            builder.doNextOp(op);
        } else {
<<<<<<< HEAD
            // Create new states. If we are adding both filters and sorts, we'll want an intermediate table
=======
            // Create new states. If we are adding both filters and sorts, we'll want an
            // intermediate table
>>>>>>> 3d46a74e
            final BatchOp newOp = maybeInsertInterimTable(op, appendTo);

            // Insert the final operation
            insertOp(newOp, table.state());
        }
    }

    private ClientTableState insertOp(BatchOp op, ClientTableState sourceState) {

        assert table.state() == sourceState
            : "You must update your table's currentState before calling insertOp";
        final TableTicket handle = sourceState.getHandle();
        final ClientTableState newTail = connection.newState(sourceState, op);
        table.setState(newTail);
        table.setRollback(rollbackTo);
        op.setState(newTail);
        op.setHandles(handle, newTail.getHandle());
        // add the intermediate state to the request, causes next call to getOp() to return a new
        // builder
        builder.doNextOp(op);

        return newTail;
    }

    private MappedIterable<ClientTableState> allStates() {
        return builder.getOps().mapped(BatchOp::getState).filterNonNull();
    }

    private MappedIterable<JsTable> allInterestedTables() {
        IdentityHashMap<JsTable, JsTable> tables = new IdentityHashMap<>();
        if (!table.isAlive()) {
            tables.put(table, table);
        }
        for (ClientTableState state : allStates()) {
            state.getBoundTables().forEach(table -> {
                if (!tables.containsKey(table)) {
                    // now, lets make sure this client still cares about the given state...
                    // (a table may be holding a paused binding to this state)
                    if (table.hasHandle(state.getHandle())) {
                        tables.put(table, table);
                    }
                }
            });
        }
        return tables.keySet()::iterator;
    }

    private BatchOp maybeInsertInterimTable(BatchOp op, ClientTableState appendTo) {
        op.setAppendTo(appendTo);
        boolean filterChanged = !appendTo.getFilters().equals(op.getFilters());
        if (filterChanged) {
            // whenever filters have changed, we will create one exported table w/ filters and any
            // custom columns.
            // if there are _also_ sorts that have changed, then we'll want to add those on
            // afterwards.
            final List<Sort> appendToSort = appendTo.getSorts();
            final List<Sort> desiredSorts = op.getSorts();
            boolean sortChanged = !appendToSort.equals(desiredSorts);
            if (sortChanged) {
                // create an intermediate state with just custom columns and filters.
                op.setSorts(appendToSort);
                final ClientTableState newAppendTo = insertOp(op, appendTo);

                // get a new "next state" to build, which should only cause sorts to be added.
                final BatchOp newOp = builder.getOp();
                newOp.setSorts(desiredSorts);
                newOp.setFilters(op.getFilters());
                newOp.setCustomColumns(op.getCustomColumns());
                newOp.setFlat(op.isFlat());
                newOp.setAppendTo(newAppendTo);
                JsLog.debug("Adding interim operation to batch", op, " -> ", newOp);
                return newOp;
            }
        }
        return op;
    }

    public Promise<Void> sendRequest() {
        return new Promise<>((resolve, reject) -> {

            // calling buildRequest will change the state of each table, so we first check what the
            // state was
            // of each table before we do that, in case we are actually not making a call to the
            // server
            ClientTableState prevState = table.lastVisibleState();

            final BatchTableRequest request = buildRequest();

            // let callbacks peek at entire request about to be sent.
            for (JsConsumer<BatchTableRequest> send : onSend) {
                send.apply(request);
            }
            onSend.clear();
            sent = true;
            if (request.getOpsList().length == 0) {
                // Since this is an empty request, there are no "interested" tables as we normally
                // would define them,
                // so we can only operate on the root table object
                // No server call needed - we need to examine the "before" state and fire events
                // based on that.
                // This is like tableLoop below, except no failure is possible, since we already
                // have the results
                if (table.isAlive()) {
                    final ClientTableState active = table.state();
                    assert active.isRunning() : active;
                    boolean sortChanged = !prevState.getSorts().equals(active.getSorts());
                    boolean filterChanged = !prevState.getFilters().equals(active.getFilters());
                    boolean customColumnChanged =
                        !prevState.getCustomColumns().equals(active.getCustomColumns());
                    table.fireEvent(HasEventHandling.EVENT_REQUEST_SUCCEEDED);
                    // TODO think more about the order of events, and what kinds of things one might
                    // bind to each
                    if (sortChanged) {
                        table.fireEvent(JsTable.EVENT_SORTCHANGED);
                    }
                    if (filterChanged) {
                        table.fireEvent(JsTable.EVENT_FILTERCHANGED);
                    }
                    if (customColumnChanged) {
                        table.fireEvent(JsTable.EVENT_CUSTOMCOLUMNSCHANGED);
                    }
                }

                orphans.forEach(ClientTableState::cleanup);
                resolve.onInvoke((Void) null);
<<<<<<< HEAD
                // if there's no outgoing operation, user may have removed an operation and wants to return to where
                // they left off
=======
                // if there's no outgoing operation, user may have removed an operation and wants to
                // return to where they left off
>>>>>>> 3d46a74e
                table.maybeReviveSubscription();
                finished = true;
                return;
            }

            final BatchOp operationHead = builder.getFirstOp();
            assert operationHead != null : "A non-empty request must have a firstOp!";
            final ClientTableState source = operationHead.getAppendTo();
            assert source != null : "A non-empty request must have a source state!";

            JsLog.debug("Sending request", LazyString.of(request), request, " based on ", this);


<<<<<<< HEAD
            ResponseStreamWrapper<ExportedTableCreationResponse> batchStream =
                    ResponseStreamWrapper.of(connection.tableServiceClient().batch(request, connection.metadata()));
=======
            ResponseStreamWrapper<ExportedTableCreationResponse> batchStream = ResponseStreamWrapper
                .of(connection.tableServiceClient().batch(request, connection.metadata()));
>>>>>>> 3d46a74e
            batchStream.onData(response -> {
                TableReference resultid = response.getResultId();
                if (!resultid.hasTicket()) {
                    // thanks for telling us, but we don't at this time have a nice way to indicate
                    // this
                    return;
                }
                Ticket ticket = resultid.getTicket();
                if (!response.getSuccess()) {
                    String fail = response.getErrorInfo();

                    // any table which has that state active should fire a failed event
<<<<<<< HEAD
                    ClientTableState state = allStates().filter(
                            cts -> cts.getHandle().makeTicket().getTicket_asB64().equals(ticket.getTicket_asB64()))
                            .first();
=======
                    ClientTableState state = allStates().filter(cts -> cts.getHandle().makeTicket()
                        .getTicket_asB64().equals(ticket.getTicket_asB64())).first();
>>>>>>> 3d46a74e
                    state.getHandle().setState(TableTicket.State.FAILED);
                    for (JsTable table : allInterestedTables().filter(t -> t.state() == state)) {
                        // fire the failed event
                        failTable(table, fail);
                    }

                    // mark state as failed (his has to happen after table is marked as failed, it
                    // will trigger rollback
                    state.setResolution(ClientTableState.ResolutionState.FAILED, fail);

                    return;
                }

                // any table which has that state active should fire a failed event
<<<<<<< HEAD
                ClientTableState state = allStates()
                        .filter(cts -> cts.getHandle().makeTicket().getTicket_asB64().equals(ticket.getTicket_asB64()))
                        .first();
=======
                ClientTableState state = allStates().filter(cts -> cts.getHandle().makeTicket()
                    .getTicket_asB64().equals(ticket.getTicket_asB64())).first();
>>>>>>> 3d46a74e
                // state.getHandle().setState(TableTicket.State.EXPORTED);
                for (JsTable table : allInterestedTables().filter(t -> t.state() == state)) {
                    // check what state it was in previously to use for firing an event
                    ClientTableState lastVisibleState = table.lastVisibleState();

                    // mark the table as ready to go
                    state.applyTableCreationResponse(response);
                    state.forActiveTables(t -> t.maybeRevive(state));
                    state.setResolution(ClientTableState.ResolutionState.RUNNING);

                    // fire any events that are necessary
                    boolean sortChanged = !lastVisibleState.getSorts().equals(state.getSorts());
                    boolean filterChanged =
                        !lastVisibleState.getFilters().equals(state.getFilters());
                    boolean customColumnChanged =
                        !lastVisibleState.getCustomColumns().equals(state.getCustomColumns());
                    table.fireEvent(HasEventHandling.EVENT_REQUEST_SUCCEEDED);
                    // TODO think more about the order of events, and what kinds of things one might
                    // bind to each
                    if (sortChanged) {
                        table.fireEvent(JsTable.EVENT_SORTCHANGED);
                    }
                    if (filterChanged) {
                        table.fireEvent(JsTable.EVENT_FILTERCHANGED);
                    }
                    if (customColumnChanged) {
                        table.fireEvent(JsTable.EVENT_CUSTOMCOLUMNSCHANGED);
                    }
                }

            });

            batchStream.onEnd(status -> {
                // request is complete
                if (status.isOk()) {
                    resolve.onInvoke((Void) null);
                } else {
                    failed(reject, status.getDetails());
                }
            });
        });
    }

    private void failTable(JsTable t, String failureMessage) {
        final CustomEventInit event = CustomEventInit.create();
        ClientTableState best = t.state();
        for (ClientTableState state : best.reversed()) {
            if (allStates().anyMatch(state::equals)) {
                best = state;
                break;
            }
        }

        event.setDetail(JsPropertyMap.of(
<<<<<<< HEAD
                "errorMessage", failureMessage,
                "configuration", best.toJs()));
=======
            "errorMessage", failureMessage,
            "configuration", best.toJs()));
>>>>>>> 3d46a74e
        try {
            t.rollback();
        } catch (Exception e) {
            JsLog.warn(
<<<<<<< HEAD
                    "An exception occurred trying to rollback the table. This means that there will be no ticking data until the table configuration is applied again in a way that makes sense. See IDS-5199 for more detail.",
                    e);
=======
                "An exception occurred trying to rollback the table. This means that there will be no ticking data until the table configuration is applied again in a way that makes sense. See IDS-5199 for more detail.",
                e);
>>>>>>> 3d46a74e
        }
        t.fireEvent(HasEventHandling.EVENT_REQUEST_FAILED, event);
    }

    private void failed(RejectCallbackFn reject, String fail) {
        failed = true;
        for (ClientTableState s : allStates().filter(cts -> !cts.isFinished())) {
            s.setResolution(ClientTableState.ResolutionState.FAILED, fail);
        }
        for (JsTable t : allInterestedTables()) {
            failTable(t, fail);
        }
        reject.onInvoke(fail);
        // any batches that depend on us must also be failed / cancelled...
    }

    @JsMethod
    public void setSort(Sort[] newSort) {
        builder.setSort(Arrays.asList(newSort));
    }

    public void sort(List<Sort> newSort) {
        builder.setSort(newSort);
    }

    @JsMethod
    public void setFilter(FilterCondition[] newFilter) {
        builder.setFilter(Arrays.asList(newFilter));
    }

    public void filter(List<FilterCondition> newFilter) {
        builder.setFilter(newFilter);
    }

    @JsMethod
    public void setCustomColumns(String[] newColumns) {
        builder.setCustomColumns(CustomColumnDescriptor.from(newColumns));
    }

    public void customColumns(List<CustomColumnDescriptor> newColumns) {
        builder.setCustomColumns(newColumns);
    }

    @JsMethod
    public void setFlat(boolean isFlat) {
        builder.setFlat(isFlat);
    }

    public void onSend(JsConsumer<BatchTableRequest> success) {
        onSend.add(success);
    }

    public boolean isSent() {
        return sent;
    }

    public boolean isFinished() {
        return finished;
    }

    public boolean isFailed() {
        return failed;
    }

    public final boolean isInProgress() {
        return isSent() && !isFinished();
    }

    /**
     * If there is a pending operation, finish it
     */
    public void finishOp() {
        createOps();
    }

    public void setConfig(TableConfig other) {
        customColumns(other.getCustomColumns());
        sort(other.getSorts());
        filter(other.getFilters());
        // selectDistinct ignored as it's not really treated as a standard table operation right
        // now.
        setFlat(other.isFlat());
    }
}<|MERGE_RESOLUTION|>--- conflicted
+++ resolved
@@ -27,13 +27,8 @@
 /**
  * A bucket for queuing up requests on Tables to be sent all at once.
  *
-<<<<<<< HEAD
  * Currently scoped to a single table, but we should be able to refactor this to handle multiple tables at once (by
  * pushing table/handles into method signatures)
-=======
- * Currently scoped to a single table, but we should be able to refactor this to handle multiple
- * tables at once (by pushing table/handles into method signatures)
->>>>>>> 3d46a74e
  *
  * TODO fix core#80
  */
@@ -68,11 +63,7 @@
         final ClientTableState state = builder.getOp().getState();
         return new Promise<>(((resolve, reject) -> {
             state.onRunning(ignored -> resolve.onInvoke(table), reject::onInvoke,
-<<<<<<< HEAD
                     () -> reject.onInvoke("Table failed, or was closed"));
-=======
-                () -> reject.onInvoke("Table failed, or was closed"));
->>>>>>> 3d46a74e
         }));
     }
 
@@ -93,11 +84,7 @@
         BatchOp op = builder.getOp();
         ClientTableState appendTo = table.state();
         assert appendTo.getBinding(table).isActive()
-<<<<<<< HEAD
                 : "Table state " + appendTo + " did not have " + table + " actively bound to it";
-=======
-            : "Table state " + appendTo + " did not have " + table + " actively bound to it";
->>>>>>> 3d46a74e
         rollbackTo = appendTo.getActiveBinding(table);
 
         while (!appendTo.isCompatible(op.getSorts(), op.getFilters(), op.getCustomColumns(),
@@ -120,12 +107,7 @@
             // but we'll still keep it around to process as an active state
             builder.doNextOp(op);
         } else {
-<<<<<<< HEAD
             // Create new states. If we are adding both filters and sorts, we'll want an intermediate table
-=======
-            // Create new states. If we are adding both filters and sorts, we'll want an
-            // intermediate table
->>>>>>> 3d46a74e
             final BatchOp newOp = maybeInsertInterimTable(op, appendTo);
 
             // Insert the final operation
@@ -251,13 +233,8 @@
 
                 orphans.forEach(ClientTableState::cleanup);
                 resolve.onInvoke((Void) null);
-<<<<<<< HEAD
                 // if there's no outgoing operation, user may have removed an operation and wants to return to where
                 // they left off
-=======
-                // if there's no outgoing operation, user may have removed an operation and wants to
-                // return to where they left off
->>>>>>> 3d46a74e
                 table.maybeReviveSubscription();
                 finished = true;
                 return;
@@ -271,13 +248,8 @@
             JsLog.debug("Sending request", LazyString.of(request), request, " based on ", this);
 
 
-<<<<<<< HEAD
             ResponseStreamWrapper<ExportedTableCreationResponse> batchStream =
                     ResponseStreamWrapper.of(connection.tableServiceClient().batch(request, connection.metadata()));
-=======
-            ResponseStreamWrapper<ExportedTableCreationResponse> batchStream = ResponseStreamWrapper
-                .of(connection.tableServiceClient().batch(request, connection.metadata()));
->>>>>>> 3d46a74e
             batchStream.onData(response -> {
                 TableReference resultid = response.getResultId();
                 if (!resultid.hasTicket()) {
@@ -290,14 +262,9 @@
                     String fail = response.getErrorInfo();
 
                     // any table which has that state active should fire a failed event
-<<<<<<< HEAD
                     ClientTableState state = allStates().filter(
                             cts -> cts.getHandle().makeTicket().getTicket_asB64().equals(ticket.getTicket_asB64()))
                             .first();
-=======
-                    ClientTableState state = allStates().filter(cts -> cts.getHandle().makeTicket()
-                        .getTicket_asB64().equals(ticket.getTicket_asB64())).first();
->>>>>>> 3d46a74e
                     state.getHandle().setState(TableTicket.State.FAILED);
                     for (JsTable table : allInterestedTables().filter(t -> t.state() == state)) {
                         // fire the failed event
@@ -312,14 +279,9 @@
                 }
 
                 // any table which has that state active should fire a failed event
-<<<<<<< HEAD
                 ClientTableState state = allStates()
                         .filter(cts -> cts.getHandle().makeTicket().getTicket_asB64().equals(ticket.getTicket_asB64()))
                         .first();
-=======
-                ClientTableState state = allStates().filter(cts -> cts.getHandle().makeTicket()
-                    .getTicket_asB64().equals(ticket.getTicket_asB64())).first();
->>>>>>> 3d46a74e
                 // state.getHandle().setState(TableTicket.State.EXPORTED);
                 for (JsTable table : allInterestedTables().filter(t -> t.state() == state)) {
                     // check what state it was in previously to use for firing an event
@@ -374,24 +336,14 @@
         }
 
         event.setDetail(JsPropertyMap.of(
-<<<<<<< HEAD
                 "errorMessage", failureMessage,
                 "configuration", best.toJs()));
-=======
-            "errorMessage", failureMessage,
-            "configuration", best.toJs()));
->>>>>>> 3d46a74e
         try {
             t.rollback();
         } catch (Exception e) {
             JsLog.warn(
-<<<<<<< HEAD
                     "An exception occurred trying to rollback the table. This means that there will be no ticking data until the table configuration is applied again in a way that makes sense. See IDS-5199 for more detail.",
                     e);
-=======
-                "An exception occurred trying to rollback the table. This means that there will be no ticking data until the table configuration is applied again in a way that makes sense. See IDS-5199 for more detail.",
-                e);
->>>>>>> 3d46a74e
         }
         t.fireEvent(HasEventHandling.EVENT_REQUEST_FAILED, event);
     }
