package io.deephaven.web.client.state;

import elemental2.core.JsArray;
import elemental2.core.JsMap;
import elemental2.dom.CustomEventInit;
import io.deephaven.javascript.proto.dhinternal.io.deephaven.proto.ticket_pb.Ticket;
import io.deephaven.javascript.proto.dhinternal.browserheaders.BrowserHeaders;
import io.deephaven.javascript.proto.dhinternal.io.deephaven.proto.table_pb.BatchTableRequest;
import io.deephaven.javascript.proto.dhinternal.io.deephaven.proto.table_pb.ExportedTableCreationResponse;
import io.deephaven.javascript.proto.dhinternal.io.deephaven.proto.table_pb.TableReference;
import io.deephaven.javascript.proto.dhinternal.io.deephaven.proto.table_pb.batchtablerequest.Operation;
import io.deephaven.web.client.api.*;
import io.deephaven.web.client.api.batch.BatchBuilder;
import io.deephaven.web.client.api.batch.BatchBuilder.BatchOp;
import io.deephaven.web.client.api.batch.RequestBatcher;
import io.deephaven.web.client.fu.JsLog;
import io.deephaven.web.client.fu.LazyPromise;
import io.deephaven.web.shared.fu.IdentityHashSet;

import java.util.*;

/**
 * Instances of this class are responsible for bringing CTS back to life.
 *
<<<<<<< HEAD
 * The {@link RequestBatcher} class has been refactored to take an interface, {@link HasTableBinding}, which the
 * TableReviver implements, so that it can assemble "rebuild this state" requests.
=======
 * The {@link RequestBatcher} class has been refactored to take an interface,
 * {@link HasTableBinding}, which the TableReviver implements, so that it can assemble "rebuild this
 * state" requests.
>>>>>>> 3d46a74e
 *
 */
public class TableReviver implements HasTableBinding {

    private final JsMap<TableTicket, ClientTableState> targets;
    private final WorkerConnection connection;
    private ClientTableState currentState;
    private Set<ClientTableState> enqueued;

    public TableReviver(WorkerConnection connection) {
        targets = new JsMap<>();
        this.connection = connection;
    }

    public void revive(BrowserHeaders metadata, ClientTableState... states) {
        if (enqueued == null) {
            enqueued = new IdentityHashSet<>();
            LazyPromise.runLater(() -> {
                final ClientTableState[] toRevive = enqueued.stream()
                        .filter(ClientTableState::shouldResuscitate)
                        .toArray(ClientTableState[]::new);
                enqueued = null;
                doRevive(toRevive, metadata);
            });
        }
        enqueued.addAll(Arrays.asList(states));
    }

    private void doRevive(ClientTableState[] states, BrowserHeaders metadata) {

        // We want the server to start as soon as possible,
        // so we'll separate "root table fetches" and send them first.
        List<ClientTableState> reviveFirst = new ArrayList<>();
        // All derived table states can get sent in batch after the root items.
        List<ClientTableState> reviveLast = new ArrayList<>();

        for (ClientTableState state : states) {
            (state.getPrevious() == null ? reviveFirst : reviveLast).add(state);
        }
        JsLog.debug("Reviving states; roots:", reviveFirst, "leaves:", reviveLast);
        // MRU-ordered revivification preferences.
        final Comparator<? super ClientTableState> newestFirst = ClientTableState.newestFirst();
        reviveFirst.sort(newestFirst);
        reviveLast.sort(newestFirst);

        for (ClientTableState state : reviveFirst) {
            JsLog.debug("Attempting revive on ", state);
            state.maybeRevive(metadata).then(
<<<<<<< HEAD
                    success -> {
                        state.forActiveLifecycles(t -> t.revive(state));
                        return null;
                    }, failure -> {
                        state.forActiveLifecycles(t -> t.die(failure));
                        return null;
                    });
=======
                success -> {
                    state.forActiveLifecycles(t -> t.revive(state));
                    return null;
                }, failure -> {
                    state.forActiveLifecycles(t -> t.die(failure));
                    return null;
                });
>>>>>>> 3d46a74e
        }

        if (!reviveLast.isEmpty()) {
            // Instead of using RequestBatcher, we should just be rebuilding the SerializedTableOps
            // directly.
            int cnt = 0, page = 6;
            BatchBuilder builder = new BatchBuilder();
            Map<TableTicket, ClientTableState> all = new LinkedHashMap<>();
            for (ClientTableState s : reviveLast) {
                all.put(s.getHandle(), s);
                final BatchOp rebuild = builder.getOp();
                rebuild.fromState(s);
                rebuild.setAppendTo(s.getPrevious());
                rebuild.setHandles(s.getPrevious().getHandle(), s.getHandle());
                builder.doNextOp(rebuild);
                if (++cnt == page) {
                    cnt = 0;
                    page += 4;
                    sendRequest(builder, all);
                    all = new LinkedHashMap<>();
                }
            }
            sendRequest(builder, all);
        }
    }

    private void sendRequest(BatchBuilder requester, Map<TableTicket, ClientTableState> all) {
        final JsArray<Operation> ops = requester.serializable();
        if (ops.length == 0) {
            return;
        }
        final BatchTableRequest req = new BatchTableRequest();
        req.setOpsList(ops);
        requester.clear();
        JsLog.debug("Sending revivification request", LazyString.of(req));

        // TODO core#242 - this isn't tested at all, and mostly doesn't make sense
<<<<<<< HEAD
        ResponseStreamWrapper<ExportedTableCreationResponse> stream =
                ResponseStreamWrapper.of(connection.tableServiceClient().batch(req, connection.metadata()));
=======
        ResponseStreamWrapper<ExportedTableCreationResponse> stream = ResponseStreamWrapper
            .of(connection.tableServiceClient().batch(req, connection.metadata()));
>>>>>>> 3d46a74e
        stream.onData(response -> {
            TableReference resultid = response.getResultId();
            if (!resultid.hasTicket()) {
                // thanks for telling us, but we don't at this time have a nice way to indicate this
                return;
            }
            Ticket ticket = resultid.getTicket();

            if (!response.getSuccess()) {
                ClientTableState dead = all.remove(new TableTicket(ticket.getTicket_asU8()));
                dead.forActiveLifecycles(t -> t.die(response.getErrorInfo()));
            } else {
                ClientTableState succeeded = all.remove(new TableTicket(ticket.getTicket_asU8()));
                succeeded.setResolution(ClientTableState.ResolutionState.RUNNING);
                succeeded.forActiveLifecycles(t -> t.revive(succeeded));

            }
        });
        stream.onEnd(status -> {
            if (status.isOk()) {
                for (ClientTableState failed : all.values()) {
                    failed.forActiveLifecycles(t -> t.die(status.getDetails()));
                }
            }
        });
    }

    @Override
    public TableTicket getHandle() {
        return currentState.getHandle();
    }

    @Override
    public boolean hasHandle(TableTicket tableHandle) {
        return targets.has(tableHandle);
    }

    @Override
    public ClientTableState state() {
        return currentState;
    }

    @Override
    public boolean isAlive() {
        return true; // always alive!
    }

    @Override
    public void fireEvent(String name) {
        JsLog.debug("The table reviver does not accept event", name);
    }

    @Override
    public void fireEvent(String name, CustomEventInit e) {
        switch (name) {
            case HasEventHandling.EVENT_REQUEST_FAILED:
                // log this failure
                JsLog.debug("Revivification failed", e.getDetail());
                //
                return;
            default:
                JsLog.debug("The table reviver does not accept event", name, e);
        }
    }

    @Override
    public void setState(ClientTableState appendTo) {
        this.currentState = appendTo;
    }

    @Override
    public void rollback() {
        assert false : "Revivification requests should not be sent through the RequestBatcher " +
                "(who is, currently, the only caller of rollback())";
    }

    @Override
    public void setRollback(ActiveTableBinding rollbackTo) {
        assert false : "Revivification requests should not be sent through the RequestBatcher " +
                "(who is, currently, the only caller of setRollback())";
    }

    @Override
    public void maybeReviveSubscription() {
        // should never be called
        assert false : "Revivification requests should not be sent through the RequestBatcher " +
                "(who is, currently, the only caller of maybeReviveSubscription())";
    }
}<|MERGE_RESOLUTION|>--- conflicted
+++ resolved
@@ -22,14 +22,8 @@
 /**
  * Instances of this class are responsible for bringing CTS back to life.
  *
-<<<<<<< HEAD
  * The {@link RequestBatcher} class has been refactored to take an interface, {@link HasTableBinding}, which the
  * TableReviver implements, so that it can assemble "rebuild this state" requests.
-=======
- * The {@link RequestBatcher} class has been refactored to take an interface,
- * {@link HasTableBinding}, which the TableReviver implements, so that it can assemble "rebuild this
- * state" requests.
->>>>>>> 3d46a74e
  *
  */
 public class TableReviver implements HasTableBinding {
@@ -78,7 +72,6 @@
         for (ClientTableState state : reviveFirst) {
             JsLog.debug("Attempting revive on ", state);
             state.maybeRevive(metadata).then(
-<<<<<<< HEAD
                     success -> {
                         state.forActiveLifecycles(t -> t.revive(state));
                         return null;
@@ -86,15 +79,6 @@
                         state.forActiveLifecycles(t -> t.die(failure));
                         return null;
                     });
-=======
-                success -> {
-                    state.forActiveLifecycles(t -> t.revive(state));
-                    return null;
-                }, failure -> {
-                    state.forActiveLifecycles(t -> t.die(failure));
-                    return null;
-                });
->>>>>>> 3d46a74e
         }
 
         if (!reviveLast.isEmpty()) {
@@ -132,13 +116,8 @@
         JsLog.debug("Sending revivification request", LazyString.of(req));
 
         // TODO core#242 - this isn't tested at all, and mostly doesn't make sense
-<<<<<<< HEAD
         ResponseStreamWrapper<ExportedTableCreationResponse> stream =
                 ResponseStreamWrapper.of(connection.tableServiceClient().batch(req, connection.metadata()));
-=======
-        ResponseStreamWrapper<ExportedTableCreationResponse> stream = ResponseStreamWrapper
-            .of(connection.tableServiceClient().batch(req, connection.metadata()));
->>>>>>> 3d46a74e
         stream.onData(response -> {
             TableReference resultid = response.getResultId();
             if (!resultid.hasTicket()) {
