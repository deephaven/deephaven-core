--- conflicted
+++ resolved
@@ -15,18 +15,14 @@
 <script type="module">
 import dh from './dh-core.js';
 
-const {IdeConnection} = dh;
+const {CoreClient} = dh;
 var ide;
 var table;
 (async () => {
-<<<<<<< HEAD
-    var connection = new IdeConnection(window.location.protocol + "//" + window.location.host);
-=======
-    var client = new dh.CoreClient(window.location.protocol + "//" + window.location.host);
-    await client.login({type:dh.CoreClient.LOGIN_TYPE_ANONYMOUS});
+    var client = new CoreClient(window.location.protocol + "//" + window.location.host);
+    await client.login({type:CoreClient.LOGIN_TYPE_ANONYMOUS});
     connection = await client.getAsIdeConnection();
 
->>>>>>> d3f1533f
     var consoleTypes = await connection.getConsoleTypes();
     ide = await connection.startSession(consoleTypes[0]);
     document.body.append("session created", document.createElement("br"));
@@ -44,7 +40,6 @@
     document.body.append("Starting viewport subscription");
     table.setViewport(0, 100);
     table.addEventListener("updated", event => {
-        rows = event.detail.rows;
         if (rows.length === 0) {
             return;
         }
