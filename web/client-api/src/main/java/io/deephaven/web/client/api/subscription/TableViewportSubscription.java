--- conflicted
+++ resolved
@@ -27,20 +27,13 @@
 import static io.deephaven.web.client.api.subscription.ViewportData.NO_ROW_FORMAT_COLUMN;
 
 /**
-<<<<<<< HEAD
  * Encapsulates event handling around table subscriptions by "cheating" and wrapping up a JsTable instance to do the
  * real dirty work. This allows a viewport to stay open on the old table if desired, while this one remains open.
-=======
- * Encapsulates event handling around table subscriptions by "cheating" and wrapping up a JsTable
- * instance to do the real dirty work. This allows a viewport to stay open on the old table if
- * desired, while this one remains open.
->>>>>>> 3d46a74e
  * <p>
  * As this just wraps a JsTable (and thus a CTS), it holds its own flattened, pUT'd handle to get
  * deltas from the server. The setViewport method can be used to adjust this table instead of
  * creating a new one.
  * <p>
-<<<<<<< HEAD
  * Existing methods on JsTable like setViewport and getViewportData are intended to proxy to this, which then will talk
  * to the underlying handle and accumulated data.
  * <p>
@@ -52,21 +45,6 @@
  * <p>
  * Note that if the caller does close an instance, this shuts down the JsTable's use of this (while the converse is not
  * true), providing a way to stop the server from streaming updates to the client.
-=======
- * Existing methods on JsTable like setViewport and getViewportData are intended to proxy to this,
- * which then will talk to the underlying handle and accumulated data.
- * <p>
- * As long as we keep the existing methods/events on JsTable, close() is not required if no other
- * method is called, with the idea then that the caller did not actually use this type. This means
- * that for every exported method (which then will mark the instance of "actually being used, please
- * don't automatically close me"), there must be an internal version called by those existing
- * JsTable method, which will allow this instance to be cleaned up once the JsTable deems it no
- * longer in use.
- * <p>
- * Note that if the caller does close an instance, this shuts down the JsTable's use of this (while
- * the converse is not true), providing a way to stop the server from streaming updates to the
- * client.
->>>>>>> 3d46a74e
  */
 public class TableViewportSubscription extends HasEventHandling {
     /**
@@ -74,7 +52,6 @@
      */
     public enum Status {
         /**
-<<<<<<< HEAD
          * Waiting for some prerequisite before we can begin, usually waiting to make sure the original table is ready
          * to be subscribed to. Once the original table is ready, we will enter the ACTIVE state, even if the first
          * update hasn't yet arrived.
@@ -83,16 +60,6 @@
         /**
          * Successfully created, viewport is at least begun on the server, updates are subscribed and if changes happen
          * on the server, we will be notified.
-=======
-         * Waiting for some prerequisite before we can begin, usually waiting to make sure the
-         * original table is ready to be subscribed to. Once the original table is ready, we will
-         * enter the ACTIVE state, even if the first update hasn't yet arrived.
-         */
-        STARTING,
-        /**
-         * Successfully created, viewport is at least begun on the server, updates are subscribed
-         * and if changes happen on the server, we will be notified.
->>>>>>> 3d46a74e
          */
         ACTIVE,
         /**
@@ -108,24 +75,14 @@
     private final Promise<JsTable> copy;
     private JsTable realized;
 
-<<<<<<< HEAD
     private boolean retained;// if the sub is set up to not close the underlying table once the original table is done
                              // with it
-=======
-    private boolean retained;// if the sub is set up to not close the underlying table once the
-                             // original table is done with it
->>>>>>> 3d46a74e
     private boolean originalActive = true;
 
     private Status status = Status.STARTING;
 
-<<<<<<< HEAD
     public TableViewportSubscription(double firstRow, double lastRow, Column[] columns, Double updateIntervalMs,
             JsTable existingTable) {
-=======
-    public TableViewportSubscription(double firstRow, double lastRow, Column[] columns,
-        Double updateIntervalMs, JsTable existingTable) {
->>>>>>> 3d46a74e
         refresh = updateIntervalMs == null ? 1000.0 : updateIntervalMs;
         // first off, copy the table, and flatten/pUT it, then apply the new viewport to that
         this.original = existingTable;
@@ -156,7 +113,6 @@
                 double originalSize = newState.getSize();
                 realized = table;
                 status = Status.ACTIVE;
-<<<<<<< HEAD
                 // At this point we're now responsible for notifying of size changes, since we will shortly have a
                 // viewport,
                 // a more precise way to track the table size (at least w.r.t. the range of the viewport), so if there
@@ -165,18 +121,6 @@
                     JsLog.debug(
                             "firing size changed to transition between table managing its own size changes and viewport sub taking over",
                             realized.getSize());
-=======
-                // At this point we're now responsible for notifying of size changes, since we will
-                // shortly have a viewport,
-                // a more precise way to track the table size (at least w.r.t. the range of the
-                // viewport), so if there
-                // is any difference in size between "realized" and "original", notify now to finish
-                // the transition.
-                if (realized.getSize() != originalSize) {
-                    JsLog.debug(
-                        "firing size changed to transition between table managing its own size changes and viewport sub taking over",
-                        realized.getSize());
->>>>>>> 3d46a74e
                     CustomEventInit init = CustomEventInit.create();
                     init.setDetail(realized.getSize());
                     refire(new CustomEvent(JsTable.EVENT_SIZECHANGED, init));
@@ -204,12 +148,7 @@
             // the new state to resolve or fail, so we can be restored, or stopped. In theory, we
             // should put this
             // assert back, and make the pause code also tell us to pause.
-<<<<<<< HEAD
             // assert state() == original.state() : "Table owning this viewport subscription forgot to release it";
-=======
-            // assert state() == original.state() : "Table owning this viewport subscription forgot
-            // to release it";
->>>>>>> 3d46a74e
             original.fireEvent(e.type, e);
         }
     }
@@ -220,11 +159,7 @@
 
     @JsMethod
     public void setViewport(double firstRow, double lastRow, @JsOptional Column[] columns,
-<<<<<<< HEAD
             @JsOptional Double updateIntervalMs) {
-=======
-        @JsOptional Double updateIntervalMs) {
->>>>>>> 3d46a74e
         retainForExternalUse();
         setInternalViewport(firstRow, lastRow, columns, updateIntervalMs);
     }
@@ -233,11 +168,7 @@
         Double updateIntervalMs) {
         if (updateIntervalMs != null && refresh != updateIntervalMs) {
             throw new IllegalArgumentException(
-<<<<<<< HEAD
                     "Can't change refreshIntervalMs on a later call to setViewport, it must be consistent or omitted");
-=======
-                "Can't change refreshIntervalMs on a later call to setViewport, it must be consistent or omitted");
->>>>>>> 3d46a74e
         }
         copy.then(table -> {
             table.setInternalViewport(firstRow, lastRow, columns);
@@ -256,14 +187,8 @@
     }
 
     /**
-<<<<<<< HEAD
      * Internal API method to indicate that the Table itself has no further use for this. The subscription should stop
      * forwarding events and optionally close the underlying table/subscription.
-=======
-     * Internal API method to indicate that the Table itself has no further use for this. The
-     * subscription should stop forwarding events and optionally close the underlying
-     * table/subscription.
->>>>>>> 3d46a74e
      */
     public void internalClose() {
         // indicate that the base table shouldn't get events any more, even if it this is still
@@ -301,20 +226,11 @@
     public Status getStatus() {
         if (realized == null) {
             assert status != Status.ACTIVE
-<<<<<<< HEAD
                     : "when the realized table is null, status should only be DONE or STARTING, instead is " + status;
         } else {
             if (realized.isAlive()) {
                 assert status == Status.ACTIVE
                         : "realized table is alive, expected status ACTIVE, instead is " + status;
-=======
-                : "when the realized table is null, status should only be DONE or STARTING, instead is "
-                    + status;
-        } else {
-            if (realized.isAlive()) {
-                assert status == Status.ACTIVE
-                    : "realized table is alive, expected status ACTIVE, instead is " + status;
->>>>>>> 3d46a74e
             } else {
                 assert status == Status.DONE
                     : "realized table is closed, expected status DONE, instead is " + status;
@@ -346,14 +262,8 @@
             final BitSet columnBitset = table.lastVisibleState().makeBitset(columns);
             return Callbacks.<TableSnapshot, String>promise(this, c -> {
                 ResponseStreamWrapper<FlightData> stream =
-<<<<<<< HEAD
                         ResponseStreamWrapper.of(table.getConnection().flightServiceClient().doGet(
                                 Js.uncheckedCast(state.getHandle().makeTicket()), table.getConnection().metadata()));
-=======
-                    ResponseStreamWrapper.of(table.getConnection().flightServiceClient().doGet(
-                        Js.uncheckedCast(state.getHandle().makeTicket()),
-                        table.getConnection().metadata()));
->>>>>>> 3d46a74e
                 stream.onData(flightData -> {
 
                     Message message =
@@ -364,15 +274,9 @@
                     }
                     assert message.headerType() == MessageHeader.RecordBatch;
                     RecordBatch header = message.header(new RecordBatch());
-<<<<<<< HEAD
                     TableSnapshot snapshot = BarrageUtils.createSnapshot(header,
                             BarrageUtils.typedArrayToLittleEndianByteBuffer(flightData.getDataBody_asU8()), null, true,
                             columnTypes);
-=======
-                    TableSnapshot snapshot = BarrageUtils.createSnapshot(header, BarrageUtils
-                        .typedArrayToLittleEndianByteBuffer(flightData.getDataBody_asU8()), null,
-                        true, columnTypes);
->>>>>>> 3d46a74e
 
                     c.onSuccess(snapshot);
                 });
@@ -382,16 +286,9 @@
                     }
                 });
             }).then(defer()).then(snapshot -> {
-<<<<<<< HEAD
                 SubscriptionTableData pretendSubscription = new SubscriptionTableData(Js.uncheckedCast(columns),
                         state.getRowFormatColumn() == null ? NO_ROW_FORMAT_COLUMN
                                 : state.getRowFormatColumn().getIndex(),
-=======
-                SubscriptionTableData pretendSubscription =
-                    new SubscriptionTableData(Js.uncheckedCast(columns),
-                        state.getRowFormatColumn() == null ? NO_ROW_FORMAT_COLUMN
-                            : state.getRowFormatColumn().getIndex(),
->>>>>>> 3d46a74e
                         null);
                 TableData data = pretendSubscription.handleSnapshot(snapshot);
                 return Promise.resolve(data);
@@ -400,13 +297,8 @@
     }
 
     /**
-<<<<<<< HEAD
      * Instead of a micro-task between chained promises, insert a regular task so that control is returned to the
      * browser long enough to prevent the UI hanging.
-=======
-     * Instead of a micro-task between chained promises, insert a regular task so that control is
-     * returned to the browser long enough to prevent the UI hanging.
->>>>>>> 3d46a74e
      */
     private <T> IThenable.ThenOnFulfilledCallbackFn<T, T> defer() {
         return val -> new Promise<>((resolve, reject) -> {
