<!doctype html>
<html>
<head>
    <meta charset="utf-8" />
    <title>Deephaven Web API rollup table example</title>
    <script src="dh-internal.js" type="text/javascript"></script>
    <script src="treegrid.js" type="text/javascript"></script>
    <script src="totals.js" type="text/javascript"></script>
    <link href="basic.css" rel="stylesheet" type="text/css" />
    <style>
        .config {
            display: flex;
        }
        .config select.multi {
            height:200px;
            min-width:100px
        }
        .config .buttons {
            flex: 0 1 auto;
            flex-direction: column;
            display: flex;
            justify-content: center;
        }
        .config label, .config select {
            display:block;
        }
        .config label {
            font-weight: bold;
        }
        .togglable, .leaf {
            background-color:lightgray;
        }
    </style>
</head>
<body>
<h3>Persistent Query Configurations</h3>
<ul id="queries">

</ul>
<h3>Rollup Table Configuration</h3>
<div class="config">
    <div>
        <label for="treeColumns">Hierarchy Columns</label>
        <select id="treeColumns" multiple class="multi">

        </select>
    </div>
    <div class="buttons">
        <button id="left" title="Move Left">&lt;</button>
        <button id="right" title="Move Right">&gt;</button>
    </div>
    <div>
        <label for="aggColumns">Aggregation Columns</label>
        <select id="aggColumns" multiple class="multi">

        </select>
        <label for="operation">Aggregation Operation</label>
        <select id="operation">
            <option value="Count">Count</option>
            <option value="Min">Min</option>
            <option value="Max">Max</option>
            <option value="Sum" selected>Sum</option>
            <option value="Var">Var</option>
            <option value="Avg">Avg</option>
            <option value="Std">Std</option>
            <option value="First">First</option>
            <option value="Last">Last</option>
        </select>
    </div>
</div>
<input id="includeConstituents" type="checkbox"><label for="includeConstituents">Include Constituent values</label><br/>
<button id="open">Display Rollup Table</button>
<div id="treetable"></div>
<<<<<<< HEAD
<script type="module">
  import dh from './dh-core.js'

  var url = new URL('/socket', window.location);
  if (url.protocol === 'http:') {
    url.protocol = 'ws:';
  } else {
    url.protocol = 'wss:';
  }

  window.c = new dh.Client(url.href);
  c.addEventListener(dh.Client.EVENT_CONNECT, () => {
    connected();
    c.login({username:'dh',token:'dh',type:'password'}).then(result => {
      console.log("login successful");
    });
  });

  var queries = document.getElementById('queries');
  var configs = Object.create(null);

  function connected() {
    c.addEventListener(dh.Client.EVENT_CONFIG_REMOVED, event => {
      removeQuery(event.detail);
    });
    c.addEventListener(dh.Client.EVENT_CONFIG_UPDATED, event => {
      removeQuery(event.detail);
      addQuery(event.detail);
    });
    c.addEventListener(dh.Client.EVENT_CONFIG_ADDED, event => {
      addQuery(event.detail);
    });
    function removeQuery(queryInfo) {
      var old = configs[queryInfo.serial];
      if (old) {
        var queryElt = old.elt;
        queryElt.parentNode.removeChild(queryElt);
        delete configs[queryInfo.serial];
      }
    }
    function addQuery(queryInfo) {
      console.log("config added: " + queryInfo.name);

      var queryElt = document.createElement('li');
      configs[queryInfo.serial] = {info:queryInfo, elt:queryElt};
      queryElt.innerText = queryInfo.name + ' [' + queryInfo.status + ']';
      queryElt.classList.add('closed');
      var open = false;
      queryElt.onclick = () => {
        open = !open;
        queryElt.className = open ? 'open' : 'closed';
        queryInfo.addEventListener(dh.QueryInfo.EVENT_TABLE_METRICS, event => {
          if (event.detail.nanos === -1) {
            console.log(event.detail.type);
          } else {
            console.log(`Metrics: ${event.detail.type} in ${event.detail.formatted}`);
          }
        });
      };
      var tables = document.createElement('ul');
      queryElt.appendChild(tables);
      queryInfo.tables.forEach(t => {
        var tableElt = document.createElement('li');
        tableElt.innerText = t;
        tables.appendChild(tableElt);
        tableElt.onclick = e => {
          e.stopPropagation();
          queryInfo.getTable(t).then(table => displayTableDetails(table));
          document.querySelectorAll('.selected').forEach(elt => {
            elt.classList.remove('selected');
          });
          e.target.classList.add('selected');
=======
<script>
    var connection;
    var ide;
    var treeParent = document.getElementById('treetable');
    var treeColumns = document.getElementById('treeColumns');
    var aggColumns = document.getElementById('aggColumns');

    var oldTableHandlerCleanup;
    (async () => {
        var client = new dh.CoreClient(window.location.protocol + "//" + window.location.host);
        await client.login({type:dh.CoreClient.LOGIN_TYPE_ANONYMOUS});
        connection = await client.getAsIdeConnection();

        var types = await connection.getConsoleTypes();

        if (types.indexOf("python") !== -1) {
            ide = await connection.startSession("python");
            await ide.runCode(`
from deephaven import empty_table
remoteTable = empty_table(100).update(formulas = ["I=i", "J = \`\` + (int)(i/10)", "K = i % 13"])
`)
        } else if (types.indexOf("groovy") !== -1) {
            ide = await connection.startSession("groovy");
            await ide.runCode('remoteTable = emptyTable(100).update("I=i", "J = `` + (int)(i/10)", "K = i % 13")')
        }

        displayTableDetails(await ide.getTable('remoteTable'));

        // wire up buttons to move items back and forth
        document.getElementById('left').onclick = e => {
            var moved = getSelectedValues(aggColumns);
            addToSelect(treeColumns, moved).map(opt => opt.selected = true);
            removeFromSelect(aggColumns, moved);
        };
        document.getElementById('right').onclick = e => {
            var moved = getSelectedValues(treeColumns);
            addToSelect(aggColumns, moved).map(opt => opt.selected = true);
            removeFromSelect(treeColumns, moved);
>>>>>>> d3f1533f
        };

        function removeFromSelect(select, values) {
            Array.prototype.filter.call(select.options, opt => values.indexOf(opt.value) !== -1)
                .forEach(opt => select.removeChild(opt));
        }

        function addToSelect(select, values) {
            return values.map(v => {
                var option = document.createElement('option');
                option.value = v;
                option.textContent = v;
                select.appendChild(option);
                return option;
            });
        }

        function getAllValues(select) {
            return Array.prototype.map.call(select.options, option => option.value);
        }

        function getSelectedValues(select) {
            return Array.prototype.filter.call(select.options,
                option => option.selected)
                .map(option => option.value);
        }

        var currentTable;

        function displayTableDetails(table) {
            closeAll();
            currentTable = table;
            // pick out the non-numeric fields for hierarchy
            var numeric = [];
            var nonNumeric = [];
            table.columns.forEach(c => {
                switch (c.type) {
                    case "int":
                    case "double":
                    case "long":
                        numeric.push(c.name);
                        break;
                    default:
                        nonNumeric.push(c.name);
                        break;
                }
            });
            while (treeColumns.hasChildNodes()) {
                treeColumns.removeChild(treeColumns.lastChild);
            }
            addToSelect(treeColumns, nonNumeric);
            while (aggColumns.hasChildNodes()) {
                aggColumns.removeChild(aggColumns.lastChild);
            }
            addToSelect(aggColumns, numeric);
        }

        var currentTree;
        document.getElementById('open').onclick = e => {
            if (currentTable == null) {
                console.error("Need a table selected!");
                return;
            }
            closeTree();
            // collect the expected tree columns and aggregation columns, make into a config object
            var config = {
                groupingColumns: [],
                aggregations: {}
            };
            var operation = document.getElementById('operation').value;
            let aggColumnNames = getAllValues(aggColumns);
            if (aggColumnNames.length > 0) {
                config.aggregations[operation] = aggColumnNames;
            }
            config.groupingColumns = getAllValues(treeColumns);
            config.includeConstituents = document.getElementById('includeConstituents').checked;

            // roll up the selected table with the given config, and render it
            currentTable.rollup(config).then(treeTable => {
                currentTree = treeTable;
                var tableElt = new TreeGrid(treeTable).element;
                treeParent.appendChild(tableElt);


                // new TotalsTableHelper(null, treeTable, tableElt, 1);
            });
        };

        function closeAll() {
            currentTable && currentTable.close();
            closeTree();
        }

        function closeTree() {
            currentTree && currentTree.close();
            treeParent.hasChildNodes() && treeParent.removeChild(treeParent.firstElementChild);
        }
    })();
</script>
</body>
</html><|MERGE_RESOLUTION|>--- conflicted
+++ resolved
@@ -4,7 +4,6 @@
     <meta charset="utf-8" />
     <title>Deephaven Web API rollup table example</title>
     <script src="dh-internal.js" type="text/javascript"></script>
-    <script src="treegrid.js" type="text/javascript"></script>
     <script src="totals.js" type="text/javascript"></script>
     <link href="basic.css" rel="stylesheet" type="text/css" />
     <style>
@@ -71,81 +70,12 @@
 <input id="includeConstituents" type="checkbox"><label for="includeConstituents">Include Constituent values</label><br/>
 <button id="open">Display Rollup Table</button>
 <div id="treetable"></div>
-<<<<<<< HEAD
 <script type="module">
-  import dh from './dh-core.js'
-
-  var url = new URL('/socket', window.location);
-  if (url.protocol === 'http:') {
-    url.protocol = 'ws:';
-  } else {
-    url.protocol = 'wss:';
-  }
-
-  window.c = new dh.Client(url.href);
-  c.addEventListener(dh.Client.EVENT_CONNECT, () => {
-    connected();
-    c.login({username:'dh',token:'dh',type:'password'}).then(result => {
-      console.log("login successful");
-    });
-  });
-
-  var queries = document.getElementById('queries');
-  var configs = Object.create(null);
-
-  function connected() {
-    c.addEventListener(dh.Client.EVENT_CONFIG_REMOVED, event => {
-      removeQuery(event.detail);
-    });
-    c.addEventListener(dh.Client.EVENT_CONFIG_UPDATED, event => {
-      removeQuery(event.detail);
-      addQuery(event.detail);
-    });
-    c.addEventListener(dh.Client.EVENT_CONFIG_ADDED, event => {
-      addQuery(event.detail);
-    });
-    function removeQuery(queryInfo) {
-      var old = configs[queryInfo.serial];
-      if (old) {
-        var queryElt = old.elt;
-        queryElt.parentNode.removeChild(queryElt);
-        delete configs[queryInfo.serial];
-      }
-    }
-    function addQuery(queryInfo) {
-      console.log("config added: " + queryInfo.name);
-
-      var queryElt = document.createElement('li');
-      configs[queryInfo.serial] = {info:queryInfo, elt:queryElt};
-      queryElt.innerText = queryInfo.name + ' [' + queryInfo.status + ']';
-      queryElt.classList.add('closed');
-      var open = false;
-      queryElt.onclick = () => {
-        open = !open;
-        queryElt.className = open ? 'open' : 'closed';
-        queryInfo.addEventListener(dh.QueryInfo.EVENT_TABLE_METRICS, event => {
-          if (event.detail.nanos === -1) {
-            console.log(event.detail.type);
-          } else {
-            console.log(`Metrics: ${event.detail.type} in ${event.detail.formatted}`);
-          }
-        });
-      };
-      var tables = document.createElement('ul');
-      queryElt.appendChild(tables);
-      queryInfo.tables.forEach(t => {
-        var tableElt = document.createElement('li');
-        tableElt.innerText = t;
-        tables.appendChild(tableElt);
-        tableElt.onclick = e => {
-          e.stopPropagation();
-          queryInfo.getTable(t).then(table => displayTableDetails(table));
-          document.querySelectorAll('.selected').forEach(elt => {
-            elt.classList.remove('selected');
-          });
-          e.target.classList.add('selected');
-=======
-<script>
+    import dh from './dh-core.js'
+
+    const {CoreClient} = dh;
+
+    import {TreeGrid} from "./treegrid.js";
     var connection;
     var ide;
     var treeParent = document.getElementById('treetable');
@@ -154,8 +84,8 @@
 
     var oldTableHandlerCleanup;
     (async () => {
-        var client = new dh.CoreClient(window.location.protocol + "//" + window.location.host);
-        await client.login({type:dh.CoreClient.LOGIN_TYPE_ANONYMOUS});
+        var client = new CoreClient(window.location.protocol + "//" + window.location.host);
+        await client.login({type:CoreClient.LOGIN_TYPE_ANONYMOUS});
         connection = await client.getAsIdeConnection();
 
         var types = await connection.getConsoleTypes();
@@ -183,7 +113,6 @@
             var moved = getSelectedValues(treeColumns);
             addToSelect(aggColumns, moved).map(opt => opt.selected = true);
             removeFromSelect(treeColumns, moved);
->>>>>>> d3f1533f
         };
 
         function removeFromSelect(select, values) {
