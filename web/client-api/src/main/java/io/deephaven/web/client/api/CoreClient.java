package io.deephaven.web.client.api;

import elemental2.promise.Promise;
import io.deephaven.javascript.proto.dhinternal.io.deephaven.proto.config_pb.AuthenticationConstantsRequest;
import io.deephaven.javascript.proto.dhinternal.io.deephaven.proto.config_pb.AuthenticationConstantsResponse;
import io.deephaven.javascript.proto.dhinternal.io.deephaven.proto.config_pb.ConfigValue;
import io.deephaven.javascript.proto.dhinternal.io.deephaven.proto.config_pb.ConfigurationConstantsRequest;
import io.deephaven.javascript.proto.dhinternal.io.deephaven.proto.config_pb.ConfigurationConstantsResponse;
import io.deephaven.javascript.proto.dhinternal.io.deephaven.proto.config_pb_service.ConfigServiceClient;
import io.deephaven.javascript.proto.dhinternal.jspb.Map;
import io.deephaven.web.client.api.storage.JsStorageService;
import io.deephaven.web.client.fu.JsLog;
import io.deephaven.web.client.ide.IdeConnection;
import io.deephaven.web.shared.data.ConnectToken;
import io.deephaven.web.shared.fu.JsBiConsumer;
import io.deephaven.web.shared.fu.JsFunction;
import jsinterop.annotations.JsConstructor;
import jsinterop.annotations.JsOptional;
import jsinterop.annotations.JsType;

import java.util.Objects;
import java.util.function.Consumer;

import static io.deephaven.web.client.api.barrage.WebGrpcUtils.CLIENT_OPTIONS;

@JsType(namespace = "dh")
public class CoreClient extends HasEventHandling {
    public static final String EVENT_CONNECT = "connect",
            EVENT_DISCONNECT = "disconnect",
            EVENT_RECONNECT = "reconnect",
            EVENT_RECONNECT_AUTH_FAILED = "reconnectauthfailed",
            EVENT_REFRESH_TOKEN_UPDATED = "refreshtokenupdated";

    public static final String LOGIN_TYPE_PASSWORD = "password",
            LOGIN_TYPE_ANONYMOUS = "anonymous";

    private final IdeConnection ideConnection;

    @JsConstructor
    public CoreClient(String serverUrl) {
        ideConnection = new IdeConnection(serverUrl, true);

        // For now the only real connection is the IdeConnection, so we re-fire the auth token refresh
        // event here for the UI to listen to
        ideConnection.addEventListener(EVENT_REFRESH_TOKEN_UPDATED, event -> {
            fireEvent(EVENT_REFRESH_TOKEN_UPDATED, event);
        });
    }

    private <R> Promise<String[][]> getConfigs(Consumer<JsBiConsumer<Object, R>> rpcCall,
            JsFunction<R, Map<String, ConfigValue>> getConfigValues) {
        return Callbacks.grpcUnaryPromise(rpcCall).then(response -> {
            String[][] result = new String[0][];
            getConfigValues.apply(response).forEach((item, key) -> {
                result[result.length] = new String[] {key, item.getStringValue()};
            });
            return Promise.resolve(result);
        });
    }

    public Promise<CoreClient> running() {
        // This assumes that once the connection has been initialized and left a usable state, it cannot be used again
        if (!ideConnection.connection.isAvailable() || ideConnection.connection.get().isUsable()) {
            return Promise.resolve(this);
        } else {
            return Promise.reject("Cannot connect, session is dead.");
        }
    }

    public String getServerUrl() {
        return ideConnection.getServerUrl();
    }

    public Promise<String[][]> getAuthConfigValues() {
        return getConfigs(
                // Explicitly creating a new client, and not passing auth details, so this works pre-connection
                c -> new ConfigServiceClient(getServerUrl(), CLIENT_OPTIONS).getAuthenticationConstants(
                        new AuthenticationConstantsRequest(),
                        c::apply),
                AuthenticationConstantsResponse::getConfigValuesMap);
    }

    public Promise<Void> login(LoginCredentials credentials) {
        Objects.requireNonNull(credentials.getType(), "type must be specified");
        ConnectToken token = ideConnection.getToken();
        if (LOGIN_TYPE_PASSWORD.equals(credentials.getType())) {
            Objects.requireNonNull(credentials.getUsername(), "username must be specified for password login");
            Objects.requireNonNull(credentials.getToken(), "token must be specified for password login");
            token.setType("Basic");
            token.setValue(ConnectToken.bytesToBase64(credentials.getUsername() + ":" + credentials.getToken()));
        } else if (LOGIN_TYPE_ANONYMOUS.equals(credentials.getType())) {
            token.setType("Anonymous");
            token.setValue("");
        } else {
            token.setType(credentials.getType());
            token.setValue(credentials.getToken());
            if (credentials.getUsername() != null) {
                JsLog.warn("username ignored for login type " + credentials.getType());
            }
        }
        Promise<Void> login =
                ideConnection.connection.get().whenServerReady("login").then(ignore -> Promise.resolve((Void) null));

        // fetch configs and check session timeout
        login.then(ignore -> getServerConfigValues()).then(configs -> {
            for (String[] config : configs) {
                if (config[0].equals("http.session.durationMs")) {
                    ideConnection.connection.get().setSessionTimeoutMs(Double.parseDouble(config[1]));
                }
            }
            return null;
<<<<<<< HEAD
=======
        }).catch_(ignore -> {
            // Ignore this failure and suppress browser logging, we have a safe fallback
            return Promise.resolve((Object) null);
>>>>>>> 2d691f52
        });
        return login;
    }

    public Promise<Void> relogin(Object token) {
        return login(LoginCredentials.reconnect(JsRefreshToken.fromObject(token).getBytes()));
    }

    public Promise<Void> onConnected(@JsOptional Double timeoutInMillis) {
        return ideConnection.onConnected();
    }

    public Promise<String[][]> getServerConfigValues() {
        return getConfigs(
                c -> ideConnection.connection.get().configServiceClient().getConfigurationConstants(
                        new ConfigurationConstantsRequest(),
                        ideConnection.connection.get().metadata(),
                        c::apply),
                ConfigurationConstantsResponse::getConfigValuesMap);
    }

    public Promise<UserInfo> getUserInfo() {
        return Promise.resolve(new UserInfo());
    }

    public JsStorageService getStorageService() {
        return new JsStorageService(ideConnection.connection.get());
    }

    public Promise<IdeConnection> getAsIdeConnection() {
        return Promise.resolve(ideConnection);
    }

    public void disconnect() {
        ideConnection.close();
    }
}<|MERGE_RESOLUTION|>--- conflicted
+++ resolved
@@ -109,12 +109,9 @@
                 }
             }
             return null;
-<<<<<<< HEAD
-=======
         }).catch_(ignore -> {
             // Ignore this failure and suppress browser logging, we have a safe fallback
             return Promise.resolve((Object) null);
->>>>>>> 2d691f52
         });
         return login;
     }
