package io.deephaven.web.client.api;

import elemental2.promise.Promise;
import io.deephaven.javascript.proto.dhinternal.io.deephaven.proto.config_pb.AuthenticationConstantsRequest;
import io.deephaven.javascript.proto.dhinternal.io.deephaven.proto.config_pb.AuthenticationConstantsResponse;
import io.deephaven.javascript.proto.dhinternal.io.deephaven.proto.config_pb.ConfigValue;
import io.deephaven.javascript.proto.dhinternal.io.deephaven.proto.config_pb.ConfigurationConstantsRequest;
import io.deephaven.javascript.proto.dhinternal.io.deephaven.proto.config_pb.ConfigurationConstantsResponse;
import io.deephaven.javascript.proto.dhinternal.io.deephaven.proto.config_pb_service.ConfigServiceClient;
import io.deephaven.javascript.proto.dhinternal.jspb.Map;
import io.deephaven.web.client.api.storage.JsStorageService;
import io.deephaven.web.client.fu.JsLog;
import io.deephaven.web.client.ide.IdeConnection;
import io.deephaven.web.shared.data.ConnectToken;
import io.deephaven.web.shared.fu.JsBiConsumer;
import io.deephaven.web.shared.fu.JsFunction;
import jsinterop.annotations.JsConstructor;
import jsinterop.annotations.JsOptional;
import jsinterop.annotations.JsType;

import java.util.Objects;
import java.util.function.Consumer;

import static io.deephaven.web.client.api.barrage.WebGrpcUtils.CLIENT_OPTIONS;

@JsType(namespace = "dh")
public class CoreClient extends HasEventHandling {
    public static final String EVENT_CONNECT = "connect",
            EVENT_DISCONNECT = "disconnect",
            EVENT_RECONNECT = "reconnect",
            EVENT_RECONNECT_AUTH_FAILED = "reconnectauthfailed",
            EVENT_REFRESH_TOKEN_UPDATED = "refreshtokenupdated";

    public static final String LOGIN_TYPE_PASSWORD = "password",
            LOGIN_TYPE_ANONYMOUS = "anonymous";

    private final IdeConnection ideConnection;

<<<<<<< HEAD
    @JsConstructor
    public CoreClient(String serverUrl) {
        ideConnection = new IdeConnection(serverUrl, true);
=======
    public CoreClient(String serverUrl, Object connectOptions) {
        ideConnection = new IdeConnection(serverUrl, connectOptions, true);
>>>>>>> 8f742f0b

        // For now the only real connection is the IdeConnection, so we re-fire the auth token refresh
        // event here for the UI to listen to
        ideConnection.addEventListener(EVENT_REFRESH_TOKEN_UPDATED, event -> {
            fireEvent(EVENT_REFRESH_TOKEN_UPDATED, event);
        });
    }

    private <R> Promise<String[][]> getConfigs(Consumer<JsBiConsumer<Object, R>> rpcCall,
            JsFunction<R, Map<String, ConfigValue>> getConfigValues) {
        return Callbacks.grpcUnaryPromise(rpcCall).then(response -> {
            String[][] result = new String[0][];
            getConfigValues.apply(response).forEach((item, key) -> {
                result[result.length] = new String[] {key, item.getStringValue()};
            });
            return Promise.resolve(result);
        });
    }

    public Promise<CoreClient> running() {
        // This assumes that once the connection has been initialized and left a usable state, it cannot be used again
        if (!ideConnection.connection.isAvailable() || ideConnection.connection.get().isUsable()) {
            return Promise.resolve(this);
        } else {
            return Promise.reject("Cannot connect, session is dead.");
        }
    }

    public String getServerUrl() {
        return ideConnection.getServerUrl();
    }

    public Promise<String[][]> getAuthConfigValues() {
        return getConfigs(
                // Explicitly creating a new client, and not passing auth details, so this works pre-connection
                c -> new ConfigServiceClient(getServerUrl(), CLIENT_OPTIONS).getAuthenticationConstants(
                        new AuthenticationConstantsRequest(),
                        c::apply),
                AuthenticationConstantsResponse::getConfigValuesMap);
    }

    public Promise<Void> login(LoginCredentials credentials) {
        Objects.requireNonNull(credentials.getType(), "type must be specified");
        ConnectToken token = ideConnection.getToken();
        if (LOGIN_TYPE_PASSWORD.equals(credentials.getType())) {
            Objects.requireNonNull(credentials.getUsername(), "username must be specified for password login");
            Objects.requireNonNull(credentials.getToken(), "token must be specified for password login");
            token.setType("Basic");
            token.setValue(ConnectToken.bytesToBase64(credentials.getUsername() + ":" + credentials.getToken()));
        } else if (LOGIN_TYPE_ANONYMOUS.equals(credentials.getType())) {
            token.setType("Anonymous");
            token.setValue("");
        } else {
            token.setType(credentials.getType());
            token.setValue(credentials.getToken());
            if (credentials.getUsername() != null) {
                JsLog.warn("username ignored for login type " + credentials.getType());
            }
        }
        Promise<Void> login =
                ideConnection.connection.get().whenServerReady("login").then(ignore -> Promise.resolve((Void) null));

        // fetch configs and check session timeout
        login.then(ignore -> getServerConfigValues()).then(configs -> {
            for (String[] config : configs) {
                if (config[0].equals("http.session.durationMs")) {
                    ideConnection.connection.get().setSessionTimeoutMs(Double.parseDouble(config[1]));
                }
            }
            return null;
        }).catch_(ignore -> {
            // Ignore this failure and suppress browser logging, we have a safe fallback
            return Promise.resolve((Object) null);
        });
        return login;
    }

    public Promise<Void> relogin(Object token) {
        return login(LoginCredentials.reconnect(JsRefreshToken.fromObject(token).getBytes()));
    }

    public Promise<Void> onConnected(@JsOptional Double timeoutInMillis) {
        return ideConnection.onConnected();
    }

    public Promise<String[][]> getServerConfigValues() {
        return getConfigs(
                c -> ideConnection.connection.get().configServiceClient().getConfigurationConstants(
                        new ConfigurationConstantsRequest(),
                        ideConnection.connection.get().metadata(),
                        c::apply),
                ConfigurationConstantsResponse::getConfigValuesMap);
    }

    public Promise<UserInfo> getUserInfo() {
        return Promise.resolve(new UserInfo());
    }

    public JsStorageService getStorageService() {
        return new JsStorageService(ideConnection.connection.get());
    }

    public Promise<IdeConnection> getAsIdeConnection() {
        return Promise.resolve(ideConnection);
    }

    public void disconnect() {
        ideConnection.close();
    }
}<|MERGE_RESOLUTION|>--- conflicted
+++ resolved
@@ -14,7 +14,6 @@
 import io.deephaven.web.shared.data.ConnectToken;
 import io.deephaven.web.shared.fu.JsBiConsumer;
 import io.deephaven.web.shared.fu.JsFunction;
-import jsinterop.annotations.JsConstructor;
 import jsinterop.annotations.JsOptional;
 import jsinterop.annotations.JsType;
 
@@ -36,14 +35,8 @@
 
     private final IdeConnection ideConnection;
 
-<<<<<<< HEAD
-    @JsConstructor
-    public CoreClient(String serverUrl) {
-        ideConnection = new IdeConnection(serverUrl, true);
-=======
     public CoreClient(String serverUrl, Object connectOptions) {
         ideConnection = new IdeConnection(serverUrl, connectOptions, true);
->>>>>>> 8f742f0b
 
         // For now the only real connection is the IdeConnection, so we re-fire the auth token refresh
         // event here for the UI to listen to
