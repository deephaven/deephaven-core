/**
 * Copyright (c) 2016-2022 Deephaven Data Labs and Patent Pending
 */
package io.deephaven.web.client.ide;

import elemental2.promise.Promise;
import io.deephaven.web.client.api.QueryConnectable;
import io.deephaven.web.client.api.WorkerConnection;
import io.deephaven.web.client.api.console.JsVariableChanges;
import io.deephaven.web.client.fu.JsLog;
import io.deephaven.web.shared.data.ConnectToken;
import io.deephaven.web.shared.fu.JsConsumer;
import io.deephaven.web.shared.fu.JsRunnable;
import jsinterop.annotations.JsConstructor;
import jsinterop.annotations.JsIgnore;
<<<<<<< HEAD
=======
import jsinterop.annotations.JsOptional;
>>>>>>> 2d691f52
import jsinterop.annotations.JsType;
import jsinterop.base.JsPropertyMap;

/**
 */
@JsType(namespace = "dh")
public class IdeConnection extends QueryConnectable<IdeConnection> {
    private final JsRunnable deathListenerCleanup;
    private final String serverUrl;

    private final ConnectToken token = new ConnectToken();

    @JsConstructor
<<<<<<< HEAD
    public IdeConnection(String serverUrl, Boolean fromJava) {
=======
    public IdeConnection(String serverUrl, @JsOptional Boolean fromJava) {
>>>>>>> 2d691f52
        this.serverUrl = serverUrl;
        deathListenerCleanup = JsRunnable.doNothing();

        if (fromJava != Boolean.TRUE) {
            JsLog.warn(
                    "dh.IdeConnection constructor is deprecated, please create a dh.CoreClient, call login(), then call getAsIdeConnection()");
            token.setType("Anonymous");
            token.setValue("");
            connection.get().whenServerReady("login").then(ignore -> Promise.resolve((Void) null));
        }
    }

    @Override
    protected String logPrefix() {
        return "IdeConnection on " + getServerUrl() + ": ";
    }

    /**
     * Temporary method to split logic between IdeConnection and CoreClient
     */
    @JsIgnore
    public ConnectToken getToken() {
        return token;
    }

    @JsIgnore
    @Override
    public Promise<ConnectToken> getConnectToken() {
        return Promise.resolve(token);
    }

    public void close() {
        super.close();

        deathListenerCleanup.run();
    }

    @Override
    @JsIgnore
    public String getServerUrl() {
        return serverUrl;
    }

    @Override
    public Promise<IdeConnection> running() {
        // This assumes that once the connection has been initialized and left a usable state, it cannot be used again
        if (!connection.isAvailable() || connection.get().isUsable()) {
            return Promise.resolve(this);
        } else {
            return Promise.reject("Cannot connect, session is dead.");
        }
    }

    public Promise<?> getObject(JsPropertyMap<Object> definitionObject) {
        WorkerConnection conn = connection.get();
        return onConnected().then(e -> conn.getJsObject(definitionObject));
    }

    public JsRunnable subscribeToFieldUpdates(JsConsumer<JsVariableChanges> callback) {
        // Need to make sure the connection is initialized and connected
        WorkerConnection conn = connection.get();
        Promise<JsRunnable> cleanupPromise =
                onConnected().then(e -> Promise.resolve(conn.subscribeToFieldUpdates(callback)));
        return () -> {
            cleanupPromise.then(c -> {
                c.run();
                return null;
            });
        };
    }

    @Override
    public void disconnected() {
        super.disconnected();

        if (connection.isAvailable()) {
            // Currently no way for an IdeConnect to recover, so make sure it doesn't try and reconnect
            connection.get().forceClose();
        }
    }
}<|MERGE_RESOLUTION|>--- conflicted
+++ resolved
@@ -13,10 +13,7 @@
 import io.deephaven.web.shared.fu.JsRunnable;
 import jsinterop.annotations.JsConstructor;
 import jsinterop.annotations.JsIgnore;
-<<<<<<< HEAD
-=======
 import jsinterop.annotations.JsOptional;
->>>>>>> 2d691f52
 import jsinterop.annotations.JsType;
 import jsinterop.base.JsPropertyMap;
 
@@ -30,11 +27,7 @@
     private final ConnectToken token = new ConnectToken();
 
     @JsConstructor
-<<<<<<< HEAD
-    public IdeConnection(String serverUrl, Boolean fromJava) {
-=======
     public IdeConnection(String serverUrl, @JsOptional Boolean fromJava) {
->>>>>>> 2d691f52
         this.serverUrl = serverUrl;
         deathListenerCleanup = JsRunnable.doNothing();
 
