<!doctype html>
<html>
<head>
    <meta charset="utf-8" />
    <title>Deephaven JS API display basic table</title>
    <script src="dh-internal.js" type="text/javascript"></script>
    <link href="basic.css" rel="stylesheet" type="text/css" />
    <style>
        table { border-spacing: 0; }
        thead td { font-weight: bold; border-bottom: 1px solid black; }
        tbody td { border-bottom: 1px solid gray; padding: 4px; }
    </style>
</head>
<body>

<h3>Table data</h3>
<table id="simpleTable"></table>

<script type="module">
import dh from './dh-core.js';

const {IdeConnection} = dh;
var table;
var connection;
var ide;

(async () => {
    // Open a connection to the server
<<<<<<< HEAD
    connection = new IdeConnection(window.location.protocol + "//" + window.location.host);

=======
    var client = new dh.CoreClient(window.location.protocol + "//" + window.location.host);
    await client.login({type:dh.CoreClient.LOGIN_TYPE_ANONYMOUS});
    connection = await client.getAsIdeConnection();
>>>>>>> d3f1533f

    var types = await connection.getConsoleTypes();

    if (types.indexOf("python") !== -1) {
        // Start a python session
        ide = await connection.startSession("python");
        // Run code that will create a static table with 10 rows and three columns, I, J, K
        await ide.runCode(`
from deephaven import empty_table
remoteTable = empty_table(10).update_view(['I=i', 'J=I*I', 'K=i%2==0?"Hello":"World"'])
`)
    } else if (types.indexOf("groovy") !== -1) {
        // Start a groovy session
        ide = await connection.startSession("groovy");
        // Run code that will create a static table with 10 rows and three columns, I, J, K
        await ide.runCode('remoteTable = emptyTable(10).updateView(\'I=i\', \'J=I*I\', \'K=i%2==0?"Hello":"World"\')')
    }

    // Retrieve the JS Table object
    table = await ide.getTable('remoteTable');

    // Create a table header element with the table columns
    var header = document.createElement('thead');
    var headerRow = document.createElement('tr');
    table.columns.forEach(column => {
        // build a very simple header
        var td = document.createElement('td');
        td.innerText = column.name;
        headerRow.appendChild(td);
    });
    header.appendChild(headerRow);

    // Set the viewport and extract data to build the table body.
    // Since the bottom of the viewport specified is inclusive and the table is ten rows, we only need specific `0,9`.
    table.setViewport(0, 9)
    var tbody = document.createElement('tbody');
    var viewportData = await table.getViewportData()
    var rows = viewportData.rows;
    for (var i = 0; i < rows.length; i++) {
        var tr = document.createElement('tr');
        for (var j = 0; j < table.columns.length; j++) {
            var td = document.createElement('td');
            td.textContent = rows[i].get(table.columns[j]);
            tr.appendChild(td);
        }
        tbody.appendChild(tr);
    }

    // Retrieve the element to append the table to
    var tableElement = document.getElementById('simpleTable');
    tableElement.appendChild(header);
    tableElement.appendChild(tbody);
})();
</script>
</body>
</html><|MERGE_RESOLUTION|>--- conflicted
+++ resolved
@@ -19,21 +19,16 @@
 <script type="module">
 import dh from './dh-core.js';
 
-const {IdeConnection} = dh;
+const {CoreClient} = dh;
 var table;
 var connection;
 var ide;
 
 (async () => {
     // Open a connection to the server
-<<<<<<< HEAD
-    connection = new IdeConnection(window.location.protocol + "//" + window.location.host);
-
-=======
-    var client = new dh.CoreClient(window.location.protocol + "//" + window.location.host);
-    await client.login({type:dh.CoreClient.LOGIN_TYPE_ANONYMOUS});
+    var client = new CoreClient(window.location.protocol + "//" + window.location.host);
+    await client.login({type:CoreClient.LOGIN_TYPE_ANONYMOUS});
     connection = await client.getAsIdeConnection();
->>>>>>> d3f1533f
 
     var types = await connection.getConsoleTypes();
 
