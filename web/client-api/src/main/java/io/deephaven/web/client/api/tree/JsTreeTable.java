--- conflicted
+++ resolved
@@ -486,11 +486,7 @@
         }
 
         keyTableData = new Object[keyColumns.length + 2][0];
-<<<<<<< HEAD
-        actionCol = new Column(-1, -1, null, null, "byte", "__action__", false, null, null, null, false);
-=======
-        actionCol = new Column(-1, -1, null, null, "byte", "__action__", false, null, null, false, false);
->>>>>>> 3c4bea47
+        actionCol = new Column(-1, -1, null, null, "byte", "__action__", false, null, null, null, false, false);
 
         sourceTable = JsLazy.of(() -> workerConnection
                 .newState(this, (c, newState, metadata) -> {
