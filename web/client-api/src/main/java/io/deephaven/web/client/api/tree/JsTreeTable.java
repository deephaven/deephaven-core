/**
 * Copyright (c) 2016-2022 Deephaven Data Labs and Patent Pending
 */
package io.deephaven.web.client.api.tree;

import com.vertispan.tsdefs.annotations.TsInterface;
import com.vertispan.tsdefs.annotations.TsName;
import com.vertispan.tsdefs.annotations.TsUnion;
import com.vertispan.tsdefs.annotations.TsUnionMember;
import elemental2.core.JsArray;
import elemental2.core.JsObject;
import elemental2.core.Uint8Array;
import elemental2.dom.CustomEventInit;
import elemental2.dom.DomGlobal;
import elemental2.promise.IThenable;
import elemental2.promise.Promise;
import io.deephaven.javascript.proto.dhinternal.arrow.flight.flatbuf.message_generated.org.apache.arrow.flatbuf.Message;
import io.deephaven.javascript.proto.dhinternal.arrow.flight.flatbuf.message_generated.org.apache.arrow.flatbuf.MessageHeader;
import io.deephaven.javascript.proto.dhinternal.arrow.flight.flatbuf.message_generated.org.apache.arrow.flatbuf.RecordBatch;
import io.deephaven.javascript.proto.dhinternal.arrow.flight.flatbuf.schema_generated.org.apache.arrow.flatbuf.Schema;
import io.deephaven.javascript.proto.dhinternal.arrow.flight.protocol.flight_pb.FlightData;
import io.deephaven.javascript.proto.dhinternal.flatbuffers.Builder;
import io.deephaven.javascript.proto.dhinternal.flatbuffers.ByteBuffer;
import io.deephaven.javascript.proto.dhinternal.io.deephaven.barrage.flatbuf.barrage_generated.io.deephaven.barrage.flatbuf.BarrageMessageType;
import io.deephaven.javascript.proto.dhinternal.io.deephaven.barrage.flatbuf.barrage_generated.io.deephaven.barrage.flatbuf.BarrageMessageWrapper;
import io.deephaven.javascript.proto.dhinternal.io.deephaven.barrage.flatbuf.barrage_generated.io.deephaven.barrage.flatbuf.BarrageSubscriptionOptions;
import io.deephaven.javascript.proto.dhinternal.io.deephaven.barrage.flatbuf.barrage_generated.io.deephaven.barrage.flatbuf.BarrageSubscriptionRequest;
import io.deephaven.javascript.proto.dhinternal.io.deephaven.barrage.flatbuf.barrage_generated.io.deephaven.barrage.flatbuf.BarrageUpdateMetadata;
import io.deephaven.javascript.proto.dhinternal.io.deephaven.barrage.flatbuf.barrage_generated.io.deephaven.barrage.flatbuf.ColumnConversionMode;
import io.deephaven.javascript.proto.dhinternal.io.deephaven.proto.hierarchicaltable_pb.HierarchicalTableApplyRequest;
import io.deephaven.javascript.proto.dhinternal.io.deephaven.proto.hierarchicaltable_pb.HierarchicalTableDescriptor;
import io.deephaven.javascript.proto.dhinternal.io.deephaven.proto.hierarchicaltable_pb.HierarchicalTableSourceExportRequest;
import io.deephaven.javascript.proto.dhinternal.io.deephaven.proto.hierarchicaltable_pb.HierarchicalTableViewKeyTableDescriptor;
import io.deephaven.javascript.proto.dhinternal.io.deephaven.proto.hierarchicaltable_pb.HierarchicalTableViewRequest;
import io.deephaven.javascript.proto.dhinternal.io.deephaven.proto.table_pb.Condition;
import io.deephaven.javascript.proto.dhinternal.io.deephaven.proto.ticket_pb.Ticket;
import io.deephaven.javascript.proto.dhinternal.io.deephaven.proto.ticket_pb.TypedTicket;
import io.deephaven.web.client.api.*;
import io.deephaven.web.client.api.barrage.WebBarrageUtils;
import io.deephaven.web.client.api.barrage.def.ColumnDefinition;
import io.deephaven.web.client.api.barrage.def.InitialTableDefinition;
import io.deephaven.web.client.api.barrage.stream.BiDiStream;
import io.deephaven.web.client.api.filter.FilterCondition;
import io.deephaven.web.client.api.impl.TicketAndPromise;
import io.deephaven.web.client.api.lifecycle.HasLifecycle;
import io.deephaven.web.client.api.subscription.ViewportData;
import io.deephaven.web.client.api.subscription.ViewportRow;
import io.deephaven.web.client.api.tree.JsTreeTable.TreeViewportData.TreeRow;
import io.deephaven.web.client.api.widget.JsWidget;
import io.deephaven.web.client.fu.JsItr;
import io.deephaven.web.client.fu.JsLog;
import io.deephaven.web.client.fu.LazyPromise;
import io.deephaven.web.shared.data.*;
import io.deephaven.web.shared.data.columns.ColumnData;
import jsinterop.annotations.JsIgnore;
import jsinterop.annotations.JsNullable;
import jsinterop.annotations.JsOptional;
import jsinterop.annotations.JsOverlay;
import jsinterop.annotations.JsPackage;
import jsinterop.annotations.JsProperty;
import jsinterop.annotations.JsType;
import jsinterop.base.Any;
import jsinterop.base.Js;

import java.util.*;
import java.util.function.Function;
import java.util.stream.Collectors;

import static io.deephaven.web.client.api.barrage.WebBarrageUtils.makeUint8ArrayFromBitset;
import static io.deephaven.web.client.api.barrage.WebBarrageUtils.serializeRanges;
import static io.deephaven.web.client.api.subscription.ViewportData.NO_ROW_FORMAT_COLUMN;

/**
 * Behaves like a {@link JsTable} externally, but data, state, and viewports are managed by an entirely different
 * mechanism, and so reimplemented here.
 * <p>
 * Any time a change is made, we build a new request and send it to the server, and wait for the updated state.
 * <p>
 * Semantics around getting updates from the server are slightly different - we don't "unset" the viewport here after
 * operations are performed, but encourage the client code to re-set them to the desired position.
 * <p>
 * The table size will be -1 until a viewport has been fetched.
 * <p>
 * Similar to a table, a Tree Table provides access to subscribed viewport data on the current hierarchy. A different
 * Row type is used within that viewport, showing the depth of that node within the tree and indicating details about
 * whether it has children or is expanded. The Tree Table itself then provides the ability to change if a row is
 * expanded or not. Methods used to control or check if a row should be expanded or not can be invoked on a TreeRow
 * instance, or on the number of the row (thus allowing for expanding/collapsing rows which are not currently visible in
 * the viewport).
 * <p>
 * Events and viewports are somewhat different from tables, due to the expense of computing the expanded/collapsed rows
 * and count of children at each level of the hierarchy, and differences in the data that is available.
 * <p>
 * <ul>
 * <li>There is no {@link JsTable#getTotalSize() totalSize} property.</li>
 * <li>The viewport is not un-set when changes are made to filter or sort, but changes will continue to be streamed in.
 * It is suggested that the viewport be changed to the desired position (usually the first N rows) after any filter/sort
<<<<<<< HEAD
 * change is made. Likewise, getViewportData() will always return the most recent data, and will not wait if a new
 * operation is pending.</li>
 * <li>Custom columns are not directly supported. If the TreeTable was created client-side, the original Table can have
 * custom columns applied, and the TreeTable can be recreated.</li>
 * <li>The {@link JsTable#getTotalsTableConfig()} property is instead a method, {@link #getTotalsTableConfig()}, and
 * returns a promise so the config can be fetched asynchronously.</li>
=======
 * change is made. Likewise, {@link #getViewportData()} will always return the most recent data, and will not wait if a
 * new operation is pending.</li>
 * <li>Custom columns are not directly supported. If the TreeTable was created client-side, the original Table can have
 * custom columns applied, and the TreeTable can be recreated.</li>
 * <li>Whereas Table has a {@link JsTable#getTotalsTableConfig()} property, it is defined here as a method,
 * {@link #getTotalsTableConfig()}. This returns a promise so the config can be fetched asynchronously.</li>
>>>>>>> 11537f00
 * <li>Totals Tables for trees vary in behavior between tree tables and roll-up tables. This behavior is based on the
 * original flat table used to produce the Tree Table - for a hierarchical table (i.e. Table.treeTable in the query
 * config), the totals will include non-leaf nodes (since they are themselves actual rows in the table), but in a
 * roll-up table, the totals only include leaf nodes (as non-leaf nodes are generated through grouping the contents of
 * the original table). Roll-ups also have the {@link JsRollupConfig#includeConstituents} property, indicating that a
 * {@link Column} in the tree may have a {@link Column#getConstituentType()} property reflecting that the type of cells
 * where {@link TreeRow#hasChildren()} is false will be different from usual.</li>
 * </ul>
 */
@JsType(namespace = "dh", name = "TreeTable")
public class JsTreeTable extends HasLifecycle implements ServerObject {
    /**
     * event.detail is the currently visible viewport data based on the active viewport configuration.
     */
    public static final String EVENT_UPDATED = "updated",
            EVENT_DISCONNECT = "disconnect",
            EVENT_RECONNECT = "reconnect",
            EVENT_RECONNECTFAILED = "reconnectfailed",
            EVENT_REQUEST_FAILED = "requestfailed";

    private static final double ACTION_EXPAND = 0b001;
    private static final double ACTION_EXPAND_WITH_DESCENDENTS = 0b011;
    private static final double ACTION_COLLAPSE = 0b100;

    @TsInterface
    @TsName(namespace = "dh")
    public class TreeViewportData implements TableData {
        private final Boolean[] expandedColumn;
        private final int[] depthColumn;
        private final double offset;
        private final double treeSize;

        private final JsArray<Column> columns;
        private final JsArray<TreeRow> rows;

        private TreeViewportData(double offset, long viewportSize, double treeSize, ColumnData[] dataColumns,
                Column[] columns) {
            this.offset = offset;
            this.treeSize = treeSize;
            this.columns = JsObject.freeze(Js.cast(Js.<JsArray<Column>>uncheckedCast(columns).slice()));

            // Unlike ViewportData, assume that we own this copy of the data and can mutate at will. As such,
            // we'll just clean the data that the requested columns know about for now.
            // TODO to improve this, we can have synthetic columns to handle data that wasn't requested/expected,
            // and then can share code with ViewportData
            Object[] data = new Object[dataColumns.length];

            expandedColumn = Js.uncheckedCast(
                    ViewportData.cleanData(dataColumns[rowExpandedCol.getIndex()].getData(), rowExpandedCol));
            depthColumn = Js.uncheckedCast(
                    ViewportData.cleanData(dataColumns[rowDepthCol.getIndex()].getData(), rowDepthCol));

            int constituentDepth = keyColumns.length + 2;

            // Without modifying this.columns (copied and frozen), make sure our key columns are present
            // in the list of columns that we will copy data for the viewport
            keyColumns.forEach((col, p1, p2) -> {
                if (this.columns.indexOf(col) == -1) {
                    columns[columns.length] = col;
                }
                return null;
            });

            for (int i = 0; i < columns.length; i++) {
                Column c = columns[i];
                int index = c.getIndex();

                // clean the data, since it will be exposed to the client
                data[index] = ViewportData.cleanData(dataColumns[index].getData(), c);
                if (c.getStyleColumnIndex() != null) {
                    data[c.getStyleColumnIndex()] = dataColumns[c.getStyleColumnIndex()].getData();
                }
                if (c.getFormatStringColumnIndex() != null) {
                    data[c.getFormatStringColumnIndex()] = dataColumns[c.getFormatStringColumnIndex()].getData();
                }

                // if there is a matching constituent column array, clean it and copy from it
                Column sourceColumn = sourceColumns.get(c.getName());
                if (sourceColumn != null) {
                    ColumnData constituentColumn = dataColumns[sourceColumn.getIndex()];
                    if (constituentColumn != null) {
                        JsArray<Any> cleanConstituentColumn =
                                Js.uncheckedCast(ViewportData.cleanData(constituentColumn.getData(), sourceColumn));
                        // Overwrite the data with constituent values, if any
                        // We use cleanConstituentColumn to find max item rather than data[index], since we
                        // are okay stopping at the last constituent value, in case the server sends shorter
                        // arrays.
                        for (int rowIndex = 0; rowIndex < cleanConstituentColumn.length; rowIndex++) {
                            if (depthColumn[rowIndex] == constituentDepth)
                                Js.asArrayLike(data[index]).setAt(rowIndex, cleanConstituentColumn.getAt(rowIndex));
                        }

                        if (sourceColumn.getStyleColumnIndex() != null) {
                            assert c.getStyleColumnIndex() != null;
                            ColumnData styleData = dataColumns[sourceColumn.getStyleColumnIndex()];
                            if (styleData != null) {
                                JsArray<Any> styleArray = Js.cast(styleData.getData());
                                for (int rowIndex = 0; rowIndex < styleArray.length; rowIndex++) {
                                    if (depthColumn[rowIndex] == constituentDepth)
                                        Js.asArrayLike(data[c.getStyleColumnIndex()]).setAt(rowIndex,
                                                styleArray.getAt(rowIndex));
                                }
                            }
                        }
                        if (sourceColumn.getFormatStringColumnIndex() != null) {
                            assert c.getFormatStringColumnIndex() != null;
                            ColumnData formatData = dataColumns[sourceColumn.getFormatStringColumnIndex()];
                            if (formatData != null) {
                                JsArray<Any> formatArray = Js.cast(formatData.getData());
                                for (int rowIndex = 0; rowIndex < formatArray.length; rowIndex++) {
                                    if (depthColumn[rowIndex] == constituentDepth) {
                                        Js.asArrayLike(data[c.getFormatStringColumnIndex()]).setAt(rowIndex,
                                                formatArray.getAt(rowIndex));
                                    }
                                }
                            }
                        }
                    }
                }
            }
            if (rowFormatColumn != NO_ROW_FORMAT_COLUMN) {
                data[rowFormatColumn] = dataColumns[rowFormatColumn].getData();
            }

            rows = new JsArray<>();
            for (int i = 0; i < viewportSize; i++) {
                rows.push(new TreeRow(i, data, data[rowFormatColumn]));
            }
        }

        @Override
        public Row get(long index) {
            return getRows().getAt((int) index);
        }

        @Override
        public Row get(int index) {
            return getRows().getAt((int) index);
        }

        @Override
        public Any getData(int index, Column column) {
            return getRows().getAt(index).get(column);
        }

        @Override
        public Any getData(long index, Column column) {
            return getRows().getAt((int) index).get(column);
        }

        @Override
        public Format getFormat(int index, Column column) {
            return getRows().getAt(index).getFormat(column);
        }

        @Override
        public Format getFormat(long index, Column column) {
            return getRows().getAt((int) index).getFormat(column);
        }

        @JsProperty
        public double getOffset() {
            return offset;
        }

        @JsProperty
        public JsArray<Column> getColumns() {
            return columns;
        }

        @JsProperty
        public JsArray<TreeRow> getRows() {
            return rows;
        }

        public double getTreeSize() {
            return treeSize;
        }

        /**
         * Row implementation that also provides additional read-only properties. represents visible rows in the table,
         * but with additional properties to reflect the tree structure.
         */
        @TsInterface
        @TsName(namespace = "dh")
        public class TreeRow extends ViewportRow {
            public TreeRow(int offsetInSnapshot, Object[] dataColumns, Object rowStyleColumn) {
                super(offsetInSnapshot, dataColumns, rowStyleColumn);
            }

            /**
             * True if this node is currently expanded to show its children; false otherwise. Those children will be the
             * rows below this one with a greater depth than this one
             * 
             * @return boolean
             */
            @JsProperty(name = "isExpanded")
            public boolean isExpanded() {
                return expandedColumn[offsetInSnapshot] == Boolean.TRUE;
            }

            /**
             * True if this node has children and can be expanded; false otherwise. Note that this value may change when
             * the table updates, depending on the table's configuration
             * 
             * @return boolean
             */
            @JsProperty(name = "hasChildren")
            public boolean hasChildren() {
                return expandedColumn[offsetInSnapshot] != null;
            }

            /**
             * The number of levels above this node; zero for top level nodes. Generally used by the UI to indent the
             * row and its expand/collapse icon
             * 
             * @return int
             */
            @JsProperty(name = "depth")
            public int depth() {
                return depthColumn[offsetInSnapshot];
            }

            public void appendKeyData(Object[][] keyTableData, double action) {
                int i;
                for (i = 0; i < keyColumns.length; i++) {
                    Js.<JsArray<Any>>cast(keyTableData[i]).push(keyColumns.getAt(i).get(this));
                }
                Js.<JsArray<Double>>cast(keyTableData[i++]).push((double) depth());
                Js.<JsArray<Double>>cast(keyTableData[i++]).push(action);
            }
        }
    }

    /**
     * Ordered series of steps that must be performed when changes are made to the table. When any change is applied,
     * all subsequent steps must be performed as well.
     */
    private enum RebuildStep {
        FILTER, SORT, HIERARCHICAL_TABLE_VIEW, SUBSCRIPTION;
    }

    private final WorkerConnection connection;

    // This group of fields represent the underlying state of the original HierarchicalTable
    private final JsWidget widget;
    private final InitialTableDefinition tableDefinition;
    private final Column[] visibleColumns;
    private final Map<String, Column> columnsByName = new HashMap<>();
    private final int rowFormatColumn;
    private final Map<String, Column> sourceColumns;
    private final JsArray<Column> keyColumns = new JsArray<>();
    private Column rowDepthCol;
    private Column rowExpandedCol;
    private final Column actionCol;
    private final JsArray<Column> groupedColumns;

    // The source JsTable behind the original HierarchicalTable, lazily built at this time
    private final JsLazy<Promise<JsTable>> sourceTable;

    // The current filter and sort state
    private List<FilterCondition> filters = new ArrayList<>();
    private List<Sort> sorts = new ArrayList<>();
    private TicketAndPromise<?> filteredTable;
    private TicketAndPromise<?> sortedTable;

    // Tracking for the current/next key table contents. Note that the key table doesn't necessarily
    // only include key columns, but all HierarchicalTable.isExpandByColumn columns.
    private Object[][] keyTableData;
    private Promise<JsTable> keyTable;

    private TicketAndPromise<?> viewTicket;
    private Promise<BiDiStream<?, ?>> stream;

    // the "next" set of filters/sorts that we'll use. these either are "==" to the above fields, or are scheduled
    // to replace them soon.
    private List<FilterCondition> nextFilters = new ArrayList<>();
    private List<Sort> nextSort = new ArrayList<>();

    // viewport information
    private Double firstRow;
    private Double lastRow;
    private Column[] columns;
    private int updateInterval = 1000;

    private TreeViewportData currentViewportData;

    private boolean alwaysFireNextEvent = false;

    private boolean closed = false;

    @JsIgnore
    public JsTreeTable(WorkerConnection workerConnection, JsWidget widget) {
        this.connection = workerConnection;
        this.widget = widget;

        // register for same-session disconnect/reconnect callbacks
        this.connection.registerSimpleReconnectable(this);

        // TODO(deephaven-core#3604) factor most of the rest of this out for a refetch, in case of new session
        HierarchicalTableDescriptor treeDescriptor =
                HierarchicalTableDescriptor.deserializeBinary(widget.getDataAsU8());

        Uint8Array flightSchemaMessage = treeDescriptor.getSnapshotSchema_asU8();
        Schema schema = WebBarrageUtils.readSchemaMessage(flightSchemaMessage);

        this.tableDefinition = WebBarrageUtils.readTableDefinition(schema);
        Column[] columns = new Column[0];
        Map<Boolean, Map<String, ColumnDefinition>> columnDefsByName = tableDefinition.getColumnsByName();
        int rowFormatColumn = -1;

        // This is handy to avoid certain lookups that we'll only do anyway if this is a rollup. This is naturally
        // always false if this is a tree.
        boolean hasConstituentColumns = !columnDefsByName.get(true).isEmpty();

        Map<String, Column> constituentColumns = new HashMap<>();
        JsArray<Column> groupedColumns = new JsArray<>();
        for (ColumnDefinition definition : tableDefinition.getColumns()) {
            Column column = definition.makeJsColumn(columns.length, columnDefsByName);
            if (definition.isForRow()) {
                assert rowFormatColumn == -1;
                rowFormatColumn = definition.getColumnIndex();
                continue;
            }

            if (definition.isHierarchicalRowDepthColumn()) {
                rowDepthCol = column;
            } else if (definition.isHierarchicalRowExpandedColumn()) {
                rowExpandedCol = column;
            } else if (definition.isHierarchicalExpandByColumn()) {
                // technically this may be set for the above two cases, but at this time we send them regardless
                keyColumns.push(column);
            }
            if (definition.isRollupConstituentNodeColumn()) {
                constituentColumns.put(column.getName(), column);
            }
            if (definition.isVisible()) {
                columns[columns.length] = column;
            }
            if (definition.isRollupGroupByColumn() && !definition.isRollupConstituentNodeColumn()) {
                groupedColumns.push(column);

                if (hasConstituentColumns) {
                    column.setConstituentType(columnDefsByName.get(true).get(definition.getName()).getType());
                }
            }
            if (hasConstituentColumns && definition.getRollupAggregationInputColumn() != null
                    && !definition.getRollupAggregationInputColumn().isEmpty()) {
                column.setConstituentType(
                        columnDefsByName.get(true).get(definition.getRollupAggregationInputColumn()).getType());
            }
        }
        this.rowFormatColumn = rowFormatColumn;
        this.groupedColumns = JsObject.freeze(groupedColumns);

        sourceColumns = columnDefsByName.get(false).values().stream()
                .map(c -> {
                    if (c.getRollupAggregationInputColumn() != null && !c.getRollupAggregationInputColumn().isEmpty()) {
                        // Use the specified input column
                        return constituentColumns.remove(c.getRollupAggregationInputColumn());
                    }
                    if (c.isRollupGroupByColumn()) {
                        // use the groupby column's own name
                        return constituentColumns.remove(c.getName());
                    }
                    // filter out the rest
                    return null;
                })
                .filter(Objects::nonNull)
                .collect(Collectors.toMap(
                        Column::getName,
                        Function.identity()));
        // add the rest of the constituent columns as themselves, they will only show up in constituent rows
        sourceColumns.putAll(constituentColumns);
        // TODO #3303 offer those as plain columns too

        // visit each column with a source column but no format/style column - if the source column as a format column,
        // we will reference the source column's format column data instead
        for (int i = 0; i < columns.length; i++) {
            Column visibleColumn = columns[i];
            Column sourceColumn = sourceColumns.get(visibleColumn.getName());
            if (sourceColumn == null) {
                continue;
            }

            if (visibleColumn.getFormatStringColumnIndex() == null
                    && sourceColumn.getFormatStringColumnIndex() != null) {
                columns[i] = visibleColumn.withFormatStringColumnIndex(sourceColumn.getFormatStringColumnIndex());
            }
            if (visibleColumn.getStyleColumnIndex() == null && sourceColumn.getStyleColumnIndex() != null) {
                columns[i] = visibleColumn.withStyleColumnIndex(sourceColumn.getStyleColumnIndex());
            }
        }

        // track columns by name and freeze the array to avoid defensive copies
        this.visibleColumns = JsObject.freeze(columns);
        for (int i = 0; i < visibleColumns.length; i++) {
            Column column = visibleColumns[i];
            columnsByName.put(column.getName(), column);
        }

        keyTableData = new Object[keyColumns.length + 2][0];
        actionCol = new Column(-1, -1, null, null, "byte", "__action__", false, null, null, false, false);

        sourceTable = JsLazy.of(() -> workerConnection
                .newState(this, (c, newState, metadata) -> {
                    HierarchicalTableSourceExportRequest exportRequest = new HierarchicalTableSourceExportRequest();
                    exportRequest.setResultTableId(newState.getHandle().makeTicket());
                    exportRequest.setHierarchicalTableId(widget.getTicket());
                    connection.hierarchicalTableServiceClient().exportSource(exportRequest, connection.metadata(),
                            c::apply);
                }, "source for hierarchical table")
                .then(cts -> Promise.resolve(new JsTable(connection, cts))));
    }

    private TicketAndPromise<?> prepareFilter() {
        if (filteredTable != null) {
            return filteredTable;
        }
        if (nextFilters.isEmpty()) {
            return new TicketAndPromise<>(widget.getTicket(), connection);
        }
        Ticket ticket = connection.getConfig().newTicket();
        filteredTable = new TicketAndPromise<>(ticket, Callbacks.grpcUnaryPromise(c -> {

            HierarchicalTableApplyRequest applyFilter = new HierarchicalTableApplyRequest();
            applyFilter.setFiltersList(
                    nextFilters.stream().map(FilterCondition::makeDescriptor).toArray(Condition[]::new));
            applyFilter.setInputHierarchicalTableId(widget.getTicket());
            applyFilter.setResultHierarchicalTableId(ticket);
            connection.hierarchicalTableServiceClient().apply(applyFilter, connection.metadata(), c::apply);
        }), connection);
        return filteredTable;
    }

    private TicketAndPromise<?> prepareSort(TicketAndPromise<?> prevTicket) {
        if (sortedTable != null) {
            return sortedTable;
        }
        if (nextSort.isEmpty()) {
            return prevTicket;
        }
        Ticket ticket = connection.getConfig().newTicket();
        sortedTable = new TicketAndPromise<>(ticket, Callbacks.grpcUnaryPromise(c -> {
            HierarchicalTableApplyRequest applyFilter = new HierarchicalTableApplyRequest();
            applyFilter.setSortsList(nextSort.stream().map(Sort::makeDescriptor).toArray(
                    io.deephaven.javascript.proto.dhinternal.io.deephaven.proto.table_pb.SortDescriptor[]::new));
            applyFilter.setInputHierarchicalTableId(prevTicket.ticket());
            applyFilter.setResultHierarchicalTableId(ticket);
            connection.hierarchicalTableServiceClient().apply(applyFilter, connection.metadata(), c::apply);
        }), connection);
        return sortedTable;
    }

    private Promise<JsTable> makeKeyTable() {
        if (keyTable != null) {
            return keyTable;
        }
        JsArray<Column> keyTableColumns = keyColumns.slice();
        keyTableColumns.push(rowDepthCol);
        keyTableColumns.push(actionCol);
        keyTable = connection.newTable(
                Js.uncheckedCast(keyTableColumns.map((p0, p1, p2) -> p0.getName())),
                Js.uncheckedCast(keyTableColumns.map((p0, p1, p2) -> p0.getType())),
                keyTableData,
                null,
                null);
        return keyTable;
    }

    private TicketAndPromise<?> makeView(TicketAndPromise<?> prevTicket) {
        if (viewTicket != null) {
            return viewTicket;
        }
        Ticket ticket = connection.getConfig().newTicket();
        Promise<JsTable> keyTable = makeKeyTable();
        viewTicket = new TicketAndPromise<>(ticket, Callbacks.grpcUnaryPromise(c -> {
            HierarchicalTableViewRequest viewRequest = new HierarchicalTableViewRequest();
            viewRequest.setHierarchicalTableId(prevTicket.ticket());
            viewRequest.setResultViewId(ticket);
            keyTable.then(t -> {
                if (keyTableData[0].length > 0) {
                    HierarchicalTableViewKeyTableDescriptor expansions = new HierarchicalTableViewKeyTableDescriptor();
                    expansions.setKeyTableId(t.getHandle().makeTicket());
                    expansions.setKeyTableActionColumn(actionCol.getName());
                    viewRequest.setExpansions(expansions);
                }
                connection.hierarchicalTableServiceClient().view(viewRequest, connection.metadata(), c::apply);
                return null;
            }, error -> {
                c.apply(error, null);
                return null;
            });
        }), connection);
        return viewTicket;
    }

    private void replaceSubscription(RebuildStep step) {
        // Perform steps required to remove the existing intermediate tickets.
        // Fall-through between steps is deliberate.
        switch (step) {
            case FILTER:
                if (filteredTable != null) {
                    filteredTable.release();
                    filteredTable = null;
                }
            case SORT:
                if (sortedTable != null) {
                    sortedTable.release();
                    sortedTable = null;
                }
            case HIERARCHICAL_TABLE_VIEW:
                if (viewTicket != null) {
                    viewTicket.release();
                    viewTicket = null;
                }
            case SUBSCRIPTION:
                if (stream != null) {
                    stream.then(stream -> {
                        stream.end();
                        stream.cancel();
                        return null;
                    });
                    stream = null;
                }
        }

        Promise<BiDiStream<?, ?>> stream = Promise.resolve(defer())
                .then(ignore -> {
                    makeKeyTable();
                    TicketAndPromise filter = prepareFilter();
                    TicketAndPromise sort = prepareSort(filter);
                    TicketAndPromise view = makeView(sort);
                    return Promise.all(
                            keyTable,
                            filter.promise(),
                            sort.promise(),
                            view.promise());
                })
                .then(results -> {
                    BitSet columnsBitset = makeColumnSubscriptionBitset();
                    RangeSet range = RangeSet.ofRange((long) (double) firstRow, (long) (double) lastRow);

                    Column[] queryColumns = this.columns;

                    boolean alwaysFireEvent = this.alwaysFireNextEvent;
                    this.alwaysFireNextEvent = false;

                    JsLog.debug("Sending tree table request", this,
                            LazyString.of(() -> widget.getTicket().getTicket_asB64()),
                            columnsBitset,
                            range,
                            alwaysFireEvent);
                    BiDiStream<FlightData, FlightData> doExchange =
                            connection.<FlightData, FlightData>streamFactory().create(
                                    headers -> connection.flightServiceClient().doExchange(headers),
                                    (first, headers) -> connection.browserFlightServiceClient().openDoExchange(first,
                                            headers),
                                    (next, headers, c) -> connection.browserFlightServiceClient().nextDoExchange(next,
                                            headers,
                                            c::apply),
                                    new FlightData());

                    FlightData subscriptionRequestWrapper = new FlightData();
                    Builder doGetRequest = new Builder(1024);
                    double columnsOffset = BarrageSubscriptionRequest.createColumnsVector(doGetRequest,
                            makeUint8ArrayFromBitset(columnsBitset));
                    double viewportOffset = BarrageSubscriptionRequest.createViewportVector(doGetRequest,
                            serializeRanges(
                                    Collections.singleton(
                                            range)));
                    double serializationOptionsOffset = BarrageSubscriptionOptions
                            .createBarrageSubscriptionOptions(doGetRequest, ColumnConversionMode.Stringify, true,
                                    updateInterval, 0, 0);
                    double tableTicketOffset =
                            BarrageSubscriptionRequest.createTicketVector(doGetRequest,
                                    viewTicket.ticket().getTicket_asU8());
                    BarrageSubscriptionRequest.startBarrageSubscriptionRequest(doGetRequest);
                    BarrageSubscriptionRequest.addTicket(doGetRequest, tableTicketOffset);
                    BarrageSubscriptionRequest.addColumns(doGetRequest, columnsOffset);
                    BarrageSubscriptionRequest.addSubscriptionOptions(doGetRequest, serializationOptionsOffset);
                    BarrageSubscriptionRequest.addViewport(doGetRequest, viewportOffset);
                    doGetRequest.finish(BarrageSubscriptionRequest.endBarrageSubscriptionRequest(doGetRequest));

                    subscriptionRequestWrapper.setAppMetadata(
                            WebBarrageUtils.wrapMessage(doGetRequest, BarrageMessageType.BarrageSubscriptionRequest));
                    doExchange.send(subscriptionRequestWrapper);

                    String[] columnTypes = Arrays.stream(tableDefinition.getColumns())
                            .map(ColumnDefinition::getType)
                            .toArray(String[]::new);
                    doExchange.onStatus(status -> {
                        if (!status.isOk()) {
                            failureHandled(status.getDetails());
                        }
                    });
                    doExchange.onEnd(status -> {
                        this.stream = null;
                    });
                    doExchange.onData(flightData -> {
                        Message message = Message.getRootAsMessage(new ByteBuffer(flightData.getDataHeader_asU8()));
                        if (message.headerType() == MessageHeader.Schema) {
                            // ignore for now, we'll handle this later
                            return;
                        }
                        assert message.headerType() == MessageHeader.RecordBatch;
                        RecordBatch header = message.header(new RecordBatch());
                        Uint8Array appMetadataBytes = flightData.getAppMetadata_asU8();
                        BarrageUpdateMetadata update = null;
                        if (appMetadataBytes.length != 0) {
                            BarrageMessageWrapper barrageMessageWrapper =
                                    BarrageMessageWrapper.getRootAsBarrageMessageWrapper(
                                            new ByteBuffer(
                                                    appMetadataBytes));

                            update = BarrageUpdateMetadata.getRootAsBarrageUpdateMetadata(
                                    new ByteBuffer(
                                            new Uint8Array(barrageMessageWrapper.msgPayloadArray())));
                        }
                        TableSnapshot snapshot = WebBarrageUtils.createSnapshot(header,
                                WebBarrageUtils.typedArrayToLittleEndianByteBuffer(flightData.getDataBody_asU8()),
                                update,
                                true,
                                columnTypes);

                        final RangeSet includedRows = snapshot.getIncludedRows();
                        double offset = firstRow;
                        assert includedRows.isEmpty() || Js.asInt(offset) == includedRows.getFirstRow();
                        TreeViewportData vd = new TreeViewportData(
                                offset,
                                includedRows.isEmpty() ? 0 : includedRows.size(),
                                snapshot.getTableSize(),
                                snapshot.getDataColumns(),
                                queryColumns);

                        handleUpdate(nextSort, nextFilters, vd, alwaysFireEvent);
                    });
                    return Promise.resolve(doExchange);
                });
        stream.catch_(err -> {
            // if this is the active attempt at a subscription, report the error
            if (this.stream == stream) {
                failureHandled(err.toString());
            }
            return Promise.reject(err);
        });
        this.stream = stream;
    }

    /**
     * Instead of a micro-task between chained promises, insert a regular task so that control is returned to the
     * browser long enough to prevent the UI hanging.
     */
    private <T> IThenable.ThenOnFulfilledCallbackFn<T, T> defer() {
        return val -> new Promise<>((resolve, reject) -> {
            DomGlobal.setTimeout(ignoreArgs -> resolve.onInvoke(val), 0);
        });
    }

    private void handleUpdate(List<Sort> nextSort, List<FilterCondition> nextFilters,
            TreeViewportData viewportData, boolean alwaysFireEvent) {
        JsLog.debug("tree table response arrived", viewportData);
        if (closed) {
            // ignore
            return;
        }

        // TODO #3310 if requested to fire the event, or if the data has changed in some way, fire the event
        final boolean fireEvent = true;

        this.currentViewportData = viewportData;

        this.sorts = nextSort;
        this.filters = nextFilters;

        if (fireEvent) {
            CustomEventInit<TreeViewportData> updatedEvent = CustomEventInit.create();
            updatedEvent.setDetail(viewportData);
            fireEvent(EVENT_UPDATED, updatedEvent);
        }
    }

    private BitSet makeColumnSubscriptionBitset() {
        // Build the bitset for the columns that are needed to get the data, style, and maintain structure
        BitSet columnsBitset = new BitSet(tableDefinition.getColumns().length);
        Arrays.stream(columns).flatMapToInt(Column::getRequiredColumns).forEach(columnsBitset::set);
        Arrays.stream(columns)
                .map(Column::getName)
                .map(sourceColumns::get)
                .filter(Objects::nonNull)
                .flatMapToInt(Column::getRequiredColumns)
                .forEach(columnsBitset::set);
        for (ColumnDefinition column : tableDefinition.getColumns()) {
            if (column.isForRow()) {
                columnsBitset.set(column.getColumnIndex());
            }
        }
        columnsBitset.set(rowDepthCol.getIndex());
        columnsBitset.set(rowExpandedCol.getIndex());
        keyColumns.forEach((p0, p1, p2) -> {
            columnsBitset.set(p0.getIndex());
            return null;
        });
        return columnsBitset;
    }

    private void replaceKeyTable() {
        if (keyTable != null) {
            keyTable.then(t -> {
                t.close();
                return null;
            });
            keyTable = null;
        }
        replaceSubscription(RebuildStep.HIERARCHICAL_TABLE_VIEW);
    }

    private void replaceKeyTableData(double action) {
        keyTableData = new Object[keyColumns.length + 2][1];
        int i = keyColumns.length;
        Js.<JsArray<Double>>cast(keyTableData[i++]).setAt(0, (double) 0);
        Js.<JsArray<Double>>cast(keyTableData[i++]).setAt(0, action);
        replaceKeyTable();
    }

    /**
     * Expands the given node, so that its children are visible when they are in the viewport. The parameter can be the
     * row index, or the row object itself. The second parameter is a boolean value, false by default, specifying if the
     * row and all descendants should be fully expanded. Equivalent to `setExpanded(row, true)` with an optional third
     * boolean parameter.
     *
     * @param row
     * @param expandDescendants
     */
    public void expand(RowReferenceUnion row, @JsOptional Boolean expandDescendants) {
        setExpanded(row, true, expandDescendants);
    }

    /**
     * Collapses the given node, so that its children and descendants are not visible in the size or the viewport. The
     * parameter can be the row index, or the row object itself. Equivalent to <b>setExpanded(row, false, false)</b>.
     *
     * @param row
     */
    public void collapse(RowReferenceUnion row) {
        setExpanded(row, false, false);
    }

    @TsUnion
    @JsType(isNative = true, name = "?", namespace = JsPackage.GLOBAL)
    public interface RowReferenceUnion {
        @JsOverlay
        default boolean isTreeRow() {
            return this instanceof TreeRow;
        }

        @JsOverlay
        default boolean isNumber() {
            return (Object) this instanceof Double;
        }

        @JsOverlay
        @TsUnionMember
        default TreeRow asTreeRow() {
            return Js.cast(this);
        }

        @JsOverlay
        @TsUnionMember
        default double asNumber() {
            return Js.asDouble(this);
        }
    }

    /**
     * Specifies if the given node should be expanded or collapsed. If this node has children, and the value is changed,
     * the size of the table will change. If node is to be expanded and the third parameter, <b>expandDescendants</b>,
     * is true, then its children will also be expanded.
     *
     * @param row
     * @param isExpanded
     * @param expandDescendants
     */
    public void setExpanded(RowReferenceUnion row, boolean isExpanded, @JsOptional Boolean expandDescendants) {
        // TODO check row number is within bounds
        final double action;
        if (!isExpanded) {
            action = ACTION_COLLAPSE;
        } else if (expandDescendants == Boolean.TRUE) {
            action = ACTION_EXPAND_WITH_DESCENDENTS;
        } else {
            action = ACTION_EXPAND;
        }

        final TreeRow r;
        if (row.isNumber()) {
            r = currentViewportData.rows.getAt((int) (row.asNumber() - currentViewportData.offset));
        } else if (row.isTreeRow()) {
            r = row.asTreeRow();
        } else {
            throw new IllegalArgumentException("row parameter must be an index or a row");
        }

        r.appendKeyData(keyTableData, action);
        replaceKeyTable();
    }

    public void expandAll() {
        replaceKeyTableData(ACTION_EXPAND_WITH_DESCENDENTS);
    }

    public void collapseAll() {
        replaceKeyTableData(ACTION_EXPAND);
    }

    /**
     * true if the given row is expanded, false otherwise. Equivalent to `TreeRow.isExpanded`, if an instance of the row
     * is available
     * 
     * @param row
     * @return boolean
     */
    public boolean isExpanded(RowReferenceUnion row) {
        final TreeRow r;
        if (row.isNumber()) {
            r = currentViewportData.rows.getAt((int) (row.asNumber() - currentViewportData.offset));
        } else if (row.isTreeRow()) {
            r = row.asTreeRow();
        } else {
            throw new IllegalArgumentException("row parameter must be an index or a row");
        }

        return r.isExpanded();
    }

    // JsTable-like methods
    public void setViewport(double firstRow, double lastRow, @JsOptional @JsNullable JsArray<Column> columns,
            @JsNullable @JsOptional Double updateInterval) {
        this.firstRow = firstRow;
        this.lastRow = lastRow;
        this.columns = columns != null ? Js.uncheckedCast(columns.slice()) : visibleColumns;
        this.updateInterval = updateInterval == null ? 1000 : (int) (double) updateInterval;

        replaceSubscription(RebuildStep.SUBSCRIPTION);
    }

    public Promise<TreeViewportData> getViewportData() {
        LazyPromise<TreeViewportData> promise = new LazyPromise<>();

        if (currentViewportData == null) {
            // only one of these two will fire, and when they do, they'll remove both handlers.
            addEventListenerOneShot(
                    EventPair.of(EVENT_UPDATED, e -> promise.succeed(currentViewportData)),
                    EventPair.of(EVENT_REQUEST_FAILED, promise::fail));
        } else {
            promise.succeed(currentViewportData);
        }
        return promise.asPromise();
    }

    @JsProperty(name = "isClosed")
    public boolean isClosed() {
        return closed;
    }

    /**
     * Indicates that the table will no longer be used, and server resources can be freed.
     */
    public void close() {
        if (closed) {
            return;
        }
        closed = true;

        JsLog.debug("Closing tree table", this);

        connection.unregisterSimpleReconnectable(this);

        // Presently it is never necessary to release widget tickets, since they can't be export tickets.
        // connection.releaseTicket(widget.getTicket());

        if (filteredTable != null) {
            filteredTable.release();
            filteredTable = null;
        }
        if (sortedTable != null) {
            sortedTable.release();
            sortedTable = null;
        }
        if (viewTicket != null) {
            viewTicket.release();
            viewTicket = null;
        }
        if (stream != null) {
            stream.then(stream -> {
                stream.end();
                stream.cancel();
                return null;
            });
            stream = null;
        }

        if (sourceTable.isAvailable()) {
            sourceTable.get().then(table -> {
                table.close();
                return null;
            });
        }
    }

    @Override
    public TypedTicket typedTicket() {
        return widget.typedTicket();
    }

    /**
     * Applies the given sort to all levels of the tree. Returns the previous sort in use.
     *
     * @param sort
     * @return {@link Sort} array
     */
    @SuppressWarnings("unusable-by-js")
    public JsArray<Sort> applySort(Sort[] sort) {
        for (int i = 0; i < sort.length; i++) {
            if (sort[i].getDirection().equalsIgnoreCase("reverse")) {
                throw new IllegalArgumentException("Tree Tables do no support reverse");
            }
        }
        nextSort = Arrays.asList(sort);

        replaceSubscription(RebuildStep.SORT);

        return getSort();
    }

    /**
     * Applies the given filter to the contents of the tree in such a way that if any node is visible, then any parent
     * node will be visible as well even if that parent node would not normally be visible due to the filter's
     * condition. Returns the previous sort in use.
     *
     * @param filter
     * @return {@link FilterCondition} array
     */
    @SuppressWarnings("unusable-by-js")
    public JsArray<FilterCondition> applyFilter(FilterCondition[] filter) {
        nextFilters = Arrays.asList(filter);

        replaceSubscription(RebuildStep.FILTER);

        return getFilter();
    }

    @JsProperty
    @JsNullable
    public String getDescription() {
        return tableDefinition.getAttributes().getDescription();
    }

    /**
     * The current number of rows given the table's contents and the various expand/collapse states of each node. (No
     * totalSize is provided at this time; its definition becomes unclear between roll-up and tree tables, especially
     * when considering collapse/expand states).
     *
     * @return double
     */
    @JsProperty
    public double getSize() {
        // read the size of the last tree response
        if (currentViewportData != null) {
            return currentViewportData.getTreeSize();
        }
        return -1;// not ready yet
    }

    /**
     * The current sort configuration of this Tree Table
     * 
     * @return {@link Sort} array.
     */
    @JsProperty
    public JsArray<Sort> getSort() {
        return JsItr.slice(sorts);
    }

    /**
     * The current filter configuration of this Tree Table.
     * 
     * @return {@link FilterCondition} array
     */
    @JsProperty
    public JsArray<FilterCondition> getFilter() {
        return JsItr.slice(filters);
    }

    /**
     * The columns that can be shown in this Tree Table.
     * 
     * @return {@link Column} array
     */
    @JsProperty
    public JsArray<Column> getColumns() {
        return Js.uncheckedCast(visibleColumns);
    }

    /**
     * a column with the given name, or throws an exception if it cannot be found
     * 
     * @param key
     * @return {@link Column}
     */
    public Column findColumn(String key) {
        Column c = columnsByName.get(key);
        if (c == null) {
            throw new NoSuchElementException(key);
        }
        return c;
    }

    /**
     * True if this is a roll-up and will provide the original rows that make up each grouping.
     * 
     * @return boolean
     */
    @JsProperty
    public boolean isIncludeConstituents() {
        return Arrays.stream(tableDefinition.getColumns()).anyMatch(ColumnDefinition::isRollupConstituentNodeColumn);
    }

    @JsProperty
    public JsArray<Column> getGroupedColumns() {
        return groupedColumns;
    }

    /**
     * an array with all of the named columns in order, or throws an exception if one cannot be found.
     * 
     * @param keys
     * @return {@link Column} array
     */
    public Column[] findColumns(String[] keys) {
        Column[] result = new Column[keys.length];
        for (int i = 0; i < keys.length; i++) {
            result[i] = findColumn(keys[i]);
        }
        return result;
    }

    /**
     * Provides Table-like selectDistinct functionality, but with a few quirks, since it is only fetching the distinct
     * values for the given columns in the source table:
     * <ul>
     * <li>Rollups may make no sense, since values are aggregated.</li>
     * <li>Values found on orphaned (and removed) nodes will show up in the resulting table, even though they are not in
     * the tree.</li>
     * <li>Values found on parent nodes which are only present in the tree since a child is visible will not be present
     * in the resulting table.</li>
     * </ul>
     */
    public Promise<JsTable> selectDistinct(Column[] columns) {
        return sourceTable.get().then(t -> {
            // if this is the first time it is used, it might not be filtered correctly, so check that the filters match
            // up.
            if (!t.getFilter().asList().equals(getFilter().asList())) {
                t.applyFilter(getFilter().asArray(new FilterCondition[0]));
            }
            return Promise.resolve(t.selectDistinct(columns));
        });
    }

    public Promise<JsTotalsTableConfig> getTotalsTableConfig() {
        // we want to communicate to the JS dev that there is no default config, so we allow
        // returning null here, rather than a default config. They can then easily build a
        // default config, but without this ability, there is no way to indicate that the
        // config omitted a totals table
        return sourceTable.get().then(t -> Promise.resolve(t.getTotalsTableConfig()));
    }

    public Promise<JsTotalsTable> getTotalsTable(@JsOptional Object config) {
        return sourceTable.get().then(t -> {
            // if this is the first time it is used, it might not be filtered correctly, so check that the filters match
            // up.
            if (!t.getFilter().asList().equals(getFilter().asList())) {
                t.applyFilter(getFilter().asArray(new FilterCondition[0]));
            }
            return Promise.resolve(t.getTotalsTable(config));
        });
    }

    public Promise<JsTotalsTable> getGrandTotalsTable(@JsOptional Object config) {
        return sourceTable.get().then(t -> Promise.resolve(t.getGrandTotalsTable(config)));
    }

    // TODO core#279 restore this with protobuf once smartkey has some pb-based analog
    // private static final int SERIALIZED_VERSION = 1;
    //
    // @JsMethod
    // public String saveExpandedState() {
    // if (expandedMap.get(Key.root()).expandedChildren.isEmpty()) {
    // return "";//empty string means nothing expanded, don't bother with preamble
    // }
    // KeySerializer serializer = new KeySerializer_Impl();
    // TypeSerializer typeSerializer = serializer.createSerializer();
    // final StringSerializationStreamWriter writer = new StringSerializationStreamWriter(typeSerializer);
    // writer.prepareToWrite();
    // writer.writeInt(SERIALIZED_VERSION);
    // writer.writeString(typeSerializer.getChecksum());
    //
    // // Starting from the root node, write a node, its child count, then call this recursively.
    // // Normally we would write the key first, but the root key is a special case where we don't
    // // do this.
    // try {
    // writeTreeNode(serializer, writer, Key.root());
    // } catch (SerializationException e) {
    // throw new IllegalStateException("Failed to serialize content: " + e.getMessage(), e);
    // }
    //
    // return writer.toString();
    // }
    //
    // private void writeTreeNode(KeySerializer serializer, SerializationStreamWriter writer, Key key) throws
    // SerializationException {
    // TreeNodeState node = expandedMap.get(key);
    // if (node == null) {
    // writer.writeInt(0);
    // return;
    // }
    // writer.writeInt(node.expandedChildren.size());
    // for (Key child : node.expandedChildren) {
    // serializer.write(child, writer);
    // writeTreeNode(serializer, writer, child);
    // }
    // }
    //
    // @JsMethod
    // public void restoreExpandedState(String nodesToRestore) throws SerializationException {
    // // sanity check that nothing has been expanded yet so we can safely do this
    // if (!expandedMap.get(Key.root()).expandedChildren.isEmpty()) {
    // throw new IllegalArgumentException("Tree already has expanded children, ignoring restoreExpandedState call");
    // }
    // if (nodesToRestore.isEmpty()) {
    // // no work to do, empty set of items expanded
    // return;
    // }
    // KeySerializer serializer = new KeySerializer_Impl();
    // TypeSerializer typeSerializer = serializer.createSerializer();
    // StringSerializationStreamReader reader = new StringSerializationStreamReader(typeSerializer, nodesToRestore);
    // int vers = reader.readInt();
    // if (vers != SERIALIZED_VERSION) {
    // throw new IllegalArgumentException("Failed to deserialize, current version doesn't match the serialized data.
    // Expected version " + SERIALIZED_VERSION + ", actual version " + vers);
    // }
    // String checksum = reader.readString();
    // if (!checksum.equals(typeSerializer.getChecksum())) {
    // throw new IllegalArgumentException("Failed to deserialize, current type definition doesn't match the serialized
    // data. Expected: " + typeSerializer.getChecksum() + ", actual: " + checksum);
    // }
    //
    // // read each key, assuming root as the first key
    // readTreeNode(serializer, reader, Key.root());
    // }
    //
    // private void readTreeNode(KeySerializer serializer, SerializationStreamReader reader, Key key) throws
    // SerializationException {
    // TreeNodeState node = expandedMap.get(key);
    // int count = reader.readInt();
    // for (int i = 0; i < count; i++) {
    // Key child = serializer.read(reader);
    // node.expand(child);
    // readTreeNode(serializer, reader, child);
    // }
    // }

    /**
     * a new copy of this treetable, so it can be sorted and filtered separately, and maintain a different viewport.
     * Unlike Table, this will _not_ copy the filter or sort, since tree table viewport semantics differ, and without a
     * viewport set, the treetable doesn't evaluate these settings, and they aren't readable on the properties. Expanded
     * state is also not copied.
     *
     * @return Promise of dh.TreeTable
     */
    public Promise<JsTreeTable> copy() {
        return connection.newState((c, state, metadata) -> {
            // connection.getServer().reexport(this.baseTable.getHandle(), state.getHandle(), c);
            throw new UnsupportedOperationException("reexport");// probably not needed at all with new session
                                                                // mechanism?
        }, "reexport for tree.copy()")
                .refetch(this, connection.metadata())
                .then(state -> Promise.resolve(new JsTreeTable(connection, widget)));
    }
}<|MERGE_RESOLUTION|>--- conflicted
+++ resolved
@@ -95,21 +95,12 @@
  * <li>There is no {@link JsTable#getTotalSize() totalSize} property.</li>
  * <li>The viewport is not un-set when changes are made to filter or sort, but changes will continue to be streamed in.
  * It is suggested that the viewport be changed to the desired position (usually the first N rows) after any filter/sort
-<<<<<<< HEAD
- * change is made. Likewise, getViewportData() will always return the most recent data, and will not wait if a new
- * operation is pending.</li>
- * <li>Custom columns are not directly supported. If the TreeTable was created client-side, the original Table can have
- * custom columns applied, and the TreeTable can be recreated.</li>
- * <li>The {@link JsTable#getTotalsTableConfig()} property is instead a method, {@link #getTotalsTableConfig()}, and
- * returns a promise so the config can be fetched asynchronously.</li>
-=======
  * change is made. Likewise, {@link #getViewportData()} will always return the most recent data, and will not wait if a
  * new operation is pending.</li>
  * <li>Custom columns are not directly supported. If the TreeTable was created client-side, the original Table can have
  * custom columns applied, and the TreeTable can be recreated.</li>
  * <li>Whereas Table has a {@link JsTable#getTotalsTableConfig()} property, it is defined here as a method,
  * {@link #getTotalsTableConfig()}. This returns a promise so the config can be fetched asynchronously.</li>
->>>>>>> 11537f00
  * <li>Totals Tables for trees vary in behavior between tree tables and roll-up tables. This behavior is based on the
  * original flat table used to produce the Tree Table - for a hierarchical table (i.e. Table.treeTable in the query
  * config), the totals will include non-leaf nodes (since they are themselves actual rows in the table), but in a
