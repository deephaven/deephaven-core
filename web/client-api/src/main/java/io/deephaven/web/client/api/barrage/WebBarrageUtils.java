/**
 * Copyright (c) 2016-2022 Deephaven Data Labs and Patent Pending
 */
package io.deephaven.web.client.api.barrage;

import elemental2.core.*;
import io.deephaven.javascript.proto.dhinternal.arrow.flight.flatbuf.message_generated.org.apache.arrow.flatbuf.FieldNode;
import io.deephaven.javascript.proto.dhinternal.arrow.flight.flatbuf.message_generated.org.apache.arrow.flatbuf.Message;
import io.deephaven.javascript.proto.dhinternal.arrow.flight.flatbuf.message_generated.org.apache.arrow.flatbuf.MessageHeader;
import io.deephaven.javascript.proto.dhinternal.arrow.flight.flatbuf.message_generated.org.apache.arrow.flatbuf.RecordBatch;
import io.deephaven.javascript.proto.dhinternal.arrow.flight.flatbuf.schema_generated.org.apache.arrow.flatbuf.Buffer;
import io.deephaven.javascript.proto.dhinternal.arrow.flight.flatbuf.schema_generated.org.apache.arrow.flatbuf.Field;
import io.deephaven.javascript.proto.dhinternal.arrow.flight.flatbuf.schema_generated.org.apache.arrow.flatbuf.KeyValue;
import io.deephaven.javascript.proto.dhinternal.arrow.flight.flatbuf.schema_generated.org.apache.arrow.flatbuf.Schema;
import io.deephaven.javascript.proto.dhinternal.flatbuffers.Builder;
import io.deephaven.javascript.proto.dhinternal.io.deephaven.barrage.flatbuf.barrage_generated.io.deephaven.barrage.flatbuf.BarrageMessageType;
import io.deephaven.javascript.proto.dhinternal.io.deephaven.barrage.flatbuf.barrage_generated.io.deephaven.barrage.flatbuf.BarrageMessageWrapper;
import io.deephaven.javascript.proto.dhinternal.io.deephaven.barrage.flatbuf.barrage_generated.io.deephaven.barrage.flatbuf.BarrageModColumnMetadata;
import io.deephaven.javascript.proto.dhinternal.io.deephaven.barrage.flatbuf.barrage_generated.io.deephaven.barrage.flatbuf.BarrageUpdateMetadata;
import io.deephaven.web.client.api.barrage.def.ColumnDefinition;
import io.deephaven.web.client.api.barrage.def.InitialTableDefinition;
import io.deephaven.web.client.api.barrage.def.TableAttributesDefinition;
import io.deephaven.web.shared.data.*;
import io.deephaven.web.shared.data.columns.*;
import jsinterop.base.Js;
import org.gwtproject.nio.TypedArrayHelper;

import java.math.BigDecimal;
import java.math.BigInteger;
import java.nio.ByteBuffer;
import java.nio.ByteOrder;
import java.nio.IntBuffer;
import java.nio.charset.StandardCharsets;
import java.util.BitSet;
import java.util.HashMap;
import java.util.Iterator;
import java.util.Map;
import java.util.Set;
import java.util.function.DoubleFunction;
import java.util.stream.IntStream;

/**
 * Utility to read barrage record batches.
 */
public class WebBarrageUtils {
    private static final int MAGIC = 0x6E687064;

    public static Uint8Array wrapMessage(Builder innerBuilder, int messageType) {
        Builder outerBuilder = new Builder(1024);
        // This deprecation is incorrect, tsickle didn't understand that only one overload is deprecated
        // noinspection deprecation
        double messageOffset = BarrageMessageWrapper.createMsgPayloadVector(outerBuilder, innerBuilder.asUint8Array());
        double offset =
                BarrageMessageWrapper.createBarrageMessageWrapper(outerBuilder, MAGIC, messageType, messageOffset);
        outerBuilder.finish(offset);
        return outerBuilder.asUint8Array();
    }

    public static Uint8Array emptyMessage() {
        Builder builder = new Builder(1024);
        double offset = BarrageMessageWrapper.createBarrageMessageWrapper(builder, MAGIC, BarrageMessageType.None, 0);
        builder.finish(offset);
        return builder.asUint8Array();
    }

    public static InitialTableDefinition readTableDefinition(Schema schema) {
        ColumnDefinition[] cols = readColumnDefinitions(schema);

        TableAttributesDefinition attributes = new TableAttributesDefinition(
                keyValuePairs("deephaven:attribute.", schema.customMetadataLength(), schema::customMetadata),
                keyValuePairs("deephaven:attribute_type.", schema.customMetadataLength(), schema::customMetadata),
                keyValuePairs("deephaven:unsent.attribute.", schema.customMetadataLength(), schema::customMetadata)
                        .keySet());
        return new InitialTableDefinition()
                .setAttributes(attributes)
                .setColumns(cols);
    }

    public static ColumnDefinition[] readColumnDefinitions(Schema schema) {
        ColumnDefinition[] cols = new ColumnDefinition[(int) schema.fieldsLength()];
        for (int i = 0; i < schema.fieldsLength(); i++) {
            cols[i] = new ColumnDefinition();
            Field f = schema.fields(i);
            Map<String, String> fieldMetadata =
                    keyValuePairs("deephaven:", f.customMetadataLength(), f::customMetadata);
            cols[i].setName(f.name().asString());
            cols[i].setColumnIndex(i);
            cols[i].setType(fieldMetadata.get("type"));
            cols[i].setIsSortable("true".equals(fieldMetadata.get("isSortable")));
            cols[i].setStyleColumn("true".equals(fieldMetadata.get("isStyle")));
            cols[i].setFormatColumn("true".equals(fieldMetadata.get("isDateFormat"))
                    || "true".equals(fieldMetadata.get("isNumberFormat")));
            cols[i].setDataBarFormatColumn("true".equals(fieldMetadata.get("isDatabarFormat")));
            cols[i].setForRow("true".equals(fieldMetadata.get("isRowStyle")));

            String formatColumnName = fieldMetadata.get("dateFormatColumn");
            if (formatColumnName == null) {
                formatColumnName = fieldMetadata.get("numberFormatColumn");
            }
            cols[i].setFormatColumnName(formatColumnName);

            cols[i].setStyleColumnName(fieldMetadata.get("styleColumn"));

            if (fieldMetadata.containsKey("inputtable.isKey")) {
                cols[i].setInputTableKeyColumn("true".equals(fieldMetadata.get("inputtable.isKey")));
            }

            cols[i].setDescription(fieldMetadata.get("description"));

            cols[i].setPartitionColumn("true".equals(fieldMetadata.get("isPartitioning")));

            cols[i].setHierarchicalExpandByColumn(
                    "true".equals(fieldMetadata.get("hierarchicalTable.isExpandByColumn")));
            cols[i].setHierarchicalRowDepthColumn(
                    "true".equals(fieldMetadata.get("hierarchicalTable.isRowDepthColumn")));
            cols[i].setHierarchicalRowExpandedColumn(
                    "true".equals(fieldMetadata.get("hierarchicalTable.isRowExpandedColumn")));
            cols[i].setRollupAggregatedNodeColumn(
                    "true".equals(fieldMetadata.get("rollupTable.isAggregatedNodeColumn")));
            cols[i].setRollupConstituentNodeColumn(
                    "true".equals(fieldMetadata.get("rollupTable.isConstituentNodeColumn")));
            cols[i].setRollupGroupByColumn("true".equals(fieldMetadata.get("rollupTable.isGroupByColumn")));
            cols[i].setRollupAggregationInputColumn(fieldMetadata.get("rollupTable.aggregationInputColumnName"));
<<<<<<< HEAD

            for (DatabarFormatColumnType value : DatabarFormatColumnType.values()) {
                String refColName = fieldMetadata.get("dataBar." + value.name());
                if (refColName != null) {
                    cols[i].setDataBar(value.name(), refColName);
                }
            }
=======
>>>>>>> 3c4bea47
        }
        return cols;
    }

    public static Schema readSchemaMessage(Uint8Array flightSchemaMessage) {
        // we conform to flight's schema representation of:
        // - IPC_CONTINUATION_TOKEN (4-byte int of -1)
        // - message size (4-byte int)
        // - a Message wrapping the schema
        io.deephaven.javascript.proto.dhinternal.flatbuffers.ByteBuffer bb =
                new io.deephaven.javascript.proto.dhinternal.flatbuffers.ByteBuffer(flightSchemaMessage);
        bb.setPosition(bb.position() + 8);
        Message headerMessage = Message.getRootAsMessage(bb);

        assert headerMessage.headerType() == MessageHeader.Schema;
        return headerMessage.header(new Schema());
    }

    public static Map<String, String> keyValuePairs(String filterPrefix, double count,
            DoubleFunction<KeyValue> accessor) {
        Map<String, String> map = new HashMap<>();
        for (int i = 0; i < count; i++) {
            KeyValue pair = accessor.apply(i);
            String key = pair.key().asString();
            if (key.startsWith(filterPrefix)) {
                key = key.substring(filterPrefix.length());
                String oldValue = map.put(key, pair.value().asString());
                assert oldValue == null : key + " had " + oldValue + ", replaced with " + pair.value();
            }
        }
        return map;
    }

    /**
     * Iterator wrapper that allows peeking at the next item, if any.
     */
    private static class Iter<T> implements Iterator<T> {
        private final Iterator<T> wrapped;
        private T next;

        private Iter(Iterator<T> wrapped) {
            this.wrapped = wrapped;
        }

        public T peek() {
            if (next != null) {
                return next;
            }
            return next = next();
        }

        @Override
        public boolean hasNext() {
            return next != null || wrapped.hasNext();
        }

        @Override
        public T next() {
            if (next == null) {
                return wrapped.next();
            }
            T val = next;
            next = null;
            return val;
        }
    }

    public static Uint8Array makeUint8ArrayFromBitset(BitSet bitset) {
        int length = (bitset.previousSetBit(Integer.MAX_VALUE - 1) + 8) / 8;
        Uint8Array array = new Uint8Array(length);
        byte[] bytes = bitset.toByteArray();
        for (int i = 0; i < bytes.length; i++) {
            array.setAt(i, (double) bytes[i]);
        }

        return array;
    }

    public static Uint8Array serializeRanges(Set<RangeSet> rangeSets) {
        final RangeSet s;
        if (rangeSets.size() == 0) {
            return new Uint8Array(0);
        } else if (rangeSets.size() == 1) {
            s = rangeSets.iterator().next();
        } else {
            s = new RangeSet();
            for (RangeSet rangeSet : rangeSets) {
                rangeSet.rangeIterator().forEachRemaining(s::addRange);
            }
        }

        ByteBuffer payload = CompressedRangeSetReader.writeRange(s);
        ArrayBufferView buffer = TypedArrayHelper.unwrap(payload);
        return new Uint8Array(buffer);
    }

    public static ByteBuffer typedArrayToLittleEndianByteBuffer(Uint8Array data) {
        ArrayBuffer slicedBuffer = data.<Uint8Array>slice().buffer;
        ByteBuffer bb = TypedArrayHelper.wrap(slicedBuffer);
        bb.order(ByteOrder.LITTLE_ENDIAN);
        return bb;
    }

    public static ByteBuffer typedArrayToLittleEndianByteBuffer(Int8Array data) {
        ArrayBuffer slicedBuffer = data.<Int8Array>slice().buffer;
        ByteBuffer bb = TypedArrayHelper.wrap(slicedBuffer);
        bb.order(ByteOrder.LITTLE_ENDIAN);
        return bb;
    }

    public static TableSnapshot createSnapshot(RecordBatch header, ByteBuffer body, BarrageUpdateMetadata barrageUpdate,
            boolean isViewport, String[] columnTypes) {
        RangeSet added;

        final RangeSet includedAdditions;
        if (barrageUpdate == null) {
            includedAdditions = added = RangeSet.ofRange(0, (long) (header.length().toFloat64() - 1));
        } else {
            added = new CompressedRangeSetReader()
                    .read(typedArrayToLittleEndianByteBuffer(barrageUpdate.addedRowsArray()));

            Int8Array addedRowsIncluded = barrageUpdate.addedRowsIncludedArray();
            if (isViewport && addedRowsIncluded != null) {
                includedAdditions = new CompressedRangeSetReader()
                        .read(typedArrayToLittleEndianByteBuffer(addedRowsIncluded));
            } else {
                // if this isn't a viewport, then a second index isn't sent, because all rows are included
                includedAdditions = added;
            }
        }

        // read the nodes and buffers into iterators so that we can descend into the data columns as necessary
        Iter<FieldNode> nodes =
                new Iter<>(IntStream.range(0, (int) header.nodesLength()).mapToObj(header::nodes).iterator());
        Iter<Buffer> buffers =
                new Iter<>(IntStream.range(0, (int) header.buffersLength()).mapToObj(header::buffers).iterator());
        ColumnData[] columnData = new ColumnData[columnTypes.length];
        for (int columnIndex = 0; columnIndex < columnTypes.length; ++columnIndex) {
            columnData[columnIndex] =
                    readArrowBuffer(body, nodes, buffers, (int) includedAdditions.size(), columnTypes[columnIndex]);
        }

        return new TableSnapshot(includedAdditions, columnData, added.size());
    }

    public static DeltaUpdatesBuilder deltaUpdates(BarrageUpdateMetadata barrageUpdate, boolean isViewport,
            String[] columnTypes) {
        return new DeltaUpdatesBuilder(barrageUpdate, isViewport, columnTypes);
    }

    public static class DeltaUpdatesBuilder {
        private final DeltaUpdates deltaUpdates = new DeltaUpdates();
        private final BarrageUpdateMetadata barrageUpdate;
        private final String[] columnTypes;
        private long numAddRowsRemaining = 0;
        private long numModRowsRemaining = 0;

        public DeltaUpdatesBuilder(BarrageUpdateMetadata barrageUpdate, boolean isViewport, String[] columnTypes) {
            this.barrageUpdate = barrageUpdate;
            this.columnTypes = columnTypes;

            deltaUpdates.setAdded(new CompressedRangeSetReader()
                    .read(typedArrayToLittleEndianByteBuffer(barrageUpdate.addedRowsArray())));
            deltaUpdates.setRemoved(new CompressedRangeSetReader()
                    .read(typedArrayToLittleEndianByteBuffer(barrageUpdate.removedRowsArray())));

            deltaUpdates.setShiftedRanges(
                    new ShiftedRangeReader().read(typedArrayToLittleEndianByteBuffer(barrageUpdate.shiftDataArray())));

            RangeSet includedAdditions;

            Int8Array addedRowsIncluded = barrageUpdate.addedRowsIncludedArray();
            if (isViewport && addedRowsIncluded != null) {
                includedAdditions = new CompressedRangeSetReader()
                        .read(typedArrayToLittleEndianByteBuffer(addedRowsIncluded));
            } else {
                // if this isn't a viewport, then a second index isn't sent, because all rows are included
                includedAdditions = deltaUpdates.getAdded();
            }
            numAddRowsRemaining = includedAdditions.size();
            deltaUpdates.setIncludedAdditions(includedAdditions);
            deltaUpdates.setSerializedAdditions(new DeltaUpdates.ColumnAdditions[0]);
            deltaUpdates.setSerializedModifications(new DeltaUpdates.ColumnModifications[0]);

            for (int columnIndex = 0; columnIndex < columnTypes.length; ++columnIndex) {
                BarrageModColumnMetadata columnMetadata = barrageUpdate.modColumnNodes(columnIndex);
                RangeSet modifiedRows = new CompressedRangeSetReader()
                        .read(typedArrayToLittleEndianByteBuffer(columnMetadata.modifiedRowsArray()));
                numModRowsRemaining = Math.max(numModRowsRemaining, modifiedRows.size());
            }
        }

        /**
         * Appends a new record batch and payload. Returns true if this was the final record batch that was expected.
         */
        public boolean appendRecordBatch(RecordBatch recordBatch, ByteBuffer body) {
            if (numAddRowsRemaining > 0) {
                handleAddBatch(recordBatch, body);
            } else if (numModRowsRemaining > 0) {
                handleModBatch(recordBatch, body);
            }
            // return true when complete
            return numAddRowsRemaining == 0 && numModRowsRemaining == 0;
        }

        private void handleAddBatch(RecordBatch recordBatch, ByteBuffer body) {
            Iter<FieldNode> nodes = new Iter<>(
                    IntStream.range(0, (int) recordBatch.nodesLength()).mapToObj(recordBatch::nodes).iterator());
            Iter<Buffer> buffers = new Iter<>(
                    IntStream.range(0, (int) recordBatch.buffersLength()).mapToObj(recordBatch::buffers).iterator());

            DeltaUpdates.ColumnAdditions[] addedColumnData = new DeltaUpdates.ColumnAdditions[columnTypes.length];
            for (int columnIndex = 0; columnIndex < columnTypes.length; ++columnIndex) {
                assert nodes.hasNext() && buffers.hasNext();
                ColumnData columnData = readArrowBuffer(body, nodes, buffers, (int) nodes.peek().length().toFloat64(),
                        columnTypes[columnIndex]);

                addedColumnData[columnIndex] = new DeltaUpdates.ColumnAdditions(columnIndex, columnData);
            }
            deltaUpdates.setSerializedAdditions(addedColumnData);
            numAddRowsRemaining -= (long) recordBatch.length().toFloat64();
        }

        private void handleModBatch(RecordBatch recordBatch, ByteBuffer body) {
            Iter<FieldNode> nodes = new Iter<>(
                    IntStream.range(0, (int) recordBatch.nodesLength()).mapToObj(recordBatch::nodes).iterator());
            Iter<Buffer> buffers = new Iter<>(
                    IntStream.range(0, (int) recordBatch.buffersLength()).mapToObj(recordBatch::buffers).iterator());

            DeltaUpdates.ColumnModifications[] modifiedColumnData =
                    new DeltaUpdates.ColumnModifications[columnTypes.length];
            for (int columnIndex = 0; columnIndex < columnTypes.length; ++columnIndex) {
                assert nodes.hasNext() && buffers.hasNext();

                BarrageModColumnMetadata columnMetadata = barrageUpdate.modColumnNodes(columnIndex);
                RangeSet modifiedRows = new CompressedRangeSetReader()
                        .read(typedArrayToLittleEndianByteBuffer(columnMetadata.modifiedRowsArray()));

                ColumnData columnData = readArrowBuffer(body, nodes, buffers, (int) nodes.peek().length().toFloat64(),
                        columnTypes[columnIndex]);
                modifiedColumnData[columnIndex] =
                        new DeltaUpdates.ColumnModifications(columnIndex, modifiedRows, columnData);
            }
            deltaUpdates.setSerializedModifications(modifiedColumnData);
            numModRowsRemaining -= (long) recordBatch.length().toFloat64();
        }

        public DeltaUpdates build() {
            return deltaUpdates;
        }
    }

    private static ColumnData readArrowBuffer(ByteBuffer data, Iter<FieldNode> nodes, Iter<Buffer> buffers, int size,
            String columnType) {
        // explicit cast to be clear that we're rounding down
        BitSet valid = readValidityBufferAsBitset(data, size, buffers.next());
        FieldNode thisNode = nodes.next();
        boolean hasNulls = thisNode.nullCount().toFloat64() != 0;
        size = Math.min(size, (int) thisNode.length().toFloat64());

        Buffer positions = buffers.next();
        switch (columnType) {
            // for simple well-supported typedarray types, wrap and return
            case "int":
                assert positions.length().toFloat64() >= size * 4;
                Int32Array intArray = new Int32Array(TypedArrayHelper.unwrap(data).buffer,
                        (int) positions.offset().toFloat64(), size);
                return new IntArrayColumnData(Js.uncheckedCast(intArray));
            case "short":
                assert positions.length().toFloat64() >= size * 2;
                Int16Array shortArray = new Int16Array(TypedArrayHelper.unwrap(data).buffer,
                        (int) positions.offset().toFloat64(), size);
                return new ShortArrayColumnData(Js.uncheckedCast(shortArray));
            case "boolean":
            case "java.lang.Boolean":
                // noinspection IntegerDivisionInFloatingPointContext
                assert positions.length().toFloat64() >= ((size + 63) / 64);
                // booleans are stored as a bitset, but internally we represent booleans as bytes
                data.position((int) positions.offset().toFloat64());
                BitSet wireValues = readBitSetWithLength(data, (int) (positions.length().toFloat64()));
                Boolean[] boolArray = new Boolean[size];
                for (int i = 0; i < size; ++i) {
                    if (!hasNulls || valid.get(i)) {
                        boolArray[i] = wireValues.get(i);
                    }
                }
                return new BooleanArrayColumnData(boolArray);
            case "byte":
                assert positions.length().toFloat64() >= size;
                Int8Array byteArray =
                        new Int8Array(TypedArrayHelper.unwrap(data).buffer, (int) positions.offset().toFloat64(), size);
                return new ByteArrayColumnData(Js.uncheckedCast(byteArray));
            case "double":
                assert positions.length().toFloat64() >= size * 8;
                Float64Array doubleArray = new Float64Array(TypedArrayHelper.unwrap(data).buffer,
                        (int) positions.offset().toFloat64(), size);
                return new DoubleArrayColumnData(Js.uncheckedCast(doubleArray));
            case "float":
                assert positions.length().toFloat64() >= size * 4;
                Float32Array floatArray = new Float32Array(TypedArrayHelper.unwrap(data).buffer,
                        (int) positions.offset().toFloat64(), size);
                return new FloatArrayColumnData(Js.uncheckedCast(floatArray));
            case "char":
                assert positions.length().toFloat64() >= size * 2;
                Uint16Array charArray = new Uint16Array(TypedArrayHelper.unwrap(data).buffer,
                        (int) positions.offset().toFloat64(), size);
                return new CharArrayColumnData(Js.uncheckedCast(charArray));
            // longs are a special case despite being java primitives
            case "long":
            case "java.time.Instant":
            case "java.time.ZonedDateTime":
                assert positions.length().toFloat64() >= size * 8;
                long[] longArray = new long[size];

                data.position((int) positions.offset().toFloat64());
                for (int i = 0; i < size; i++) {
                    longArray[i] = data.getLong();
                }
                return new LongArrayColumnData(longArray);
            // all other types are read out in some custom way
            case "java.time.LocalTime":// LocalDateArrayColumnData
                assert positions.length().toFloat64() >= size * 6;
                data.position((int) positions.offset().toFloat64());
                LocalDate[] localDateArray = new LocalDate[size];
                for (int i = 0; i < size; i++) {
                    int year = data.getInt();
                    byte month = data.get();
                    byte day = data.get();
                    localDateArray[i] = new LocalDate(year, month, day);
                }
                return new LocalDateArrayColumnData(localDateArray);
            case "java.time.LocalDate":// LocalTimeArrayColumnData
                assert positions.length().toFloat64() == size * 7;
                LocalTime[] localTimeArray = new LocalTime[size];

                data.position((int) positions.offset().toFloat64());
                for (int i = 0; i < size; i++) {
                    int nano = data.getInt();
                    byte hour = data.get();
                    byte minute = data.get();
                    byte second = data.get();
                    data.position(data.position() + 1);// aligned for next read
                    localTimeArray[i] = new LocalTime(hour, minute, second, nano);
                }
                return new LocalTimeArrayColumnData(localTimeArray);
            default:
                // remaining types have an offset buffer to read first
                IntBuffer offsets = readOffsets(data, size, positions);

                if (columnType.endsWith("[]")) {
                    FieldNode arrayNode = nodes.next();
                    int innerSize = (int) arrayNode.length().toFloat64();
                    boolean innerHasNulls = arrayNode.nullCount().toFloat64() != 0;

                    // array type, also read the inner valid buffer and inner offset buffer
                    BitSet innerValid = readValidityBufferAsBitset(data, innerSize, buffers.next());
                    IntBuffer innerOffsets = readOffsets(data, innerSize, buffers.next());

                    Buffer payload = buffers.next();

                    switch (columnType) {
                        case "java.lang.String[]":
                            String[][] strArrArr = new String[size][];

                            for (int i = 0; i < size; i++) {
                                if (hasNulls && !valid.get(i)) {
                                    continue;
                                }
                                int arrayStart = offsets.get(i);
                                int instanceSize = offsets.get(i + 1) - arrayStart;
                                String[] strArr = new String[instanceSize];
                                for (int j = 0; j < instanceSize; j++) {
                                    int inner = j + arrayStart;
                                    assert innerOffsets != null;
                                    if (innerHasNulls && !innerValid.get(inner)) {
                                        assert innerOffsets.get(inner) == innerOffsets.get(inner + 1)
                                                : innerOffsets.get(inner) + " == " + innerOffsets.get(inner + 1);
                                        continue;
                                    }
                                    // might be cheaper to do views on the underlying bb (which will be copied anyway
                                    // into the String)
                                    data.position((int) (payload.offset().toFloat64()) + innerOffsets.get(inner));
                                    int stringSize = innerOffsets.get(inner + 1) - innerOffsets.get(inner);
                                    byte[] stringBytes = new byte[stringSize];
                                    data.get(stringBytes);
                                    strArr[j] = new String(stringBytes, StandardCharsets.UTF_8);
                                }
                                strArrArr[i] = strArr;
                            }

                            return new StringArrayArrayColumnData(strArrArr);
                        default:
                            throw new IllegalStateException("Can't decode column of type " + columnType);
                    }

                } else {
                    // non-array, variable length stuff, just grab the buffer and read ranges specified by offsets
                    Buffer payload = buffers.next();

                    switch (columnType) {
                        case "java.lang.String": {
                            String[] stringArray = new String[size];
                            byte[] buf = new byte[32];
                            for (int i = 0; i < size; i++) {
                                if (hasNulls && !valid.get(i)) {
                                    continue;
                                }
                                int ioff = offsets.get(i);
                                int len = offsets.get(i + 1) - ioff;
                                data.position((int) (payload.offset().toFloat64()) + ioff);
                                if (buf.length < len) {
                                    buf = new byte[len];
                                }
                                data.get(buf, 0, len);
                                stringArray[i] = new String(buf, 0, len, StandardCharsets.UTF_8);// new
                                // String(Js.<char[]>uncheckedCast(stringBytes));
                            }
                            return new StringArrayColumnData(stringArray);
                        }
                        case "java.math.BigDecimal": {
                            BigDecimal[] bigDecArray = new BigDecimal[size];
                            byte[] buf = null;
                            for (int i = 0; i < size; i++) {
                                if (hasNulls && !valid.get(i)) {
                                    continue;
                                }
                                int ioff = offsets.get(i);
                                int len = offsets.get(i + 1) - ioff;
                                data.position((int) (payload.offset().toFloat64()) + ioff);
                                int scale = data.getInt();
                                len -= 4;
                                if (buf == null || buf.length != len) {
                                    buf = new byte[len];
                                }
                                bigDecArray[i] = new BigDecimal(readBigInt(data, buf), scale);
                            }
                            return new BigDecimalArrayColumnData(bigDecArray);
                        }
                        case "java.math.BigInteger": {
                            BigInteger[] bigIntArray = new BigInteger[size];
                            byte[] buf = null;
                            for (int i = 0; i < size; i++) {
                                if (hasNulls && !valid.get(i)) {
                                    continue;
                                }
                                int ioff = offsets.get(i);
                                int len = offsets.get(i + 1) - ioff;
                                if (buf == null || buf.length != len) {
                                    buf = new byte[len];
                                }
                                data.position((int) (payload.offset().toFloat64()) + ioff);
                                bigIntArray[i] = readBigInt(data, buf);
                            }
                            return new BigIntegerArrayColumnData(bigIntArray);
                        }
                        default:
                            throw new IllegalStateException("Can't decode column of type " + columnType);
                    }
                }
        }
    }

    private static BigInteger readBigInt(ByteBuffer data, byte[] buf) {
        // TODO: Change to the code below when the Java 9 BigInteger(byte[], int, int) constructor is available.
        // https://github.com/deephaven/deephaven-core/issues/1626
        // Make the call take an additional len parameter, and make the calling logic reallocate only when
        // there is a need to grow, instead of the current need for an exact match.
        //
        // data.get(buf, 0, len);
        // return new BigInteger(buf, 0, len);
        data.get(buf);
        return new BigInteger(buf);
    }

    private static BitSet readValidityBufferAsBitset(ByteBuffer data, int size, Buffer buffer) {
        if (size == 0 || buffer.length().toFloat64() == 0) {
            // these buffers are optional (and empty) if the column is empty, or if it has primitives and we've allowed
            // DH nulls
            return new BitSet(0);
        }
        data.position((int) buffer.offset().toFloat64());
        BitSet valid = readBitSetWithLength(data, (int) (buffer.length().toFloat64()));
        return valid;
    }

    private static BitSet readBitSetWithLength(ByteBuffer data, int lenInBytes) {
        byte[] array = new byte[lenInBytes];
        data.get(array);

        return BitSet.valueOf(array);
    }

    private static IntBuffer readOffsets(ByteBuffer data, int size, Buffer buffer) {
        if (size == 0) {
            IntBuffer emptyOffsets = IntBuffer.allocate(1);
            return emptyOffsets;
        }
        data.position((int) buffer.offset().toFloat64());
        IntBuffer offsets = data.slice().asIntBuffer();
        offsets.limit(size + 1);
        return offsets;
    }

}<|MERGE_RESOLUTION|>--- conflicted
+++ resolved
@@ -121,7 +121,6 @@
                     "true".equals(fieldMetadata.get("rollupTable.isConstituentNodeColumn")));
             cols[i].setRollupGroupByColumn("true".equals(fieldMetadata.get("rollupTable.isGroupByColumn")));
             cols[i].setRollupAggregationInputColumn(fieldMetadata.get("rollupTable.aggregationInputColumnName"));
-<<<<<<< HEAD
 
             for (DatabarFormatColumnType value : DatabarFormatColumnType.values()) {
                 String refColName = fieldMetadata.get("dataBar." + value.name());
@@ -129,8 +128,6 @@
                     cols[i].setDataBar(value.name(), refColName);
                 }
             }
-=======
->>>>>>> 3c4bea47
         }
         return cols;
     }
