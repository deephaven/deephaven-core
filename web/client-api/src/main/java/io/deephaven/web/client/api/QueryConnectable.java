--- conflicted
+++ resolved
@@ -69,12 +69,9 @@
 
     public abstract Promise<ConnectToken> getConnectToken();
 
-<<<<<<< HEAD
+    public abstract Promise<ConnectOptions> getConnectOptions();
+
     @Deprecated
-=======
-    public abstract Promise<ConnectOptions> getConnectOptions();
-
->>>>>>> 8c92bff0
     public void notifyConnectionError(ResponseStreamWrapper.Status status) {
         if (notifiedConnectionError) {
             return;
