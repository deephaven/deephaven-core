--- conflicted
+++ resolved
@@ -9,11 +9,7 @@
 import elemental2.dom.CustomEventInit;
 import elemental2.dom.DomGlobal;
 import elemental2.promise.Promise;
-<<<<<<< HEAD
-import io.deephaven.web.client.ide.IdeConnection;
-=======
 import io.deephaven.javascript.proto.dhinternal.io.deephaven.proto.session_pb.TerminationNotificationResponse;
->>>>>>> 9a5501b4
 import io.deephaven.web.client.ide.IdeSession;
 import io.deephaven.javascript.proto.dhinternal.io.deephaven.proto.console_pb.*;
 import io.deephaven.javascript.proto.dhinternal.io.deephaven.proto.ticket_pb.Ticket;
@@ -24,7 +20,6 @@
 import io.deephaven.web.shared.data.ConnectToken;
 import io.deephaven.web.shared.fu.JsConsumer;
 import io.deephaven.web.shared.fu.JsRunnable;
-import io.deephaven.web.shared.fu.RemoverFn;
 import jsinterop.annotations.JsIgnore;
 import jsinterop.annotations.JsMethod;
 import jsinterop.base.JsPropertyMap;
@@ -32,6 +27,7 @@
 import java.util.ArrayList;
 import java.util.List;
 
+import static io.deephaven.web.client.ide.IdeConnection.HACK_CONNECTION_FAILURE;
 import static io.deephaven.web.shared.fu.PromiseLike.CANCELLATION_MESSAGE;
 
 /**
@@ -41,26 +37,6 @@
 @TsIgnore
 public abstract class QueryConnectable<Self extends QueryConnectable<Self>> extends HasEventHandling {
 
-<<<<<<< HEAD
-=======
-    @JsProperty(namespace = "dh.QueryInfo") // "legacy" location
-    public static final String EVENT_TABLE_OPENED = "tableopened";
-    @JsProperty(namespace = "dh.QueryInfo")
-    public static final String EVENT_DISCONNECT = "disconnect";
-    @JsProperty(namespace = "dh.QueryInfo")
-    public static final String EVENT_RECONNECT = "reconnect";
-    @JsProperty(namespace = "dh.QueryInfo")
-    public static final String EVENT_CONNECT = "connect";
-
-    /**
-     * Removed in favor of a proper disconnect/reconnect. Event listeners should switch to the "disconnect" and
-     * "reconnect" events instead.
-     */
-    @JsProperty(namespace = "dh.IdeConnection")
-    @Deprecated
-    public static final String HACK_CONNECTION_FAILURE = "hack-connection-failure";
-
->>>>>>> 9a5501b4
     private final List<IdeSession> sessions = new ArrayList<>();
     private final JsSet<Ticket> cancelled = new JsSet<>();
 
@@ -91,19 +67,9 @@
                 "status", status.getCode(),
                 "details", status.getDetails(),
                 "metadata", status.getMetadata()));
-<<<<<<< HEAD
-        fireEvent(IdeConnection.HACK_CONNECTION_FAILURE, event);
-=======
         fireEvent(HACK_CONNECTION_FAILURE, event);
         JsLog.warn(
                 "The event dh.IdeConnection.HACK_CONNECTION_FAILURE is deprecated and will be removed in a later release");
-    }
-
-    @Override
-    @JsMethod
-    public RemoverFn addEventListener(String name, EventFn callback) {
-        return super.addEventListener(name, callback);
->>>>>>> 9a5501b4
     }
 
     protected Promise<Void> onConnected() {
