<!doctype html>
<html>
<head>
    <meta charset="utf-8" />

    <title>Deephaven JS API Console Interaction</title>
</head>
<body>
<div id="logs"></div>
<div id="tools">
    <textarea id="command" placeholder="waiting for connection..." rows="1" cols="80" autofocus="autofocus" disabled="disabled" style="resize:vertical"></textarea><button id="run">Run</button>
</div>
<script type="module">
    import dh from './dh-core.js';

    const {CoreClient} = dh;
    var client;
    var connection;
    var ide;
    var table;
    (async () => {
        var url = new URL(window.location);
        // create a connection to the server
<<<<<<< HEAD
        client = new dh.CoreClient(url.protocol + "//" + url.host);
        await client.login({type:dh.CoreClient.LOGIN_TYPE_ANONYMOUS, token:url.searchParams.get('psk')});
=======
        client = new CoreClient(url.protocol + "//" + url.host);
        await client.login({type:CoreClient.LOGIN_TYPE_ANONYMOUS});
>>>>>>> 227eb5e5
        connection = await client.getAsIdeConnection();

        // check if a language was specified
        var language = url.searchParams.get("language");
        if (typeof language !== 'string') {
            // Language was not specified, query the server to get the supported languages and use the first one
            var consoleTypes = await connection.getConsoleTypes();
            language = consoleTypes[0];
            url.searchParams.set("language", language);
            location.assign(url.toString());
        }

        // start a session using the language derived
        ide = await connection.startSession(language);

        // set up log stream
        ide.onLogMessage(log => {
            document.getElementById('logs').append(`[${log.logLevel}] ${log.message}`, document.createElement('br'));
        });

        // make the command field editable
        var commandField = document.getElementById('command');
        commandField.removeAttribute('disabled');
        commandField.setAttribute("placeholder", "Enter " + language + " statement(s) here")

        // listen for commands to be sent
        commandField.onkeydown = e => {
            if (!e.shiftKey && e.key === "Enter") {
                e.preventDefault();
                send();
            }
        };
        document.getElementById('run').onclick = send;
        function send() {
            document.getElementById('logs').append("Executing " + commandField.value, document.createElement('br'));
            commandField.setAttribute('disabled', 'disabled');
            ide.runCode(commandField.value).then(result => {
                commandField.removeAttribute('disabled');
                if (result.error == null) {
                    commandField.value = '';
                }
            }, err => {
                commandField.removeAttribute('disabled');
            });
        }
    })();

</script>
</body>
</html><|MERGE_RESOLUTION|>--- conflicted
+++ resolved
@@ -21,13 +21,8 @@
     (async () => {
         var url = new URL(window.location);
         // create a connection to the server
-<<<<<<< HEAD
-        client = new dh.CoreClient(url.protocol + "//" + url.host);
-        await client.login({type:dh.CoreClient.LOGIN_TYPE_ANONYMOUS, token:url.searchParams.get('psk')});
-=======
         client = new CoreClient(url.protocol + "//" + url.host);
         await client.login({type:CoreClient.LOGIN_TYPE_ANONYMOUS});
->>>>>>> 227eb5e5
         connection = await client.getAsIdeConnection();
 
         // check if a language was specified
