--- conflicted
+++ resolved
@@ -5,8 +5,6 @@
 
 import elemental2.core.JsArray;
 import elemental2.dom.CustomEvent;
-import io.deephaven.web.client.api.subscription.ViewportData;
-import io.deephaven.web.client.api.tree.JsTreeTable;
 
 public class PartitionedTableTestGwt extends AbstractAsyncGwtTestCase {
     @Override
@@ -113,21 +111,11 @@
                     assertEquals("MyKey", columns[1].getName());
                     assertEquals("x", columns[2].getName());
 
-<<<<<<< HEAD
-                    return partitionedTable.getKeyTable().then(keyTable -> {
-                        keyTable.setViewport(0, 99, keyTable.getColumns(), null, null);
-                        return waitForEventWhere(keyTable, JsTable.EVENT_UPDATED,
-                                (CustomEvent<ViewportData> d) -> d.detail.getRows().length >= 5, 14004);
-                    }).then(event -> partitionedTable.getTable("2")).then(constituentTable -> {
-                        assertEquals(3, constituentTable.getColumns().length);
-                        assertTrue(constituentTable.getSize() >= 2);
-=======
                     return waitForEventWhere(partitionedTable, JsPartitionedTable.EVENT_KEYADDED,
                             (CustomEvent<JsArray<Object>> e) -> e.detail.getAt(0).equals("2"), 14004)
                             .then(event -> partitionedTable.getTable("2")).then(constituentTable -> {
                                 assertEquals(3, constituentTable.getColumns().length);
                                 assertTrue(constituentTable.getSize() >= 2);
->>>>>>> 7ee9aed1
 
                                 constituentTable.close();
                                 partitionedTable.close();
@@ -152,21 +140,11 @@
                     assertEquals("Timestamp", columns[0].getName());
                     assertEquals("x", columns[1].getName());
 
-<<<<<<< HEAD
-                    return partitionedTable.getKeyTable().then(keyTable -> {
-                        keyTable.setViewport(0, 99, keyTable.getColumns(), null, null);
-                        return waitForEventWhere(keyTable, JsTable.EVENT_UPDATED,
-                                (CustomEvent<ViewportData> d) -> d.detail.getRows().length >= 5, 14004)
-                                .then(event -> partitionedTable.getTable("2")).then(constituentTable -> {
-                                    assertEquals(2, constituentTable.getColumns().length);
-                                    assertTrue(constituentTable.getSize() >= 1);
-=======
                     return waitForEventWhere(partitionedTable, JsPartitionedTable.EVENT_KEYADDED,
                             (CustomEvent<JsArray<Object>> e) -> e.detail.getAt(0).equals("2"), 14005)
                             .then(event -> partitionedTable.getTable("2")).then(constituentTable -> {
                                 assertEquals(2, constituentTable.getColumns().length);
                                 assertTrue(constituentTable.getSize() >= 1);
->>>>>>> 7ee9aed1
 
                                 constituentTable.close();
                                 partitionedTable.close();
