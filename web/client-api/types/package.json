{
  "name": "@deephaven/jsapi-types",
<<<<<<< HEAD
  "version": "1.0.0-dev0.32.1",
=======
  "version": "0.0.0-dummy",
>>>>>>> 759c0f0e
  "description": "Deephaven JSAPI Types",
  "author": "Deephaven Data Labs LLC",
  "license": "Apache-2.0",
  "type": "module",
  "repository": {
    "type": "git",
    "url": "https://github.com/deephaven/deephaven-core.git",
    "directory": "web/client-api/types"
  },
  "devDependencies": {
    "typedoc": "^0.24.8",
    "typescript": "^5.1.6"
  },
  "files": [
    "dist"
  ],
  "types": "./dist/index.d.ts",
  "sideEffects": false,
  "publishConfig": {
    "access": "public"
  }
}<|MERGE_RESOLUTION|>--- conflicted
+++ resolved
@@ -1,10 +1,6 @@
 {
   "name": "@deephaven/jsapi-types",
-<<<<<<< HEAD
-  "version": "1.0.0-dev0.32.1",
-=======
   "version": "0.0.0-dummy",
->>>>>>> 759c0f0e
   "description": "Deephaven JSAPI Types",
   "author": "Deephaven Data Labs LLC",
   "license": "Apache-2.0",
