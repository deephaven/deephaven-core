plugins {
    id 'com.bmuschko.docker-remote-api'
}

evaluationDependsOn Docker.registryProject('nginx-base')

apply from: "$rootDir/gradle/web-client.gradle"

configurations {
    js
}

dependencies {
    compile project(':web-client-api')
    compile project(':open-api-lang-parser')

    js project(path: ':proto:raw-js-openapi', configuration: 'js')
}

GwtTools.gwtCompile project, 'io.deephaven.ide.DeephavenIde', 'Create a jar of javascript for web IDE'

def jsOutput = layout.buildDirectory.dir('js')
def gwtOutput = tasks.register('gwtOutput', Sync) {
    includeEmptyDirs = false
    from(tasks.getByName('gwtCompile').outputs.files) {
        // only copy the dhapi module, and don't give it a wrapper directory
        include 'dhapi/**'
        eachFile { it.path = 'jsapi/' + it.path.substring('dhapi/'.length()) }
    }
    into jsOutput
}

<<<<<<< HEAD
Docker.registerDockerImage(project, 'buildDocker') {
    inputs.files([prepareDocker.get(), dhide, jsOut].each { t -> t.outputs.files })
    inputs.files Docker.registryFiles(project, 'nginx-base')
    buildArgs.put('DEEPHAVEN_VERSION', project.version)
    images.add('deephaven/web:local-build')
=======
artifacts {
    js(jsOutput) {
        builtBy gwtOutput
    }
>>>>>>> 170e336a
}<|MERGE_RESOLUTION|>--- conflicted
+++ resolved
@@ -30,16 +30,8 @@
     into jsOutput
 }
 
-<<<<<<< HEAD
-Docker.registerDockerImage(project, 'buildDocker') {
-    inputs.files([prepareDocker.get(), dhide, jsOut].each { t -> t.outputs.files })
-    inputs.files Docker.registryFiles(project, 'nginx-base')
-    buildArgs.put('DEEPHAVEN_VERSION', project.version)
-    images.add('deephaven/web:local-build')
-=======
 artifacts {
     js(jsOutput) {
         builtBy gwtOutput
     }
->>>>>>> 170e336a
 }