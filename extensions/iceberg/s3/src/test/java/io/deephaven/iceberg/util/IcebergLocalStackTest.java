--- conflicted
+++ resolved
@@ -7,11 +7,6 @@
 import org.junit.jupiter.api.BeforeAll;
 import org.junit.jupiter.api.Tag;
 import io.deephaven.extensions.s3.testlib.SingletonContainers.LocalStack;
-<<<<<<< HEAD
-=======
-import org.junit.jupiter.api.BeforeAll;
-import org.junit.jupiter.api.Tag;
->>>>>>> 6992036d
 import software.amazon.awssdk.services.s3.S3AsyncClient;
 
 import java.util.Map;
@@ -22,18 +17,11 @@
 import static org.apache.iceberg.aws.s3.S3FileIOProperties.SECRET_ACCESS_KEY;
 
 @Tag("testcontainers")
-<<<<<<< HEAD
-class IcebergLocalStackTest extends IcebergToolsTest {
-
-    @BeforeAll
-    static void initContainer() {
-=======
 @Deprecated
 public class IcebergLocalStackTest extends IcebergToolsTest {
 
     @BeforeAll
     public static void initContainer() {
->>>>>>> 6992036d
         // ensure container is started so container startup time isn't associated with a specific test
         LocalStack.init();
     }
