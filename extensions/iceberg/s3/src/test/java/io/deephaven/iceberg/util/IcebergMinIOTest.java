--- conflicted
+++ resolved
@@ -10,12 +10,8 @@
 import org.junit.BeforeClass;
 import software.amazon.awssdk.services.s3.S3AsyncClient;
 
-<<<<<<< HEAD
 import java.util.Map;
 
-@Tag("testcontainers")
-=======
->>>>>>> ea0dcb2b
 public class IcebergMinIOTest extends IcebergToolsTest {
 
     @BeforeClass
