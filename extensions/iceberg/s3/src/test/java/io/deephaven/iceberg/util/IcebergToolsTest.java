--- conflicted
+++ resolved
@@ -96,11 +96,7 @@
             ColumnDefinition.ofString("ColumnType"),
             ColumnDefinition.ofBoolean("IsPartitioning"));
 
-<<<<<<< HEAD
     private IcebergReadInstructions instructions;
-=======
-    IcebergReadInstructions instructions;
->>>>>>> 703f5275
 
     public abstract S3AsyncClient s3AsyncClient();
 
@@ -331,14 +327,6 @@
     void testOpenTableDefinition() throws ExecutionException, InterruptedException, TimeoutException {
         uploadSalesPartitioned();
 
-<<<<<<< HEAD
-        final IcebergReadInstructions localInstructions = IcebergReadInstructions.builder()
-                .tableDefinition(SALES_PARTITIONED_DEFINITION)
-                .dataInstructions(instructions.dataInstructions().get())
-                .build();
-
-=======
->>>>>>> 703f5275
         final IcebergCatalogAdapter adapter = IcebergTools.createAdapter(resourceCatalog);
         final IcebergTableAdapter tableAdapter = adapter.loadTable("sales.sales_partitioned");
         final io.deephaven.engine.table.Table table = tableAdapter.table(instructions);
