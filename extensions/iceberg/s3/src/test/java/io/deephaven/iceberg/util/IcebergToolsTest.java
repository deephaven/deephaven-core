//
// Copyright (c) 2016-2024 Deephaven Data Labs and Patent Pending
//
package io.deephaven.iceberg.util;

import gnu.trove.list.array.TLongArrayList;
import io.deephaven.base.verify.Assert;
import io.deephaven.engine.table.ColumnDefinition;
import io.deephaven.engine.table.Table;
import io.deephaven.engine.table.TableDefinition;
import io.deephaven.engine.table.impl.locations.TableDataException;
import io.deephaven.extensions.s3.S3Instructions;
import io.deephaven.iceberg.TestCatalog.IcebergTestCatalog;
<<<<<<< HEAD
=======
import io.deephaven.iceberg.TestCatalog.IcebergTestFileIO;
>>>>>>> e75b192f
import org.apache.iceberg.Snapshot;
import org.apache.iceberg.catalog.Catalog;
import org.apache.iceberg.catalog.Namespace;
import org.apache.iceberg.catalog.TableIdentifier;
<<<<<<< HEAD
=======
import org.apache.iceberg.io.FileIO;
>>>>>>> e75b192f
import org.junit.jupiter.api.AfterEach;
import org.junit.jupiter.api.BeforeEach;
import org.junit.jupiter.api.Test;
import software.amazon.awssdk.core.async.AsyncRequestBody;
import software.amazon.awssdk.services.s3.S3AsyncClient;
import software.amazon.awssdk.services.s3.model.CreateBucketRequest;
import software.amazon.awssdk.services.s3.model.DeleteBucketRequest;
import software.amazon.awssdk.services.s3.model.DeleteObjectRequest;
import software.amazon.awssdk.services.s3.model.PutObjectRequest;
import software.amazon.awssdk.services.s3.model.PutObjectResponse;

import java.io.File;
import java.math.BigDecimal;
import java.time.LocalDate;
import java.time.LocalDateTime;
import java.time.LocalTime;
import java.util.ArrayList;
import java.util.Arrays;
import java.util.Collection;
import java.util.List;
import java.util.concurrent.CompletableFuture;
import java.util.concurrent.ExecutionException;
import java.util.concurrent.TimeUnit;
import java.util.concurrent.TimeoutException;
import java.util.stream.Collectors;

import static io.deephaven.iceberg.util.IcebergCatalogAdapter.NAMESPACE_DEFINITION;
import static io.deephaven.iceberg.util.IcebergCatalogAdapter.SNAPSHOT_DEFINITION;
import static io.deephaven.iceberg.util.IcebergCatalogAdapter.TABLES_DEFINITION;

public abstract class IcebergToolsTest {

    private static final TableDefinition SALES_SINGLE_DEFINITION = TableDefinition.of(
            ColumnDefinition.ofString("Region"),
            ColumnDefinition.ofString("Item_Type"),
            ColumnDefinition.ofInt("Units_Sold"),
            ColumnDefinition.ofDouble("Unit_Price"),
            ColumnDefinition.ofTime("Order_Date"));

    private static final TableDefinition SALES_RENAMED_DEFINITION = TableDefinition.of(
            ColumnDefinition.ofString("Region_Name"),
            ColumnDefinition.ofString("ItemType"),
            ColumnDefinition.ofInt("UnitsSold"),
            ColumnDefinition.ofDouble("Unit_Price"),
            ColumnDefinition.ofTime("Order_Date"));

    private static final TableDefinition SALES_MULTI_DEFINITION = SALES_SINGLE_DEFINITION;

    private static final TableDefinition SALES_PARTITIONED_DEFINITION = TableDefinition.of(
            ColumnDefinition.ofString("Region"),
            ColumnDefinition.ofString("Item_Type"),
            ColumnDefinition.ofInt("Units_Sold"),
            ColumnDefinition.ofDouble("Unit_Price"),
            ColumnDefinition.ofTime("Order_Date"),
            ColumnDefinition.ofInt("year").withPartitioning(),
            ColumnDefinition.ofInt("month").withPartitioning());

    private static final TableDefinition ALL_TYPES_DEF = TableDefinition.of(
            ColumnDefinition.ofBoolean("booleanField"),
            ColumnDefinition.ofInt("integerField"),
            ColumnDefinition.ofLong("longField"),
            ColumnDefinition.ofFloat("floatField"),
            ColumnDefinition.ofDouble("doubleField"),
            ColumnDefinition.ofString("stringField"),
            ColumnDefinition.fromGenericType("dateField", LocalDate.class),
            ColumnDefinition.fromGenericType("timeField", LocalTime.class),
            ColumnDefinition.fromGenericType("timestampField", LocalDateTime.class),
            ColumnDefinition.fromGenericType("decimalField", BigDecimal.class),
            ColumnDefinition.fromGenericType("fixedField", byte[].class),
            ColumnDefinition.fromGenericType("binaryField", byte[].class),
            ColumnDefinition.ofTime("instantField"));

    private static final TableDefinition META_DEF = TableDefinition.of(
            ColumnDefinition.ofString("Name"),
            ColumnDefinition.ofString("DataType"),
            ColumnDefinition.ofString("ColumnType"),
            ColumnDefinition.ofBoolean("IsPartitioning"));

    IcebergInstructions instructions;

    public abstract S3AsyncClient s3AsyncClient();

    public abstract S3Instructions.Builder s3Instructions(S3Instructions.Builder builder);

    public abstract Map<String, String> s3Properties();

    private S3AsyncClient asyncClient;
    private String bucket;

    private final List<String> keys = new ArrayList<>();

    private String warehousePath;
    private Catalog resourceCatalog;

    @BeforeEach
    void setUp() throws ExecutionException, InterruptedException {
        bucket = "warehouse";
        asyncClient = s3AsyncClient();
        asyncClient.createBucket(CreateBucketRequest.builder().bucket(bucket).build()).get();

        warehousePath = IcebergToolsTest.class.getResource("/warehouse").getPath();

        // Create the test catalog for the tests
        resourceCatalog = IcebergTestCatalog.create(warehousePath, s3Properties());

        final S3Instructions s3Instructions = s3Instructions(S3Instructions.builder()).build();

        instructions = IcebergInstructions.builder()
                .dataInstructions(s3Instructions)
                .build();
    }

    private void uploadFiles(final File root, final String prefixToRemove)
            throws ExecutionException, InterruptedException, TimeoutException {
        for (final File file : root.listFiles()) {
            if (file.isDirectory()) {
                uploadFiles(file, prefixToRemove);
            } else {
                final String key = file.getPath().substring(prefixToRemove.length() + 1);

                keys.add(key);
                final CompletableFuture<PutObjectResponse> future = asyncClient.putObject(
                        PutObjectRequest.builder().bucket(bucket).key(key).build(),
                        AsyncRequestBody.fromFile(file));

                final PutObjectResponse response = future.get(10, TimeUnit.SECONDS);
                if (!response.sdkHttpResponse().isSuccessful()) {
                    Assert.statementNeverExecuted("Failed to upload file: " + file.getPath());
                }
            }
        }
    }

    private void uploadSalesPartitioned() throws ExecutionException, InterruptedException, TimeoutException {
<<<<<<< HEAD
        uploadFiles(new File(IcebergToolsTest.class.getResource("/warehouse/sales/sales_partitioned").getPath()),
=======
        uploadParquetFiles(new File(IcebergToolsTest.class.getResource("/warehouse/sales/sales_partitioned").getPath()),
>>>>>>> e75b192f
                warehousePath);
    }

    private void uploadAllTypes() throws ExecutionException, InterruptedException, TimeoutException {
<<<<<<< HEAD
        uploadFiles(new File(IcebergToolsTest.class.getResource("/warehouse/sample/all_types").getPath()),
=======
        uploadParquetFiles(new File(IcebergToolsTest.class.getResource("/warehouse/sample/all_types").getPath()),
>>>>>>> e75b192f
                warehousePath);
    }

    private void uploadSalesSingle() throws ExecutionException, InterruptedException, TimeoutException {
<<<<<<< HEAD
        uploadFiles(new File(IcebergToolsTest.class.getResource("/warehouse/sales/sales_single").getPath()),
=======
        uploadParquetFiles(new File(IcebergToolsTest.class.getResource("/warehouse/sales/sales_single").getPath()),
>>>>>>> e75b192f
                warehousePath);
    }

    private void uploadSalesMulti() throws ExecutionException, InterruptedException, TimeoutException {
<<<<<<< HEAD
        uploadFiles(new File(IcebergToolsTest.class.getResource("/warehouse/sales/sales_multi").getPath()),
=======
        uploadParquetFiles(new File(IcebergToolsTest.class.getResource("/warehouse/sales/sales_multi").getPath()),
>>>>>>> e75b192f
                warehousePath);
    }

    private void uploadSalesRenamed() throws ExecutionException, InterruptedException, TimeoutException {
<<<<<<< HEAD
        uploadFiles(new File(IcebergToolsTest.class.getResource("/warehouse/sales/sales_renamed").getPath()),
=======
        uploadParquetFiles(new File(IcebergToolsTest.class.getResource("/warehouse/sales/sales_renamed").getPath()),
>>>>>>> e75b192f
                warehousePath);
    }

    @AfterEach
    public void tearDown() throws ExecutionException, InterruptedException {
        for (String key : keys) {
            asyncClient.deleteObject(DeleteObjectRequest.builder().bucket(bucket).key(key).build()).get();
        }
        keys.clear();
        asyncClient.deleteBucket(DeleteBucketRequest.builder().bucket(bucket).build()).get();
        asyncClient.close();
    }

    @Test
    public void testListNamespaces() {
        final IcebergCatalogAdapter adapter = IcebergTools.createAdapter(resourceCatalog);

        final Collection<Namespace> namespaces = adapter.listNamespaces();
        final Collection<String> namespaceNames =
                namespaces.stream().map(Namespace::toString).collect(Collectors.toList());

        Assert.eq(namespaceNames.size(), "namespaceNames.size()", 2, "2 namespace in the catalog");
        Assert.eqTrue(namespaceNames.contains("sales"), "namespaceNames.contains(sales)");
        Assert.eqTrue(namespaceNames.contains("sample"), "namespaceNames.contains(sample)");

        final Table table = adapter.listNamespacesAsTable();
        Assert.eq(table.size(), "table.size()", 2, "2 namespace in the catalog");
        Assert.equals(table.getDefinition(), "table.getDefinition()", NAMESPACE_DEFINITION);
    }

    @Test
    public void testListTables() {
        final IcebergCatalogAdapter adapter = IcebergTools.createAdapter(resourceCatalog);

        final Namespace ns = Namespace.of("sales");

        Collection<TableIdentifier> tables = adapter.listTables(ns);
        Assert.eq(tables.size(), "tables.size()", 4, "4 tables in the namespace");
        Assert.eqTrue(tables.contains(TableIdentifier.of(ns, "sales_multi")), "tables.contains(sales_multi)");
        Assert.eqTrue(tables.contains(TableIdentifier.of(ns, "sales_partitioned")),
                "tables.contains(sales_partitioned)");
        Assert.eqTrue(tables.contains(TableIdentifier.of(ns, "sales_single")), "tables.contains(sales_single)");
        Assert.eqTrue(tables.contains(TableIdentifier.of(ns, "sales_renamed")), "tables.contains(sales_renamed)");

        Table table = adapter.listTablesAsTable(ns);
        Assert.eq(table.size(), "table.size()", 4, "4 tables in the namespace");
        Assert.equals(table.getDefinition(), "table.getDefinition()", TABLES_DEFINITION);

        // Test the string versions of the methods
        table = adapter.listTablesAsTable("sales");
        Assert.eq(table.size(), "table.size()", 4, "4 tables in the namespace");
        Assert.equals(table.getDefinition(), "table.getDefinition()", TABLES_DEFINITION);
    }

    @Test
    public void testListSnapshots() {
        final IcebergCatalogAdapter adapter = IcebergTools.createAdapter(resourceCatalog);

        final TLongArrayList snapshotIds = new TLongArrayList();
        final TableIdentifier tableIdentifier = TableIdentifier.of("sales", "sales_multi");
        adapter.listSnapshots(tableIdentifier)
                .forEach(snapshot -> snapshotIds.add(snapshot.snapshotId()));

        Assert.eq(snapshotIds.size(), "snapshots.size()", 4, "4 snapshots for sales/sales_multi");

        Assert.eqTrue(snapshotIds.contains(2001582482032951248L), "snapshots.contains(2001582482032951248)");
        Assert.eqTrue(snapshotIds.contains(8325605756612719366L), "snapshots.contains(8325605756612719366L)");
        Assert.eqTrue(snapshotIds.contains(3247344357341484163L), "snapshots.contains(3247344357341484163L)");
        Assert.eqTrue(snapshotIds.contains(1792185872197984875L), "snapshots.contains(1792185872197984875L)");

        Table table = adapter.listSnapshotsAsTable(tableIdentifier);
        Assert.eq(table.size(), "table.size()", 4, "4 snapshots for sales/sales_multi");
        Assert.equals(table.getDefinition(), "table.getDefinition()", SNAPSHOT_DEFINITION);

        // Test the string versions of the methods
        table = adapter.listSnapshotsAsTable("sales.sales_multi");
        Assert.eq(table.size(), "table.size()", 4, "4 snapshots for sales/sales_multi");
        Assert.equals(table.getDefinition(), "table.getDefinition()", SNAPSHOT_DEFINITION);
    }

    @Test
    public void testOpenTableA() throws ExecutionException, InterruptedException, TimeoutException {
        uploadSalesPartitioned();

        final IcebergCatalogAdapter adapter = IcebergTools.createAdapter(resourceCatalog);

        final Namespace ns = Namespace.of("sales");
        final TableIdentifier tableId = TableIdentifier.of(ns, "sales_partitioned");
        io.deephaven.engine.table.Table table = adapter.readTable(tableId, instructions);

        // Verify we retrieved all the rows.
        Assert.eq(table.size(), "table.size()", 100_000, "100_000 rows in the table");
        Assert.equals(table.getDefinition(), "table.getDefinition()", SALES_PARTITIONED_DEFINITION);

        // Test the string versions of the methods
        table = adapter.readTable("sales.sales_partitioned", instructions);

        // Verify we retrieved all the rows.
        Assert.eq(table.size(), "table.size()", 100_000, "100_000 rows in the table");
        Assert.equals(table.getDefinition(), "table.getDefinition()", SALES_PARTITIONED_DEFINITION);
    }

    @Test
    public void testOpenTableB() throws ExecutionException, InterruptedException, TimeoutException {
        uploadSalesMulti();

        final IcebergCatalogAdapter adapter = IcebergTools.createAdapter(resourceCatalog);

        final Namespace ns = Namespace.of("sales");
        final TableIdentifier tableId = TableIdentifier.of(ns, "sales_multi");
        io.deephaven.engine.table.Table table = adapter.readTable(tableId, instructions);

        Assert.eq(table.size(), "table.size()", 100_000, "100_000 rows in the table");
        Assert.equals(table.getDefinition(), "table.getDefinition()", SALES_MULTI_DEFINITION);

        // Test the string versions of the methods
        table = adapter.readTable("sales.sales_multi", instructions);

        // Verify we retrieved all the rows.
        Assert.eq(table.size(), "table.size()", 100_000, "100_000 rows in the table");
        Assert.equals(table.getDefinition(), "table.getDefinition()", SALES_MULTI_DEFINITION);
    }

    @Test
    public void testOpenTableC() throws ExecutionException, InterruptedException, TimeoutException {
        uploadSalesSingle();

        final IcebergCatalogAdapter adapter = IcebergTools.createAdapter(resourceCatalog);

        final Namespace ns = Namespace.of("sales");
        final TableIdentifier tableId = TableIdentifier.of(ns, "sales_single");
        io.deephaven.engine.table.Table table = adapter.readTable(tableId, instructions);

        // Verify we retrieved all the rows.
        Assert.eq(table.size(), "table.size()", 100_000, "100_000 rows in the table");
        Assert.equals(table.getDefinition(), "table.getDefinition()", SALES_SINGLE_DEFINITION);

        // Test the string versions of the methods
        table = adapter.readTable("sales.sales_single", instructions);

        // Verify we retrieved all the rows.
        Assert.eq(table.size(), "table.size()", 100_000, "100_000 rows in the table");
        Assert.equals(table.getDefinition(), "table.getDefinition()", SALES_SINGLE_DEFINITION);
    }

    @Test
    public void testOpenTableS3Only() throws ExecutionException, InterruptedException, TimeoutException {
        uploadSalesPartitioned();

        final IcebergCatalogAdapter adapter = IcebergTools.createAdapter(resourceCatalog);

        final Namespace ns = Namespace.of("sales");
        final TableIdentifier tableId = TableIdentifier.of(ns, "sales_partitioned");
        final io.deephaven.engine.table.Table table = adapter.readTable(tableId, instructions);

        // Verify we retrieved all the rows.
        Assert.eq(table.size(), "table.size()", 100_000, "100_000 rows in the table");
        Assert.equals(table.getDefinition(), "table.getDefinition()", SALES_PARTITIONED_DEFINITION);
    }

    @Test
    public void testOpenTableDefinition() throws ExecutionException, InterruptedException, TimeoutException {
        uploadSalesPartitioned();

        final IcebergInstructions localInstructions = IcebergInstructions.builder()
                .tableDefinition(SALES_PARTITIONED_DEFINITION)
                .dataInstructions(instructions.dataInstructions().get())
                .build();

        final IcebergCatalogAdapter adapter = IcebergTools.createAdapter(resourceCatalog);

        final Namespace ns = Namespace.of("sales");
        final TableIdentifier tableId = TableIdentifier.of(ns, "sales_partitioned");
        final io.deephaven.engine.table.Table table = adapter.readTable(tableId, localInstructions);

        // Verify we retrieved all the rows.
        Assert.eq(table.size(), "table.size()", 100_000, "100_000 rows in the table");
        Assert.equals(table.getDefinition(), "table.getDefinition()", SALES_PARTITIONED_DEFINITION);
    }

    @Test
    public void testOpenTablePartitionTypeException() {
        final TableDefinition tableDef = TableDefinition.of(
                ColumnDefinition.ofLong("year").withPartitioning(),
                ColumnDefinition.ofInt("month").withPartitioning(),
                ColumnDefinition.ofLong("Region"),
                ColumnDefinition.ofString("Item_Type"),
                ColumnDefinition.ofDouble("Units_Sold"),
                ColumnDefinition.ofLong("Unit_Price"),
                ColumnDefinition.ofTime("Order_Date"));

        final IcebergInstructions localInstructions = IcebergInstructions.builder()
                .tableDefinition(tableDef)
                .dataInstructions(instructions.dataInstructions().get())
                .build();

        final IcebergCatalogAdapter adapter = IcebergTools.createAdapter(resourceCatalog);

        final Namespace ns = Namespace.of("sales");
        final TableIdentifier tableId = TableIdentifier.of(ns, "sales_partitioned");

        for (Runnable runnable : Arrays.<Runnable>asList(
                () -> adapter.readTable(tableId, localInstructions),
                () -> adapter.getTableDefinition(tableId, localInstructions),
                () -> adapter.getTableDefinitionTable(tableId, localInstructions))) {
            try {
                runnable.run();
                Assert.statementNeverExecuted("Expected an exception for missing columns");
            } catch (final TableDefinition.IncompatibleTableDefinitionException e) {
                Assert.eqTrue(e.getMessage().startsWith("Table definition incompatibilities"), "Exception message");
            }
        }
    }

    @Test
    public void testOpenTableDefinitionRename() throws ExecutionException, InterruptedException, TimeoutException {
        uploadSalesPartitioned();

        final TableDefinition renamed = TableDefinition.of(
                ColumnDefinition.ofInt("__year").withPartitioning(),
                ColumnDefinition.ofInt("__month").withPartitioning(),
                ColumnDefinition.ofString("RegionName"),
                ColumnDefinition.ofString("ItemType"),
                ColumnDefinition.ofInt("UnitsSold"),
                ColumnDefinition.ofDouble("UnitPrice"),
                ColumnDefinition.ofTime("OrderDate"));

        final IcebergInstructions localInstructions = IcebergInstructions.builder()
                .tableDefinition(renamed)
                .dataInstructions(instructions.dataInstructions().get())
                .putColumnRenames("Region", "RegionName")
                .putColumnRenames("Item_Type", "ItemType")
                .putColumnRenames("Units_Sold", "UnitsSold")
                .putColumnRenames("Unit_Price", "UnitPrice")
                .putColumnRenames("Order_Date", "OrderDate")
                .putColumnRenames("year", "__year")
                .putColumnRenames("month", "__month")
                .build();

        final IcebergCatalogAdapter adapter = IcebergTools.createAdapter(resourceCatalog);

        final Namespace ns = Namespace.of("sales");
        final TableIdentifier tableId = TableIdentifier.of(ns, "sales_partitioned");
        final io.deephaven.engine.table.Table table = adapter.readTable(tableId, localInstructions);

        // Verify we retrieved all the rows.
        Assert.eq(table.size(), "table.size()", 100_000, "100_000 rows in the table");
        Assert.equals(table.getDefinition(), "table.getDefinition()", renamed);
    }

    @Test
    public void testSkippedPartitioningColumn() throws ExecutionException, InterruptedException, TimeoutException {
        uploadSalesPartitioned();

        final TableDefinition tableDef = TableDefinition.of(
                ColumnDefinition.ofInt("year").withPartitioning(),
                // Omitting month partitioning column
                ColumnDefinition.ofString("Region"),
                ColumnDefinition.ofString("Item_Type"),
                ColumnDefinition.ofInt("Units_Sold"),
                ColumnDefinition.ofDouble("Unit_Price"),
                ColumnDefinition.ofTime("Order_Date"));

        final IcebergInstructions localInstructions = IcebergInstructions.builder()
                .tableDefinition(tableDef)
                .dataInstructions(instructions.dataInstructions().get())
                .build();

        final IcebergCatalogAdapter adapter = IcebergTools.createAdapter(resourceCatalog);

        final Namespace ns = Namespace.of("sales");
        final TableIdentifier tableId = TableIdentifier.of(ns, "sales_partitioned");
        final io.deephaven.engine.table.Table table = adapter.readTable(tableId, localInstructions);

        // Verify we retrieved all the rows.
        Assert.eq(table.size(), "table.size()", 100_000, "100_000 rows in the table");
        Assert.equals(table.getDefinition(), "table.getDefinition()", tableDef);
    }

    @Test
    public void testReorderedPartitioningColumn() throws ExecutionException, InterruptedException, TimeoutException {
        uploadSalesPartitioned();

        final TableDefinition tableDef = TableDefinition.of(
                ColumnDefinition.ofInt("month").withPartitioning(),
                ColumnDefinition.ofInt("year").withPartitioning(),
                ColumnDefinition.ofString("Region"),
                ColumnDefinition.ofString("Item_Type"),
                ColumnDefinition.ofInt("Units_Sold"),
                ColumnDefinition.ofDouble("Unit_Price"),
                ColumnDefinition.ofTime("Order_Date"));

        final IcebergInstructions localInstructions = IcebergInstructions.builder()
                .tableDefinition(tableDef)
                .dataInstructions(instructions.dataInstructions().get())
                .build();

        final IcebergCatalogAdapter adapter = IcebergTools.createAdapter(resourceCatalog);

        final Namespace ns = Namespace.of("sales");
        final TableIdentifier tableId = TableIdentifier.of(ns, "sales_partitioned");
        final io.deephaven.engine.table.Table table = adapter.readTable(tableId, localInstructions);

        // Verify we retrieved all the rows.
        Assert.eq(table.size(), "table.size()", 100_000, "100_000 rows in the table");
        Assert.equals(table.getDefinition(), "table.getDefinition()", tableDef);
    }

    @Test
    public void testZeroPartitioningColumns() throws ExecutionException, InterruptedException, TimeoutException {
        uploadSalesPartitioned();

        final IcebergInstructions localInstructions = IcebergInstructions.builder()
                .tableDefinition(SALES_MULTI_DEFINITION)
                .dataInstructions(instructions.dataInstructions().get())
                .build();

        final IcebergCatalogAdapter adapter = IcebergTools.createAdapter(resourceCatalog);

        final Namespace ns = Namespace.of("sales");
        final TableIdentifier tableId = TableIdentifier.of(ns, "sales_partitioned");
        final io.deephaven.engine.table.Table table = adapter.readTable(tableId, localInstructions);

        // Verify we retrieved all the rows.
        Assert.eq(table.size(), "table.size()", 100_000, "100_000 rows in the table");
        Assert.equals(table.getDefinition(), "table.getDefinition()", SALES_MULTI_DEFINITION);
    }

    @Test
    public void testIncorrectPartitioningColumns() throws ExecutionException, InterruptedException, TimeoutException {
        final TableDefinition tableDef = TableDefinition.of(
                ColumnDefinition.ofInt("month").withPartitioning(),
                ColumnDefinition.ofInt("year").withPartitioning(),
                ColumnDefinition.ofString("Region").withPartitioning(),
                ColumnDefinition.ofString("Item_Type"),
                ColumnDefinition.ofInt("Units_Sold"),
                ColumnDefinition.ofDouble("Unit_Price"),
                ColumnDefinition.ofTime("Order_Date"));

        final IcebergInstructions localInstructions = IcebergInstructions.builder()
                .tableDefinition(tableDef)
                .dataInstructions(instructions.dataInstructions().get())
                .build();

        final IcebergCatalogAdapter adapter = IcebergTools.createAdapter(resourceCatalog);

        final Namespace ns = Namespace.of("sales");
        final TableIdentifier tableId = TableIdentifier.of(ns, "sales_partitioned");

        for (Runnable runnable : Arrays.<Runnable>asList(
                () -> adapter.readTable(tableId, localInstructions),
                () -> adapter.getTableDefinition(tableId, localInstructions),
                () -> adapter.getTableDefinitionTable(tableId, localInstructions))) {
            try {
                runnable.run();
                Assert.statementNeverExecuted("Expected an exception for missing columns");
            } catch (final TableDataException e) {
                Assert.eqTrue(e.getMessage().startsWith("The following columns are not partitioned"),
                        "Exception message");
            }
        }
    }

    @Test
    public void testMissingPartitioningColumns() {
        final TableDefinition tableDef = TableDefinition.of(
                ColumnDefinition.ofInt("__year").withPartitioning(), // Incorrect name
                ColumnDefinition.ofInt("__month").withPartitioning(), // Incorrect name
                ColumnDefinition.ofLong("Region"),
                ColumnDefinition.ofString("Item_Type"),
                ColumnDefinition.ofDouble("Units_Sold"),
                ColumnDefinition.ofLong("Unit_Price"),
                ColumnDefinition.ofTime("Order_Date"));

        final IcebergInstructions localInstructions = IcebergInstructions.builder()
                .tableDefinition(tableDef)
                .dataInstructions(instructions.dataInstructions().get())
                .build();

        final IcebergCatalogAdapter adapter = IcebergTools.createAdapter(resourceCatalog);

        final Namespace ns = Namespace.of("sales");
        final TableIdentifier tableId = TableIdentifier.of(ns, "sales_partitioned");

        for (Runnable runnable : Arrays.<Runnable>asList(
                () -> adapter.readTable(tableId, localInstructions),
                () -> adapter.getTableDefinition(tableId, localInstructions),
                () -> adapter.getTableDefinitionTable(tableId, localInstructions))) {
            try {
                runnable.run();
                Assert.statementNeverExecuted("Expected an exception for missing columns");
            } catch (final TableDefinition.IncompatibleTableDefinitionException e) {
                Assert.eqTrue(e.getMessage().startsWith("Table definition incompatibilities"), "Exception message");
            }
        }
    }

    @Test
    public void testOpenTableColumnRename() throws ExecutionException, InterruptedException, TimeoutException {
        uploadSalesPartitioned();

        final IcebergInstructions localInstructions = IcebergInstructions.builder()
                .dataInstructions(instructions.dataInstructions().get())
                .putColumnRenames("Region", "RegionName")
                .putColumnRenames("Item_Type", "ItemType")
                .build();

        final IcebergCatalogAdapter adapter = IcebergTools.createAdapter(resourceCatalog);

        final Namespace ns = Namespace.of("sales");
        final TableIdentifier tableId = TableIdentifier.of(ns, "sales_partitioned");
        final io.deephaven.engine.table.Table table = adapter.readTable(tableId, localInstructions);

        // Verify we retrieved all the rows.
        Assert.eq(table.size(), "table.size()", 100_000, "100_000 rows in the table");
    }

    @Test
    public void testOpenTableColumnLegalization() throws ExecutionException, InterruptedException, TimeoutException {
        uploadSalesRenamed();

        final IcebergInstructions localInstructions = IcebergInstructions.builder()
                .dataInstructions(instructions.dataInstructions().get())
                .build();

        final IcebergCatalogAdapter adapter = IcebergTools.createAdapter(resourceCatalog);

        final Namespace ns = Namespace.of("sales");
        final TableIdentifier tableId = TableIdentifier.of(ns, "sales_renamed");
        final io.deephaven.engine.table.Table table = adapter.readTable(tableId, localInstructions);

        // Verify we retrieved all the rows.
        Assert.eq(table.size(), "table.size()", 100_000, "100_000 rows in the table");
        Assert.equals(table.getDefinition(), "table.getDefinition()", SALES_RENAMED_DEFINITION);
    }

    @Test
    public void testOpenTableColumnLegalizationRename()
            throws ExecutionException, InterruptedException, TimeoutException {
        uploadSalesRenamed();

        final IcebergInstructions localInstructions = IcebergInstructions.builder()
                .dataInstructions(instructions.dataInstructions().get())
                .putColumnRenames("Item&Type", "Item_Type")
                .putColumnRenames("Units/Sold", "Units_Sold")
                .build();

        final IcebergCatalogAdapter adapter = IcebergTools.createAdapter(resourceCatalog);

        final Namespace ns = Namespace.of("sales");
        final TableIdentifier tableId = TableIdentifier.of(ns, "sales_renamed");
        final io.deephaven.engine.table.Table table = adapter.readTable(tableId, localInstructions);

        final TableDefinition expected = TableDefinition.of(
                ColumnDefinition.ofString("Region_Name"),
                ColumnDefinition.ofString("Item_Type"),
                ColumnDefinition.ofInt("Units_Sold"),
                ColumnDefinition.ofDouble("Unit_Price"),
                ColumnDefinition.ofTime("Order_Date"));

        // Verify we retrieved all the rows.
        Assert.eq(table.size(), "table.size()", 100_000, "100_000 rows in the table");
        Assert.equals(table.getDefinition(), "table.getDefinition()", expected);
    }

    @Test
    public void testOpenTableColumnLegalizationPartitionException() {
        final TableDefinition tableDef = TableDefinition.of(
                ColumnDefinition.ofInt("Year").withPartitioning(),
                ColumnDefinition.ofInt("Month").withPartitioning());

        final IcebergInstructions localInstructions = IcebergInstructions.builder()
                .tableDefinition(tableDef)
                .putColumnRenames("Year", "Current Year")
                .putColumnRenames("Month", "Current Month")
                .dataInstructions(instructions.dataInstructions().get())
                .build();

        final IcebergCatalogAdapter adapter = IcebergTools.createAdapter(resourceCatalog);

        final Namespace ns = Namespace.of("sales");
        final TableIdentifier tableId = TableIdentifier.of(ns, "sales_partitioned");

        for (Runnable runnable : Arrays.<Runnable>asList(
                () -> adapter.readTable(tableId, localInstructions),
                () -> adapter.getTableDefinition(tableId, localInstructions),
                () -> adapter.getTableDefinitionTable(tableId, localInstructions))) {
            try {
                runnable.run();
                Assert.statementNeverExecuted("Expected an exception for missing columns");
            } catch (final TableDataException e) {
                Assert.eqTrue(e.getMessage().contains("invalid column name provided"), "Exception message");
            }
        }
    }

    @Test
    public void testOpenTableColumnRenamePartitioningColumns()
            throws ExecutionException, InterruptedException, TimeoutException {
        uploadSalesPartitioned();

        final IcebergInstructions localInstructions = IcebergInstructions.builder()
                .dataInstructions(instructions.dataInstructions().get())
                .putColumnRenames("VendorID", "vendor_id")
                .putColumnRenames("month", "__month")
                .putColumnRenames("year", "__year")
                .build();

        final IcebergCatalogAdapter adapter = IcebergTools.createAdapter(resourceCatalog);

        final Namespace ns = Namespace.of("sales");
        final TableIdentifier tableId = TableIdentifier.of(ns, "sales_partitioned");
        final io.deephaven.engine.table.Table table = adapter.readTable(tableId, localInstructions);

        final TableDefinition expected = TableDefinition.of(
                ColumnDefinition.ofString("Region"),
                ColumnDefinition.ofString("Item_Type"),
                ColumnDefinition.ofInt("Units_Sold"),
                ColumnDefinition.ofDouble("Unit_Price"),
                ColumnDefinition.ofTime("Order_Date"),
                ColumnDefinition.ofInt("__year").withPartitioning(),
                ColumnDefinition.ofInt("__month").withPartitioning());

        // Verify we retrieved all the rows.
        Assert.eq(table.size(), "table.size()", 100_000, "100_000 rows in the table");
        Assert.equals(table.getDefinition(), "table.getDefinition()", expected);
    }

    @Test
    public void testOpenTableSnapshot() throws ExecutionException, InterruptedException, TimeoutException {
        uploadSalesMulti();

        final IcebergCatalogAdapter adapter = IcebergTools.createAdapter(resourceCatalog);

        final Namespace ns = Namespace.of("sales");
        final TableIdentifier tableId = TableIdentifier.of(ns, "sales_multi");
        final List<Snapshot> snapshots = adapter.listSnapshots(tableId);

        // Verify we retrieved all the rows.
        final io.deephaven.engine.table.Table table0 =
                adapter.readTable(tableId, snapshots.get(0).snapshotId(), instructions);
        Assert.eq(table0.size(), "table0.size()", 18266, "18266 rows in the table");
        Assert.equals(table0.getDefinition(), "table0.getDefinition()", SALES_MULTI_DEFINITION);

        final io.deephaven.engine.table.Table table1 =
                adapter.readTable(tableId, snapshots.get(1).snapshotId(), instructions);
        Assert.eq(table1.size(), "table1.size()", 54373, "54373 rows in the table");
        Assert.equals(table1.getDefinition(), "table1.getDefinition()", SALES_MULTI_DEFINITION);

        final io.deephaven.engine.table.Table table2 =
                adapter.readTable(tableId, snapshots.get(2).snapshotId(), instructions);
        Assert.eq(table2.size(), "table2.size()", 72603, "72603 rows in the table");
        Assert.equals(table2.getDefinition(), "table2.getDefinition()", SALES_MULTI_DEFINITION);

        final io.deephaven.engine.table.Table table3 =
                adapter.readTable(tableId, snapshots.get(3).snapshotId(), instructions);
        Assert.eq(table3.size(), "table3.size()", 100_000, "100_000 rows in the table");
        Assert.equals(table3.getDefinition(), "table3.getDefinition()", SALES_MULTI_DEFINITION);
    }

    @Test
    public void testOpenTableSnapshotByID() throws ExecutionException, InterruptedException, TimeoutException {
        uploadSalesMulti();

        final IcebergCatalogAdapter adapter = IcebergTools.createAdapter(resourceCatalog);

        final Namespace ns = Namespace.of("sales");
        final TableIdentifier tableId = TableIdentifier.of(ns, "sales_multi");
        final List<Snapshot> snapshots = adapter.listSnapshots(tableId);

        // Verify we retrieved all the rows.
        io.deephaven.engine.table.Table table0 = adapter.readTable(tableId, snapshots.get(0), instructions);
        Assert.eq(table0.size(), "table0.size()", 18266, "18266 rows in the table");
        Assert.equals(table0.getDefinition(), "table0.getDefinition()", SALES_MULTI_DEFINITION);

        io.deephaven.engine.table.Table table1 = adapter.readTable(tableId, snapshots.get(1), instructions);
        Assert.eq(table1.size(), "table1.size()", 54373, "54373 rows in the table");
        Assert.equals(table1.getDefinition(), "table1.getDefinition()", SALES_MULTI_DEFINITION);

        io.deephaven.engine.table.Table table2 = adapter.readTable(tableId, snapshots.get(2), instructions);
        Assert.eq(table2.size(), "table2.size()", 72603, "72603 rows in the table");
        Assert.equals(table2.getDefinition(), "table2.getDefinition()", SALES_MULTI_DEFINITION);

        io.deephaven.engine.table.Table table3 = adapter.readTable(tableId, snapshots.get(3), instructions);
        Assert.eq(table3.size(), "table3.size()", 100_000, "100_000 rows in the table");
        Assert.equals(table3.getDefinition(), "table3.getDefinition()", SALES_MULTI_DEFINITION);

        // Test the string versions of the methods

        // Verify we retrieved all the rows.
        table0 = adapter.readTable("sales.sales_multi", snapshots.get(0).snapshotId(), instructions);
        Assert.eq(table0.size(), "table0.size()", 18266, "18266 rows in the table");
        Assert.equals(table0.getDefinition(), "table0.getDefinition()", SALES_MULTI_DEFINITION);

        table1 = adapter.readTable(tableId, snapshots.get(1).snapshotId(), instructions);
        Assert.eq(table1.size(), "table1.size()", 54373, "54373 rows in the table");
        Assert.equals(table1.getDefinition(), "table1.getDefinition()", SALES_MULTI_DEFINITION);

        table2 = adapter.readTable(tableId, snapshots.get(2).snapshotId(), instructions);
        Assert.eq(table2.size(), "table2.size()", 72603, "72603 rows in the table");
        Assert.equals(table2.getDefinition(), "table2.getDefinition()", SALES_MULTI_DEFINITION);

        table3 = adapter.readTable(tableId, snapshots.get(3).snapshotId(), instructions);
        Assert.eq(table3.size(), "table3.size()", 100_000, "100_000 rows in the table");
        Assert.equals(table3.getDefinition(), "table0.getDefinition()", SALES_MULTI_DEFINITION);
    }

    @Test
    public void testOpenAllTypesTable() throws ExecutionException, InterruptedException, TimeoutException {
        uploadAllTypes();

        final IcebergCatalogAdapter adapter = IcebergTools.createAdapter(resourceCatalog);

        final Namespace ns = Namespace.of("sample");
        final TableIdentifier tableId = TableIdentifier.of(ns, "all_types");

        // Verify we retrieved all the rows.
        final io.deephaven.engine.table.Table table = adapter.readTable(tableId, instructions);
        Assert.eq(table.size(), "table.size()", 10, "10 rows in the table");
        Assert.equals(table.getDefinition(), "table.getDefinition()", ALL_TYPES_DEF);
    }

    @Test
    public void testTableDefinition() {
<<<<<<< HEAD
        final IcebergCatalogAdapter adapter = IcebergTools.createAdapter(resourceCatalog);
=======
        final IcebergCatalogAdapter adapter = IcebergTools.createAdapter(resourceCatalog, resourceFileIO);
>>>>>>> e75b192f

        final Namespace ns = Namespace.of("sales");
        final TableIdentifier tableId = TableIdentifier.of(ns, "sales_multi");
        final List<Snapshot> snapshots = adapter.listSnapshots(tableId);

        // Use string and current snapshot
        TableDefinition tableDef = adapter.getTableDefinition("sales.sales_multi", null);
        Assert.equals(tableDef, "tableDef", SALES_MULTI_DEFINITION);

        // Use TableIdentifier and Snapshot
        tableDef = adapter.getTableDefinition(tableId, null);
        Assert.equals(tableDef, "tableDef", SALES_MULTI_DEFINITION);

        // Use string and long snapshot ID
        tableDef = adapter.getTableDefinition("sales.sales_multi", snapshots.get(0).snapshotId(), null);
        Assert.equals(tableDef, "tableDef", SALES_MULTI_DEFINITION);

        // Use TableIdentifier and Snapshot
        tableDef = adapter.getTableDefinition(tableId, snapshots.get(0), null);
        Assert.equals(tableDef, "tableDef", SALES_MULTI_DEFINITION);
    }

    @Test
    public void testTableDefinitionTable() {
<<<<<<< HEAD
        final IcebergCatalogAdapter adapter = IcebergTools.createAdapter(resourceCatalog);
=======
        final IcebergCatalogAdapter adapter = IcebergTools.createAdapter(resourceCatalog, resourceFileIO);
>>>>>>> e75b192f

        final Namespace ns = Namespace.of("sales");
        final TableIdentifier tableId = TableIdentifier.of(ns, "sales_multi");
        final List<Snapshot> snapshots = adapter.listSnapshots(tableId);

        // Use string and current snapshot
        Table tableDefTable = adapter.getTableDefinitionTable("sales.sales_multi", null);

        Assert.eq(tableDefTable.size(), "tableDefTable.size()", 5, "5 rows in the table");
        Assert.equals(tableDefTable.getDefinition(), "tableDefTable.getDefinition()", META_DEF);

        // Use TableIdentifier and Snapshot
        tableDefTable = adapter.getTableDefinitionTable(tableId, null);

        Assert.eq(tableDefTable.size(), "tableDefTable.size()", 5, "5 rows in the table");
        Assert.equals(tableDefTable.getDefinition(), "tableDefTable.getDefinition()", META_DEF);

        // Use string and long snapshot ID
        tableDefTable = adapter.getTableDefinitionTable("sales.sales_multi", snapshots.get(0).snapshotId(), null);

        Assert.eq(tableDefTable.size(), "tableDefTable.size()", 5, "5 rows in the table");
        Assert.equals(tableDefTable.getDefinition(), "tableDefTable.getDefinition()", META_DEF);

        // Use TableIdentifier and Snapshot
        tableDefTable = adapter.getTableDefinitionTable(tableId, snapshots.get(0), null);

        Assert.eq(tableDefTable.size(), "tableDefTable.size()", 5, "5 rows in the table");
        Assert.equals(tableDefTable.getDefinition(), "tableDefTable.getDefinition()", META_DEF);
    }

    @Test
    public void testTableDefinitionWithInstructions() {
<<<<<<< HEAD
        final IcebergCatalogAdapter adapter = IcebergTools.createAdapter(resourceCatalog);
=======
        final IcebergCatalogAdapter adapter = IcebergTools.createAdapter(resourceCatalog, resourceFileIO);
>>>>>>> e75b192f

        IcebergInstructions localInstructions = IcebergInstructions.builder()
                .dataInstructions(instructions.dataInstructions().get())
                .putColumnRenames("Region", "Area")
                .putColumnRenames("Item_Type", "ItemType")
                .putColumnRenames("Units_Sold", "UnitsSold")
                .putColumnRenames("Unit_Price", "UnitPrice")
                .putColumnRenames("Order_Date", "OrderDate")
                .build();

        final TableDefinition renamed = TableDefinition.of(
                ColumnDefinition.ofString("Area"),
                ColumnDefinition.ofString("ItemType"),
                ColumnDefinition.ofInt("UnitsSold"),
                ColumnDefinition.ofDouble("UnitPrice"),
                ColumnDefinition.ofTime("OrderDate"));

        // Use string and current snapshot
        TableDefinition tableDef = adapter.getTableDefinition("sales.sales_multi", localInstructions);
        Assert.equals(tableDef, "tableDef", renamed);

        /////////////////////////////////////////////////////

        final TableDefinition userTableDef = TableDefinition.of(
                ColumnDefinition.ofString("Region"),
                ColumnDefinition.ofString("Item_Type"),
                ColumnDefinition.ofTime("Order_Date"));

        localInstructions = IcebergInstructions.builder()
                .dataInstructions(instructions.dataInstructions().get())
                .tableDefinition(userTableDef)
                .build();

        // Use string and current snapshot
        tableDef = adapter.getTableDefinition("sales.sales_multi", localInstructions);
        Assert.equals(tableDef, "tableDef", userTableDef);
    }
}<|MERGE_RESOLUTION|>--- conflicted
+++ resolved
@@ -11,18 +11,10 @@
 import io.deephaven.engine.table.impl.locations.TableDataException;
 import io.deephaven.extensions.s3.S3Instructions;
 import io.deephaven.iceberg.TestCatalog.IcebergTestCatalog;
-<<<<<<< HEAD
-=======
-import io.deephaven.iceberg.TestCatalog.IcebergTestFileIO;
->>>>>>> e75b192f
 import org.apache.iceberg.Snapshot;
 import org.apache.iceberg.catalog.Catalog;
 import org.apache.iceberg.catalog.Namespace;
 import org.apache.iceberg.catalog.TableIdentifier;
-<<<<<<< HEAD
-=======
-import org.apache.iceberg.io.FileIO;
->>>>>>> e75b192f
 import org.junit.jupiter.api.AfterEach;
 import org.junit.jupiter.api.BeforeEach;
 import org.junit.jupiter.api.Test;
@@ -157,47 +149,27 @@
     }
 
     private void uploadSalesPartitioned() throws ExecutionException, InterruptedException, TimeoutException {
-<<<<<<< HEAD
         uploadFiles(new File(IcebergToolsTest.class.getResource("/warehouse/sales/sales_partitioned").getPath()),
-=======
-        uploadParquetFiles(new File(IcebergToolsTest.class.getResource("/warehouse/sales/sales_partitioned").getPath()),
->>>>>>> e75b192f
                 warehousePath);
     }
 
     private void uploadAllTypes() throws ExecutionException, InterruptedException, TimeoutException {
-<<<<<<< HEAD
         uploadFiles(new File(IcebergToolsTest.class.getResource("/warehouse/sample/all_types").getPath()),
-=======
-        uploadParquetFiles(new File(IcebergToolsTest.class.getResource("/warehouse/sample/all_types").getPath()),
->>>>>>> e75b192f
                 warehousePath);
     }
 
     private void uploadSalesSingle() throws ExecutionException, InterruptedException, TimeoutException {
-<<<<<<< HEAD
         uploadFiles(new File(IcebergToolsTest.class.getResource("/warehouse/sales/sales_single").getPath()),
-=======
-        uploadParquetFiles(new File(IcebergToolsTest.class.getResource("/warehouse/sales/sales_single").getPath()),
->>>>>>> e75b192f
                 warehousePath);
     }
 
     private void uploadSalesMulti() throws ExecutionException, InterruptedException, TimeoutException {
-<<<<<<< HEAD
         uploadFiles(new File(IcebergToolsTest.class.getResource("/warehouse/sales/sales_multi").getPath()),
-=======
-        uploadParquetFiles(new File(IcebergToolsTest.class.getResource("/warehouse/sales/sales_multi").getPath()),
->>>>>>> e75b192f
                 warehousePath);
     }
 
     private void uploadSalesRenamed() throws ExecutionException, InterruptedException, TimeoutException {
-<<<<<<< HEAD
         uploadFiles(new File(IcebergToolsTest.class.getResource("/warehouse/sales/sales_renamed").getPath()),
-=======
-        uploadParquetFiles(new File(IcebergToolsTest.class.getResource("/warehouse/sales/sales_renamed").getPath()),
->>>>>>> e75b192f
                 warehousePath);
     }
 
@@ -822,11 +794,7 @@
 
     @Test
     public void testTableDefinition() {
-<<<<<<< HEAD
-        final IcebergCatalogAdapter adapter = IcebergTools.createAdapter(resourceCatalog);
-=======
-        final IcebergCatalogAdapter adapter = IcebergTools.createAdapter(resourceCatalog, resourceFileIO);
->>>>>>> e75b192f
+        final IcebergCatalogAdapter adapter = IcebergTools.createAdapter(resourceCatalog);
 
         final Namespace ns = Namespace.of("sales");
         final TableIdentifier tableId = TableIdentifier.of(ns, "sales_multi");
@@ -851,11 +819,7 @@
 
     @Test
     public void testTableDefinitionTable() {
-<<<<<<< HEAD
-        final IcebergCatalogAdapter adapter = IcebergTools.createAdapter(resourceCatalog);
-=======
-        final IcebergCatalogAdapter adapter = IcebergTools.createAdapter(resourceCatalog, resourceFileIO);
->>>>>>> e75b192f
+        final IcebergCatalogAdapter adapter = IcebergTools.createAdapter(resourceCatalog);
 
         final Namespace ns = Namespace.of("sales");
         final TableIdentifier tableId = TableIdentifier.of(ns, "sales_multi");
@@ -888,11 +852,7 @@
 
     @Test
     public void testTableDefinitionWithInstructions() {
-<<<<<<< HEAD
-        final IcebergCatalogAdapter adapter = IcebergTools.createAdapter(resourceCatalog);
-=======
-        final IcebergCatalogAdapter adapter = IcebergTools.createAdapter(resourceCatalog, resourceFileIO);
->>>>>>> e75b192f
+        final IcebergCatalogAdapter adapter = IcebergTools.createAdapter(resourceCatalog);
 
         IcebergInstructions localInstructions = IcebergInstructions.builder()
                 .dataInstructions(instructions.dataInstructions().get())
