//
// Copyright (c) 2016-2024 Deephaven Data Labs and Patent Pending
//
package io.deephaven.iceberg.util;

import gnu.trove.list.array.TLongArrayList;
import io.deephaven.base.verify.Assert;
import io.deephaven.engine.table.ColumnDefinition;
import io.deephaven.engine.table.Table;
import io.deephaven.engine.table.TableDefinition;
import io.deephaven.engine.table.impl.locations.TableDataException;
import io.deephaven.engine.testutil.junit4.EngineCleanup;
import io.deephaven.extensions.s3.S3Instructions;
import io.deephaven.iceberg.TestCatalog.IcebergTestCatalog;
<<<<<<< HEAD
=======
import io.deephaven.iceberg.TestCatalog.IcebergTestFileIO;
import io.deephaven.test.types.OutOfBandTest;
>>>>>>> ea0dcb2b
import org.apache.iceberg.Snapshot;
import org.apache.iceberg.catalog.Catalog;
import org.apache.iceberg.catalog.Namespace;
import org.apache.iceberg.catalog.TableIdentifier;
<<<<<<< HEAD
import org.junit.jupiter.api.AfterEach;
import org.junit.jupiter.api.BeforeEach;
import org.junit.jupiter.api.Test;
=======
import org.apache.iceberg.io.FileIO;
import org.junit.After;
import org.junit.Before;
import org.junit.Rule;
import org.junit.Test;
import org.junit.experimental.categories.Category;
>>>>>>> ea0dcb2b
import software.amazon.awssdk.core.async.AsyncRequestBody;
import software.amazon.awssdk.services.s3.S3AsyncClient;
import software.amazon.awssdk.services.s3.model.CreateBucketRequest;
import software.amazon.awssdk.services.s3.model.DeleteBucketRequest;
import software.amazon.awssdk.services.s3.model.DeleteObjectRequest;
import software.amazon.awssdk.services.s3.model.PutObjectRequest;
import software.amazon.awssdk.services.s3.model.PutObjectResponse;

import java.io.File;
import java.math.BigDecimal;
import java.time.LocalDate;
import java.time.LocalDateTime;
import java.time.LocalTime;
import java.util.*;
import java.util.concurrent.CompletableFuture;
import java.util.concurrent.ExecutionException;
import java.util.concurrent.TimeUnit;
import java.util.concurrent.TimeoutException;
import java.util.stream.Collectors;

import static io.deephaven.iceberg.util.IcebergCatalogAdapter.NAMESPACE_DEFINITION;
import static io.deephaven.iceberg.util.IcebergCatalogAdapter.SNAPSHOT_DEFINITION;
import static io.deephaven.iceberg.util.IcebergCatalogAdapter.TABLES_DEFINITION;

@Category(OutOfBandTest.class)
public abstract class IcebergToolsTest {

    private static final TableDefinition SALES_SINGLE_DEFINITION = TableDefinition.of(
            ColumnDefinition.ofString("Region"),
            ColumnDefinition.ofString("Item_Type"),
            ColumnDefinition.ofInt("Units_Sold"),
            ColumnDefinition.ofDouble("Unit_Price"),
            ColumnDefinition.ofTime("Order_Date"));

    private static final TableDefinition SALES_RENAMED_DEFINITION = TableDefinition.of(
            ColumnDefinition.ofString("Region_Name"),
            ColumnDefinition.ofString("ItemType"),
            ColumnDefinition.ofInt("UnitsSold"),
            ColumnDefinition.ofDouble("Unit_Price"),
            ColumnDefinition.ofTime("Order_Date"));

    private static final TableDefinition SALES_MULTI_DEFINITION = SALES_SINGLE_DEFINITION;

    private static final TableDefinition SALES_PARTITIONED_DEFINITION = TableDefinition.of(
            ColumnDefinition.ofString("Region"),
            ColumnDefinition.ofString("Item_Type"),
            ColumnDefinition.ofInt("Units_Sold"),
            ColumnDefinition.ofDouble("Unit_Price"),
            ColumnDefinition.ofTime("Order_Date"),
            ColumnDefinition.ofInt("year").withPartitioning(),
            ColumnDefinition.ofInt("month").withPartitioning());

    private static final TableDefinition ALL_TYPES_DEF = TableDefinition.of(
            ColumnDefinition.ofBoolean("booleanField"),
            ColumnDefinition.ofInt("integerField"),
            ColumnDefinition.ofLong("longField"),
            ColumnDefinition.ofFloat("floatField"),
            ColumnDefinition.ofDouble("doubleField"),
            ColumnDefinition.ofString("stringField"),
            ColumnDefinition.fromGenericType("dateField", LocalDate.class),
            ColumnDefinition.fromGenericType("timeField", LocalTime.class),
            ColumnDefinition.fromGenericType("timestampField", LocalDateTime.class),
            ColumnDefinition.fromGenericType("decimalField", BigDecimal.class),
            ColumnDefinition.fromGenericType("fixedField", byte[].class),
            ColumnDefinition.fromGenericType("binaryField", byte[].class),
            ColumnDefinition.ofTime("instantField"));

    private static final TableDefinition META_DEF = TableDefinition.of(
            ColumnDefinition.ofString("Name"),
            ColumnDefinition.ofString("DataType"),
            ColumnDefinition.ofString("ColumnType"),
            ColumnDefinition.ofBoolean("IsPartitioning"));

    IcebergInstructions instructions;

    public abstract S3AsyncClient s3AsyncClient();

    public abstract S3Instructions.Builder s3Instructions(S3Instructions.Builder builder);

    public abstract Map<String, String> s3Properties();

    private S3AsyncClient asyncClient;
    private String bucket;

    private final List<String> keys = new ArrayList<>();

    private String warehousePath;
    private Catalog resourceCatalog;

    @Rule
    public final EngineCleanup framework = new EngineCleanup();

    @Before
    public void setUp() throws ExecutionException, InterruptedException {
        bucket = "warehouse";
        asyncClient = s3AsyncClient();
        asyncClient.createBucket(CreateBucketRequest.builder().bucket(bucket).build()).get();

        warehousePath = IcebergToolsTest.class.getResource("/warehouse").getPath();

        // Create the test catalog for the tests
        resourceCatalog = IcebergTestCatalog.create(warehousePath, s3Properties());

        final S3Instructions s3Instructions = s3Instructions(S3Instructions.builder()).build();

        instructions = IcebergInstructions.builder()
                .dataInstructions(s3Instructions)
                .build();
    }

<<<<<<< HEAD
    private void uploadFiles(final File root, final String prefixToRemove)
=======
    @After
    public void tearDown() throws ExecutionException, InterruptedException {
        for (String key : keys) {
            asyncClient.deleteObject(DeleteObjectRequest.builder().bucket(bucket).key(key).build()).get();
        }
        keys.clear();
        asyncClient.deleteBucket(DeleteBucketRequest.builder().bucket(bucket).build()).get();
        asyncClient.close();
    }

    private void uploadParquetFiles(final File root, final String prefixToRemove)
>>>>>>> ea0dcb2b
            throws ExecutionException, InterruptedException, TimeoutException {
        for (final File file : root.listFiles()) {
            if (file.isDirectory()) {
                uploadFiles(file, prefixToRemove);
            } else {
                final String key = file.getPath().substring(prefixToRemove.length() + 1);

                keys.add(key);
                final CompletableFuture<PutObjectResponse> future = asyncClient.putObject(
                        PutObjectRequest.builder().bucket(bucket).key(key).build(),
                        AsyncRequestBody.fromFile(file));

                final PutObjectResponse response = future.get(10, TimeUnit.SECONDS);
                if (!response.sdkHttpResponse().isSuccessful()) {
                    Assert.statementNeverExecuted("Failed to upload file: " + file.getPath());
                }
            }
        }
    }

    private void uploadSalesPartitioned() throws ExecutionException, InterruptedException, TimeoutException {
        uploadFiles(new File(IcebergToolsTest.class.getResource("/warehouse/sales/sales_partitioned").getPath()),
                warehousePath);
    }

    private void uploadAllTypes() throws ExecutionException, InterruptedException, TimeoutException {
        uploadFiles(new File(IcebergToolsTest.class.getResource("/warehouse/sample/all_types").getPath()),
                warehousePath);
    }

    private void uploadSalesSingle() throws ExecutionException, InterruptedException, TimeoutException {
        uploadFiles(new File(IcebergToolsTest.class.getResource("/warehouse/sales/sales_single").getPath()),
                warehousePath);
    }

    private void uploadSalesMulti() throws ExecutionException, InterruptedException, TimeoutException {
        uploadFiles(new File(IcebergToolsTest.class.getResource("/warehouse/sales/sales_multi").getPath()),
                warehousePath);
    }

    private void uploadSalesRenamed() throws ExecutionException, InterruptedException, TimeoutException {
        uploadFiles(new File(IcebergToolsTest.class.getResource("/warehouse/sales/sales_renamed").getPath()),
                warehousePath);
    }

    @Test
    public void testListNamespaces() {
        final IcebergCatalogAdapter adapter = IcebergTools.createAdapter(resourceCatalog);

        final Collection<Namespace> namespaces = adapter.listNamespaces();
        final Collection<String> namespaceNames =
                namespaces.stream().map(Namespace::toString).collect(Collectors.toList());

        Assert.eq(namespaceNames.size(), "namespaceNames.size()", 2, "2 namespace in the catalog");
        Assert.eqTrue(namespaceNames.contains("sales"), "namespaceNames.contains(sales)");
        Assert.eqTrue(namespaceNames.contains("sample"), "namespaceNames.contains(sample)");

        final Table table = adapter.listNamespacesAsTable();
        Assert.eq(table.size(), "table.size()", 2, "2 namespace in the catalog");
        Assert.equals(table.getDefinition(), "table.getDefinition()", NAMESPACE_DEFINITION);
    }

    @Test
    public void testListTables() {
        final IcebergCatalogAdapter adapter = IcebergTools.createAdapter(resourceCatalog);

        final Namespace ns = Namespace.of("sales");

        Collection<TableIdentifier> tables = adapter.listTables(ns);
        Assert.eq(tables.size(), "tables.size()", 4, "4 tables in the namespace");
        Assert.eqTrue(tables.contains(TableIdentifier.of(ns, "sales_multi")), "tables.contains(sales_multi)");
        Assert.eqTrue(tables.contains(TableIdentifier.of(ns, "sales_partitioned")),
                "tables.contains(sales_partitioned)");
        Assert.eqTrue(tables.contains(TableIdentifier.of(ns, "sales_single")), "tables.contains(sales_single)");
        Assert.eqTrue(tables.contains(TableIdentifier.of(ns, "sales_renamed")), "tables.contains(sales_renamed)");

        Table table = adapter.listTablesAsTable(ns);
        Assert.eq(table.size(), "table.size()", 4, "4 tables in the namespace");
        Assert.equals(table.getDefinition(), "table.getDefinition()", TABLES_DEFINITION);

        // Test the string versions of the methods
        table = adapter.listTablesAsTable("sales");
        Assert.eq(table.size(), "table.size()", 4, "4 tables in the namespace");
        Assert.equals(table.getDefinition(), "table.getDefinition()", TABLES_DEFINITION);
    }

    @Test
    public void testListSnapshots() {
        final IcebergCatalogAdapter adapter = IcebergTools.createAdapter(resourceCatalog);

        final TLongArrayList snapshotIds = new TLongArrayList();
        final TableIdentifier tableIdentifier = TableIdentifier.of("sales", "sales_multi");
        adapter.listSnapshots(tableIdentifier)
                .forEach(snapshot -> snapshotIds.add(snapshot.snapshotId()));

        Assert.eq(snapshotIds.size(), "snapshots.size()", 4, "4 snapshots for sales/sales_multi");

        Assert.eqTrue(snapshotIds.contains(2001582482032951248L), "snapshots.contains(2001582482032951248)");
        Assert.eqTrue(snapshotIds.contains(8325605756612719366L), "snapshots.contains(8325605756612719366L)");
        Assert.eqTrue(snapshotIds.contains(3247344357341484163L), "snapshots.contains(3247344357341484163L)");
        Assert.eqTrue(snapshotIds.contains(1792185872197984875L), "snapshots.contains(1792185872197984875L)");

        Table table = adapter.listSnapshotsAsTable(tableIdentifier);
        Assert.eq(table.size(), "table.size()", 4, "4 snapshots for sales/sales_multi");
        Assert.equals(table.getDefinition(), "table.getDefinition()", SNAPSHOT_DEFINITION);

        // Test the string versions of the methods
        table = adapter.listSnapshotsAsTable("sales.sales_multi");
        Assert.eq(table.size(), "table.size()", 4, "4 snapshots for sales/sales_multi");
        Assert.equals(table.getDefinition(), "table.getDefinition()", SNAPSHOT_DEFINITION);
    }

    @Test
    public void testOpenTableA() throws ExecutionException, InterruptedException, TimeoutException {
        uploadSalesPartitioned();

        final IcebergCatalogAdapter adapter = IcebergTools.createAdapter(resourceCatalog);

        final Namespace ns = Namespace.of("sales");
        final TableIdentifier tableId = TableIdentifier.of(ns, "sales_partitioned");
        io.deephaven.engine.table.Table table = adapter.readTable(tableId, instructions);

        // Verify we retrieved all the rows.
        Assert.eq(table.size(), "table.size()", 100_000, "100_000 rows in the table");
        Assert.equals(table.getDefinition(), "table.getDefinition()", SALES_PARTITIONED_DEFINITION);

        // Test the string versions of the methods
        table = adapter.readTable("sales.sales_partitioned", instructions);

        // Verify we retrieved all the rows.
        Assert.eq(table.size(), "table.size()", 100_000, "100_000 rows in the table");
        Assert.equals(table.getDefinition(), "table.getDefinition()", SALES_PARTITIONED_DEFINITION);
    }

    @Test
    public void testOpenTableB() throws ExecutionException, InterruptedException, TimeoutException {
        uploadSalesMulti();

        final IcebergCatalogAdapter adapter = IcebergTools.createAdapter(resourceCatalog);

        final Namespace ns = Namespace.of("sales");
        final TableIdentifier tableId = TableIdentifier.of(ns, "sales_multi");
        io.deephaven.engine.table.Table table = adapter.readTable(tableId, instructions);

        Assert.eq(table.size(), "table.size()", 100_000, "100_000 rows in the table");
        Assert.equals(table.getDefinition(), "table.getDefinition()", SALES_MULTI_DEFINITION);

        // Test the string versions of the methods
        table = adapter.readTable("sales.sales_multi", instructions);

        // Verify we retrieved all the rows.
        Assert.eq(table.size(), "table.size()", 100_000, "100_000 rows in the table");
        Assert.equals(table.getDefinition(), "table.getDefinition()", SALES_MULTI_DEFINITION);
    }

    @Test
    public void testOpenTableC() throws ExecutionException, InterruptedException, TimeoutException {
        uploadSalesSingle();

        final IcebergCatalogAdapter adapter = IcebergTools.createAdapter(resourceCatalog);

        final Namespace ns = Namespace.of("sales");
        final TableIdentifier tableId = TableIdentifier.of(ns, "sales_single");
        io.deephaven.engine.table.Table table = adapter.readTable(tableId, instructions);

        // Verify we retrieved all the rows.
        Assert.eq(table.size(), "table.size()", 100_000, "100_000 rows in the table");
        Assert.equals(table.getDefinition(), "table.getDefinition()", SALES_SINGLE_DEFINITION);

        // Test the string versions of the methods
        table = adapter.readTable("sales.sales_single", instructions);

        // Verify we retrieved all the rows.
        Assert.eq(table.size(), "table.size()", 100_000, "100_000 rows in the table");
        Assert.equals(table.getDefinition(), "table.getDefinition()", SALES_SINGLE_DEFINITION);
    }

    @Test
    public void testOpenTableS3Only() throws ExecutionException, InterruptedException, TimeoutException {
        uploadSalesPartitioned();

        final IcebergCatalogAdapter adapter = IcebergTools.createAdapter(resourceCatalog);

        final Namespace ns = Namespace.of("sales");
        final TableIdentifier tableId = TableIdentifier.of(ns, "sales_partitioned");
        final io.deephaven.engine.table.Table table = adapter.readTable(tableId, instructions);

        // Verify we retrieved all the rows.
        Assert.eq(table.size(), "table.size()", 100_000, "100_000 rows in the table");
        Assert.equals(table.getDefinition(), "table.getDefinition()", SALES_PARTITIONED_DEFINITION);
    }

    @Test
    public void testOpenTableDefinition() throws ExecutionException, InterruptedException, TimeoutException {
        uploadSalesPartitioned();

        final IcebergInstructions localInstructions = IcebergInstructions.builder()
                .tableDefinition(SALES_PARTITIONED_DEFINITION)
                .dataInstructions(instructions.dataInstructions().get())
                .build();

        final IcebergCatalogAdapter adapter = IcebergTools.createAdapter(resourceCatalog);

        final Namespace ns = Namespace.of("sales");
        final TableIdentifier tableId = TableIdentifier.of(ns, "sales_partitioned");
        final io.deephaven.engine.table.Table table = adapter.readTable(tableId, localInstructions);

        // Verify we retrieved all the rows.
        Assert.eq(table.size(), "table.size()", 100_000, "100_000 rows in the table");
        Assert.equals(table.getDefinition(), "table.getDefinition()", SALES_PARTITIONED_DEFINITION);
    }

    @Test
    public void testOpenTablePartitionTypeException() {
        final TableDefinition tableDef = TableDefinition.of(
                ColumnDefinition.ofLong("year").withPartitioning(),
                ColumnDefinition.ofInt("month").withPartitioning(),
                ColumnDefinition.ofLong("Region"),
                ColumnDefinition.ofString("Item_Type"),
                ColumnDefinition.ofDouble("Units_Sold"),
                ColumnDefinition.ofLong("Unit_Price"),
                ColumnDefinition.ofTime("Order_Date"));

        final IcebergInstructions localInstructions = IcebergInstructions.builder()
                .tableDefinition(tableDef)
                .dataInstructions(instructions.dataInstructions().get())
                .build();

        final IcebergCatalogAdapter adapter = IcebergTools.createAdapter(resourceCatalog);

        final Namespace ns = Namespace.of("sales");
        final TableIdentifier tableId = TableIdentifier.of(ns, "sales_partitioned");

        for (Runnable runnable : Arrays.<Runnable>asList(
                () -> adapter.readTable(tableId, localInstructions),
                () -> adapter.getTableDefinition(tableId, localInstructions),
                () -> adapter.getTableDefinitionTable(tableId, localInstructions))) {
            try {
                runnable.run();
                Assert.statementNeverExecuted("Expected an exception for missing columns");
            } catch (final TableDefinition.IncompatibleTableDefinitionException e) {
                Assert.eqTrue(e.getMessage().startsWith("Table definition incompatibilities"), "Exception message");
            }
        }
    }

    @Test
    public void testOpenTableDefinitionRename() throws ExecutionException, InterruptedException, TimeoutException {
        uploadSalesPartitioned();

        final TableDefinition renamed = TableDefinition.of(
                ColumnDefinition.ofInt("__year").withPartitioning(),
                ColumnDefinition.ofInt("__month").withPartitioning(),
                ColumnDefinition.ofString("RegionName"),
                ColumnDefinition.ofString("ItemType"),
                ColumnDefinition.ofInt("UnitsSold"),
                ColumnDefinition.ofDouble("UnitPrice"),
                ColumnDefinition.ofTime("OrderDate"));

        final IcebergInstructions localInstructions = IcebergInstructions.builder()
                .tableDefinition(renamed)
                .dataInstructions(instructions.dataInstructions().get())
                .putColumnRenames("Region", "RegionName")
                .putColumnRenames("Item_Type", "ItemType")
                .putColumnRenames("Units_Sold", "UnitsSold")
                .putColumnRenames("Unit_Price", "UnitPrice")
                .putColumnRenames("Order_Date", "OrderDate")
                .putColumnRenames("year", "__year")
                .putColumnRenames("month", "__month")
                .build();

        final IcebergCatalogAdapter adapter = IcebergTools.createAdapter(resourceCatalog);

        final Namespace ns = Namespace.of("sales");
        final TableIdentifier tableId = TableIdentifier.of(ns, "sales_partitioned");
        final io.deephaven.engine.table.Table table = adapter.readTable(tableId, localInstructions);

        // Verify we retrieved all the rows.
        Assert.eq(table.size(), "table.size()", 100_000, "100_000 rows in the table");
        Assert.equals(table.getDefinition(), "table.getDefinition()", renamed);
    }

    @Test
    public void testSkippedPartitioningColumn() throws ExecutionException, InterruptedException, TimeoutException {
        uploadSalesPartitioned();

        final TableDefinition tableDef = TableDefinition.of(
                ColumnDefinition.ofInt("year").withPartitioning(),
                // Omitting month partitioning column
                ColumnDefinition.ofString("Region"),
                ColumnDefinition.ofString("Item_Type"),
                ColumnDefinition.ofInt("Units_Sold"),
                ColumnDefinition.ofDouble("Unit_Price"),
                ColumnDefinition.ofTime("Order_Date"));

        final IcebergInstructions localInstructions = IcebergInstructions.builder()
                .tableDefinition(tableDef)
                .dataInstructions(instructions.dataInstructions().get())
                .build();

        final IcebergCatalogAdapter adapter = IcebergTools.createAdapter(resourceCatalog);

        final Namespace ns = Namespace.of("sales");
        final TableIdentifier tableId = TableIdentifier.of(ns, "sales_partitioned");
        final io.deephaven.engine.table.Table table = adapter.readTable(tableId, localInstructions);

        // Verify we retrieved all the rows.
        Assert.eq(table.size(), "table.size()", 100_000, "100_000 rows in the table");
        Assert.equals(table.getDefinition(), "table.getDefinition()", tableDef);
    }

    @Test
    public void testReorderedPartitioningColumn() throws ExecutionException, InterruptedException, TimeoutException {
        uploadSalesPartitioned();

        final TableDefinition tableDef = TableDefinition.of(
                ColumnDefinition.ofInt("month").withPartitioning(),
                ColumnDefinition.ofInt("year").withPartitioning(),
                ColumnDefinition.ofString("Region"),
                ColumnDefinition.ofString("Item_Type"),
                ColumnDefinition.ofInt("Units_Sold"),
                ColumnDefinition.ofDouble("Unit_Price"),
                ColumnDefinition.ofTime("Order_Date"));

        final IcebergInstructions localInstructions = IcebergInstructions.builder()
                .tableDefinition(tableDef)
                .dataInstructions(instructions.dataInstructions().get())
                .build();

        final IcebergCatalogAdapter adapter = IcebergTools.createAdapter(resourceCatalog);

        final Namespace ns = Namespace.of("sales");
        final TableIdentifier tableId = TableIdentifier.of(ns, "sales_partitioned");
        final io.deephaven.engine.table.Table table = adapter.readTable(tableId, localInstructions);

        // Verify we retrieved all the rows.
        Assert.eq(table.size(), "table.size()", 100_000, "100_000 rows in the table");
        Assert.equals(table.getDefinition(), "table.getDefinition()", tableDef);
    }

    @Test
    public void testZeroPartitioningColumns() throws ExecutionException, InterruptedException, TimeoutException {
        uploadSalesPartitioned();

        final IcebergInstructions localInstructions = IcebergInstructions.builder()
                .tableDefinition(SALES_MULTI_DEFINITION)
                .dataInstructions(instructions.dataInstructions().get())
                .build();

        final IcebergCatalogAdapter adapter = IcebergTools.createAdapter(resourceCatalog);

        final Namespace ns = Namespace.of("sales");
        final TableIdentifier tableId = TableIdentifier.of(ns, "sales_partitioned");
        final io.deephaven.engine.table.Table table = adapter.readTable(tableId, localInstructions);

        // Verify we retrieved all the rows.
        Assert.eq(table.size(), "table.size()", 100_000, "100_000 rows in the table");
        Assert.equals(table.getDefinition(), "table.getDefinition()", SALES_MULTI_DEFINITION);
    }

    @Test
    public void testIncorrectPartitioningColumns() throws ExecutionException, InterruptedException, TimeoutException {
        final TableDefinition tableDef = TableDefinition.of(
                ColumnDefinition.ofInt("month").withPartitioning(),
                ColumnDefinition.ofInt("year").withPartitioning(),
                ColumnDefinition.ofString("Region").withPartitioning(),
                ColumnDefinition.ofString("Item_Type"),
                ColumnDefinition.ofInt("Units_Sold"),
                ColumnDefinition.ofDouble("Unit_Price"),
                ColumnDefinition.ofTime("Order_Date"));

        final IcebergInstructions localInstructions = IcebergInstructions.builder()
                .tableDefinition(tableDef)
                .dataInstructions(instructions.dataInstructions().get())
                .build();

        final IcebergCatalogAdapter adapter = IcebergTools.createAdapter(resourceCatalog);

        final Namespace ns = Namespace.of("sales");
        final TableIdentifier tableId = TableIdentifier.of(ns, "sales_partitioned");

        for (Runnable runnable : Arrays.<Runnable>asList(
                () -> adapter.readTable(tableId, localInstructions),
                () -> adapter.getTableDefinition(tableId, localInstructions),
                () -> adapter.getTableDefinitionTable(tableId, localInstructions))) {
            try {
                runnable.run();
                Assert.statementNeverExecuted("Expected an exception for missing columns");
            } catch (final TableDataException e) {
                Assert.eqTrue(e.getMessage().startsWith("The following columns are not partitioned"),
                        "Exception message");
            }
        }
    }

    @Test
    public void testMissingPartitioningColumns() {
        final TableDefinition tableDef = TableDefinition.of(
                ColumnDefinition.ofInt("__year").withPartitioning(), // Incorrect name
                ColumnDefinition.ofInt("__month").withPartitioning(), // Incorrect name
                ColumnDefinition.ofLong("Region"),
                ColumnDefinition.ofString("Item_Type"),
                ColumnDefinition.ofDouble("Units_Sold"),
                ColumnDefinition.ofLong("Unit_Price"),
                ColumnDefinition.ofTime("Order_Date"));

        final IcebergInstructions localInstructions = IcebergInstructions.builder()
                .tableDefinition(tableDef)
                .dataInstructions(instructions.dataInstructions().get())
                .build();

        final IcebergCatalogAdapter adapter = IcebergTools.createAdapter(resourceCatalog);

        final Namespace ns = Namespace.of("sales");
        final TableIdentifier tableId = TableIdentifier.of(ns, "sales_partitioned");

        for (Runnable runnable : Arrays.<Runnable>asList(
                () -> adapter.readTable(tableId, localInstructions),
                () -> adapter.getTableDefinition(tableId, localInstructions),
                () -> adapter.getTableDefinitionTable(tableId, localInstructions))) {
            try {
                runnable.run();
                Assert.statementNeverExecuted("Expected an exception for missing columns");
            } catch (final TableDefinition.IncompatibleTableDefinitionException e) {
                Assert.eqTrue(e.getMessage().startsWith("Table definition incompatibilities"), "Exception message");
            }
        }
    }

    @Test
    public void testOpenTableColumnRename() throws ExecutionException, InterruptedException, TimeoutException {
        uploadSalesPartitioned();

        final IcebergInstructions localInstructions = IcebergInstructions.builder()
                .dataInstructions(instructions.dataInstructions().get())
                .putColumnRenames("Region", "RegionName")
                .putColumnRenames("Item_Type", "ItemType")
                .build();

        final IcebergCatalogAdapter adapter = IcebergTools.createAdapter(resourceCatalog);

        final Namespace ns = Namespace.of("sales");
        final TableIdentifier tableId = TableIdentifier.of(ns, "sales_partitioned");
        final io.deephaven.engine.table.Table table = adapter.readTable(tableId, localInstructions);

        // Verify we retrieved all the rows.
        Assert.eq(table.size(), "table.size()", 100_000, "100_000 rows in the table");
    }

    @Test
    public void testOpenTableColumnLegalization() throws ExecutionException, InterruptedException, TimeoutException {
        uploadSalesRenamed();

        final IcebergInstructions localInstructions = IcebergInstructions.builder()
                .dataInstructions(instructions.dataInstructions().get())
                .build();

        final IcebergCatalogAdapter adapter = IcebergTools.createAdapter(resourceCatalog);

        final Namespace ns = Namespace.of("sales");
        final TableIdentifier tableId = TableIdentifier.of(ns, "sales_renamed");
        final io.deephaven.engine.table.Table table = adapter.readTable(tableId, localInstructions);

        // Verify we retrieved all the rows.
        Assert.eq(table.size(), "table.size()", 100_000, "100_000 rows in the table");
        Assert.equals(table.getDefinition(), "table.getDefinition()", SALES_RENAMED_DEFINITION);
    }

    @Test
    public void testOpenTableColumnLegalizationRename()
            throws ExecutionException, InterruptedException, TimeoutException {
        uploadSalesRenamed();

        final IcebergInstructions localInstructions = IcebergInstructions.builder()
                .dataInstructions(instructions.dataInstructions().get())
                .putColumnRenames("Item&Type", "Item_Type")
                .putColumnRenames("Units/Sold", "Units_Sold")
                .build();

        final IcebergCatalogAdapter adapter = IcebergTools.createAdapter(resourceCatalog);

        final Namespace ns = Namespace.of("sales");
        final TableIdentifier tableId = TableIdentifier.of(ns, "sales_renamed");
        final io.deephaven.engine.table.Table table = adapter.readTable(tableId, localInstructions);

        final TableDefinition expected = TableDefinition.of(
                ColumnDefinition.ofString("Region_Name"),
                ColumnDefinition.ofString("Item_Type"),
                ColumnDefinition.ofInt("Units_Sold"),
                ColumnDefinition.ofDouble("Unit_Price"),
                ColumnDefinition.ofTime("Order_Date"));

        // Verify we retrieved all the rows.
        Assert.eq(table.size(), "table.size()", 100_000, "100_000 rows in the table");
        Assert.equals(table.getDefinition(), "table.getDefinition()", expected);
    }

    @Test
    public void testOpenTableColumnLegalizationPartitionException() {
        final TableDefinition tableDef = TableDefinition.of(
                ColumnDefinition.ofInt("Year").withPartitioning(),
                ColumnDefinition.ofInt("Month").withPartitioning());

        final IcebergInstructions localInstructions = IcebergInstructions.builder()
                .tableDefinition(tableDef)
                .putColumnRenames("Year", "Current Year")
                .putColumnRenames("Month", "Current Month")
                .dataInstructions(instructions.dataInstructions().get())
                .build();

        final IcebergCatalogAdapter adapter = IcebergTools.createAdapter(resourceCatalog);

        final Namespace ns = Namespace.of("sales");
        final TableIdentifier tableId = TableIdentifier.of(ns, "sales_partitioned");

        for (Runnable runnable : Arrays.<Runnable>asList(
                () -> adapter.readTable(tableId, localInstructions),
                () -> adapter.getTableDefinition(tableId, localInstructions),
                () -> adapter.getTableDefinitionTable(tableId, localInstructions))) {
            try {
                runnable.run();
                Assert.statementNeverExecuted("Expected an exception for missing columns");
            } catch (final TableDataException e) {
                Assert.eqTrue(e.getMessage().contains("invalid column name provided"), "Exception message");
            }
        }
    }

    @Test
    public void testOpenTableColumnRenamePartitioningColumns()
            throws ExecutionException, InterruptedException, TimeoutException {
        uploadSalesPartitioned();

        final IcebergInstructions localInstructions = IcebergInstructions.builder()
                .dataInstructions(instructions.dataInstructions().get())
                .putColumnRenames("VendorID", "vendor_id")
                .putColumnRenames("month", "__month")
                .putColumnRenames("year", "__year")
                .build();

        final IcebergCatalogAdapter adapter = IcebergTools.createAdapter(resourceCatalog);

        final Namespace ns = Namespace.of("sales");
        final TableIdentifier tableId = TableIdentifier.of(ns, "sales_partitioned");
        final io.deephaven.engine.table.Table table = adapter.readTable(tableId, localInstructions);

        final TableDefinition expected = TableDefinition.of(
                ColumnDefinition.ofString("Region"),
                ColumnDefinition.ofString("Item_Type"),
                ColumnDefinition.ofInt("Units_Sold"),
                ColumnDefinition.ofDouble("Unit_Price"),
                ColumnDefinition.ofTime("Order_Date"),
                ColumnDefinition.ofInt("__year").withPartitioning(),
                ColumnDefinition.ofInt("__month").withPartitioning());

        // Verify we retrieved all the rows.
        Assert.eq(table.size(), "table.size()", 100_000, "100_000 rows in the table");
        Assert.equals(table.getDefinition(), "table.getDefinition()", expected);
    }

    @Test
    public void testOpenTableSnapshot() throws ExecutionException, InterruptedException, TimeoutException {
        uploadSalesMulti();

        final IcebergCatalogAdapter adapter = IcebergTools.createAdapter(resourceCatalog);

        final Namespace ns = Namespace.of("sales");
        final TableIdentifier tableId = TableIdentifier.of(ns, "sales_multi");
        final List<Snapshot> snapshots = adapter.listSnapshots(tableId);

        // Verify we retrieved all the rows.
        final io.deephaven.engine.table.Table table0 =
                adapter.readTable(tableId, snapshots.get(0).snapshotId(), instructions);
        Assert.eq(table0.size(), "table0.size()", 18266, "18266 rows in the table");
        Assert.equals(table0.getDefinition(), "table0.getDefinition()", SALES_MULTI_DEFINITION);

        final io.deephaven.engine.table.Table table1 =
                adapter.readTable(tableId, snapshots.get(1).snapshotId(), instructions);
        Assert.eq(table1.size(), "table1.size()", 54373, "54373 rows in the table");
        Assert.equals(table1.getDefinition(), "table1.getDefinition()", SALES_MULTI_DEFINITION);

        final io.deephaven.engine.table.Table table2 =
                adapter.readTable(tableId, snapshots.get(2).snapshotId(), instructions);
        Assert.eq(table2.size(), "table2.size()", 72603, "72603 rows in the table");
        Assert.equals(table2.getDefinition(), "table2.getDefinition()", SALES_MULTI_DEFINITION);

        final io.deephaven.engine.table.Table table3 =
                adapter.readTable(tableId, snapshots.get(3).snapshotId(), instructions);
        Assert.eq(table3.size(), "table3.size()", 100_000, "100_000 rows in the table");
        Assert.equals(table3.getDefinition(), "table3.getDefinition()", SALES_MULTI_DEFINITION);
    }

    @Test
    public void testOpenTableSnapshotByID() throws ExecutionException, InterruptedException, TimeoutException {
        uploadSalesMulti();

        final IcebergCatalogAdapter adapter = IcebergTools.createAdapter(resourceCatalog);

        final Namespace ns = Namespace.of("sales");
        final TableIdentifier tableId = TableIdentifier.of(ns, "sales_multi");
        final List<Snapshot> snapshots = adapter.listSnapshots(tableId);

        // Verify we retrieved all the rows.
        io.deephaven.engine.table.Table table0 = adapter.readTable(tableId, snapshots.get(0), instructions);
        Assert.eq(table0.size(), "table0.size()", 18266, "18266 rows in the table");
        Assert.equals(table0.getDefinition(), "table0.getDefinition()", SALES_MULTI_DEFINITION);

        io.deephaven.engine.table.Table table1 = adapter.readTable(tableId, snapshots.get(1), instructions);
        Assert.eq(table1.size(), "table1.size()", 54373, "54373 rows in the table");
        Assert.equals(table1.getDefinition(), "table1.getDefinition()", SALES_MULTI_DEFINITION);

        io.deephaven.engine.table.Table table2 = adapter.readTable(tableId, snapshots.get(2), instructions);
        Assert.eq(table2.size(), "table2.size()", 72603, "72603 rows in the table");
        Assert.equals(table2.getDefinition(), "table2.getDefinition()", SALES_MULTI_DEFINITION);

        io.deephaven.engine.table.Table table3 = adapter.readTable(tableId, snapshots.get(3), instructions);
        Assert.eq(table3.size(), "table3.size()", 100_000, "100_000 rows in the table");
        Assert.equals(table3.getDefinition(), "table3.getDefinition()", SALES_MULTI_DEFINITION);

        // Test the string versions of the methods

        // Verify we retrieved all the rows.
        table0 = adapter.readTable("sales.sales_multi", snapshots.get(0).snapshotId(), instructions);
        Assert.eq(table0.size(), "table0.size()", 18266, "18266 rows in the table");
        Assert.equals(table0.getDefinition(), "table0.getDefinition()", SALES_MULTI_DEFINITION);

        table1 = adapter.readTable(tableId, snapshots.get(1).snapshotId(), instructions);
        Assert.eq(table1.size(), "table1.size()", 54373, "54373 rows in the table");
        Assert.equals(table1.getDefinition(), "table1.getDefinition()", SALES_MULTI_DEFINITION);

        table2 = adapter.readTable(tableId, snapshots.get(2).snapshotId(), instructions);
        Assert.eq(table2.size(), "table2.size()", 72603, "72603 rows in the table");
        Assert.equals(table2.getDefinition(), "table2.getDefinition()", SALES_MULTI_DEFINITION);

        table3 = adapter.readTable(tableId, snapshots.get(3).snapshotId(), instructions);
        Assert.eq(table3.size(), "table3.size()", 100_000, "100_000 rows in the table");
        Assert.equals(table3.getDefinition(), "table0.getDefinition()", SALES_MULTI_DEFINITION);
    }

    @Test
    public void testOpenAllTypesTable() throws ExecutionException, InterruptedException, TimeoutException {
        uploadAllTypes();

        final IcebergCatalogAdapter adapter = IcebergTools.createAdapter(resourceCatalog);

        final Namespace ns = Namespace.of("sample");
        final TableIdentifier tableId = TableIdentifier.of(ns, "all_types");

        // Verify we retrieved all the rows.
        final io.deephaven.engine.table.Table table = adapter.readTable(tableId, instructions).select();
        Assert.eq(table.size(), "table.size()", 10, "10 rows in the table");
        Assert.equals(table.getDefinition(), "table.getDefinition()", ALL_TYPES_DEF);
    }

    @Test
    public void testTableDefinition() {
        final IcebergCatalogAdapter adapter = IcebergTools.createAdapter(resourceCatalog);

        final Namespace ns = Namespace.of("sales");
        final TableIdentifier tableId = TableIdentifier.of(ns, "sales_multi");
        final List<Snapshot> snapshots = adapter.listSnapshots(tableId);

        // Use string and current snapshot
        TableDefinition tableDef = adapter.getTableDefinition("sales.sales_multi", null);
        Assert.equals(tableDef, "tableDef", SALES_MULTI_DEFINITION);

        // Use TableIdentifier and Snapshot
        tableDef = adapter.getTableDefinition(tableId, null);
        Assert.equals(tableDef, "tableDef", SALES_MULTI_DEFINITION);

        // Use string and long snapshot ID
        tableDef = adapter.getTableDefinition("sales.sales_multi", snapshots.get(0).snapshotId(), null);
        Assert.equals(tableDef, "tableDef", SALES_MULTI_DEFINITION);

        // Use TableIdentifier and Snapshot
        tableDef = adapter.getTableDefinition(tableId, snapshots.get(0), null);
        Assert.equals(tableDef, "tableDef", SALES_MULTI_DEFINITION);
    }

    @Test
    public void testTableDefinitionTable() {
        final IcebergCatalogAdapter adapter = IcebergTools.createAdapter(resourceCatalog);

        final Namespace ns = Namespace.of("sales");
        final TableIdentifier tableId = TableIdentifier.of(ns, "sales_multi");
        final List<Snapshot> snapshots = adapter.listSnapshots(tableId);

        // Use string and current snapshot
        Table tableDefTable = adapter.getTableDefinitionTable("sales.sales_multi", null);

        Assert.eq(tableDefTable.size(), "tableDefTable.size()", 5, "5 rows in the table");
        Assert.equals(tableDefTable.getDefinition(), "tableDefTable.getDefinition()", META_DEF);

        // Use TableIdentifier and Snapshot
        tableDefTable = adapter.getTableDefinitionTable(tableId, null);

        Assert.eq(tableDefTable.size(), "tableDefTable.size()", 5, "5 rows in the table");
        Assert.equals(tableDefTable.getDefinition(), "tableDefTable.getDefinition()", META_DEF);

        // Use string and long snapshot ID
        tableDefTable = adapter.getTableDefinitionTable("sales.sales_multi", snapshots.get(0).snapshotId(), null);

        Assert.eq(tableDefTable.size(), "tableDefTable.size()", 5, "5 rows in the table");
        Assert.equals(tableDefTable.getDefinition(), "tableDefTable.getDefinition()", META_DEF);

        // Use TableIdentifier and Snapshot
        tableDefTable = adapter.getTableDefinitionTable(tableId, snapshots.get(0), null);

        Assert.eq(tableDefTable.size(), "tableDefTable.size()", 5, "5 rows in the table");
        Assert.equals(tableDefTable.getDefinition(), "tableDefTable.getDefinition()", META_DEF);
    }

    @Test
    public void testTableDefinitionWithInstructions() {
        final IcebergCatalogAdapter adapter = IcebergTools.createAdapter(resourceCatalog);

        IcebergInstructions localInstructions = IcebergInstructions.builder()
                .dataInstructions(instructions.dataInstructions().get())
                .putColumnRenames("Region", "Area")
                .putColumnRenames("Item_Type", "ItemType")
                .putColumnRenames("Units_Sold", "UnitsSold")
                .putColumnRenames("Unit_Price", "UnitPrice")
                .putColumnRenames("Order_Date", "OrderDate")
                .build();

        final TableDefinition renamed = TableDefinition.of(
                ColumnDefinition.ofString("Area"),
                ColumnDefinition.ofString("ItemType"),
                ColumnDefinition.ofInt("UnitsSold"),
                ColumnDefinition.ofDouble("UnitPrice"),
                ColumnDefinition.ofTime("OrderDate"));

        // Use string and current snapshot
        TableDefinition tableDef = adapter.getTableDefinition("sales.sales_multi", localInstructions);
        Assert.equals(tableDef, "tableDef", renamed);

        /////////////////////////////////////////////////////

        final TableDefinition userTableDef = TableDefinition.of(
                ColumnDefinition.ofString("Region"),
                ColumnDefinition.ofString("Item_Type"),
                ColumnDefinition.ofTime("Order_Date"));

        localInstructions = IcebergInstructions.builder()
                .dataInstructions(instructions.dataInstructions().get())
                .tableDefinition(userTableDef)
                .build();

        // Use string and current snapshot
        tableDef = adapter.getTableDefinition("sales.sales_multi", localInstructions);
        Assert.equals(tableDef, "tableDef", userTableDef);
    }
}<|MERGE_RESOLUTION|>--- conflicted
+++ resolved
@@ -12,27 +12,16 @@
 import io.deephaven.engine.testutil.junit4.EngineCleanup;
 import io.deephaven.extensions.s3.S3Instructions;
 import io.deephaven.iceberg.TestCatalog.IcebergTestCatalog;
-<<<<<<< HEAD
-=======
-import io.deephaven.iceberg.TestCatalog.IcebergTestFileIO;
 import io.deephaven.test.types.OutOfBandTest;
->>>>>>> ea0dcb2b
 import org.apache.iceberg.Snapshot;
 import org.apache.iceberg.catalog.Catalog;
 import org.apache.iceberg.catalog.Namespace;
 import org.apache.iceberg.catalog.TableIdentifier;
-<<<<<<< HEAD
-import org.junit.jupiter.api.AfterEach;
-import org.junit.jupiter.api.BeforeEach;
-import org.junit.jupiter.api.Test;
-=======
-import org.apache.iceberg.io.FileIO;
 import org.junit.After;
 import org.junit.Before;
 import org.junit.Rule;
+import org.junit.experimental.categories.Category;
 import org.junit.Test;
-import org.junit.experimental.categories.Category;
->>>>>>> ea0dcb2b
 import software.amazon.awssdk.core.async.AsyncRequestBody;
 import software.amazon.awssdk.services.s3.S3AsyncClient;
 import software.amazon.awssdk.services.s3.model.CreateBucketRequest;
@@ -143,9 +132,6 @@
                 .build();
     }
 
-<<<<<<< HEAD
-    private void uploadFiles(final File root, final String prefixToRemove)
-=======
     @After
     public void tearDown() throws ExecutionException, InterruptedException {
         for (String key : keys) {
@@ -156,8 +142,7 @@
         asyncClient.close();
     }
 
-    private void uploadParquetFiles(final File root, final String prefixToRemove)
->>>>>>> ea0dcb2b
+    private void uploadFiles(final File root, final String prefixToRemove)
             throws ExecutionException, InterruptedException, TimeoutException {
         for (final File file : root.listFiles()) {
             if (file.isDirectory()) {
