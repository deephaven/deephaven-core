//
// Copyright (c) 2016-2024 Deephaven Data Labs and Patent Pending
//
package io.deephaven.iceberg.util;

import gnu.trove.list.array.TLongArrayList;
import io.deephaven.base.verify.Assert;
import io.deephaven.engine.table.ColumnDefinition;
import io.deephaven.engine.table.Table;
import io.deephaven.engine.table.TableDefinition;
import io.deephaven.engine.table.impl.locations.TableDataException;
import io.deephaven.engine.testutil.junit4.EngineCleanup;
import io.deephaven.extensions.s3.S3Instructions;
import io.deephaven.iceberg.TestCatalog.IcebergTestCatalog;
<<<<<<< HEAD
import io.deephaven.iceberg.TestCatalog.IcebergTestFileIO;
import junit.framework.TestCase;
=======
import io.deephaven.test.types.OutOfBandTest;
>>>>>>> 2075615d
import org.apache.iceberg.Snapshot;
import org.apache.iceberg.catalog.Catalog;
import org.apache.iceberg.catalog.Namespace;
import org.apache.iceberg.catalog.TableIdentifier;
<<<<<<< HEAD
import org.apache.iceberg.io.FileIO;
import org.apache.iceberg.types.Type;
import org.junit.jupiter.api.AfterEach;
import org.junit.jupiter.api.BeforeEach;
import org.junit.jupiter.api.Test;
=======
import org.junit.After;
import org.junit.Before;
import org.junit.Rule;
import org.junit.experimental.categories.Category;
import org.junit.Test;
>>>>>>> 2075615d
import software.amazon.awssdk.core.async.AsyncRequestBody;
import software.amazon.awssdk.services.s3.S3AsyncClient;
import software.amazon.awssdk.services.s3.model.CreateBucketRequest;
import software.amazon.awssdk.services.s3.model.DeleteBucketRequest;
import software.amazon.awssdk.services.s3.model.DeleteObjectRequest;
import software.amazon.awssdk.services.s3.model.PutObjectRequest;
import software.amazon.awssdk.services.s3.model.PutObjectResponse;

import java.io.File;
import java.math.BigDecimal;
import java.time.Instant;
import java.time.LocalDate;
import java.time.LocalDateTime;
import java.time.LocalTime;
import java.util.*;
import java.util.concurrent.CompletableFuture;
import java.util.concurrent.ExecutionException;
import java.util.concurrent.TimeUnit;
import java.util.concurrent.TimeoutException;
import java.util.stream.Collectors;

import static io.deephaven.iceberg.util.IcebergCatalogAdapter.NAMESPACE_DEFINITION;
import static io.deephaven.iceberg.util.IcebergCatalogAdapter.SNAPSHOT_DEFINITION;
import static io.deephaven.iceberg.util.IcebergCatalogAdapter.TABLES_DEFINITION;

@Category(OutOfBandTest.class)
public abstract class IcebergToolsTest {

    private static final TableDefinition SALES_SINGLE_DEFINITION = TableDefinition.of(
            ColumnDefinition.ofString("Region"),
            ColumnDefinition.ofString("Item_Type"),
            ColumnDefinition.ofInt("Units_Sold"),
            ColumnDefinition.ofDouble("Unit_Price"),
            ColumnDefinition.ofTime("Order_Date"));

    private static final TableDefinition SALES_RENAMED_DEFINITION = TableDefinition.of(
            ColumnDefinition.ofString("Region_Name"),
            ColumnDefinition.ofString("ItemType"),
            ColumnDefinition.ofInt("UnitsSold"),
            ColumnDefinition.ofDouble("Unit_Price"),
            ColumnDefinition.ofTime("Order_Date"));

    private static final TableDefinition SALES_MULTI_DEFINITION = SALES_SINGLE_DEFINITION;

    private static final TableDefinition SALES_PARTITIONED_DEFINITION = TableDefinition.of(
            ColumnDefinition.ofString("Region"),
            ColumnDefinition.ofString("Item_Type"),
            ColumnDefinition.ofInt("Units_Sold"),
            ColumnDefinition.ofDouble("Unit_Price"),
            ColumnDefinition.ofTime("Order_Date"),
            ColumnDefinition.ofInt("year").withPartitioning(),
            ColumnDefinition.ofInt("month").withPartitioning());

    private static final TableDefinition ALL_TYPES_DEF = TableDefinition.of(
            ColumnDefinition.ofBoolean("booleanField"),
            ColumnDefinition.ofInt("integerField"),
            ColumnDefinition.ofLong("longField"),
            ColumnDefinition.ofFloat("floatField"),
            ColumnDefinition.ofDouble("doubleField"),
            ColumnDefinition.ofString("stringField"),
            ColumnDefinition.fromGenericType("dateField", LocalDate.class),
            ColumnDefinition.fromGenericType("timeField", LocalTime.class),
            ColumnDefinition.fromGenericType("timestampField", LocalDateTime.class),
            ColumnDefinition.fromGenericType("decimalField", BigDecimal.class),
            ColumnDefinition.fromGenericType("fixedField", byte[].class),
            ColumnDefinition.fromGenericType("binaryField", byte[].class),
            ColumnDefinition.ofTime("instantField"));

    private static final TableDefinition META_DEF = TableDefinition.of(
            ColumnDefinition.ofString("Name"),
            ColumnDefinition.ofString("DataType"),
            ColumnDefinition.ofString("ColumnType"),
            ColumnDefinition.ofBoolean("IsPartitioning"));

    private IcebergInstructions instructions;
    private IcebergParquetWriteInstructions writeInstructions;

    public abstract S3AsyncClient s3AsyncClient();

    public abstract S3Instructions.Builder s3Instructions(S3Instructions.Builder builder);

    public abstract Map<String, String> s3Properties();

    private S3AsyncClient asyncClient;
    private String bucket;

    private final List<String> keys = new ArrayList<>();

    private String warehousePath;
    private Catalog resourceCatalog;

    @Rule
    public final EngineCleanup framework = new EngineCleanup();

    @Before
    public void setUp() throws ExecutionException, InterruptedException {
        bucket = "warehouse";
        asyncClient = s3AsyncClient();
        asyncClient.createBucket(CreateBucketRequest.builder().bucket(bucket).build()).get();

        warehousePath = IcebergToolsTest.class.getResource("/warehouse").getPath();

        // Create the test catalog for the tests
        resourceCatalog = IcebergTestCatalog.create(warehousePath, s3Properties());

        final S3Instructions s3Instructions = s3Instructions(S3Instructions.builder()).build();

        instructions = IcebergInstructions.builder()
                .dataInstructions(s3Instructions)
                .build();
        writeInstructions = IcebergParquetWriteInstructions.builder()
                .dataInstructions(s3Instructions)
                .verifySchema(true)
                .build();
    }

    @After
    public void tearDown() throws ExecutionException, InterruptedException {
        for (String key : keys) {
            asyncClient.deleteObject(DeleteObjectRequest.builder().bucket(bucket).key(key).build()).get();
        }
        keys.clear();
        asyncClient.deleteBucket(DeleteBucketRequest.builder().bucket(bucket).build()).get();
        asyncClient.close();
    }

    private void uploadFiles(final File root, final String prefixToRemove)
            throws ExecutionException, InterruptedException, TimeoutException {
        for (final File file : root.listFiles()) {
            if (file.isDirectory()) {
                uploadFiles(file, prefixToRemove);
            } else {
                final String key = file.getPath().substring(prefixToRemove.length() + 1);

                keys.add(key);
                final CompletableFuture<PutObjectResponse> future = asyncClient.putObject(
                        PutObjectRequest.builder().bucket(bucket).key(key).build(),
                        AsyncRequestBody.fromFile(file));

                final PutObjectResponse response = future.get(10, TimeUnit.SECONDS);
                if (!response.sdkHttpResponse().isSuccessful()) {
                    Assert.statementNeverExecuted("Failed to upload file: " + file.getPath());
                }
            }
        }
    }

    private void uploadSalesPartitioned() throws ExecutionException, InterruptedException, TimeoutException {
        uploadFiles(new File(IcebergToolsTest.class.getResource("/warehouse/sales/sales_partitioned").getPath()),
                warehousePath);
    }

    private void uploadAllTypes() throws ExecutionException, InterruptedException, TimeoutException {
        uploadFiles(new File(IcebergToolsTest.class.getResource("/warehouse/sample/all_types").getPath()),
                warehousePath);
    }

    private void uploadSalesSingle() throws ExecutionException, InterruptedException, TimeoutException {
        uploadFiles(new File(IcebergToolsTest.class.getResource("/warehouse/sales/sales_single").getPath()),
                warehousePath);
    }

    private void uploadSalesMulti() throws ExecutionException, InterruptedException, TimeoutException {
        uploadFiles(new File(IcebergToolsTest.class.getResource("/warehouse/sales/sales_multi").getPath()),
                warehousePath);
    }

    private void uploadSalesRenamed() throws ExecutionException, InterruptedException, TimeoutException {
        uploadFiles(new File(IcebergToolsTest.class.getResource("/warehouse/sales/sales_renamed").getPath()),
                warehousePath);
    }

    @Test
<<<<<<< HEAD
    void testListNamespaces() {
        final IcebergCatalogAdapter adapter = IcebergTools.createAdapter(resourceCatalog, resourceFileIO);
=======
    public void testListNamespaces() {
        final IcebergCatalogAdapter adapter = IcebergTools.createAdapter(resourceCatalog);
>>>>>>> 2075615d

        final Collection<Namespace> namespaces = adapter.listNamespaces();
        final Collection<String> namespaceNames =
                namespaces.stream().map(Namespace::toString).collect(Collectors.toList());

        Assert.eq(namespaceNames.size(), "namespaceNames.size()", 2, "2 namespace in the catalog");
        Assert.eqTrue(namespaceNames.contains("sales"), "namespaceNames.contains(sales)");
        Assert.eqTrue(namespaceNames.contains("sample"), "namespaceNames.contains(sample)");

        final Table table = adapter.listNamespacesAsTable();
        Assert.eq(table.size(), "table.size()", 2, "2 namespace in the catalog");
        Assert.equals(table.getDefinition(), "table.getDefinition()", NAMESPACE_DEFINITION);
    }

    @Test
<<<<<<< HEAD
    void testListTables() {
        final IcebergCatalogAdapter adapter = IcebergTools.createAdapter(resourceCatalog, resourceFileIO);
=======
    public void testListTables() {
        final IcebergCatalogAdapter adapter = IcebergTools.createAdapter(resourceCatalog);
>>>>>>> 2075615d

        final Namespace ns = Namespace.of("sales");

        Collection<TableIdentifier> tables = adapter.listTables(ns);
        Assert.eq(tables.size(), "tables.size()", 4, "4 tables in the namespace");
        Assert.eqTrue(tables.contains(TableIdentifier.of(ns, "sales_multi")), "tables.contains(sales_multi)");
        Assert.eqTrue(tables.contains(TableIdentifier.of(ns, "sales_partitioned")),
                "tables.contains(sales_partitioned)");
        Assert.eqTrue(tables.contains(TableIdentifier.of(ns, "sales_single")), "tables.contains(sales_single)");
        Assert.eqTrue(tables.contains(TableIdentifier.of(ns, "sales_renamed")), "tables.contains(sales_renamed)");

        Table table = adapter.listTablesAsTable(ns);
        Assert.eq(table.size(), "table.size()", 4, "4 tables in the namespace");
        Assert.equals(table.getDefinition(), "table.getDefinition()", TABLES_DEFINITION);

        // Test the string versions of the methods
        table = adapter.listTablesAsTable("sales");
        Assert.eq(table.size(), "table.size()", 4, "4 tables in the namespace");
        Assert.equals(table.getDefinition(), "table.getDefinition()", TABLES_DEFINITION);
    }

    @Test
<<<<<<< HEAD
    void testListSnapshots() {
        final IcebergCatalogAdapter adapter = IcebergTools.createAdapter(resourceCatalog, resourceFileIO);
=======
    public void testListSnapshots() {
        final IcebergCatalogAdapter adapter = IcebergTools.createAdapter(resourceCatalog);
>>>>>>> 2075615d

        final TLongArrayList snapshotIds = new TLongArrayList();
        final TableIdentifier tableIdentifier = TableIdentifier.of("sales", "sales_multi");
        adapter.listSnapshots(tableIdentifier)
                .forEach(snapshot -> snapshotIds.add(snapshot.snapshotId()));

        Assert.eq(snapshotIds.size(), "snapshots.size()", 4, "4 snapshots for sales/sales_multi");

        Assert.eqTrue(snapshotIds.contains(2001582482032951248L), "snapshots.contains(2001582482032951248)");
        Assert.eqTrue(snapshotIds.contains(8325605756612719366L), "snapshots.contains(8325605756612719366L)");
        Assert.eqTrue(snapshotIds.contains(3247344357341484163L), "snapshots.contains(3247344357341484163L)");
        Assert.eqTrue(snapshotIds.contains(1792185872197984875L), "snapshots.contains(1792185872197984875L)");

        Table table = adapter.listSnapshotsAsTable(tableIdentifier);
        Assert.eq(table.size(), "table.size()", 4, "4 snapshots for sales/sales_multi");
        Assert.equals(table.getDefinition(), "table.getDefinition()", SNAPSHOT_DEFINITION);

        // Test the string versions of the methods
        table = adapter.listSnapshotsAsTable("sales.sales_multi");
        Assert.eq(table.size(), "table.size()", 4, "4 snapshots for sales/sales_multi");
        Assert.equals(table.getDefinition(), "table.getDefinition()", SNAPSHOT_DEFINITION);
    }

    @Test
    void testOpenTableA() throws ExecutionException, InterruptedException, TimeoutException {
        uploadSalesPartitioned();

        final IcebergCatalogAdapter adapter = IcebergTools.createAdapter(resourceCatalog);

        final Namespace ns = Namespace.of("sales");
        final TableIdentifier tableId = TableIdentifier.of(ns, "sales_partitioned");
        io.deephaven.engine.table.Table table = adapter.readTable(tableId, instructions);

        // Verify we retrieved all the rows.
        Assert.eq(table.size(), "table.size()", 100_000, "100_000 rows in the table");
        Assert.equals(table.getDefinition(), "table.getDefinition()", SALES_PARTITIONED_DEFINITION);

        // Test the string versions of the methods
        table = adapter.readTable("sales.sales_partitioned", instructions);

        // Verify we retrieved all the rows.
        Assert.eq(table.size(), "table.size()", 100_000, "100_000 rows in the table");
        Assert.equals(table.getDefinition(), "table.getDefinition()", SALES_PARTITIONED_DEFINITION);
    }

    @Test
    void testOpenTableB() throws ExecutionException, InterruptedException, TimeoutException {
        uploadSalesMulti();

        final IcebergCatalogAdapter adapter = IcebergTools.createAdapter(resourceCatalog);

        final Namespace ns = Namespace.of("sales");
        final TableIdentifier tableId = TableIdentifier.of(ns, "sales_multi");
        io.deephaven.engine.table.Table table = adapter.readTable(tableId, instructions);

        Assert.eq(table.size(), "table.size()", 100_000, "100_000 rows in the table");
        Assert.equals(table.getDefinition(), "table.getDefinition()", SALES_MULTI_DEFINITION);

        // Test the string versions of the methods
        table = adapter.readTable("sales.sales_multi", instructions);

        // Verify we retrieved all the rows.
        Assert.eq(table.size(), "table.size()", 100_000, "100_000 rows in the table");
        Assert.equals(table.getDefinition(), "table.getDefinition()", SALES_MULTI_DEFINITION);
    }

    @Test
    void testOpenTableC() throws ExecutionException, InterruptedException, TimeoutException {
        uploadSalesSingle();

        final IcebergCatalogAdapter adapter = IcebergTools.createAdapter(resourceCatalog);

        final Namespace ns = Namespace.of("sales");
        final TableIdentifier tableId = TableIdentifier.of(ns, "sales_single");
        io.deephaven.engine.table.Table table = adapter.readTable(tableId, instructions);

        // Verify we retrieved all the rows.
        Assert.eq(table.size(), "table.size()", 100_000, "100_000 rows in the table");
        Assert.equals(table.getDefinition(), "table.getDefinition()", SALES_SINGLE_DEFINITION);

        // Test the string versions of the methods
        table = adapter.readTable("sales.sales_single", instructions);

        // Verify we retrieved all the rows.
        Assert.eq(table.size(), "table.size()", 100_000, "100_000 rows in the table");
        Assert.equals(table.getDefinition(), "table.getDefinition()", SALES_SINGLE_DEFINITION);
    }

    @Test
    void testOpenTableS3Only() throws ExecutionException, InterruptedException, TimeoutException {
        uploadSalesPartitioned();

        final IcebergCatalogAdapter adapter = IcebergTools.createAdapter(resourceCatalog);

        final Namespace ns = Namespace.of("sales");
        final TableIdentifier tableId = TableIdentifier.of(ns, "sales_partitioned");
        final io.deephaven.engine.table.Table table = adapter.readTable(tableId, instructions);

        // Verify we retrieved all the rows.
        Assert.eq(table.size(), "table.size()", 100_000, "100_000 rows in the table");
        Assert.equals(table.getDefinition(), "table.getDefinition()", SALES_PARTITIONED_DEFINITION);
    }

    @Test
    void testOpenTableDefinition() throws ExecutionException, InterruptedException, TimeoutException {
        uploadSalesPartitioned();

        final IcebergBaseInstructions localInstructions = IcebergInstructions.builder()
                .tableDefinition(SALES_PARTITIONED_DEFINITION)
                .dataInstructions(instructions.dataInstructions().get())
                .build();

        final IcebergCatalogAdapter adapter = IcebergTools.createAdapter(resourceCatalog);

        final Namespace ns = Namespace.of("sales");
        final TableIdentifier tableId = TableIdentifier.of(ns, "sales_partitioned");
        final io.deephaven.engine.table.Table table = adapter.readTable(tableId, localInstructions);

        // Verify we retrieved all the rows.
        Assert.eq(table.size(), "table.size()", 100_000, "100_000 rows in the table");
        Assert.equals(table.getDefinition(), "table.getDefinition()", SALES_PARTITIONED_DEFINITION);
    }

    @Test
    void testOpenTablePartitionTypeException() {
        final TableDefinition tableDef = TableDefinition.of(
                ColumnDefinition.ofLong("year").withPartitioning(),
                ColumnDefinition.ofInt("month").withPartitioning(),
                ColumnDefinition.ofLong("Region"),
                ColumnDefinition.ofString("Item_Type"),
                ColumnDefinition.ofDouble("Units_Sold"),
                ColumnDefinition.ofLong("Unit_Price"),
                ColumnDefinition.ofTime("Order_Date"));

        final IcebergBaseInstructions localInstructions = IcebergInstructions.builder()
                .tableDefinition(tableDef)
                .dataInstructions(instructions.dataInstructions().get())
                .build();

        final IcebergCatalogAdapter adapter = IcebergTools.createAdapter(resourceCatalog);

        final Namespace ns = Namespace.of("sales");
        final TableIdentifier tableId = TableIdentifier.of(ns, "sales_partitioned");

        for (Runnable runnable : Arrays.<Runnable>asList(
                () -> adapter.readTable(tableId, localInstructions),
                () -> adapter.getTableDefinition(tableId, localInstructions),
                () -> adapter.getTableDefinitionTable(tableId, localInstructions))) {
            try {
                runnable.run();
                Assert.statementNeverExecuted("Expected an exception for missing columns");
            } catch (final TableDefinition.IncompatibleTableDefinitionException e) {
                Assert.eqTrue(e.getMessage().startsWith("Table definition incompatibilities"), "Exception message");
            }
        }
    }

    @Test
    void testOpenTableDefinitionRename() throws ExecutionException, InterruptedException, TimeoutException {
        uploadSalesPartitioned();

        final TableDefinition renamed = TableDefinition.of(
                ColumnDefinition.ofInt("__year").withPartitioning(),
                ColumnDefinition.ofInt("__month").withPartitioning(),
                ColumnDefinition.ofString("RegionName"),
                ColumnDefinition.ofString("ItemType"),
                ColumnDefinition.ofInt("UnitsSold"),
                ColumnDefinition.ofDouble("UnitPrice"),
                ColumnDefinition.ofTime("OrderDate"));

        final IcebergBaseInstructions localInstructions = IcebergInstructions.builder()
                .tableDefinition(renamed)
                .dataInstructions(instructions.dataInstructions().get())
                .putColumnRenames("Region", "RegionName")
                .putColumnRenames("Item_Type", "ItemType")
                .putColumnRenames("Units_Sold", "UnitsSold")
                .putColumnRenames("Unit_Price", "UnitPrice")
                .putColumnRenames("Order_Date", "OrderDate")
                .putColumnRenames("year", "__year")
                .putColumnRenames("month", "__month")
                .build();

        final IcebergCatalogAdapter adapter = IcebergTools.createAdapter(resourceCatalog);

        final Namespace ns = Namespace.of("sales");
        final TableIdentifier tableId = TableIdentifier.of(ns, "sales_partitioned");
        final io.deephaven.engine.table.Table table = adapter.readTable(tableId, localInstructions);

        // Verify we retrieved all the rows.
        Assert.eq(table.size(), "table.size()", 100_000, "100_000 rows in the table");
        Assert.equals(table.getDefinition(), "table.getDefinition()", renamed);
    }

    @Test
    void testSkippedPartitioningColumn() throws ExecutionException, InterruptedException, TimeoutException {
        uploadSalesPartitioned();

        final TableDefinition tableDef = TableDefinition.of(
                ColumnDefinition.ofInt("year").withPartitioning(),
                // Omitting month partitioning column
                ColumnDefinition.ofString("Region"),
                ColumnDefinition.ofString("Item_Type"),
                ColumnDefinition.ofInt("Units_Sold"),
                ColumnDefinition.ofDouble("Unit_Price"),
                ColumnDefinition.ofTime("Order_Date"));

        final IcebergBaseInstructions localInstructions = IcebergInstructions.builder()
                .tableDefinition(tableDef)
                .dataInstructions(instructions.dataInstructions().get())
                .build();

        final IcebergCatalogAdapter adapter = IcebergTools.createAdapter(resourceCatalog);

        final Namespace ns = Namespace.of("sales");
        final TableIdentifier tableId = TableIdentifier.of(ns, "sales_partitioned");
        final io.deephaven.engine.table.Table table = adapter.readTable(tableId, localInstructions);

        // Verify we retrieved all the rows.
        Assert.eq(table.size(), "table.size()", 100_000, "100_000 rows in the table");
        Assert.equals(table.getDefinition(), "table.getDefinition()", tableDef);
    }

    @Test
    void testReorderedPartitioningColumn() throws ExecutionException, InterruptedException, TimeoutException {
        uploadSalesPartitioned();

        final TableDefinition tableDef = TableDefinition.of(
                ColumnDefinition.ofInt("month").withPartitioning(),
                ColumnDefinition.ofInt("year").withPartitioning(),
                ColumnDefinition.ofString("Region"),
                ColumnDefinition.ofString("Item_Type"),
                ColumnDefinition.ofInt("Units_Sold"),
                ColumnDefinition.ofDouble("Unit_Price"),
                ColumnDefinition.ofTime("Order_Date"));

        final IcebergBaseInstructions localInstructions = IcebergInstructions.builder()
                .tableDefinition(tableDef)
                .dataInstructions(instructions.dataInstructions().get())
                .build();

        final IcebergCatalogAdapter adapter = IcebergTools.createAdapter(resourceCatalog);

        final Namespace ns = Namespace.of("sales");
        final TableIdentifier tableId = TableIdentifier.of(ns, "sales_partitioned");
        final io.deephaven.engine.table.Table table = adapter.readTable(tableId, localInstructions);

        // Verify we retrieved all the rows.
        Assert.eq(table.size(), "table.size()", 100_000, "100_000 rows in the table");
        Assert.equals(table.getDefinition(), "table.getDefinition()", tableDef);
    }

    @Test
    void testZeroPartitioningColumns() throws ExecutionException, InterruptedException, TimeoutException {
        uploadSalesPartitioned();

        final IcebergBaseInstructions localInstructions = IcebergInstructions.builder()
                .tableDefinition(SALES_MULTI_DEFINITION)
                .dataInstructions(instructions.dataInstructions().get())
                .build();

        final IcebergCatalogAdapter adapter = IcebergTools.createAdapter(resourceCatalog);

        final Namespace ns = Namespace.of("sales");
        final TableIdentifier tableId = TableIdentifier.of(ns, "sales_partitioned");
        final io.deephaven.engine.table.Table table = adapter.readTable(tableId, localInstructions);

        // Verify we retrieved all the rows.
        Assert.eq(table.size(), "table.size()", 100_000, "100_000 rows in the table");
        Assert.equals(table.getDefinition(), "table.getDefinition()", SALES_MULTI_DEFINITION);
    }

    @Test
    void testIncorrectPartitioningColumns() throws ExecutionException, InterruptedException, TimeoutException {
        final TableDefinition tableDef = TableDefinition.of(
                ColumnDefinition.ofInt("month").withPartitioning(),
                ColumnDefinition.ofInt("year").withPartitioning(),
                ColumnDefinition.ofString("Region").withPartitioning(),
                ColumnDefinition.ofString("Item_Type"),
                ColumnDefinition.ofInt("Units_Sold"),
                ColumnDefinition.ofDouble("Unit_Price"),
                ColumnDefinition.ofTime("Order_Date"));

        final IcebergBaseInstructions localInstructions = IcebergInstructions.builder()
                .tableDefinition(tableDef)
                .dataInstructions(instructions.dataInstructions().get())
                .build();

        final IcebergCatalogAdapter adapter = IcebergTools.createAdapter(resourceCatalog);

        final Namespace ns = Namespace.of("sales");
        final TableIdentifier tableId = TableIdentifier.of(ns, "sales_partitioned");

        for (Runnable runnable : Arrays.<Runnable>asList(
                () -> adapter.readTable(tableId, localInstructions),
                () -> adapter.getTableDefinition(tableId, localInstructions),
                () -> adapter.getTableDefinitionTable(tableId, localInstructions))) {
            try {
                runnable.run();
                Assert.statementNeverExecuted("Expected an exception for missing columns");
            } catch (final TableDataException e) {
                Assert.eqTrue(e.getMessage().startsWith("The following columns are not partitioned"),
                        "Exception message");
            }
        }
    }

    @Test
    void testMissingPartitioningColumns() {
        final TableDefinition tableDef = TableDefinition.of(
                ColumnDefinition.ofInt("__year").withPartitioning(), // Incorrect name
                ColumnDefinition.ofInt("__month").withPartitioning(), // Incorrect name
                ColumnDefinition.ofLong("Region"),
                ColumnDefinition.ofString("Item_Type"),
                ColumnDefinition.ofDouble("Units_Sold"),
                ColumnDefinition.ofLong("Unit_Price"),
                ColumnDefinition.ofTime("Order_Date"));

        final IcebergBaseInstructions localInstructions = IcebergInstructions.builder()
                .tableDefinition(tableDef)
                .dataInstructions(instructions.dataInstructions().get())
                .build();

        final IcebergCatalogAdapter adapter = IcebergTools.createAdapter(resourceCatalog);

        final Namespace ns = Namespace.of("sales");
        final TableIdentifier tableId = TableIdentifier.of(ns, "sales_partitioned");

        for (Runnable runnable : Arrays.<Runnable>asList(
                () -> adapter.readTable(tableId, localInstructions),
                () -> adapter.getTableDefinition(tableId, localInstructions),
                () -> adapter.getTableDefinitionTable(tableId, localInstructions))) {
            try {
                runnable.run();
                Assert.statementNeverExecuted("Expected an exception for missing columns");
            } catch (final TableDefinition.IncompatibleTableDefinitionException e) {
                Assert.eqTrue(e.getMessage().startsWith("Table definition incompatibilities"), "Exception message");
            }
        }
    }

    @Test
    void testOpenTableColumnRename() throws ExecutionException, InterruptedException, TimeoutException {
        uploadSalesPartitioned();

        final IcebergBaseInstructions localInstructions = IcebergInstructions.builder()
                .dataInstructions(instructions.dataInstructions().get())
                .putColumnRenames("Region", "RegionName")
                .putColumnRenames("Item_Type", "ItemType")
                .build();

        final IcebergCatalogAdapter adapter = IcebergTools.createAdapter(resourceCatalog);

        final Namespace ns = Namespace.of("sales");
        final TableIdentifier tableId = TableIdentifier.of(ns, "sales_partitioned");
        final io.deephaven.engine.table.Table table = adapter.readTable(tableId, localInstructions);

        // Verify we retrieved all the rows.
        Assert.eq(table.size(), "table.size()", 100_000, "100_000 rows in the table");
    }

    @Test
    void testOpenTableColumnLegalization() throws ExecutionException, InterruptedException, TimeoutException {
        uploadSalesRenamed();

        final IcebergBaseInstructions localInstructions = IcebergInstructions.builder()
                .dataInstructions(instructions.dataInstructions().get())
                .build();

        final IcebergCatalogAdapter adapter = IcebergTools.createAdapter(resourceCatalog);

        final Namespace ns = Namespace.of("sales");
        final TableIdentifier tableId = TableIdentifier.of(ns, "sales_renamed");
        final io.deephaven.engine.table.Table table = adapter.readTable(tableId, localInstructions);

        // Verify we retrieved all the rows.
        Assert.eq(table.size(), "table.size()", 100_000, "100_000 rows in the table");
        Assert.equals(table.getDefinition(), "table.getDefinition()", SALES_RENAMED_DEFINITION);
    }

    @Test
    void testOpenTableColumnLegalizationRename()
            throws ExecutionException, InterruptedException, TimeoutException {
        uploadSalesRenamed();

        final IcebergBaseInstructions localInstructions = IcebergInstructions.builder()
                .dataInstructions(instructions.dataInstructions().get())
                .putColumnRenames("Item&Type", "Item_Type")
                .putColumnRenames("Units/Sold", "Units_Sold")
                .build();

        final IcebergCatalogAdapter adapter = IcebergTools.createAdapter(resourceCatalog);

        final Namespace ns = Namespace.of("sales");
        final TableIdentifier tableId = TableIdentifier.of(ns, "sales_renamed");
        final io.deephaven.engine.table.Table table = adapter.readTable(tableId, localInstructions);

        final TableDefinition expected = TableDefinition.of(
                ColumnDefinition.ofString("Region_Name"),
                ColumnDefinition.ofString("Item_Type"),
                ColumnDefinition.ofInt("Units_Sold"),
                ColumnDefinition.ofDouble("Unit_Price"),
                ColumnDefinition.ofTime("Order_Date"));

        // Verify we retrieved all the rows.
        Assert.eq(table.size(), "table.size()", 100_000, "100_000 rows in the table");
        Assert.equals(table.getDefinition(), "table.getDefinition()", expected);
    }

    @Test
    void testOpenTableColumnLegalizationPartitionException() {
        final TableDefinition tableDef = TableDefinition.of(
                ColumnDefinition.ofInt("Year").withPartitioning(),
                ColumnDefinition.ofInt("Month").withPartitioning());

        final IcebergBaseInstructions localInstructions = IcebergInstructions.builder()
                .tableDefinition(tableDef)
                .putColumnRenames("Year", "Current Year")
                .putColumnRenames("Month", "Current Month")
                .dataInstructions(instructions.dataInstructions().get())
                .build();

        final IcebergCatalogAdapter adapter = IcebergTools.createAdapter(resourceCatalog);

        final Namespace ns = Namespace.of("sales");
        final TableIdentifier tableId = TableIdentifier.of(ns, "sales_partitioned");

        for (Runnable runnable : Arrays.<Runnable>asList(
                () -> adapter.readTable(tableId, localInstructions),
                () -> adapter.getTableDefinition(tableId, localInstructions),
                () -> adapter.getTableDefinitionTable(tableId, localInstructions))) {
            try {
                runnable.run();
                Assert.statementNeverExecuted("Expected an exception for missing columns");
            } catch (final TableDataException e) {
                Assert.eqTrue(e.getMessage().contains("invalid column name provided"), "Exception message");
            }
        }
    }

    @Test
    void testOpenTableColumnRenamePartitioningColumns()
            throws ExecutionException, InterruptedException, TimeoutException {
        uploadSalesPartitioned();

        final IcebergBaseInstructions localInstructions = IcebergInstructions.builder()
                .dataInstructions(instructions.dataInstructions().get())
                .putColumnRenames("VendorID", "vendor_id")
                .putColumnRenames("month", "__month")
                .putColumnRenames("year", "__year")
                .build();

        final IcebergCatalogAdapter adapter = IcebergTools.createAdapter(resourceCatalog);

        final Namespace ns = Namespace.of("sales");
        final TableIdentifier tableId = TableIdentifier.of(ns, "sales_partitioned");
        final io.deephaven.engine.table.Table table = adapter.readTable(tableId, localInstructions);

        final TableDefinition expected = TableDefinition.of(
                ColumnDefinition.ofString("Region"),
                ColumnDefinition.ofString("Item_Type"),
                ColumnDefinition.ofInt("Units_Sold"),
                ColumnDefinition.ofDouble("Unit_Price"),
                ColumnDefinition.ofTime("Order_Date"),
                ColumnDefinition.ofInt("__year").withPartitioning(),
                ColumnDefinition.ofInt("__month").withPartitioning());

        // Verify we retrieved all the rows.
        Assert.eq(table.size(), "table.size()", 100_000, "100_000 rows in the table");
        Assert.equals(table.getDefinition(), "table.getDefinition()", expected);
    }

    @Test
    void testOpenTableSnapshot() throws ExecutionException, InterruptedException, TimeoutException {
        uploadSalesMulti();

        final IcebergCatalogAdapter adapter = IcebergTools.createAdapter(resourceCatalog);

        final Namespace ns = Namespace.of("sales");
        final TableIdentifier tableId = TableIdentifier.of(ns, "sales_multi");
        final List<Snapshot> snapshots = adapter.listSnapshots(tableId);

        // Verify we retrieved all the rows.
        final io.deephaven.engine.table.Table table0 =
                adapter.readTable(tableId, snapshots.get(0).snapshotId(), instructions);
        Assert.eq(table0.size(), "table0.size()", 18266, "18266 rows in the table");
        Assert.equals(table0.getDefinition(), "table0.getDefinition()", SALES_MULTI_DEFINITION);

        final io.deephaven.engine.table.Table table1 =
                adapter.readTable(tableId, snapshots.get(1).snapshotId(), instructions);
        Assert.eq(table1.size(), "table1.size()", 54373, "54373 rows in the table");
        Assert.equals(table1.getDefinition(), "table1.getDefinition()", SALES_MULTI_DEFINITION);

        final io.deephaven.engine.table.Table table2 =
                adapter.readTable(tableId, snapshots.get(2).snapshotId(), instructions);
        Assert.eq(table2.size(), "table2.size()", 72603, "72603 rows in the table");
        Assert.equals(table2.getDefinition(), "table2.getDefinition()", SALES_MULTI_DEFINITION);

        final io.deephaven.engine.table.Table table3 =
                adapter.readTable(tableId, snapshots.get(3).snapshotId(), instructions);
        Assert.eq(table3.size(), "table3.size()", 100_000, "100_000 rows in the table");
        Assert.equals(table3.getDefinition(), "table3.getDefinition()", SALES_MULTI_DEFINITION);
    }

    @Test
    void testOpenTableSnapshotByID() throws ExecutionException, InterruptedException, TimeoutException {
        uploadSalesMulti();

        final IcebergCatalogAdapter adapter = IcebergTools.createAdapter(resourceCatalog);

        final Namespace ns = Namespace.of("sales");
        final TableIdentifier tableId = TableIdentifier.of(ns, "sales_multi");
        final List<Snapshot> snapshots = adapter.listSnapshots(tableId);

        // Verify we retrieved all the rows.
        io.deephaven.engine.table.Table table0 = adapter.readTable(tableId, snapshots.get(0), instructions);
        Assert.eq(table0.size(), "table0.size()", 18266, "18266 rows in the table");
        Assert.equals(table0.getDefinition(), "table0.getDefinition()", SALES_MULTI_DEFINITION);

        io.deephaven.engine.table.Table table1 = adapter.readTable(tableId, snapshots.get(1), instructions);
        Assert.eq(table1.size(), "table1.size()", 54373, "54373 rows in the table");
        Assert.equals(table1.getDefinition(), "table1.getDefinition()", SALES_MULTI_DEFINITION);

        io.deephaven.engine.table.Table table2 = adapter.readTable(tableId, snapshots.get(2), instructions);
        Assert.eq(table2.size(), "table2.size()", 72603, "72603 rows in the table");
        Assert.equals(table2.getDefinition(), "table2.getDefinition()", SALES_MULTI_DEFINITION);

        io.deephaven.engine.table.Table table3 = adapter.readTable(tableId, snapshots.get(3), instructions);
        Assert.eq(table3.size(), "table3.size()", 100_000, "100_000 rows in the table");
        Assert.equals(table3.getDefinition(), "table3.getDefinition()", SALES_MULTI_DEFINITION);

        // Test the string versions of the methods

        // Verify we retrieved all the rows.
        table0 = adapter.readTable("sales.sales_multi", snapshots.get(0).snapshotId(), instructions);
        Assert.eq(table0.size(), "table0.size()", 18266, "18266 rows in the table");
        Assert.equals(table0.getDefinition(), "table0.getDefinition()", SALES_MULTI_DEFINITION);

        table1 = adapter.readTable(tableId, snapshots.get(1).snapshotId(), instructions);
        Assert.eq(table1.size(), "table1.size()", 54373, "54373 rows in the table");
        Assert.equals(table1.getDefinition(), "table1.getDefinition()", SALES_MULTI_DEFINITION);

        table2 = adapter.readTable(tableId, snapshots.get(2).snapshotId(), instructions);
        Assert.eq(table2.size(), "table2.size()", 72603, "72603 rows in the table");
        Assert.equals(table2.getDefinition(), "table2.getDefinition()", SALES_MULTI_DEFINITION);

        table3 = adapter.readTable(tableId, snapshots.get(3).snapshotId(), instructions);
        Assert.eq(table3.size(), "table3.size()", 100_000, "100_000 rows in the table");
        Assert.equals(table3.getDefinition(), "table0.getDefinition()", SALES_MULTI_DEFINITION);
    }

    @Test
    void testOpenAllTypesTable() throws ExecutionException, InterruptedException, TimeoutException {
        uploadAllTypes();

        final IcebergCatalogAdapter adapter = IcebergTools.createAdapter(resourceCatalog);

        final Namespace ns = Namespace.of("sample");
        final TableIdentifier tableId = TableIdentifier.of(ns, "all_types");

        // Verify we retrieved all the rows.
        final io.deephaven.engine.table.Table table = adapter.readTable(tableId, instructions).select();
        Assert.eq(table.size(), "table.size()", 10, "10 rows in the table");
        Assert.equals(table.getDefinition(), "table.getDefinition()", ALL_TYPES_DEF);
    }

    @Test
<<<<<<< HEAD
    void testTableDefinition() {
        final IcebergCatalogAdapter adapter = IcebergTools.createAdapter(resourceCatalog, resourceFileIO);
=======
    public void testTableDefinition() {
        final IcebergCatalogAdapter adapter = IcebergTools.createAdapter(resourceCatalog);
>>>>>>> 2075615d

        final Namespace ns = Namespace.of("sales");
        final TableIdentifier tableId = TableIdentifier.of(ns, "sales_multi");
        final List<Snapshot> snapshots = adapter.listSnapshots(tableId);

        // Use string and current snapshot
        TableDefinition tableDef = adapter.getTableDefinition("sales.sales_multi", null);
        Assert.equals(tableDef, "tableDef", SALES_MULTI_DEFINITION);

        // Use TableIdentifier and Snapshot
        tableDef = adapter.getTableDefinition(tableId, null);
        Assert.equals(tableDef, "tableDef", SALES_MULTI_DEFINITION);

        // Use string and long snapshot ID
        tableDef = adapter.getTableDefinition("sales.sales_multi", snapshots.get(0).snapshotId(), null);
        Assert.equals(tableDef, "tableDef", SALES_MULTI_DEFINITION);

        // Use TableIdentifier and Snapshot
        tableDef = adapter.getTableDefinition(tableId, snapshots.get(0), null);
        Assert.equals(tableDef, "tableDef", SALES_MULTI_DEFINITION);
    }

    @Test
<<<<<<< HEAD
    void testTableDefinitionTable() {
        final IcebergCatalogAdapter adapter = IcebergTools.createAdapter(resourceCatalog, resourceFileIO);
=======
    public void testTableDefinitionTable() {
        final IcebergCatalogAdapter adapter = IcebergTools.createAdapter(resourceCatalog);
>>>>>>> 2075615d

        final Namespace ns = Namespace.of("sales");
        final TableIdentifier tableId = TableIdentifier.of(ns, "sales_multi");
        final List<Snapshot> snapshots = adapter.listSnapshots(tableId);

        // Use string and current snapshot
        Table tableDefTable = adapter.getTableDefinitionTable("sales.sales_multi", null);

        Assert.eq(tableDefTable.size(), "tableDefTable.size()", 5, "5 rows in the table");
        Assert.equals(tableDefTable.getDefinition(), "tableDefTable.getDefinition()", META_DEF);

        // Use TableIdentifier and Snapshot
        tableDefTable = adapter.getTableDefinitionTable(tableId, null);

        Assert.eq(tableDefTable.size(), "tableDefTable.size()", 5, "5 rows in the table");
        Assert.equals(tableDefTable.getDefinition(), "tableDefTable.getDefinition()", META_DEF);

        // Use string and long snapshot ID
        tableDefTable = adapter.getTableDefinitionTable("sales.sales_multi", snapshots.get(0).snapshotId(), null);

        Assert.eq(tableDefTable.size(), "tableDefTable.size()", 5, "5 rows in the table");
        Assert.equals(tableDefTable.getDefinition(), "tableDefTable.getDefinition()", META_DEF);

        // Use TableIdentifier and Snapshot
        tableDefTable = adapter.getTableDefinitionTable(tableId, snapshots.get(0), null);

        Assert.eq(tableDefTable.size(), "tableDefTable.size()", 5, "5 rows in the table");
        Assert.equals(tableDefTable.getDefinition(), "tableDefTable.getDefinition()", META_DEF);
    }

    @Test
<<<<<<< HEAD
    void testTableDefinitionWithInstructions() {
        final IcebergCatalogAdapter adapter = IcebergTools.createAdapter(resourceCatalog, resourceFileIO);
=======
    public void testTableDefinitionWithInstructions() {
        final IcebergCatalogAdapter adapter = IcebergTools.createAdapter(resourceCatalog);
>>>>>>> 2075615d

        IcebergBaseInstructions localInstructions = IcebergInstructions.builder()
                .dataInstructions(instructions.dataInstructions().get())
                .putColumnRenames("Region", "Area")
                .putColumnRenames("Item_Type", "ItemType")
                .putColumnRenames("Units_Sold", "UnitsSold")
                .putColumnRenames("Unit_Price", "UnitPrice")
                .putColumnRenames("Order_Date", "OrderDate")
                .build();

        final TableDefinition renamed = TableDefinition.of(
                ColumnDefinition.ofString("Area"),
                ColumnDefinition.ofString("ItemType"),
                ColumnDefinition.ofInt("UnitsSold"),
                ColumnDefinition.ofDouble("UnitPrice"),
                ColumnDefinition.ofTime("OrderDate"));

        // Use string and current snapshot
        TableDefinition tableDef = adapter.getTableDefinition("sales.sales_multi", localInstructions);
        Assert.equals(tableDef, "tableDef", renamed);

        /////////////////////////////////////////////////////

        final TableDefinition userTableDef = TableDefinition.of(
                ColumnDefinition.ofString("Region"),
                ColumnDefinition.ofString("Item_Type"),
                ColumnDefinition.ofTime("Order_Date"));

        localInstructions = IcebergInstructions.builder()
                .dataInstructions(instructions.dataInstructions().get())
                .tableDefinition(userTableDef)
                .build();

        // Use string and current snapshot
        tableDef = adapter.getTableDefinition("sales.sales_multi", localInstructions);
        Assert.equals(tableDef, "tableDef", userTableDef);
    }

    @Test
    void testAddSnapshotWrongSchema() throws ExecutionException, InterruptedException, TimeoutException {
        uploadSalesMulti();

        final IcebergCatalogAdapter adapter = IcebergTools.createAdapter(resourceCatalog, resourceFileIO);

        final Namespace ns = Namespace.of("sales");
        final TableIdentifier tableId = TableIdentifier.of(ns, "sales_multi");
        final io.deephaven.engine.table.Table dhTable = adapter.readTable(tableId, writeInstructions);
        Assert.eq(dhTable.size(), "dhTable.size()", 100_000, "100_000 rows in the table");

        // Drop one column and append to original table
        final io.deephaven.engine.table.Table updatedDhTable = dhTable.dropColumns("Region");
        try {
            adapter.addPartition(tableId, updatedDhTable, writeInstructions);
            TestCase.fail();
        } catch (final IllegalArgumentException e) {
            Assert.eqTrue(e.getMessage().contains("Schema mismatch"), "Exception message");
        }
    }

    @Test
    void testConvertToIcebergTypeAndBack() {
        final Class<?>[] javaTypes = {
                Boolean.class, double.class, float.class, int.class, long.class, String.class, Instant.class,
                LocalDateTime.class, LocalDate.class, LocalTime.class, BigDecimal.class, byte[].class
        };

        for (final Class<?> javaType : javaTypes) {
            // Java type -> Iceberg type
            final Type icebergType = IcebergCatalogAdapter.convertToIcebergType(javaType);

            // Iceberg type -> Deephaven type
            final io.deephaven.qst.type.Type<?> deephavenType = IcebergCatalogAdapter.convertToDHType(icebergType);

            // Deephaven type == Java type
            Assert.eq(javaType, javaType.getName(), deephavenType.clazz(), deephavenType.clazz().getName());
        }
    }
}<|MERGE_RESOLUTION|>--- conflicted
+++ resolved
@@ -12,29 +12,19 @@
 import io.deephaven.engine.testutil.junit4.EngineCleanup;
 import io.deephaven.extensions.s3.S3Instructions;
 import io.deephaven.iceberg.TestCatalog.IcebergTestCatalog;
-<<<<<<< HEAD
-import io.deephaven.iceberg.TestCatalog.IcebergTestFileIO;
 import junit.framework.TestCase;
-=======
 import io.deephaven.test.types.OutOfBandTest;
->>>>>>> 2075615d
 import org.apache.iceberg.Snapshot;
 import org.apache.iceberg.catalog.Catalog;
 import org.apache.iceberg.catalog.Namespace;
 import org.apache.iceberg.catalog.TableIdentifier;
-<<<<<<< HEAD
 import org.apache.iceberg.io.FileIO;
 import org.apache.iceberg.types.Type;
-import org.junit.jupiter.api.AfterEach;
-import org.junit.jupiter.api.BeforeEach;
 import org.junit.jupiter.api.Test;
-=======
 import org.junit.After;
 import org.junit.Before;
 import org.junit.Rule;
 import org.junit.experimental.categories.Category;
-import org.junit.Test;
->>>>>>> 2075615d
 import software.amazon.awssdk.core.async.AsyncRequestBody;
 import software.amazon.awssdk.services.s3.S3AsyncClient;
 import software.amazon.awssdk.services.s3.model.CreateBucketRequest;
@@ -125,6 +115,7 @@
 
     private String warehousePath;
     private Catalog resourceCatalog;
+    private FileIO resourceFileIO;
 
     @Rule
     public final EngineCleanup framework = new EngineCleanup();
@@ -208,13 +199,8 @@
     }
 
     @Test
-<<<<<<< HEAD
-    void testListNamespaces() {
-        final IcebergCatalogAdapter adapter = IcebergTools.createAdapter(resourceCatalog, resourceFileIO);
-=======
     public void testListNamespaces() {
         final IcebergCatalogAdapter adapter = IcebergTools.createAdapter(resourceCatalog);
->>>>>>> 2075615d
 
         final Collection<Namespace> namespaces = adapter.listNamespaces();
         final Collection<String> namespaceNames =
@@ -230,13 +216,8 @@
     }
 
     @Test
-<<<<<<< HEAD
-    void testListTables() {
-        final IcebergCatalogAdapter adapter = IcebergTools.createAdapter(resourceCatalog, resourceFileIO);
-=======
     public void testListTables() {
         final IcebergCatalogAdapter adapter = IcebergTools.createAdapter(resourceCatalog);
->>>>>>> 2075615d
 
         final Namespace ns = Namespace.of("sales");
 
@@ -259,13 +240,8 @@
     }
 
     @Test
-<<<<<<< HEAD
-    void testListSnapshots() {
-        final IcebergCatalogAdapter adapter = IcebergTools.createAdapter(resourceCatalog, resourceFileIO);
-=======
     public void testListSnapshots() {
         final IcebergCatalogAdapter adapter = IcebergTools.createAdapter(resourceCatalog);
->>>>>>> 2075615d
 
         final TLongArrayList snapshotIds = new TLongArrayList();
         final TableIdentifier tableIdentifier = TableIdentifier.of("sales", "sales_multi");
@@ -832,13 +808,8 @@
     }
 
     @Test
-<<<<<<< HEAD
-    void testTableDefinition() {
-        final IcebergCatalogAdapter adapter = IcebergTools.createAdapter(resourceCatalog, resourceFileIO);
-=======
     public void testTableDefinition() {
         final IcebergCatalogAdapter adapter = IcebergTools.createAdapter(resourceCatalog);
->>>>>>> 2075615d
 
         final Namespace ns = Namespace.of("sales");
         final TableIdentifier tableId = TableIdentifier.of(ns, "sales_multi");
@@ -862,13 +833,8 @@
     }
 
     @Test
-<<<<<<< HEAD
-    void testTableDefinitionTable() {
-        final IcebergCatalogAdapter adapter = IcebergTools.createAdapter(resourceCatalog, resourceFileIO);
-=======
     public void testTableDefinitionTable() {
         final IcebergCatalogAdapter adapter = IcebergTools.createAdapter(resourceCatalog);
->>>>>>> 2075615d
 
         final Namespace ns = Namespace.of("sales");
         final TableIdentifier tableId = TableIdentifier.of(ns, "sales_multi");
@@ -900,13 +866,8 @@
     }
 
     @Test
-<<<<<<< HEAD
-    void testTableDefinitionWithInstructions() {
-        final IcebergCatalogAdapter adapter = IcebergTools.createAdapter(resourceCatalog, resourceFileIO);
-=======
     public void testTableDefinitionWithInstructions() {
         final IcebergCatalogAdapter adapter = IcebergTools.createAdapter(resourceCatalog);
->>>>>>> 2075615d
 
         IcebergBaseInstructions localInstructions = IcebergInstructions.builder()
                 .dataInstructions(instructions.dataInstructions().get())
@@ -949,7 +910,7 @@
     void testAddSnapshotWrongSchema() throws ExecutionException, InterruptedException, TimeoutException {
         uploadSalesMulti();
 
-        final IcebergCatalogAdapter adapter = IcebergTools.createAdapter(resourceCatalog, resourceFileIO);
+        final IcebergCatalogAdapter adapter = IcebergTools.createAdapter(resourceCatalog);
 
         final Namespace ns = Namespace.of("sales");
         final TableIdentifier tableId = TableIdentifier.of(ns, "sales_multi");
