--- conflicted
+++ resolved
@@ -15,11 +15,8 @@
 import io.deephaven.extensions.s3.S3Instructions;
 import io.deephaven.iceberg.TestCatalog.IcebergRefreshingTestTable;
 import io.deephaven.iceberg.TestCatalog.IcebergTestCatalog;
-<<<<<<< HEAD
-import io.deephaven.iceberg.TestCatalog.IcebergTestFileIO;
 import io.deephaven.iceberg.TestCatalog.IcebergTestTable;
-=======
->>>>>>> c2b7f680
+import io.deephaven.iceberg.internal.DataInstructionsProviderLoader;
 import io.deephaven.test.types.OutOfBandTest;
 import org.apache.iceberg.Snapshot;
 import org.apache.iceberg.catalog.Catalog;
@@ -269,12 +266,7 @@
     public void testOpenTableA() throws ExecutionException, InterruptedException, TimeoutException {
         uploadSalesPartitioned();
 
-<<<<<<< HEAD
-        final IcebergCatalogAdapter adapter =
-                IcebergTools.createAdapter(resourceCatalog);
-=======
-        final IcebergCatalogAdapter adapter = IcebergTools.createAdapter(resourceCatalog);
->>>>>>> c2b7f680
+        final IcebergCatalogAdapter adapter = IcebergTools.createAdapter(resourceCatalog);
 
         final Namespace ns = Namespace.of("sales");
         final TableIdentifier tableId = TableIdentifier.of(ns, "sales_partitioned");
@@ -296,12 +288,7 @@
     public void testOpenTableB() throws ExecutionException, InterruptedException, TimeoutException {
         uploadSalesMulti();
 
-<<<<<<< HEAD
-        final IcebergCatalogAdapter adapter =
-                IcebergTools.createAdapter(resourceCatalog);
-=======
-        final IcebergCatalogAdapter adapter = IcebergTools.createAdapter(resourceCatalog);
->>>>>>> c2b7f680
+        final IcebergCatalogAdapter adapter = IcebergTools.createAdapter(resourceCatalog);
 
         final Namespace ns = Namespace.of("sales");
         final TableIdentifier tableId = TableIdentifier.of(ns, "sales_multi");
@@ -323,12 +310,7 @@
     public void testOpenTableC() throws ExecutionException, InterruptedException, TimeoutException {
         uploadSalesSingle();
 
-<<<<<<< HEAD
-        final IcebergCatalogAdapter adapter =
-                IcebergTools.createAdapter(resourceCatalog);
-=======
-        final IcebergCatalogAdapter adapter = IcebergTools.createAdapter(resourceCatalog);
->>>>>>> c2b7f680
+        final IcebergCatalogAdapter adapter = IcebergTools.createAdapter(resourceCatalog);
 
         final Namespace ns = Namespace.of("sales");
         final TableIdentifier tableId = TableIdentifier.of(ns, "sales_single");
@@ -370,12 +352,7 @@
                 .dataInstructions(instructions.dataInstructions().get())
                 .build();
 
-<<<<<<< HEAD
-        final IcebergCatalogAdapter adapter =
-                IcebergTools.createAdapter(resourceCatalog);
-=======
-        final IcebergCatalogAdapter adapter = IcebergTools.createAdapter(resourceCatalog);
->>>>>>> c2b7f680
+        final IcebergCatalogAdapter adapter = IcebergTools.createAdapter(resourceCatalog);
 
         final Namespace ns = Namespace.of("sales");
         final TableIdentifier tableId = TableIdentifier.of(ns, "sales_partitioned");
@@ -402,12 +379,7 @@
                 .dataInstructions(instructions.dataInstructions().get())
                 .build();
 
-<<<<<<< HEAD
-        final IcebergCatalogAdapter adapter =
-                IcebergTools.createAdapter(resourceCatalog);
-=======
-        final IcebergCatalogAdapter adapter = IcebergTools.createAdapter(resourceCatalog);
->>>>>>> c2b7f680
+        final IcebergCatalogAdapter adapter = IcebergTools.createAdapter(resourceCatalog);
 
         final Namespace ns = Namespace.of("sales");
         final TableIdentifier tableId = TableIdentifier.of(ns, "sales_partitioned");
@@ -450,12 +422,7 @@
                 .putColumnRenames("month", "__month")
                 .build();
 
-<<<<<<< HEAD
-        final IcebergCatalogAdapter adapter =
-                IcebergTools.createAdapter(resourceCatalog);
-=======
-        final IcebergCatalogAdapter adapter = IcebergTools.createAdapter(resourceCatalog);
->>>>>>> c2b7f680
+        final IcebergCatalogAdapter adapter = IcebergTools.createAdapter(resourceCatalog);
 
         final Namespace ns = Namespace.of("sales");
         final TableIdentifier tableId = TableIdentifier.of(ns, "sales_partitioned");
@@ -484,12 +451,7 @@
                 .dataInstructions(instructions.dataInstructions().get())
                 .build();
 
-<<<<<<< HEAD
-        final IcebergCatalogAdapter adapter =
-                IcebergTools.createAdapter(resourceCatalog);
-=======
-        final IcebergCatalogAdapter adapter = IcebergTools.createAdapter(resourceCatalog);
->>>>>>> c2b7f680
+        final IcebergCatalogAdapter adapter = IcebergTools.createAdapter(resourceCatalog);
 
         final Namespace ns = Namespace.of("sales");
         final TableIdentifier tableId = TableIdentifier.of(ns, "sales_partitioned");
@@ -518,12 +480,7 @@
                 .dataInstructions(instructions.dataInstructions().get())
                 .build();
 
-<<<<<<< HEAD
-        final IcebergCatalogAdapter adapter =
-                IcebergTools.createAdapter(resourceCatalog);
-=======
-        final IcebergCatalogAdapter adapter = IcebergTools.createAdapter(resourceCatalog);
->>>>>>> c2b7f680
+        final IcebergCatalogAdapter adapter = IcebergTools.createAdapter(resourceCatalog);
 
         final Namespace ns = Namespace.of("sales");
         final TableIdentifier tableId = TableIdentifier.of(ns, "sales_partitioned");
@@ -543,12 +500,7 @@
                 .dataInstructions(instructions.dataInstructions().get())
                 .build();
 
-<<<<<<< HEAD
-        final IcebergCatalogAdapter adapter =
-                IcebergTools.createAdapter(resourceCatalog);
-=======
-        final IcebergCatalogAdapter adapter = IcebergTools.createAdapter(resourceCatalog);
->>>>>>> c2b7f680
+        final IcebergCatalogAdapter adapter = IcebergTools.createAdapter(resourceCatalog);
 
         final Namespace ns = Namespace.of("sales");
         final TableIdentifier tableId = TableIdentifier.of(ns, "sales_partitioned");
@@ -575,12 +527,7 @@
                 .dataInstructions(instructions.dataInstructions().get())
                 .build();
 
-<<<<<<< HEAD
-        final IcebergCatalogAdapter adapter =
-                IcebergTools.createAdapter(resourceCatalog);
-=======
-        final IcebergCatalogAdapter adapter = IcebergTools.createAdapter(resourceCatalog);
->>>>>>> c2b7f680
+        final IcebergCatalogAdapter adapter = IcebergTools.createAdapter(resourceCatalog);
 
         final Namespace ns = Namespace.of("sales");
         final TableIdentifier tableId = TableIdentifier.of(ns, "sales_partitioned");
@@ -615,12 +562,7 @@
                 .dataInstructions(instructions.dataInstructions().get())
                 .build();
 
-<<<<<<< HEAD
-        final IcebergCatalogAdapter adapter =
-                IcebergTools.createAdapter(resourceCatalog);
-=======
-        final IcebergCatalogAdapter adapter = IcebergTools.createAdapter(resourceCatalog);
->>>>>>> c2b7f680
+        final IcebergCatalogAdapter adapter = IcebergTools.createAdapter(resourceCatalog);
 
         final Namespace ns = Namespace.of("sales");
         final TableIdentifier tableId = TableIdentifier.of(ns, "sales_partitioned");
@@ -648,12 +590,7 @@
                 .putColumnRenames("Item_Type", "ItemType")
                 .build();
 
-<<<<<<< HEAD
-        final IcebergCatalogAdapter adapter =
-                IcebergTools.createAdapter(resourceCatalog);
-=======
-        final IcebergCatalogAdapter adapter = IcebergTools.createAdapter(resourceCatalog);
->>>>>>> c2b7f680
+        final IcebergCatalogAdapter adapter = IcebergTools.createAdapter(resourceCatalog);
 
         final Namespace ns = Namespace.of("sales");
         final TableIdentifier tableId = TableIdentifier.of(ns, "sales_partitioned");
@@ -671,12 +608,7 @@
                 .dataInstructions(instructions.dataInstructions().get())
                 .build();
 
-<<<<<<< HEAD
-        final IcebergCatalogAdapter adapter =
-                IcebergTools.createAdapter(resourceCatalog);
-=======
-        final IcebergCatalogAdapter adapter = IcebergTools.createAdapter(resourceCatalog);
->>>>>>> c2b7f680
+        final IcebergCatalogAdapter adapter = IcebergTools.createAdapter(resourceCatalog);
 
         final Namespace ns = Namespace.of("sales");
         final TableIdentifier tableId = TableIdentifier.of(ns, "sales_renamed");
@@ -698,12 +630,7 @@
                 .putColumnRenames("Units/Sold", "Units_Sold")
                 .build();
 
-<<<<<<< HEAD
-        final IcebergCatalogAdapter adapter =
-                IcebergTools.createAdapter(resourceCatalog);
-=======
-        final IcebergCatalogAdapter adapter = IcebergTools.createAdapter(resourceCatalog);
->>>>>>> c2b7f680
+        final IcebergCatalogAdapter adapter = IcebergTools.createAdapter(resourceCatalog);
 
         final Namespace ns = Namespace.of("sales");
         final TableIdentifier tableId = TableIdentifier.of(ns, "sales_renamed");
@@ -734,12 +661,7 @@
                 .dataInstructions(instructions.dataInstructions().get())
                 .build();
 
-<<<<<<< HEAD
-        final IcebergCatalogAdapter adapter =
-                IcebergTools.createAdapter(resourceCatalog);
-=======
-        final IcebergCatalogAdapter adapter = IcebergTools.createAdapter(resourceCatalog);
->>>>>>> c2b7f680
+        final IcebergCatalogAdapter adapter = IcebergTools.createAdapter(resourceCatalog);
 
         final Namespace ns = Namespace.of("sales");
         final TableIdentifier tableId = TableIdentifier.of(ns, "sales_partitioned");
@@ -769,12 +691,7 @@
                 .putColumnRenames("year", "__year")
                 .build();
 
-<<<<<<< HEAD
-        final IcebergCatalogAdapter adapter =
-                IcebergTools.createAdapter(resourceCatalog);
-=======
-        final IcebergCatalogAdapter adapter = IcebergTools.createAdapter(resourceCatalog);
->>>>>>> c2b7f680
+        final IcebergCatalogAdapter adapter = IcebergTools.createAdapter(resourceCatalog);
 
         final Namespace ns = Namespace.of("sales");
         final TableIdentifier tableId = TableIdentifier.of(ns, "sales_partitioned");
@@ -1063,10 +980,12 @@
 
         final TableIdentifier tableId = TableIdentifier.parse("sales.sales_multi");
 
-        // Create a custom table adapter on top of the refreshing Iceberge table.
+        // Create a custom table adapter on top of the refreshing Iceberg table.
         final IcebergRefreshingTestTable icebergTable = IcebergRefreshingTestTable.fromTestTable(
                 (IcebergTestTable) resourceCatalog.loadTable(tableId));
-        final IcebergTableAdapter tableAdapter = new IcebergTableAdapter(tableId, icebergTable);
+        final DataInstructionsProviderLoader dataInstructionsProvider =
+                DataInstructionsProviderLoader.create(Map.of());
+        final IcebergTableAdapter tableAdapter = new IcebergTableAdapter(tableId, icebergTable, dataInstructionsProvider);
 
         final IcebergInstructions localInstructions = IcebergInstructions.builder()
                 .dataInstructions(instructions.dataInstructions().get())
