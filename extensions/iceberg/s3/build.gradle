--- conflicted
+++ resolved
@@ -64,15 +64,6 @@
     }
 }
 
-<<<<<<< HEAD
-test {
-    useJUnitPlatform {
-        excludeTags("testcontainers")
-    }
-}
-
-=======
->>>>>>> 6992036d
 tasks.register('testOutOfBand', Test) {
     useJUnitPlatform {
         includeTags("testcontainers")
