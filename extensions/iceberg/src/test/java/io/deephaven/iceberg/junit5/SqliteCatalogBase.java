--- conflicted
+++ resolved
@@ -1620,7 +1620,26 @@
     }
 
     @Test
-<<<<<<< HEAD
+    void testFailOnUnsupportedTypes() {
+        final TableIdentifier tableIdentifier = TableIdentifier.parse("MyNamespace.testFailOnUnsupportedTypes");
+
+        final Schema schema = new Schema(
+                Types.NestedField.of(1, false, "intCol", Types.IntegerType.get()),
+                Types.NestedField.of(2, false, "doubleCol", Types.DoubleType.get()),
+                Types.NestedField.of(3, false, "uuidCol", Types.UUIDType.get())); // Unsupported
+
+        catalogAdapter.catalog().createTable(tableIdentifier, schema, PartitionSpec.unpartitioned());
+
+        final IcebergTableAdapter tableAdapter = catalogAdapter.loadTable(tableIdentifier);
+        try {
+            tableAdapter.table();
+            failBecauseExceptionWasNotThrown(TableDataException.class);
+        } catch (TableDataException e) {
+            assertThat(e).hasMessageContaining("Unsupported iceberg column type UUID");
+        }
+    }
+
+    @Test
     void nameMapping() {
         final String FOO = "Foo";
         final String BAR = "Bar";
@@ -1703,24 +1722,6 @@
                     .resolver(resolver)
                     .nameMapping(NameMapping.empty())
                     .build()));
-=======
-    void testFailOnUnsupportedTypes() {
-        final TableIdentifier tableIdentifier = TableIdentifier.parse("MyNamespace.testFailOnUnsupportedTypes");
-
-        final Schema schema = new Schema(
-                Types.NestedField.of(1, false, "intCol", Types.IntegerType.get()),
-                Types.NestedField.of(2, false, "doubleCol", Types.DoubleType.get()),
-                Types.NestedField.of(3, false, "uuidCol", Types.UUIDType.get())); // Unsupported
-
-        catalogAdapter.catalog().createTable(tableIdentifier, schema, PartitionSpec.unpartitioned());
-
-        final IcebergTableAdapter tableAdapter = catalogAdapter.loadTable(tableIdentifier);
-        try {
-            tableAdapter.table();
-            failBecauseExceptionWasNotThrown(TableDataException.class);
-        } catch (TableDataException e) {
-            assertThat(e).hasMessageContaining("Unsupported iceberg column type UUID");
->>>>>>> c10c1a38
         }
     }
 }