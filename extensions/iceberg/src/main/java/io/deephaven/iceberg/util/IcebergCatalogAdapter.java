//
// Copyright (c) 2016-2024 Deephaven Data Labs and Patent Pending
//
package io.deephaven.iceberg.util;

import io.deephaven.engine.context.ExecutionContext;
import io.deephaven.engine.rowset.RowSetFactory;
import io.deephaven.engine.table.*;
import io.deephaven.engine.table.impl.PartitionAwareSourceTable;
import io.deephaven.engine.table.impl.QueryTable;
import io.deephaven.engine.table.impl.locations.TableDataException;
import io.deephaven.engine.table.impl.locations.TableKey;
import io.deephaven.engine.table.impl.locations.impl.AbstractTableLocationProvider;
import io.deephaven.engine.table.impl.locations.impl.KnownLocationKeyFinder;
import io.deephaven.engine.table.impl.locations.impl.PollingTableLocationProvider;
import io.deephaven.engine.table.impl.locations.impl.StandaloneTableKey;
import io.deephaven.engine.table.impl.locations.util.TableDataRefreshService;
import io.deephaven.engine.table.impl.sources.InMemoryColumnSource;
import io.deephaven.engine.table.impl.sources.regioned.RegionedTableComponentFactoryImpl;
import io.deephaven.engine.updategraph.UpdateSourceRegistrar;
import io.deephaven.iceberg.layout.IcebergBaseLayout;
import io.deephaven.iceberg.layout.IcebergFlatLayout;
import io.deephaven.iceberg.layout.IcebergKeyValuePartitionedLayout;
import io.deephaven.iceberg.layout.IcebergRefreshingTableLocationProvider;
import io.deephaven.iceberg.location.IcebergTableLocationFactory;
import io.deephaven.iceberg.location.IcebergTableLocationKey;
import org.apache.iceberg.PartitionField;
import org.apache.iceberg.PartitionSpec;
import org.apache.iceberg.Schema;
import org.apache.iceberg.Snapshot;
import org.apache.iceberg.catalog.Catalog;
import org.apache.iceberg.catalog.Namespace;
import org.apache.iceberg.catalog.SupportsNamespaces;
import org.apache.iceberg.catalog.TableIdentifier;
import org.apache.iceberg.io.FileIO;
import org.apache.iceberg.types.Type;
import org.apache.iceberg.types.Types;
import org.jetbrains.annotations.NotNull;
import org.jetbrains.annotations.Nullable;

import java.time.Instant;
import java.time.LocalDateTime;
import java.util.*;
import java.util.stream.Collectors;

public class IcebergCatalogAdapter {
    private final Catalog catalog;
    private final FileIO fileIO;

    /**
     * Construct an IcebergCatalogAdapter from a catalog and file IO.
     */
    IcebergCatalogAdapter(
            @NotNull final Catalog catalog,
            @NotNull final FileIO fileIO) {
        this.catalog = catalog;
        this.fileIO = fileIO;
    }

    /**
     * Create a single {@link TableDefinition} from a given Schema, PartitionSpec, and TableDefinition. Takes into
     * account {@link Map<> column rename instructions}
     *
     * @param schema The schema of the table.
     * @param partitionSpec The partition specification of the table.
     * @param tableDefinition The table definition.
     * @param columnRename The map for renaming columns.
     * @return The generated TableDefinition.
     */
    private static TableDefinition fromSchema(
            @NotNull final Schema schema,
            @NotNull final PartitionSpec partitionSpec,
            @Nullable final TableDefinition tableDefinition,
            @NotNull final Map<String, String> columnRename) {

        final Set<String> columnNames = tableDefinition != null
                ? tableDefinition.getColumnNameSet()
                : null;

        final Set<String> partitionNames =
                partitionSpec.fields().stream()
                        .map(PartitionField::name)
                        .map(colName -> columnRename.getOrDefault(colName, colName))
                        .collect(Collectors.toSet());

        final List<ColumnDefinition<?>> columns = new ArrayList<>();

        for (final Types.NestedField field : schema.columns()) {
            final String name = columnRename.getOrDefault(field.name(), field.name());
            // Skip columns that are not in the provided table definition.
            if (columnNames != null && !columnNames.contains(name)) {
                continue;
            }
            final Type type = field.type();
            final io.deephaven.qst.type.Type<?> qstType = convertPrimitiveType(type);
            final ColumnDefinition<?> column;
            if (partitionNames.contains(name)) {
                column = ColumnDefinition.of(name, qstType).withPartitioning();
            } else {
                column = ColumnDefinition.of(name, qstType);
            }
            columns.add(column);
        }

        return TableDefinition.of(columns);
    }

    /**
     * Convert an Iceberg data type to a Deephaven type.
     *
     * @param icebergType The Iceberg data type to be converted.
     * @return The converted Deephaven type.
     */
    static io.deephaven.qst.type.Type<?> convertPrimitiveType(@NotNull final Type icebergType) {
        final Type.TypeID typeId = icebergType.typeId();
        switch (typeId) {
            case BOOLEAN:
                return io.deephaven.qst.type.Type.booleanType().boxedType();
            case DOUBLE:
                return io.deephaven.qst.type.Type.doubleType();
            case FLOAT:
                return io.deephaven.qst.type.Type.floatType();
            case INTEGER:
                return io.deephaven.qst.type.Type.intType();
            case LONG:
                return io.deephaven.qst.type.Type.longType();
            case STRING:
                return io.deephaven.qst.type.Type.stringType();
            case TIMESTAMP:
                final Types.TimestampType timestampType = (Types.TimestampType) icebergType;
                return timestampType.shouldAdjustToUTC()
                        ? io.deephaven.qst.type.Type.find(Instant.class)
                        : io.deephaven.qst.type.Type.find(LocalDateTime.class);
            case DATE:
                return io.deephaven.qst.type.Type.find(java.time.LocalDate.class);
            case TIME:
                return io.deephaven.qst.type.Type.find(java.time.LocalTime.class);
            case DECIMAL:
                return io.deephaven.qst.type.Type.find(java.math.BigDecimal.class);
            case FIXED: // Fall through
            case BINARY:
                return io.deephaven.qst.type.Type.find(byte[].class);
            case UUID: // Fall through
            case STRUCT: // Fall through
            case LIST: // Fall through
            case MAP: // Fall through
            default:
                throw new TableDataException("Unsupported iceberg column type " + typeId.name());
        }
    }

    /**
     * List all {@link Namespace namespaces} in the catalog. This method is only supported if the catalog implements
     * {@link SupportsNamespaces} for namespace discovery. See {@link SupportsNamespaces#listNamespaces(Namespace)}.
     *
     * @return A list of all namespaces.
     */
    public List<Namespace> listNamespaces() {
        return listNamespaces(Namespace.empty());
    }

    /**
     * List all {@link Namespace namespaces} in a given namespace. This method is only supported if the catalog
     * implements {@link SupportsNamespaces} for namespace discovery. See
     * {@link SupportsNamespaces#listNamespaces(Namespace)}.
     *
     * @param namespace The namespace to list namespaces in.
     * @return A list of all namespaces in the given namespace.
     */
    public List<Namespace> listNamespaces(@NotNull final Namespace namespace) {
        if (catalog instanceof SupportsNamespaces) {
            final SupportsNamespaces nsCatalog = (SupportsNamespaces) catalog;
            return nsCatalog.listNamespaces(namespace);
        }
        throw new UnsupportedOperationException(String.format(
                "%s does not implement org.apache.iceberg.catalog.SupportsNamespaces", catalog.getClass().getName()));
    }

    /**
     * List all {@link Namespace namespaces} in the catalog as a Deephaven {@link Table table}. The resulting table will
     * be static and contain the same information as {@link #listNamespaces()}.
     *
     * @return A {@link Table table} of all namespaces.
     */
    public Table listNamespacesAsTable() {
        return listNamespacesAsTable(Namespace.empty());
    }

    /**
     * List all {@link Namespace namespaces} in a given namespace as a Deephaven {@link Table table}. The resulting
     * table will be static and contain the same information as {@link #listNamespaces(Namespace)}.
     *
     * @return A {@link Table table} of all namespaces.
     */
    public Table listNamespacesAsTable(@NotNull final Namespace namespace) {
        final List<Namespace> namespaces = listNamespaces(namespace);
        final long size = namespaces.size();

        // Create and return a table containing the namespaces as strings
        final Map<String, ColumnSource<?>> columnSourceMap = new LinkedHashMap<>();

        // Create the column source(s)
        final String[] namespaceArr = new String[(int) size];
        columnSourceMap.put("Namespace",
                InMemoryColumnSource.getImmutableMemoryColumnSource(namespaceArr, String.class, null));

        final Namespace[] namespaceObjectArr = new Namespace[(int) size];
        columnSourceMap.put("NamespaceObject",
                InMemoryColumnSource.getImmutableMemoryColumnSource(namespaceObjectArr, Namespace.class, null));

        // Populate the column source arrays
        for (int i = 0; i < size; i++) {
            final Namespace ns = namespaces.get(i);
            namespaceArr[i] = ns.toString();
            namespaceObjectArr[i] = ns;
        }

        // Create and return the table
        return new QueryTable(RowSetFactory.flat(size).toTracking(), columnSourceMap);
    }

    /**
     * List all {@link Namespace namespaces} in a given namespace as a Deephaven {@link Table table}. The resulting
     * table will be static and contain the same information as {@link #listNamespaces(Namespace)}.
     *
     * @return A {@link Table table} of all namespaces.
     */
    public Table listNamespacesAsTable(@NotNull final String... namespace) {
        return listNamespacesAsTable(Namespace.of(namespace));
    }

    /**
     * List all Iceberg {@link TableIdentifier tables} in a given namespace.
     *
     * @param namespace The namespace to list tables in.
     * @return A list of all tables in the given namespace.
     */
    public List<TableIdentifier> listTables(@NotNull final Namespace namespace) {
        return catalog.listTables(namespace);
    }

    /**
     * List all Iceberg {@link TableIdentifier tables} in a given namespace as a Deephaven {@link Table table}. The
     * resulting table will be static and contain the same information as {@link #listTables(Namespace)}.
     *
     * @param namespace The namespace from which to gather the tables
     * @return A list of all tables in the given namespace.
     */
    public Table listTablesAsTable(@NotNull final Namespace namespace) {
        final List<TableIdentifier> tableIdentifiers = listTables(namespace);
        final long size = tableIdentifiers.size();

        // Create and return a table containing the namespaces as strings
        final Map<String, ColumnSource<?>> columnSourceMap = new LinkedHashMap<>();

        // Create the column source(s)
        final String[] namespaceArr = new String[(int) size];
        columnSourceMap.put("Namespace",
                InMemoryColumnSource.getImmutableMemoryColumnSource(namespaceArr, String.class, null));

        final String[] tableNameArr = new String[(int) size];
        columnSourceMap.put("TableName",
                InMemoryColumnSource.getImmutableMemoryColumnSource(tableNameArr, String.class, null));

        final TableIdentifier[] tableIdentifierArr = new TableIdentifier[(int) size];
        columnSourceMap.put("TableIdentifierObject",
                InMemoryColumnSource.getImmutableMemoryColumnSource(tableIdentifierArr, TableIdentifier.class, null));

        // Populate the column source arrays
        for (int i = 0; i < size; i++) {
            final TableIdentifier tableIdentifier = tableIdentifiers.get(i);
            namespaceArr[i] = tableIdentifier.namespace().toString();
            tableNameArr[i] = tableIdentifier.name();
            tableIdentifierArr[i] = tableIdentifier;
        }

        // Create and return the table
        return new QueryTable(RowSetFactory.flat(size).toTracking(), columnSourceMap);
    }

    public Table listTablesAsTable(@NotNull final String... namespace) {
        return listTablesAsTable(Namespace.of(namespace));
    }

    /**
     * List all {@link Snapshot snapshots} of a given Iceberg table.
     *
     * @param tableIdentifier The identifier of the table from which to gather snapshots.
     * @return A list of all snapshots of the given table.
     */
    public List<Snapshot> listSnapshots(@NotNull final TableIdentifier tableIdentifier) {
        final List<Snapshot> snapshots = new ArrayList<>();
        catalog.loadTable(tableIdentifier).snapshots().forEach(snapshots::add);
        return snapshots;
    }

    /**
     * List all {@link Snapshot snapshots} of a given Iceberg table as a Deephaven {@link Table table}. The resulting
     * table will be static and contain the same information as {@link #listSnapshots(TableIdentifier)}.
     *
     * @param tableIdentifier The identifier of the table from which to gather snapshots.
     * @return A list of all tables in the given namespace.
     */
    public Table listSnapshotsAsTable(@NotNull final TableIdentifier tableIdentifier) {
        final List<Snapshot> snapshots = listSnapshots(tableIdentifier);
        final long size = snapshots.size();

        // Create and return a table containing the namespaces as strings
        final Map<String, ColumnSource<?>> columnSourceMap = new LinkedHashMap<>();

        // Create the column source(s)
        final long[] idArr = new long[(int) size];
        columnSourceMap.put("Id", InMemoryColumnSource.getImmutableMemoryColumnSource(idArr, long.class, null));

        final long[] timestampArr = new long[(int) size];
        columnSourceMap.put("TimestampMs",
                InMemoryColumnSource.getImmutableMemoryColumnSource(timestampArr, long.class, null));

        final String[] operatorArr = new String[(int) size];
        columnSourceMap.put("Operation",
                InMemoryColumnSource.getImmutableMemoryColumnSource(operatorArr, String.class, null));

        final Map<String, String>[] summaryArr = new Map[(int) size];
        columnSourceMap.put("Summary",
                InMemoryColumnSource.getImmutableMemoryColumnSource(summaryArr, Map.class, null));

        final Snapshot[] snapshotArr = new Snapshot[(int) size];
        columnSourceMap.put("SnapshotObject",
                InMemoryColumnSource.getImmutableMemoryColumnSource(snapshotArr, Snapshot.class, null));

        // Populate the column source(s)
        for (int i = 0; i < size; i++) {
            final Snapshot snapshot = snapshots.get(i);
            idArr[i] = snapshot.snapshotId();
            timestampArr[i] = snapshot.timestampMillis();
            operatorArr[i] = snapshot.operation();
            summaryArr[i] = snapshot.summary();
            snapshotArr[i] = snapshot;
        }

        // Create and return the table
        return new QueryTable(RowSetFactory.flat(size).toTracking(), columnSourceMap);
    }

    Snapshot getSnapshot(@NotNull final TableIdentifier tableIdentifier, final long snapshotId) {
        return listSnapshots(tableIdentifier).stream()
                .filter(snapshot -> snapshot.snapshotId() == snapshotId)
                .findFirst()
                .orElse(null);
    }

    /**
     * List all {@link Snapshot snapshots} of a given Iceberg table as a Deephaven {@link Table table}. The resulting
     * table will be static and contain the same information as {@link #listSnapshots(TableIdentifier)}.
     *
     * @param tableIdentifier The identifier of the table from which to gather snapshots.
     * @return A list of all tables in the given namespace.
     */
    public Table listSnapshotsAsTable(@NotNull final String tableIdentifier) {
        return listSnapshotsAsTable(TableIdentifier.parse(tableIdentifier));
    }

    /**
     * Read the latest static snapshot of an Iceberg table from the Iceberg catalog.
     *
     * @param tableIdentifier The table identifier to load
     * @param instructions The instructions for customizations while reading
     * @return The loaded table
     */
    @SuppressWarnings("unused")
    public Table readTable(
            @NotNull final TableIdentifier tableIdentifier,
            @Nullable final IcebergInstructions instructions) {
        return readTableInternal(tableIdentifier, null, instructions);
    }

    /**
     * Read the latest static snapshot of an Iceberg table from the Iceberg catalog.
     *
     * @param tableIdentifier The table identifier to load
     * @param instructions The instructions for customizations while reading
     * @return The loaded table
     */
    @SuppressWarnings("unused")
    public Table readTable(
            @NotNull final String tableIdentifier,
            @Nullable final IcebergInstructions instructions) {
        return readTable(TableIdentifier.parse(tableIdentifier), instructions);
    }

    /**
     * Read a static snapshot of an Iceberg table from the Iceberg catalog.
     *
     * @param tableIdentifier The table identifier to load
     * @param tableSnapshotId The snapshot id to load
     * @param instructions The instructions for customizations while reading
     * @return The loaded table
     */
    @SuppressWarnings("unused")
    public Table readTable(
            @NotNull final TableIdentifier tableIdentifier,
            final long tableSnapshotId,
            @Nullable final IcebergInstructions instructions) {

        // Find the snapshot with the given snapshot id
        final Snapshot tableSnapshot = getSnapshot(tableIdentifier, tableSnapshotId);
        if (tableSnapshot == null) {
            throw new IllegalArgumentException("Snapshot with id " + tableSnapshotId + " not found");
        }

        return readTableInternal(tableIdentifier, tableSnapshot, instructions);
    }

    /**
     * Read a static snapshot of an Iceberg table from the Iceberg catalog.
     *
     * @param tableIdentifier The table identifier to load
     * @param tableSnapshotId The snapshot id to load
     * @param instructions The instructions for customizations while reading
     * @return The loaded table
     */
    @SuppressWarnings("unused")
    public Table readTable(
            @NotNull final String tableIdentifier,
            final long tableSnapshotId,
            @Nullable final IcebergInstructions instructions) {
        return readTable(TableIdentifier.parse(tableIdentifier), tableSnapshotId, instructions);
    }

    /**
     * Read a static snapshot of an Iceberg table from the Iceberg catalog.
     *
     * @param tableIdentifier The table identifier to load
     * @param tableSnapshot The {@link Snapshot snapshot} to load
     * @param instructions The instructions for customizations while reading
     * @return The loaded table
     */
    @SuppressWarnings("unused")
    public Table readTable(
            @NotNull final TableIdentifier tableIdentifier,
            @NotNull final Snapshot tableSnapshot,
            @Nullable final IcebergInstructions instructions) {
        return readTableInternal(tableIdentifier, tableSnapshot, instructions);
    }

    private Table readTableInternal(
            @NotNull final TableIdentifier tableIdentifier,
            @Nullable final Snapshot tableSnapshot,
<<<<<<< HEAD
            @NotNull final IcebergInstructions instructions) {
        // Load the table from the catalog
=======
            @Nullable final IcebergInstructions instructions) {

        // Load the table from the catalog.
>>>>>>> ff09e293
        final org.apache.iceberg.Table table = catalog.loadTable(tableIdentifier);

        // Do we want the latest or a specific snapshot?
        final Snapshot snapshot = tableSnapshot != null ? tableSnapshot : table.currentSnapshot();
        final Schema schema = table.schemas().get(snapshot.schemaId());

        // Load the partitioning schema.
        final org.apache.iceberg.PartitionSpec partitionSpec = table.spec();

        // Get default instructions if none are provided
        final IcebergInstructions userInstructions = instructions == null ? IcebergInstructions.DEFAULT : instructions;

        // Get the user supplied table definition.
        final TableDefinition userTableDef = userInstructions.tableDefinition().orElse(null);

        // Get the table definition from the schema (potentially limited by the user supplied table definition and
        // applying column renames).
        final TableDefinition icebergTableDef =
                fromSchema(schema, partitionSpec, userTableDef, userInstructions.columnRenames());

        // If the user supplied a table definition, make sure it's fully compatible.
        final TableDefinition tableDef;
        if (userTableDef != null) {
            tableDef = icebergTableDef.checkCompatibility(userTableDef);

            // Ensure that the user has not marked non-partitioned columns as partitioned.
            final Set<String> userPartitionColumns = userTableDef.getPartitioningColumns().stream()
                    .map(ColumnDefinition::getName)
                    .collect(Collectors.toSet());
            final Set<String> partitionColumns = tableDef.getPartitioningColumns().stream()
                    .map(ColumnDefinition::getName)
                    .collect(Collectors.toSet());

            // The working partitioning column set must be a super-set of the user-supplied set.
            if (!partitionColumns.containsAll(userPartitionColumns)) {
                final Set<String> invalidColumns = new HashSet<>(userPartitionColumns);
                invalidColumns.removeAll(partitionColumns);

                throw new TableDataException("The following columns are not partitioned in the Iceberg table: " +
                        invalidColumns);
            }
        } else {
            // Use the snapshot schema as the table definition.
            tableDef = icebergTableDef;
        }

        final String description;
        final IcebergBaseLayout keyFinder;
        final TableDataRefreshService refreshService;
        final UpdateSourceRegistrar updateSourceRegistrar;

        if (partitionSpec.isUnpartitioned()) {
            // Create the flat layout location key finder
            keyFinder = new IcebergFlatLayout(tableDef, table, snapshot, fileIO, userInstructions);
        } else {
            // Create the partitioning column location key finder
            keyFinder = new IcebergKeyValuePartitionedLayout(tableDef, table, snapshot, fileIO, partitionSpec,
                    userInstructions);
        }

        if (instructions.isRefreshing()) {
            description = "Read refreshing iceberg table with " + keyFinder;
            updateSourceRegistrar = ExecutionContext.getContext().getUpdateGraph();

            final IcebergRefreshingTableLocationProvider<TableKey, IcebergTableLocationKey> locationProvider =
                    new IcebergRefreshingTableLocationProvider<>(
                            StandaloneTableKey.getInstance(),
                            keyFinder,
                            new IcebergTableLocationFactory(),
                            TableDataRefreshService.getSharedRefreshService());

            return new IcebergTable(
                    tableIdentifier,
                    this,
                    tableDef,
                    description,
                    RegionedTableComponentFactoryImpl.INSTANCE,
                    locationProvider,
                    updateSourceRegistrar);
        } else {
            description = "Read static iceberg table with " + keyFinder;
            updateSourceRegistrar = null;

            final AbstractTableLocationProvider locationProvider = new PollingTableLocationProvider<>(
                    StandaloneTableKey.getInstance(),
                    keyFinder,
                    new IcebergTableLocationFactory(),
                    null);

            return new PartitionAwareSourceTable(
                    tableDef,
                    description,
                    RegionedTableComponentFactoryImpl.INSTANCE,
                    locationProvider,
                    updateSourceRegistrar);
        }
    }

    private static KnownLocationKeyFinder<IcebergTableLocationKey> toKnownKeys(
            final IcebergBaseLayout keyFinder) {
        return KnownLocationKeyFinder.copyFrom(keyFinder, Comparator.naturalOrder());
    }

    /**
     * Returns the underlying Iceberg {@link Catalog catalog} used by this adapter.
     */
    @SuppressWarnings("unused")
    public Catalog catalog() {
        return catalog;
    }
}<|MERGE_RESOLUTION|>--- conflicted
+++ resolved
@@ -342,22 +342,22 @@
         return new QueryTable(RowSetFactory.flat(size).toTracking(), columnSourceMap);
     }
 
+    /**
+     * List all {@link Snapshot snapshots} of a given Iceberg table as a Deephaven {@link Table table}. The resulting
+     * table will be static and contain the same information as {@link #listSnapshots(TableIdentifier)}.
+     *
+     * @param tableIdentifier The identifier of the table from which to gather snapshots.
+     * @return A list of all tables in the given namespace.
+     */
+    public Table listSnapshotsAsTable(@NotNull final String tableIdentifier) {
+        return listSnapshotsAsTable(TableIdentifier.parse(tableIdentifier));
+    }
+
     Snapshot getSnapshot(@NotNull final TableIdentifier tableIdentifier, final long snapshotId) {
         return listSnapshots(tableIdentifier).stream()
                 .filter(snapshot -> snapshot.snapshotId() == snapshotId)
                 .findFirst()
                 .orElse(null);
-    }
-
-    /**
-     * List all {@link Snapshot snapshots} of a given Iceberg table as a Deephaven {@link Table table}. The resulting
-     * table will be static and contain the same information as {@link #listSnapshots(TableIdentifier)}.
-     *
-     * @param tableIdentifier The identifier of the table from which to gather snapshots.
-     * @return A list of all tables in the given namespace.
-     */
-    public Table listSnapshotsAsTable(@NotNull final String tableIdentifier) {
-        return listSnapshotsAsTable(TableIdentifier.parse(tableIdentifier));
     }
 
     /**
@@ -446,14 +446,8 @@
     private Table readTableInternal(
             @NotNull final TableIdentifier tableIdentifier,
             @Nullable final Snapshot tableSnapshot,
-<<<<<<< HEAD
-            @NotNull final IcebergInstructions instructions) {
-        // Load the table from the catalog
-=======
             @Nullable final IcebergInstructions instructions) {
-
         // Load the table from the catalog.
->>>>>>> ff09e293
         final org.apache.iceberg.Table table = catalog.loadTable(tableIdentifier);
 
         // Do we want the latest or a specific snapshot?
