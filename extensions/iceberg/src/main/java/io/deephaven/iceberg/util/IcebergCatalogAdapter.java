--- conflicted
+++ resolved
@@ -878,15 +878,6 @@
     public Catalog catalog() {
         return catalog;
     }
-<<<<<<< HEAD
-
-    /**
-     * Returns the underlying Iceberg {@link FileIO} used by this adapter.
-     */
-    @SuppressWarnings("unused")
-    public FileIO fileIO() {
-        return fileIO;
-    }
 
     /**
      * Add the provided deephaven table as a new partition to the existing iceberg table in a single snapshot.
@@ -1260,6 +1251,4 @@
         }
         return partitionSpecBuilder.build();
     }
-=======
->>>>>>> 2075615d
 }