//
// Copyright (c) 2016-2024 Deephaven Data Labs and Patent Pending
//
package io.deephaven.iceberg.layout;

import io.deephaven.engine.table.ColumnDefinition;
import io.deephaven.engine.table.TableDefinition;
import io.deephaven.engine.table.impl.locations.TableDataException;
import io.deephaven.engine.table.impl.locations.impl.TableLocationKeyFinder;
import io.deephaven.iceberg.location.IcebergTableLocationKey;
<<<<<<< HEAD
import io.deephaven.iceberg.util.IcebergBaseInstructions;
=======
import io.deephaven.iceberg.util.IcebergInstructions;
import io.deephaven.iceberg.internal.DataInstructionsProviderLoader;
>>>>>>> 2075615d
import io.deephaven.util.type.TypeUtils;
import org.apache.commons.lang3.mutable.MutableInt;
import org.apache.iceberg.*;
import org.apache.iceberg.io.FileIO;
import org.jetbrains.annotations.NotNull;

import java.net.URI;
import java.util.*;
import java.util.stream.Collectors;

/**
 * Iceberg {@link TableLocationKeyFinder location finder} for tables with partitions that will discover data files from
 * a {@link Snapshot}
 */
public final class IcebergKeyValuePartitionedLayout extends IcebergBaseLayout {
    private static class ColumnData {
        final String name;
        final Class<?> type;
        final int index;

        public ColumnData(String name, Class<?> type, int index) {
            this.name = name;
            this.type = type;
            this.index = index;
        }
    }

    private final List<ColumnData> outputPartitioningColumns;

    /**
     * @param tableDef The {@link TableDefinition} that will be used for the table.
     * @param table The {@link Table} to discover locations for.
     * @param tableSnapshot The {@link Snapshot} from which to discover data files.
     * @param fileIO The file IO to use for reading manifest data files.
     * @param partitionSpec The Iceberg {@link PartitionSpec partition spec} for the table.
     * @param instructions The instructions for customizations while reading.
     */
    public IcebergKeyValuePartitionedLayout(
            @NotNull final TableDefinition tableDef,
            @NotNull final org.apache.iceberg.Table table,
            @NotNull final org.apache.iceberg.Snapshot tableSnapshot,
            @NotNull final FileIO fileIO,
            @NotNull final PartitionSpec partitionSpec,
<<<<<<< HEAD
            @NotNull final IcebergBaseInstructions instructions) {
        super(tableDef, table, tableSnapshot, fileIO, instructions);
=======
            @NotNull final IcebergInstructions instructions,
            @NotNull final DataInstructionsProviderLoader dataInstructionsProvider) {
        super(tableDef, table, tableSnapshot, fileIO, instructions, dataInstructionsProvider);
>>>>>>> 2075615d

        // We can assume due to upstream validation that there are no duplicate names (after renaming) that are included
        // in the output definition, so we can ignore duplicates.
        final MutableInt icebergIndex = new MutableInt(0);
        final Map<String, Integer> availablePartitioningColumns = partitionSpec.fields().stream()
                .map(PartitionField::name)
                .map(name -> instructions.columnRenames().getOrDefault(name, name))
                .collect(Collectors.toMap(
                        name -> name,
                        name -> icebergIndex.getAndIncrement(),
                        (v1, v2) -> v1,
                        LinkedHashMap::new));

        outputPartitioningColumns = tableDef.getColumnStream()
                .map((final ColumnDefinition<?> columnDef) -> {
                    final Integer index = availablePartitioningColumns.get(columnDef.getName());
                    if (index == null) {
                        return null;
                    }
                    return new ColumnData(columnDef.getName(), TypeUtils.getBoxedType(columnDef.getDataType()), index);
                })
                .filter(Objects::nonNull)
                .collect(Collectors.toList());
    }

    @Override
    public String toString() {
        return IcebergKeyValuePartitionedLayout.class.getSimpleName() + '[' + table.name() + ']';
    }

    @Override
    IcebergTableLocationKey keyFromDataFile(DataFile df, URI fileUri) {
        final Map<String, Comparable<?>> partitions = new LinkedHashMap<>();

        final PartitionData partitionData = (PartitionData) df.partition();
        for (final ColumnData colData : outputPartitioningColumns) {
            final String colName = colData.name;
            final Object colValue = partitionData.get(colData.index);
            if (colValue != null && !colData.type.isAssignableFrom(colValue.getClass())) {
                throw new TableDataException("Partitioning column " + colName
                        + " has type " + colValue.getClass().getName()
                        + " but expected " + colData.type.getName());
            }
            partitions.put(colName, (Comparable<?>) colValue);
        }
        return locationKey(df.format(), fileUri, partitions);
    }
}<|MERGE_RESOLUTION|>--- conflicted
+++ resolved
@@ -8,12 +8,8 @@
 import io.deephaven.engine.table.impl.locations.TableDataException;
 import io.deephaven.engine.table.impl.locations.impl.TableLocationKeyFinder;
 import io.deephaven.iceberg.location.IcebergTableLocationKey;
-<<<<<<< HEAD
 import io.deephaven.iceberg.util.IcebergBaseInstructions;
-=======
-import io.deephaven.iceberg.util.IcebergInstructions;
 import io.deephaven.iceberg.internal.DataInstructionsProviderLoader;
->>>>>>> 2075615d
 import io.deephaven.util.type.TypeUtils;
 import org.apache.commons.lang3.mutable.MutableInt;
 import org.apache.iceberg.*;
@@ -57,14 +53,9 @@
             @NotNull final org.apache.iceberg.Snapshot tableSnapshot,
             @NotNull final FileIO fileIO,
             @NotNull final PartitionSpec partitionSpec,
-<<<<<<< HEAD
-            @NotNull final IcebergBaseInstructions instructions) {
-        super(tableDef, table, tableSnapshot, fileIO, instructions);
-=======
-            @NotNull final IcebergInstructions instructions,
+            @NotNull final IcebergBaseInstructions instructions,
             @NotNull final DataInstructionsProviderLoader dataInstructionsProvider) {
         super(tableDef, table, tableSnapshot, fileIO, instructions, dataInstructionsProvider);
->>>>>>> 2075615d
 
         // We can assume due to upstream validation that there are no duplicate names (after renaming) that are included
         // in the output definition, so we can ignore duplicates.
