--- conflicted
+++ resolved
@@ -30,7 +30,6 @@
      * <p>
      * The minimal set of properties required to create an Iceberg catalog are:
      * <ul>
-<<<<<<< HEAD
      * <li>{@value CatalogProperties#CATALOG_IMPL} or {@value CatalogUtil#ICEBERG_CATALOG_TYPE} - the Java catalog
      * implementation to use. When providing {@value CatalogProperties#CATALOG_IMPL}, the implementing Java class should
      * be provided (e.g. {@code "org.apache.iceberg.rest.RESTCatalog"} or
@@ -38,25 +37,13 @@
      * {@value CatalogUtil#ICEBERG_CATALOG_TYPE_HIVE}, {@value CatalogUtil#ICEBERG_CATALOG_TYPE_HADOOP},
      * {@value CatalogUtil#ICEBERG_CATALOG_TYPE_REST}, {@value CatalogUtil#ICEBERG_CATALOG_TYPE_GLUE},
      * {@value CatalogUtil#ICEBERG_CATALOG_TYPE_NESSIE}, {@value CatalogUtil#ICEBERG_CATALOG_TYPE_JDBC}.</li>
-     * <li>{@value CatalogProperties#URI} - the URI of the catalog.</li>
-=======
-     * <li>{@code "catalog-impl"} or {@code "type"} - the Java catalog implementation to use. When providing
-     * {@code "catalog-impl"}, the implementing Java class should be provided (e.g.
-     * {@code "org.apache.iceberg.rest.RESTCatalog"} or {@code "org.apache.iceberg.aws.glue.GlueCatalog")}. Choices for
-     * {@code "type"} include {@code "hive"}, {@code "hadoop"}, {@code "rest"}, {@code "glue"}, {@code "nessie"},
-     * {@code "jdbc"}.</li>
->>>>>>> 8e79f7a7
      * </ul>
      * <p>
      * Other common properties include:
      * </p>
      * <ul>
-<<<<<<< HEAD
+     * <li>{@value CatalogProperties#URI} - the URI of the catalog.</li>
      * <li>{@value CatalogProperties#WAREHOUSE_LOCATION} - the location of the data warehouse.</li>
-=======
-     * <li>{@code "uri"} - the URI of the catalog.</li>
-     * <li>{@code "warehouse"} - the location of the data warehouse.</li>
->>>>>>> 8e79f7a7
      * <li>{@code "client.region"} - the region of the AWS client.</li>
      * <li>{@code "s3.access-key-id"} - the S3 access key for reading files.</li>
      * <li>{@code "s3.secret-access-key"} - the S3 secret access key for reading files.</li>
@@ -86,7 +73,6 @@
      * <p>
      * The minimal set of properties required to create an Iceberg catalog are:
      * <ul>
-<<<<<<< HEAD
      * <li>{@value CatalogProperties#CATALOG_IMPL} or {@value CatalogUtil#ICEBERG_CATALOG_TYPE} - the Java catalog
      * implementation to use. When providing {@value CatalogProperties#CATALOG_IMPL}, the implementing Java class should
      * be provided (e.g. {@code "org.apache.iceberg.rest.RESTCatalog"} or
@@ -94,25 +80,13 @@
      * {@value CatalogUtil#ICEBERG_CATALOG_TYPE_HIVE}, {@value CatalogUtil#ICEBERG_CATALOG_TYPE_HADOOP},
      * {@value CatalogUtil#ICEBERG_CATALOG_TYPE_REST}, {@value CatalogUtil#ICEBERG_CATALOG_TYPE_GLUE},
      * {@value CatalogUtil#ICEBERG_CATALOG_TYPE_NESSIE}, {@value CatalogUtil#ICEBERG_CATALOG_TYPE_JDBC}.</li>
-     * <li>{@value CatalogProperties#URI} - the URI of the catalog.</li>
-=======
-     * <li>{@code "catalog-impl"} or {@code "type"} - the Java catalog implementation to use. When providing
-     * {@code "catalog-impl"}, the implementing Java class should be provided (e.g.
-     * {@code "org.apache.iceberg.rest.RESTCatalog"} or {@code "org.apache.iceberg.aws.glue.GlueCatalog")}. Choices for
-     * {@code "type"} include {@code "hive"}, {@code "hadoop"}, {@code "rest"}, {@code "glue"}, {@code "nessie"},
-     * {@code "jdbc"}.</li>
->>>>>>> 8e79f7a7
      * </ul>
      * <p>
      * Other common properties include:
      * </p>
      * <ul>
-<<<<<<< HEAD
+     * <li>{@value CatalogProperties#URI} - the URI of the catalog.</li>
      * <li>{@value CatalogProperties#WAREHOUSE_LOCATION} - the location of the data warehouse.</li>
-=======
-     * <li>{@code "uri"} - the URI of the catalog.</li>
-     * <li>{@code "warehouse"} - the location of the data warehouse.</li>
->>>>>>> 8e79f7a7
      * <li>{@code "client.region"} - the region of the AWS client.</li>
      * <li>{@code "s3.access-key-id"} - the S3 access key for reading files.</li>
      * <li>{@code "s3.secret-access-key"} - the S3 secret access key for reading files.</li>
