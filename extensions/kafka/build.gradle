plugins {
    id 'java-library'
    id 'io.deephaven.project.register'
    // See TESTING.md
    // id 'com.google.protobuf' version '0.9.4'
}

description 'Kafka: Integrating Engine tables with Kafka'

dependencies {
    api project(':engine-table')

    api 'org.apache.avro:avro:1.11.2'

    // Using io.confluent dependencies requires code in the toplevel build.gradle to add their maven repository.
    // Note: the -ccs flavor is provided by confluent as their community edition. It is equivalent to the maven central
    // version, but has a different version to make it easier to keep confluent dependencies aligned.
    api 'org.apache.kafka:kafka-clients:7.4.0-ccs'
    api 'io.confluent:kafka-avro-serializer:7.4.0'
<<<<<<< HEAD

    api 'io.confluent:kafka-protobuf-serializer:7.4.0'
=======
    api 'io.confluent:kafka-protobuf-serializer:7.4.0'

    // When updating the kafka implementation, it may be useful to test out the minimum kafka version that our code
    // compiles, tests, and runs with. If we want to offer more strict guarantees in these regards in the future, at
    // that time we can setup explicit scaffolding to compile and test with other versions.
    // api 'org.apache.kafka:kafka-clients:5.5.15-ccs'
    // api 'io.confluent:kafka-avro-serializer:5.5.15'
    // api 'io.confluent:kafka-protobuf-serializer:5.5.15'

>>>>>>> e937e40c
    api project(':extensions-protobuf')

    implementation project(':Configuration')
    implementation project(':log-factory')
    implementation depTrove3
    implementation depCommonsLang3

    Classpaths.inheritImmutables(project)

    testImplementation TestTools.projectDependency(project, 'engine-table')
    Classpaths.inheritJUnitClassic(project, 'testImplementation')

    testRuntimeOnly project(':log-to-slf4j'),
            project(path: ':configs'),
            project(path: ':test-configs')
    Classpaths.inheritSlf4j(project, 'slf4j-simple', 'testRuntimeOnly')
}

spotless {
    java {
        targetExclude(
                '**/**FieldCopier.java',
                'src/test/java/io/deephaven/kafka/protobuf/gen/**',
        )
    }
}

// See TESTING.md
//protobuf {
//    protoc {
//        artifact = 'com.google.protobuf:protoc:3.24.1'
//    }
//}<|MERGE_RESOLUTION|>--- conflicted
+++ resolved
@@ -1,8 +1,6 @@
 plugins {
     id 'java-library'
     id 'io.deephaven.project.register'
-    // See TESTING.md
-    // id 'com.google.protobuf' version '0.9.4'
 }
 
 description 'Kafka: Integrating Engine tables with Kafka'
@@ -17,10 +15,6 @@
     // version, but has a different version to make it easier to keep confluent dependencies aligned.
     api 'org.apache.kafka:kafka-clients:7.4.0-ccs'
     api 'io.confluent:kafka-avro-serializer:7.4.0'
-<<<<<<< HEAD
-
-    api 'io.confluent:kafka-protobuf-serializer:7.4.0'
-=======
     api 'io.confluent:kafka-protobuf-serializer:7.4.0'
 
     // When updating the kafka implementation, it may be useful to test out the minimum kafka version that our code
@@ -30,7 +24,6 @@
     // api 'io.confluent:kafka-avro-serializer:5.5.15'
     // api 'io.confluent:kafka-protobuf-serializer:5.5.15'
 
->>>>>>> e937e40c
     api project(':extensions-protobuf')
 
     implementation project(':Configuration')
@@ -53,14 +46,6 @@
     java {
         targetExclude(
                 '**/**FieldCopier.java',
-                'src/test/java/io/deephaven/kafka/protobuf/gen/**',
         )
     }
-}
-
-// See TESTING.md
-//protobuf {
-//    protoc {
-//        artifact = 'com.google.protobuf:protoc:3.24.1'
-//    }
-//}+}