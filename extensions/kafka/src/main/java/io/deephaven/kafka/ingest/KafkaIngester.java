--- conflicted
+++ resolved
@@ -23,6 +23,7 @@
 import java.time.Duration;
 import java.util.Collections;
 import java.util.List;
+import java.util.Objects;
 import java.util.Properties;
 import java.util.function.Function;
 import java.util.function.IntPredicate;
@@ -187,93 +188,38 @@
         }
     }
 
-<<<<<<< HEAD
+
+    /**
+     * Determines the initial offset to seek to for a given KafkaConsumer and TopicPartition.
+     */
+    @FunctionalInterface
+    public interface InitialOffsetLookup {
+        long getInitialOffset(KafkaConsumer<?, ?> consumer, TopicPartition topicPartition);
+    }
+
+    /**
+     * Adapts an IntToLongFunction to a PartitionToInitialOffsetFunction by ignoring the topic and consumer parameters.
+     */
+
+    public static class IntToLongLookupAdapter implements InitialOffsetLookup {
+        private final IntToLongFunction function;
+
+        public IntToLongLookupAdapter(IntToLongFunction function) {
+            this.function = function;
+        }
+
+        @Override
+        public long getInitialOffset(final KafkaConsumer<?, ?> consumer, final TopicPartition topicPartition) {
+            return function.applyAsLong(topicPartition.partition());
+        }
+    }
+
     public static final long SEEK_TO_BEGINNING = -1;
     public static final long DONT_SEEK = -2;
     public static final long SEEK_TO_END = -3;
     public static final IntToLongFunction ALL_PARTITIONS_SEEK_TO_BEGINNING = (int p) -> SEEK_TO_BEGINNING;
     public static final IntToLongFunction ALL_PARTITIONS_DONT_SEEK = (int p) -> DONT_SEEK;
     public static final IntToLongFunction ALL_PARTITIONS_SEEK_TO_END = (int p) -> SEEK_TO_END;
-=======
-    /**
-     * Creates a Kafka ingester for all partitions of a given topic.
-     *
-     * @param log A log for output
-     * @param props The properties used to create the {@link KafkaConsumer}
-     * @param topic The topic to replicate
-     * @param partitionToStreamConsumer A function implementing a mapping from partition to its consumer of records. The
-     *        function will be invoked once per partition at construction; implementations should internally defer
-     *        resource allocation until first call to {@link KafkaRecordConsumer#consume(List)} or
-     *        {@link KafkaRecordConsumer#acceptFailure(Throwable)} if appropriate.
-     * @param partitionToInitialSeekOffset A function implementing a mapping from partition to its initial seek offset,
-     *        or -1 if seek to beginning is intended.
-     */
-    public KafkaIngester(
-            @NotNull final Logger log,
-            @NotNull final Properties props,
-            @NotNull final String topic,
-            @NotNull final Function<TopicPartition, KafkaRecordConsumer> partitionToStreamConsumer,
-            @NotNull final IntToLongFunction partitionToInitialSeekOffset) {
-        this(log, props, topic, ALL_PARTITIONS, partitionToStreamConsumer, partitionToInitialSeekOffset);
-    }
-
-    /**
-     * Creates a Kafka ingester for the given topic.
-     *
-     * @param log A log for output
-     * @param props The properties used to create the {@link KafkaConsumer}
-     * @param topic The topic to replicate
-     * @param partitionFilter A predicate indicating which partitions we should replicate
-     * @param partitionToStreamConsumer A function implementing a mapping from partition to its consumer of records. The
-     *        function will be invoked once per partition at construction; implementations should internally defer
-     *        resource allocation until first call to {@link KafkaRecordConsumer#consume(List)} or
-     *        {@link KafkaRecordConsumer#acceptFailure(Throwable)} if appropriate.
-     * @param partitionToInitialSeekOffset A function implementing a mapping from partition to its initial seek offset,
-     *        or -1 if seek to beginning is intended.
-     */
-    public KafkaIngester(
-            @NotNull final Logger log,
-            @NotNull final Properties props,
-            @NotNull final String topic,
-            @NotNull final IntPredicate partitionFilter,
-            @NotNull final Function<TopicPartition, KafkaRecordConsumer> partitionToStreamConsumer,
-            @NotNull final IntToLongFunction partitionToInitialSeekOffset) {
-        this(log, props, topic, partitionFilter, partitionToStreamConsumer,
-                new IntToLongLookupAdapter(partitionToInitialSeekOffset), null);
-    }
-
-    /**
-     * Determines the initial offset to seek to for a given KafkaConsumer and TopicPartition.
-     */
-    @FunctionalInterface
-    public interface InitialOffsetLookup {
-        long getInitialOffset(KafkaConsumer<?, ?> consumer, TopicPartition topicPartition);
-    }
-
-    /**
-     * Adapts an IntToLongFunction to a PartitionToInitialOffsetFunction by ignoring the topic and consumer parameters.
-     */
-
-    public static class IntToLongLookupAdapter implements InitialOffsetLookup {
-        private final IntToLongFunction function;
-
-        public IntToLongLookupAdapter(IntToLongFunction function) {
-            this.function = function;
-        }
-
-        @Override
-        public long getInitialOffset(final KafkaConsumer<?, ?> consumer, final TopicPartition topicPartition) {
-            return function.applyAsLong(topicPartition.partition());
-        }
-    }
-
-    public static long SEEK_TO_BEGINNING = -1;
-    public static long DONT_SEEK = -2;
-    public static long SEEK_TO_END = -3;
-    public static IntToLongFunction ALL_PARTITIONS_SEEK_TO_BEGINNING = (int p) -> SEEK_TO_BEGINNING;
-    public static IntToLongFunction ALL_PARTITIONS_DONT_SEEK = (int p) -> DONT_SEEK;
-    public static IntToLongFunction ALL_PARTITIONS_SEEK_TO_END = (int p) -> SEEK_TO_END;
->>>>>>> 515d7814
 
     /**
      * Creates a Kafka ingester for the given topic.
@@ -290,6 +236,7 @@
      *        or -1 if seek to beginning is intended.
      * @param keyDeserializer
      * @param valueDeserializer
+     * @param consumerLoopCallback
      */
     public KafkaIngester(
             @NotNull final Logger log,
@@ -297,24 +244,17 @@
             @NotNull final String topic,
             @NotNull final IntPredicate partitionFilter,
             @NotNull final Function<TopicPartition, KafkaRecordConsumer> partitionToStreamConsumer,
-<<<<<<< HEAD
-            @NotNull final IntToLongFunction partitionToInitialSeekOffset,
-            final Deserializer<?> keyDeserializer,
-            final Deserializer<?> valueDeserializer) {
-=======
             @NotNull final KafkaIngester.InitialOffsetLookup partitionToInitialSeekOffset,
+            @NotNull final Deserializer<?> keyDeserializer,
+            @NotNull final Deserializer<?> valueDeserializer,
             @Nullable final ConsumerLoopCallback consumerLoopCallback) {
->>>>>>> 515d7814
         this.log = log;
         this.topic = topic;
         partitionDescription = partitionFilter.toString();
         logPrefix = KafkaIngester.class.getSimpleName() + "(" + topic + ", " + partitionDescription + "): ";
-<<<<<<< HEAD
-        kafkaConsumer = new KafkaConsumer<>(props, keyDeserializer, valueDeserializer);
-=======
-        kafkaConsumer = new KafkaConsumer(props);
+        kafkaConsumer = new KafkaConsumer<>(props, Objects.requireNonNull(keyDeserializer),
+                Objects.requireNonNull(valueDeserializer));
         this.consumerLoopCallback = consumerLoopCallback;
->>>>>>> 515d7814
 
         kafkaConsumer.partitionsFor(topic).stream().filter(pi -> partitionFilter.test(pi.partition()))
                 .map(pi -> new TopicPartition(topic, pi.partition()))
