/**
 * Copyright (c) 2016-2022 Deephaven Data Labs and Patent Pending
 */
package io.deephaven.kafka.publish;

import io.deephaven.base.verify.Assert;
import io.deephaven.chunk.attributes.Values;
import io.deephaven.configuration.Configuration;
import io.deephaven.engine.table.ModifiedColumnSet;
import io.deephaven.engine.table.Table;
import io.deephaven.engine.table.TableUpdate;
import io.deephaven.engine.updategraph.UpdateGraphProcessor;
import io.deephaven.engine.liveness.LivenessArtifact;
import io.deephaven.engine.liveness.LivenessScope;
import io.deephaven.engine.table.impl.*;
import io.deephaven.chunk.ObjectChunk;
import io.deephaven.engine.rowset.RowSequence;
import io.deephaven.engine.rowset.RowSet;
import io.deephaven.util.SafeCloseable;
import io.deephaven.util.annotations.ReferentialIntegrity;
import org.apache.kafka.clients.producer.Callback;
import org.apache.kafka.clients.producer.KafkaProducer;
import org.apache.kafka.clients.producer.ProducerRecord;
import org.apache.kafka.clients.producer.RecordMetadata;
import org.jetbrains.annotations.NotNull;

import java.util.Properties;
import java.util.concurrent.atomic.AtomicLong;
import java.util.concurrent.atomic.AtomicReference;

/**
 * This class is an internal implementation detail for io.deephaven.kafka; is not intended to be used directly by client
 * code. It lives in a separate package as a means of code organization.
 *
 */
public class PublishToKafka<K, V> extends LivenessArtifact {

    public static final int CHUNK_SIZE =
            Configuration.getInstance().getIntegerForClassWithDefault(PublishToKafka.class, "chunkSize", 2048);

    private final Table table;
    private final KafkaProducer<K, V> producer;
    private final String topic;
    private final KeyOrValueSerializer<K> keySerializer;
    private final KeyOrValueSerializer<V> valueSerializer;

    @ReferentialIntegrity
    private final PublishListener publishListener;

    /**
     * <p>
     * Construct a publisher for {@code table} according the to Kafka {@code props} for the supplied {@code topic}.
     * <p>
     * The new publisher will produce records for existing {@code table} data at construction.
     * <p>
     * If {@code table} is a dynamic, refreshing table ({@link Table#isRefreshing()}), the calling thread must block the
     * {@link UpdateGraphProcessor#DEFAULT UpdateGraphProcessor} by holding either its
     * {@link UpdateGraphProcessor#exclusiveLock() exclusive lock} or its {@link UpdateGraphProcessor#sharedLock()
     * shared lock}. The publisher will install a listener in order to produce new records as updates become available.
     * Callers must be sure to maintain a reference to the publisher and ensure that it remains
     * {@link io.deephaven.engine.liveness.LivenessReferent live}. The easiest way to do this may be to construct the
     * publisher enclosed by a {@link io.deephaven.engine.liveness.LivenessScope liveness scope} with
     * {@code enforceStrongReachability} specified as {@code true}, and {@link LivenessScope#release() release} the
     * scope when publication is no longer needed. For example:
     * 
     * <pre>
     *     // To initiate publication:
     *     final LivenessScope publisherScope = new LivenessScope(true);
     *     try (final SafeCloseable ignored = LivenessScopeStack.open(publisherScope, false)) {
     *         new PublishToKafka(...);
     *     }
     *     // To cease publication:
     *     publisherScope.release();
     * </pre>
     *
     * @param props The Kafka {@link Properties}
     * @param table The source {@link Table}
     * @param topic The destination topic
     * @param keyColumns Optional array of string column names from table for the columns corresponding to Kafka's Key
     *        field.
     * @param keySerializer Optional {@link KeyOrValueSerializer} to produce Kafka record keys
     * @param valueColumns Optional array of string column names from table for the columns corresponding to Kafka's
     *        Value field.
     * @param valueSerializer Optional {@link KeyOrValueSerializer} to produce Kafka record values
     */
    public PublishToKafka(
            final Properties props,
            final Table table,
            final String topic,
            final String[] keyColumns,
            final KeyOrValueSerializer<K> keySerializer,
            final String[] valueColumns,
            final KeyOrValueSerializer<V> valueSerializer) {

        this.table = table;
        this.producer = new KafkaProducer<>(props);
        this.topic = topic;
        this.keySerializer = keySerializer;
        this.valueSerializer = valueSerializer;

        // Publish the initial table state
        try (final PublicationGuard guard = new PublicationGuard()) {
            publishMessages(table.getRowSet(), false, true, guard);
        }

        // Install a listener to publish subsequent updates
        if (table.isRefreshing()) {
            table.addUpdateListener(publishListener = new PublishListener(
                    getModifiedColumnSet(table, keyColumns),
                    getModifiedColumnSet(table, valueColumns)));
            manage(publishListener);
        } else {
            publishListener = null;
            producer.close();
        }
    }

    private static ModifiedColumnSet getModifiedColumnSet(@NotNull final Table table, final String[] columns) {
        return (columns == null)
                ? ModifiedColumnSet.EMPTY
                : ((QueryTable) table).newModifiedColumnSet(columns);
    }

    private void publishMessages(@NotNull final RowSet rowsToPublish, final boolean usePrevious,
            final boolean publishValues, @NotNull final PublicationGuard guard) {
        if (rowsToPublish.isEmpty()) {
            return;
        }
        guard.onSend(rowsToPublish.size());

        final int chunkSize = (int) Math.min(CHUNK_SIZE, rowsToPublish.size());
        try (final RowSequence.Iterator rowsIterator = rowsToPublish.getRowSequenceIterator();
                final KeyOrValueSerializer.Context keyContext =
                        keySerializer != null ? keySerializer.makeContext(chunkSize) : null;
                final KeyOrValueSerializer.Context valueContext =
                        publishValues && valueSerializer != null ? valueSerializer.makeContext(chunkSize) : null) {
            while (rowsIterator.hasMore()) {
                final RowSequence chunkRowKeys = rowsIterator.getNextRowSequenceWithLength(chunkSize);

                final ObjectChunk<K, Values> keyChunk;
                if (keyContext != null) {
                    keyChunk = keySerializer.handleChunk(keyContext, chunkRowKeys, usePrevious);
                } else {
                    keyChunk = null;
                }

                final ObjectChunk<V, Values> valueChunk;
                if (valueContext != null) {
                    valueChunk = valueSerializer.handleChunk(valueContext, chunkRowKeys, usePrevious);
                } else {
                    valueChunk = null;
                }

                for (int ii = 0; ii < chunkRowKeys.intSize(); ++ii) {
                    final ProducerRecord<K, V> record = new ProducerRecord<>(topic,
                            keyChunk != null ? keyChunk.get(ii) : null, valueChunk != null ? valueChunk.get(ii) : null);
                    producer.send(record, guard);
                }
            }
        }
    }

    /**
     * Re-usable, {@link SafeCloseable} {@link Callback} used to bracket multiple calls to
     * {@link KafkaProducer#send(ProducerRecord, Callback) send} and ensure correct completion. Used in the following
     * pattern:
     * 
     * <pre>
     * final PublicationGuard guard = new PublicationGuard();
     * try (final Closeable ignored = guard) {
     *     // Call producer.send(record, guard) 0 or more times
     * }
     * </pre>
     */
    private class PublicationGuard implements Callback, SafeCloseable {

        private final AtomicLong sentCount = new AtomicLong();
        private final AtomicLong completedCount = new AtomicLong();
        private final AtomicReference<Exception> sendException = new AtomicReference<>();

        private volatile boolean closed;

        private void reset() {
            sentCount.set(0);
            completedCount.set(0);
            sendException.set(null);
            closed = false;
        }

        private void onSend(final long messagesToSend) {
            if (closed) {
                throw new IllegalStateException("Tried to send using a guard that is no longer open");
            }
            sentCount.addAndGet(messagesToSend);
        }

        @Override
        public void onCompletion(@NotNull final RecordMetadata metadata, final Exception exception) {
            completedCount.getAndIncrement();
            if (exception != null) {
                sendException.compareAndSet(null, exception);
            }
        }

        @Override
        public void close() {
            closed = true;
            try {
                final long localSentCount = sentCount.get();
                if (localSentCount == 0) {
                    return;
                }
                try {
                    producer.flush();
                } catch (Exception e) {
                    throw new KafkaPublisherException("KafkaProducer reported flush failure", e);
                }
                final Exception localSendException = sendException.get();
                if (localSendException != null) {
                    throw new KafkaPublisherException("KafkaProducer reported send failure", localSendException);
                }
                final long localCompletedCount = completedCount.get();
                if (localSentCount != localCompletedCount) {
                    throw new KafkaPublisherException(String.format("Sent count %d does not match completed count %d",
                            localSentCount, localCompletedCount));
                }
            } finally {
                reset();
            }
        }
    }

    private class PublishListener extends InstrumentedTableUpdateListenerAdapter {

        private final ModifiedColumnSet keysModified;
        private final ModifiedColumnSet valuesModified;
        private final boolean isBlink;

        private final PublicationGuard guard = new PublicationGuard();

        private PublishListener(
                @NotNull final ModifiedColumnSet keysModified,
                @NotNull final ModifiedColumnSet valuesModified) {
            super("PublishToKafka", table, false);
            this.keysModified = keysModified;
            this.valuesModified = valuesModified;
            this.isBlink = BlinkTableTools.isBlink(table);
        }

        @Override
        public void onUpdate(TableUpdate upstream) {
            Assert.assertion(!keysModified.containsAny(upstream.modifiedColumnSet()),
                    "!keysModified.containsAny(upstream.modifiedColumnSet())", "Key columns should never be modified");

            try (final SafeCloseable ignored = guard) {
<<<<<<< HEAD
                if (isStream) {
=======
                if (isBlink) {
>>>>>>> b5209e9f
                    Assert.assertion(upstream.modified().isEmpty(), "upstream.modified.empty()");
                    Assert.assertion(upstream.shifted().empty(), "upstream.shifted.empty()");
                    // We always ignore removes on streams, and expect no modifies or shifts
                    publishMessages(upstream.added(), false, true, guard);
                    return;
                }

                // Regular table, either keyless, add-only, or aggregated
                publishMessages(upstream.removed(), true, false, guard);
                if (valuesModified.containsAny(upstream.modifiedColumnSet())) {
                    try (final RowSet addedAndModified = upstream.added().union(upstream.modified())) {
                        publishMessages(addedAndModified, false, true, guard);
                    }
                } else {
                    publishMessages(upstream.added(), false, true, guard);
                }
            }
        }
    }

    @Override
    protected void destroy() {
        super.destroy();
        producer.close();
    }
}<|MERGE_RESOLUTION|>--- conflicted
+++ resolved
@@ -253,11 +253,7 @@
                     "!keysModified.containsAny(upstream.modifiedColumnSet())", "Key columns should never be modified");
 
             try (final SafeCloseable ignored = guard) {
-<<<<<<< HEAD
-                if (isStream) {
-=======
                 if (isBlink) {
->>>>>>> b5209e9f
                     Assert.assertion(upstream.modified().isEmpty(), "upstream.modified.empty()");
                     Assert.assertion(upstream.shifted().empty(), "upstream.shifted.empty()");
                     // We always ignore removes on streams, and expect no modifies or shifts
