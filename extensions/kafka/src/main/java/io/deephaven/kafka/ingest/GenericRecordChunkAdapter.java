--- conflicted
+++ resolved
@@ -30,8 +30,8 @@
             final String separator,
             final Schema schema,
             final boolean allowNulls) {
-        super(definition, chunkTypeForIndex, fieldNamesToColumnNames, allowNulls, (fieldName, chunkType,
-                dataType) -> GenericRecordChunkAdapter.makeFieldCopier(schema, fieldName, separator, chunkType,
+        super(definition, chunkTypeForIndex, fieldNamesToColumnNames, allowNulls, (fieldPathStr, chunkType,
+                dataType) -> GenericRecordChunkAdapter.makeFieldCopier(schema, fieldPathStr, separator, chunkType,
                         dataType));
     }
 
@@ -40,7 +40,7 @@
      *
      * @param definition the definition of the output table
      * @param chunkTypeForIndex a function from column index to chunk type
-     * @param columns a map from Avro field names to Deephaven column names
+     * @param columns a map from Avro field paths to Deephaven column names
      * @param separator separator for composite fields names
      * @param schema the Avro schema for our input
      * @param allowNulls true if null records should be allowed, if false then an ISE is thrown
@@ -59,88 +59,65 @@
 
     private static FieldCopier makeFieldCopier(
             final Schema schema,
-            final String fieldName,
+            final String fieldPathStr,
             final String separator,
             final ChunkType chunkType,
             final Class<?> dataType) {
         switch (chunkType) {
             case Char:
-                return new GenericRecordCharFieldCopier(fieldName, separator);
+                return new GenericRecordCharFieldCopier(fieldPathStr, separator);
             case Byte:
                 if (dataType == Boolean.class || dataType == boolean.class) {
-                    return new GenericRecordBooleanFieldCopier(fieldName);
+                    return new GenericRecordBooleanFieldCopier(fieldPathStr);
                 }
-                return new GenericRecordByteFieldCopier(fieldName, separator);
+                return new GenericRecordByteFieldCopier(fieldPathStr, separator);
             case Short:
-                return new GenericRecordShortFieldCopier(fieldName, separator);
+                return new GenericRecordShortFieldCopier(fieldPathStr, separator);
             case Int:
-                return new GenericRecordIntFieldCopier(fieldName, separator);
+                return new GenericRecordIntFieldCopier(fieldPathStr, separator);
             case Long:
                 if (dataType == DateTime.class) {
-<<<<<<< HEAD
-                    final String[] fieldPath = GenericRecordUtil.getFieldPath(fieldName, separator);
+                    final String[] fieldPath = GenericRecordUtil.getFieldPath(fieldPathStr, separator);
                     final Schema fieldSchema = GenericRecordUtil.getFieldSchema(schema, fieldPath);
                     final LogicalType logicalType = fieldSchema.getLogicalType();
                     if (logicalType == null) {
-=======
-                    final Schema.Field field = schema.getField(fieldName);
-                    if (field != null) {
-                        Schema fieldSchema = Utils.getEffectiveSchema(fieldName, field.schema());
-                        final LogicalType logicalType = fieldSchema.getLogicalType();
-                        if (logicalType == null) {
-                            throw new IllegalArgumentException(
-                                    "Can not map field without a logical type to DateTime: field=" + fieldName);
-                        }
-                        if (LogicalTypes.timestampMicros().equals(logicalType)) {
-                            // micros to nanos
-                            return new GenericRecordLongFieldCopierWithMultiplier(fieldName, 1000L);
-                        } else if (LogicalTypes.timestampMillis().equals(logicalType)) {
-                            // millis to nanos
-                            return new GenericRecordLongFieldCopierWithMultiplier(fieldName, 1000_000L);
-                        }
                         throw new IllegalArgumentException(
-                                "Can not map field with unknown logical type to DateTime: field=" + fieldName
-                                        + ", type=" + logicalType);
-
-                    } else {
->>>>>>> 6775ab4c
-                        throw new IllegalArgumentException(
-                                "Can not map field without a logical type to DateTime: field=" + fieldName);
+                                "Can not map field without a logical type to DateTime: field=" + fieldPathStr);
                     }
                     if (logicalType instanceof LogicalTypes.TimestampMillis) {
                         // micros to nanos
-                        return new GenericRecordLongFieldCopierWithMultiplier(fieldName, 1000L);
+                        return new GenericRecordLongFieldCopierWithMultiplier(fieldPathStr, 1000L);
                     }
                     if (logicalType instanceof LogicalTypes.TimestampMicros) {
                         // millis to nanos
-                        return new GenericRecordLongFieldCopierWithMultiplier(fieldName, 1000L * 1000L);
+                        return new GenericRecordLongFieldCopierWithMultiplier(fieldPathStr, 1000_000L);
                     }
                     throw new IllegalArgumentException(
-                            "Can not map field with unknown logical type to DateTime: field=" + fieldName
+                            "Can not map field with unknown logical type to DateTime: field=" + fieldPathStr
                                     + ", type=" + logicalType);
 
                 }
-                return new GenericRecordLongFieldCopier(fieldName, separator);
+                return new GenericRecordLongFieldCopier(fieldPathStr, separator);
             case Float:
-                return new GenericRecordFloatFieldCopier(fieldName, separator);
+                return new GenericRecordFloatFieldCopier(fieldPathStr, separator);
             case Double:
-                return new GenericRecordDoubleFieldCopier(fieldName, separator);
+                return new GenericRecordDoubleFieldCopier(fieldPathStr, separator);
             case Object:
                 if (dataType == String.class) {
-                    return new GenericRecordStringFieldCopier(fieldName, separator);
+                    return new GenericRecordStringFieldCopier(fieldPathStr, separator);
                 }
-                final Schema.Field field = schema.getField(fieldName);
+                final Schema.Field field = schema.getField(fieldPathStr);
                 if (field != null) {
-                    final String[] fieldPath = GenericRecordUtil.getFieldPath(fieldName, separator);
+                    final String[] fieldPath = GenericRecordUtil.getFieldPath(fieldPathStr, separator);
                     final Schema fieldSchema = GenericRecordUtil.getFieldSchema(schema, fieldPath);
                     final LogicalType logicalType = fieldSchema.getLogicalType();
                     if (logicalType instanceof LogicalTypes.Decimal) {
                         final LogicalTypes.Decimal decimalType = (LogicalTypes.Decimal) logicalType;
                         return new GenericRecordBigDecimalFieldCopier(
-                                fieldName, decimalType.getPrecision(), decimalType.getScale());
+                                fieldPathStr, decimalType.getPrecision(), decimalType.getScale());
                     }
                 }
-                return new GenericRecordObjectFieldCopier(fieldName, separator);
+                return new GenericRecordObjectFieldCopier(fieldPathStr, separator);
         }
         throw new IllegalArgumentException("Can not convert field of type " + dataType);
     }
