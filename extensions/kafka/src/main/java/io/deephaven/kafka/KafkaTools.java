--- conflicted
+++ resolved
@@ -38,12 +38,7 @@
 import io.deephaven.kafka.KafkaTools.TableType.Blink;
 import io.deephaven.kafka.KafkaTools.TableType.Ring;
 import io.deephaven.kafka.KafkaTools.TableType.Visitor;
-<<<<<<< HEAD
-import io.deephaven.stream.StreamPublisherImpl;
-import io.deephaven.time.DateTime;
-=======
 import io.deephaven.stream.StreamToBlinkTableAdapter;
->>>>>>> ec85c5b4
 import io.deephaven.engine.liveness.LivenessScope;
 import io.deephaven.engine.liveness.LivenessScopeStack;
 import io.deephaven.engine.util.BigDecimalUtils;
@@ -1452,16 +1447,11 @@
 
         final Supplier<Pair<StreamToBlinkTableAdapter, ConsumerRecordToStreamPublisherAdapter>> adapterFactory = () -> {
             final StreamPublisherImpl streamPublisher = new StreamPublisherImpl();
-<<<<<<< HEAD
-            final StreamToTableAdapter streamToTableAdapter = streamPublisher.createStreamToTableAdapter(
-                    tableDefinition, updateSourceRegistrar, "Kafka-" + topic + '-' + partitionFilter);
-=======
             final StreamToBlinkTableAdapter streamToBlinkTableAdapter =
                     new StreamToBlinkTableAdapter(tableDefinition, streamPublisher, updateSourceRegistrar,
                             "Kafka-" + topic + '-' + partitionFilter);
             streamPublisher.setChunkFactory(() -> streamToBlinkTableAdapter.makeChunksForDefinition(CHUNK_SIZE),
                     streamToBlinkTableAdapter::chunkTypeForIndex);
->>>>>>> ec85c5b4
 
             final KeyOrValueProcessor keyProcessor =
                     getProcessor(keySpec, tableDefinition, streamToBlinkTableAdapter, keyIngestData);
