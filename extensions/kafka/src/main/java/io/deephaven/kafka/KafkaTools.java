--- conflicted
+++ resolved
@@ -165,12 +165,7 @@
         final Schema.Type fieldType = fieldSchema.getType();
         pushColumnTypesFromAvroField(
                 columnsOut, mappedOut, prefix, fieldName, fieldSchema, mappedName, fieldType,
-<<<<<<< HEAD
                 fieldPathToColumnName);
-=======
-                fieldNameToColumnName);
->>>>>>> 4b18d355
-
     }
 
     private static void pushColumnTypesFromAvroField(
