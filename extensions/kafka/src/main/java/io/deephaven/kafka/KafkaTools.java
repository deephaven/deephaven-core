/**
 * Copyright (c) 2016-2022 Deephaven Data Labs and Patent Pending
 */
package io.deephaven.kafka;

import com.fasterxml.jackson.databind.ObjectMapper;
import gnu.trove.map.hash.TIntLongHashMap;
import io.confluent.kafka.schemaregistry.SchemaProvider;
import io.confluent.kafka.schemaregistry.client.SchemaRegistryClient;
import io.confluent.kafka.schemaregistry.client.SchemaRegistryClientFactory;
import io.confluent.kafka.serializers.AbstractKafkaSchemaSerDeConfig;
import io.confluent.kafka.serializers.KafkaAvroDeserializer;
import io.confluent.kafka.serializers.KafkaAvroSerializer;
import io.deephaven.UncheckedDeephavenException;
import io.deephaven.annotations.SimpleStyle;
import io.deephaven.annotations.SingletonStyle;
import io.deephaven.chunk.ChunkType;
import io.deephaven.engine.context.ExecutionContext;
import io.deephaven.engine.liveness.LivenessManager;
import io.deephaven.engine.liveness.LivenessScope;
import io.deephaven.engine.liveness.LivenessScopeStack;
import io.deephaven.engine.rowset.RowSet;
import io.deephaven.engine.rowset.RowSetFactory;
import io.deephaven.engine.rowset.RowSetShiftData;
import io.deephaven.engine.rowset.WritableRowSet;
import io.deephaven.engine.table.ColumnDefinition;
import io.deephaven.engine.table.ColumnSource;
import io.deephaven.engine.table.ModifiedColumnSet;
import io.deephaven.engine.table.PartitionedTable;
import io.deephaven.engine.table.Table;
import io.deephaven.engine.table.TableDefinition;
import io.deephaven.engine.table.WritableColumnSource;
import io.deephaven.engine.table.impl.BaseTable;
import io.deephaven.engine.table.impl.BlinkTableTools;
import io.deephaven.engine.table.impl.QueryTable;
import io.deephaven.engine.table.impl.TableUpdateImpl;
import io.deephaven.engine.table.impl.partitioned.PartitionedTableImpl;
import io.deephaven.engine.table.impl.sources.ArrayBackedColumnSource;
import io.deephaven.engine.table.impl.sources.ring.RingTableTools;
import io.deephaven.engine.updategraph.UpdateGraph;
import io.deephaven.engine.updategraph.UpdateSourceCombiner;
import io.deephaven.internal.log.LoggerFactory;
import io.deephaven.io.logger.Logger;
import io.deephaven.kafka.AvroImpl.AvroConsume;
import io.deephaven.kafka.AvroImpl.AvroProduce;
import io.deephaven.kafka.IgnoreImpl.IgnoreConsume;
import io.deephaven.kafka.IgnoreImpl.IgnoreProduce;
import io.deephaven.kafka.JsonImpl.JsonConsume;
import io.deephaven.kafka.JsonImpl.JsonProduce;
import io.deephaven.kafka.KafkaTools.StreamConsumerRegistrarProvider.PerPartition;
import io.deephaven.kafka.KafkaTools.StreamConsumerRegistrarProvider.Single;
import io.deephaven.kafka.KafkaTools.TableType.Append;
import io.deephaven.kafka.KafkaTools.TableType.Blink;
import io.deephaven.kafka.KafkaTools.TableType.Ring;
import io.deephaven.kafka.KafkaTools.TableType.Visitor;
import io.deephaven.kafka.RawImpl.RawConsume;
import io.deephaven.kafka.RawImpl.RawProduce;
import io.deephaven.kafka.SimpleImpl.SimpleConsume;
import io.deephaven.kafka.SimpleImpl.SimpleProduce;
import io.deephaven.kafka.ingest.ConsumerRecordToStreamPublisherAdapter;
import io.deephaven.kafka.ingest.KafkaIngester;
import io.deephaven.kafka.ingest.KafkaRecordConsumer;
import io.deephaven.kafka.ingest.KafkaStreamPublisher;
import io.deephaven.kafka.ingest.KeyOrValueProcessor;
import io.deephaven.kafka.publish.KafkaPublisherException;
import io.deephaven.kafka.publish.KeyOrValueSerializer;
import io.deephaven.kafka.publish.PublishToKafka;
import io.deephaven.qst.column.header.ColumnHeader;
import io.deephaven.stream.StreamChunkUtils;
import io.deephaven.stream.StreamConsumer;
import io.deephaven.stream.StreamPublisher;
import io.deephaven.stream.StreamToBlinkTableAdapter;
import io.deephaven.util.SafeCloseable;
import io.deephaven.util.annotations.ReferentialIntegrity;
import io.deephaven.util.annotations.ScriptApi;
import org.apache.avro.Schema;
import org.apache.commons.lang3.mutable.MutableInt;
import org.apache.commons.lang3.mutable.MutableObject;
import org.apache.kafka.clients.admin.Admin;
import org.apache.kafka.clients.admin.ListTopicsResult;
import org.apache.kafka.clients.consumer.ConsumerRecord;
import org.apache.kafka.common.TopicPartition;
import org.apache.kafka.common.serialization.ByteArrayDeserializer;
import org.apache.kafka.common.serialization.ByteArraySerializer;
import org.apache.kafka.common.serialization.ByteBufferDeserializer;
import org.apache.kafka.common.serialization.ByteBufferSerializer;
import org.apache.kafka.common.serialization.Deserializer;
import org.apache.kafka.common.serialization.DoubleDeserializer;
import org.apache.kafka.common.serialization.DoubleSerializer;
import org.apache.kafka.common.serialization.FloatDeserializer;
import org.apache.kafka.common.serialization.FloatSerializer;
import org.apache.kafka.common.serialization.IntegerDeserializer;
import org.apache.kafka.common.serialization.IntegerSerializer;
import org.apache.kafka.common.serialization.LongDeserializer;
import org.apache.kafka.common.serialization.LongSerializer;
import org.apache.kafka.common.serialization.Serializer;
import org.apache.kafka.common.serialization.ShortDeserializer;
import org.apache.kafka.common.serialization.ShortSerializer;
import org.apache.kafka.common.serialization.StringDeserializer;
import org.apache.kafka.common.serialization.StringSerializer;
import org.immutables.value.Value.Immutable;
import org.immutables.value.Value.Parameter;
import org.jetbrains.annotations.NotNull;
import org.jetbrains.annotations.Nullable;

import java.util.ArrayList;
import java.util.Arrays;
import java.util.HashMap;
import java.util.LinkedHashMap;
import java.util.List;
import java.util.Map;
import java.util.Objects;
import java.util.Optional;
import java.util.Properties;
import java.util.Set;
import java.util.concurrent.ExecutionException;
import java.util.concurrent.atomic.AtomicReference;
import java.util.function.Function;
import java.util.function.IntPredicate;
import java.util.function.IntToLongFunction;
import java.util.function.Predicate;
import java.util.function.Supplier;

import static io.deephaven.kafka.ingest.KafkaStreamPublisher.NULL_COLUMN_INDEX;

public class KafkaTools {

    public static final String KAFKA_PARTITION_COLUMN_NAME_PROPERTY = "deephaven.partition.column.name";
    public static final String KAFKA_PARTITION_COLUMN_NAME_DEFAULT = "KafkaPartition";
    public static final String OFFSET_COLUMN_NAME_PROPERTY = "deephaven.offset.column.name";
    public static final String OFFSET_COLUMN_NAME_DEFAULT = "KafkaOffset";
    public static final String TIMESTAMP_COLUMN_NAME_PROPERTY = "deephaven.timestamp.column.name";
    public static final String TIMESTAMP_COLUMN_NAME_DEFAULT = "KafkaTimestamp";
    public static final String KEY_COLUMN_NAME_PROPERTY = "deephaven.key.column.name";
    public static final String KEY_COLUMN_NAME_DEFAULT = "KafkaKey";
    public static final String VALUE_COLUMN_NAME_PROPERTY = "deephaven.value.column.name";
    public static final String VALUE_COLUMN_NAME_DEFAULT = "KafkaValue";
    public static final String KEY_COLUMN_TYPE_PROPERTY = "deephaven.key.column.type";
    public static final String VALUE_COLUMN_TYPE_PROPERTY = "deephaven.value.column.type";
    public static final String SCHEMA_SERVER_PROPERTY = AbstractKafkaSchemaSerDeConfig.SCHEMA_REGISTRY_URL_CONFIG;
    public static final String SHORT_DESERIALIZER = ShortDeserializer.class.getName();
    public static final String INT_DESERIALIZER = IntegerDeserializer.class.getName();
    public static final String LONG_DESERIALIZER = LongDeserializer.class.getName();
    public static final String FLOAT_DESERIALIZER = FloatDeserializer.class.getName();
    public static final String DOUBLE_DESERIALIZER = DoubleDeserializer.class.getName();
    public static final String BYTE_ARRAY_DESERIALIZER = ByteArrayDeserializer.class.getName();
    public static final String STRING_DESERIALIZER = StringDeserializer.class.getName();
    public static final String BYTE_BUFFER_DESERIALIZER = ByteBufferDeserializer.class.getName();
    public static final String AVRO_DESERIALIZER = KafkaAvroDeserializer.class.getName();
    public static final String DESERIALIZER_FOR_IGNORE = BYTE_BUFFER_DESERIALIZER;
    public static final String SHORT_SERIALIZER = ShortSerializer.class.getName();
    public static final String INT_SERIALIZER = IntegerSerializer.class.getName();
    public static final String LONG_SERIALIZER = LongSerializer.class.getName();
    public static final String FLOAT_SERIALIZER = FloatSerializer.class.getName();
    public static final String DOUBLE_SERIALIZER = DoubleSerializer.class.getName();
    public static final String BYTE_ARRAY_SERIALIZER = ByteArraySerializer.class.getName();
    public static final String STRING_SERIALIZER = StringSerializer.class.getName();
    public static final String BYTE_BUFFER_SERIALIZER = ByteBufferSerializer.class.getName();
    public static final String AVRO_SERIALIZER = KafkaAvroSerializer.class.getName();
    public static final String SERIALIZER_FOR_IGNORE = BYTE_BUFFER_SERIALIZER;
    public static final String NESTED_FIELD_NAME_SEPARATOR = ".";
    public static final String NESTED_FIELD_COLUMN_NAME_SEPARATOR = "__";
    public static final String AVRO_LATEST_VERSION = "latest";

    private static final Logger log = LoggerFactory.getLogger(KafkaTools.class);

    /**
     * Create an Avro schema object for a String containing a JSON encoded Avro schema definition.
     *
     * @param avroSchemaAsJsonString The JSON Avro schema definition
     * @return an Avro schema object
     */
    public static Schema getAvroSchema(final String avroSchemaAsJsonString) {
        return new Schema.Parser().parse(avroSchemaAsJsonString);
    }

    public static Schema columnDefinitionsToAvroSchema(
            final Table t,
            final String schemaName,
            final String namespace,
            final Properties colProps,
            final Predicate<String> includeOnly,
            final Predicate<String> exclude,
            final MutableObject<Properties> colPropsOut) {
        return AvroImpl.columnDefinitionsToAvroSchema(t, schemaName, namespace, colProps, includeOnly, exclude,
                colPropsOut);
    }

    public static void avroSchemaToColumnDefinitions(
            final List<ColumnDefinition<?>> columnsOut,
            final Map<String, String> fieldPathToColumnNameOut,
            final Schema schema,
            final Function<String, String> requestedFieldPathToColumnName) {
        AvroImpl.avroSchemaToColumnDefinitions(columnsOut, fieldPathToColumnNameOut, schema,
                requestedFieldPathToColumnName);
    }

    /**
     * Convert an Avro schema to a list of column definitions.
     *
     * @param columnsOut Column definitions for output; should be empty on entry.
     * @param schema Avro schema
     * @param requestedFieldPathToColumnName An optional mapping to specify selection and naming of columns from Avro
     *        fields, or null for map all fields using field path for column name.
     */
    public static void avroSchemaToColumnDefinitions(
            final List<ColumnDefinition<?>> columnsOut,
            final Schema schema,
            final Function<String, String> requestedFieldPathToColumnName) {
        avroSchemaToColumnDefinitions(columnsOut, null, schema, requestedFieldPathToColumnName);
    }

    /**
     * Convert an Avro schema to a list of column definitions, mapping every avro field to a column of the same name.
     *
     * @param columnsOut Column definitions for output; should be empty on entry.
     * @param schema Avro schema
     */
    public static void avroSchemaToColumnDefinitions(
            final List<ColumnDefinition<?>> columnsOut,
            final Schema schema) {
        avroSchemaToColumnDefinitions(columnsOut, schema, DIRECT_MAPPING);
    }

    /**
     * Enum to specify operations that may apply to either of Kafka KEY or VALUE fields.
     */
    public enum KeyOrValue {
        KEY, VALUE
    }

    /**
     * Enum to specify the expected processing (format) for Kafka KEY or VALUE fields.
     *
     * @deprecated Use {@link Consume.KeyOrValueSpec} or {@link Produce.KeyOrValueSpec}.
     */
    @Deprecated(since = "0.27.0", forRemoval = true)
    public enum DataFormat {
        IGNORE, SIMPLE, AVRO, JSON, RAW
    }

    private interface SchemaProviderProvider {
        Optional<SchemaProvider> getSchemaProvider();
    }

    public static class Consume {

        /**
         * Class to specify conversion of Kafka KEY or VALUE fields to table columns.
         */
        public static abstract class KeyOrValueSpec implements SchemaProviderProvider {

            abstract Deserializer<?> getDeserializer(
                    KeyOrValue keyOrValue,
                    SchemaRegistryClient schemaRegistryClient,
                    Map<String, ?> configs);

            abstract KeyOrValueIngestData getIngestData(
                    KeyOrValue keyOrValue,
                    SchemaRegistryClient schemaRegistryClient,
                    Map<String, ?> configs,
                    MutableInt nextColumnIndexMut,
                    List<ColumnDefinition<?>> columnDefinitionsOut);

            abstract KeyOrValueProcessor getProcessor(
                    TableDefinition tableDef,
                    KeyOrValueIngestData data);
        }

        /**
         * The names for the key or value columns can be provided in the properties as "key.column.name" or
         * "value.column.name", and otherwise default to "key" or "value". The types for key or value are either
         * specified in the properties as "key.type" or "value.type", or deduced from the serializer classes for key or
         * value in the provided Properties object.
         */
        private static final KeyOrValueSpec FROM_PROPERTIES = new SimpleConsume(null, null);

        public static final KeyOrValueSpec IGNORE = new IgnoreConsume();

        /**
         * Spec to explicitly ask one of the "consume" methods to ignore either key or value.
         */
        @SuppressWarnings("unused")
        public static KeyOrValueSpec ignoreSpec() {
            return IGNORE;
        }

        private static boolean isIgnore(KeyOrValueSpec keyOrValueSpec) {
            return keyOrValueSpec == IGNORE;
        }

        /**
         * A JSON spec from a set of column definitions, with a specific mapping of JSON nodes to columns and a custom
         * {@link ObjectMapper}. JSON nodes can be specified as a string field name, or as a JSON Pointer string (see
         * RFC 6901, ISSN: 2070-1721).
         *
         * @param columnDefinitions An array of column definitions for specifying the table to be created
         * @param fieldToColumnName A mapping from JSON field names or JSON Pointer strings to column names provided in
         *        the definition. For each field key, if it starts with '/' it is assumed to be a JSON Pointer (e.g.,
         *        {@code "/parent/nested"} represents a pointer to the nested field {@code "nested"} inside the toplevel
         *        field {@code "parent"}). Fields not included will be ignored
         * @param objectMapper A custom {@link ObjectMapper} to use for deserializing JSON. May be null.
         * @return A JSON spec for the given inputs
         */
        @SuppressWarnings("unused")
        public static KeyOrValueSpec jsonSpec(
                @NotNull final ColumnDefinition<?>[] columnDefinitions,
                @Nullable final Map<String, String> fieldToColumnName,
                @Nullable final ObjectMapper objectMapper) {
            return new JsonConsume(columnDefinitions, fieldToColumnName, objectMapper);
        }

        /**
         * A JSON spec from a set of column definitions, with a specific mapping of JSON nodes to columns. JSON nodes
         * can be specified as a string field name, or as a JSON Pointer string (see RFC 6901, ISSN: 2070-1721).
         *
         * @param columnDefinitions An array of column definitions for specifying the table to be created
         * @param fieldToColumnName A mapping from JSON field names or JSON Pointer strings to column names provided in
         *        the definition. For each field key, if it starts with '/' it is assumed to be a JSON Pointer (e.g.,
         *        {@code "/parent/nested"} represents a pointer to the nested field {@code "nested"} inside the toplevel
         *        field {@code "parent"}). Fields not included will be ignored
         * @return A JSON spec for the given inputs
         */
        @SuppressWarnings("unused")
        public static KeyOrValueSpec jsonSpec(
                @NotNull final ColumnDefinition<?>[] columnDefinitions,
                @Nullable final Map<String, String> fieldToColumnName) {
            return new JsonConsume(columnDefinitions, fieldToColumnName, null);
        }

        /**
         * A JSON spec from a set of column definitions using a custom {@link ObjectMapper}.
         *
         * @param columnDefinitions An array of column definitions for specifying the table to be created. The column
         *        names should map one to JSON fields expected; is not necessary to include all fields from the expected
         *        JSON, any fields not included would be ignored.
         * @param objectMapper A custom {@link ObjectMapper} to use for deserializing JSON. May be null.
         * @return A JSON spec for the given inputs.
         */
        @SuppressWarnings("unused")
        public static KeyOrValueSpec jsonSpec(
                @NotNull final ColumnDefinition<?>[] columnDefinitions,
                @Nullable final ObjectMapper objectMapper) {
            return jsonSpec(columnDefinitions, null, objectMapper);
        }

        /**
         * A JSON spec from a set of column definitions.
         *
         * @param columnDefinitions An array of column definitions for specifying the table to be created. The column
         *        names should map one to JSON fields expected; is not necessary to include all fields from the expected
         *        JSON, any fields not included would be ignored.
         * @return A JSON spec for the given inputs.
         */
        @SuppressWarnings("unused")
        public static KeyOrValueSpec jsonSpec(@NotNull final ColumnDefinition<?>[] columnDefinitions) {
            return jsonSpec(columnDefinitions, null, null);
        }

        /**
         * Avro spec from an Avro schema.
         *
         * @param schema An Avro schema.
         * @param fieldNameToColumnName A mapping specifying which Avro fields to include and what column name to use
         *        for them; fields mapped to null are excluded.
         * @return A spec corresponding to the schema provided.
         */
        @SuppressWarnings("unused")
        public static KeyOrValueSpec avroSpec(final Schema schema,
                final Function<String, String> fieldNameToColumnName) {
            return new AvroConsume(schema, fieldNameToColumnName);
        }

        /**
         * Avro spec from an Avro schema. All fields in the schema are mapped to columns of the same name.
         *
         * @param schema An Avro schema.
         * @return A spec corresponding to the schema provided.
         */
        @SuppressWarnings("unused")
        public static KeyOrValueSpec avroSpec(final Schema schema) {
            return new AvroConsume(schema, DIRECT_MAPPING);
        }

        /**
         * Avro spec from fetching an Avro schema from a Confluent compatible Schema Server. The Properties used to
         * initialize Kafka should contain the URL for the Schema Server to use under the "schema.registry.url"
         * property.
         *
         * @param schemaName The registered name for the schema on Schema Server
         * @param schemaVersion The version to fetch
         * @param fieldNameToColumnName A mapping specifying which Avro fields to include and what column name to use
         *        for them; fields mapped to null are excluded.
         * @return A spec corresponding to the schema provided.
         */
        @SuppressWarnings("unused")
        public static KeyOrValueSpec avroSpec(final String schemaName,
                final String schemaVersion,
                final Function<String, String> fieldNameToColumnName) {
            return new AvroConsume(schemaName, schemaVersion, fieldNameToColumnName);
        }

        /**
         * Avro spec from fetching an Avro schema from a Confluent compatible Schema Server. The Properties used to
         * initialize Kafka should contain the URL for the Schema Server to use under the "schema.registry.url"
         * property. The version fetched would be latest.
         *
         * @param schemaName The registered name for the schema on Schema Server
         * @param fieldNameToColumnName A mapping specifying which Avro fields to include and what column name to use
         *        for them; fields mapped to null are excluded.
         * @return A spec corresponding to the schema provided.
         */
        @SuppressWarnings("unused")
        public static KeyOrValueSpec avroSpec(final String schemaName,
                final Function<String, String> fieldNameToColumnName) {
            return new AvroConsume(schemaName, AVRO_LATEST_VERSION, fieldNameToColumnName);
        }

        /**
         * Avro spec from fetching an Avro schema from a Confluent compatible Schema Server. The Properties used to
         * initialize Kafka should contain the URL for the Schema Server to use under the "schema.registry.url"
         * property. All fields in the schema are mapped to columns of the same name.
         *
         * @param schemaName The registered name for the schema on Schema Server
         * @param schemaVersion The version to fetch
         * @return A spec corresponding to the schema provided
         */
        @SuppressWarnings("unused")
        public static KeyOrValueSpec avroSpec(final String schemaName, final String schemaVersion) {
            return new AvroConsume(schemaName, schemaVersion, DIRECT_MAPPING);
        }

        /**
         * Avro spec from fetching an Avro schema from a Confluent compatible Schema Server The Properties used to
         * initialize Kafka should contain the URL for the Schema Server to use under the "schema.registry.url"
         * property. The version fetched is latest All fields in the schema are mapped to columns of the same name
         *
         * @param schemaName The registered name for the schema on Schema Server.
         * @return A spec corresponding to the schema provided.
         */
        @SuppressWarnings("unused")
        public static KeyOrValueSpec avroSpec(final String schemaName) {
            return new AvroConsume(schemaName, AVRO_LATEST_VERSION, DIRECT_MAPPING);
        }

        @SuppressWarnings("unused")
        public static KeyOrValueSpec simpleSpec(final String columnName, final Class<?> dataType) {
            return new SimpleConsume(columnName, dataType);
        }

        /**
         * The types for key or value are either specified in the properties as "key.type" or "value.type", or deduced
         * from the serializer classes for key or value in the provided Properties object.
         */
        @SuppressWarnings("unused")
        public static KeyOrValueSpec simpleSpec(final String columnName) {
            return new SimpleConsume(columnName, null);
        }

        @SuppressWarnings("unused")
        public static KeyOrValueSpec rawSpec(ColumnHeader<?> header, Class<? extends Deserializer<?>> deserializer) {
            return new RawConsume(ColumnDefinition.from(header), deserializer);
        }
    }

    public static class Produce {
        /**
         * Class to specify conversion of table columns to Kafka KEY or VALUE fields.
         */
        public static abstract class KeyOrValueSpec implements SchemaProviderProvider {

            abstract Serializer<?> getSerializer(SchemaRegistryClient schemaRegistryClient, TableDefinition definition);

            abstract String[] getColumnNames(@NotNull Table t, SchemaRegistryClient schemaRegistryClient);

            abstract KeyOrValueSerializer<?> getKeyOrValueSerializer(@NotNull Table t, @NotNull String[] columnNames);
        }

        public static final KeyOrValueSpec IGNORE = new IgnoreProduce();

        /**
         * Spec to explicitly ask one of the "consume" methods to ignore either key or value.
         */
        @SuppressWarnings("unused")
        public static KeyOrValueSpec ignoreSpec() {
            return IGNORE;
        }

        private static boolean isIgnore(KeyOrValueSpec keyOrValueSpec) {
            return keyOrValueSpec == IGNORE;
        }

        /**
         * A simple spec for sending one column as either key or value in a Kafka message.
         *
         * @param columnName The name of the column to include.
         * @return A simple spec for the given input.
         */
        @SuppressWarnings("unused")
        public static KeyOrValueSpec simpleSpec(final String columnName) {
            return new SimpleProduce(columnName);
        }

        public static KeyOrValueSpec rawSpec(final String columnName, final Class<? extends Serializer<?>> serializer) {
            return new RawProduce(columnName, serializer);
        }

        /**
         * A JSON spec from a set of column names
         *
         * @param includeColumns An array with an entry for each column intended to be included in the JSON output. If
         *        null, include all columns except those specified in {@code excludeColumns}. If {@code includeColumns}
         *        is not null, {@code excludeColumns} should be null.
         * @param excludeColumns A set specifying column names to omit; can only be used when {@code columnNames} is
         *        null. In this case all table columns except for the ones in {@code excludeColumns} will be included.
         * @param columnToFieldMapping A map from column name to JSON field name to use for that column. Any column
         *        names implied by earlier arguments not included as a key in the map will be mapped to JSON fields of
         *        the same name. If null, map all columns to fields of the same name.
         * @param nestedObjectDelimiter if nested JSON fields are desired, the field separator that is used for the
         *        fieldNames parameter, or null for no nesting. For instance, if a particular column should be mapped to
         *        JSON field {@code X} nested inside field {@code Y}, the corresponding field name value for the column
         *        key in the {@code columnToFieldMapping} map can be the string {@code "X__Y"}, in which case the value
         *        for {@code nestedObjectDelimiter} should be {code "_"}
         * @param outputNulls If false, omit fields with a null value.
         * @param timestampFieldName If not null, include a field of the given name with a publication timestamp.
         * @return A JSON spec for the given inputs.
         */
        @SuppressWarnings("unused")
        public static KeyOrValueSpec jsonSpec(
                final String[] includeColumns,
                final Predicate<String> excludeColumns,
                final Map<String, String> columnToFieldMapping,
                final String nestedObjectDelimiter,
                final boolean outputNulls,
                final String timestampFieldName) {
            if (includeColumns != null && excludeColumns != null) {
                throw new IllegalArgumentException(
                        "Both includeColumns (=" + includeColumns +
                                ") and excludeColumns (=" + excludeColumns + ") are not null, " +
                                "at least one of them should be null.");
            }
            return new JsonProduce(
                    includeColumns,
                    excludeColumns,
                    columnToFieldMapping,
                    nestedObjectDelimiter,
                    outputNulls,
                    timestampFieldName);
        }

        /**
         * A JSON spec from a set of column names. Shorthand for
         * {@code jsonSpec(columNames, excludeColumns, columnToFieldMapping, null, false, null)}
         *
         * @param includeColumns An array with an entry for each column intended to be included in the JSON output. If
         *        null, include all columns except those specified in {@code excludeColumns}. If {@code includeColumns}
         *        is not null, {@code excludeColumns} should be null.
         * @param excludeColumns A predicate specifying column names to omit; can only be used when {@code columnNames}
         *        is null. In this case all table columns except for the ones in {@code excludeColumns} will be
         *        included.
         * @param columnToFieldMapping A map from column name to JSON field name to use for that column. Any column
         *        names implied by earlier arguments not included as a key in the map will be mapped to JSON fields of
         *        the same name. If null, map all columns to fields of the same name.
         * @return A JSON spec for the given inputs.
         */
        @SuppressWarnings("unused")
        public static KeyOrValueSpec jsonSpec(
                final String[] includeColumns,
                final Predicate<String> excludeColumns,
                final Map<String, String> columnToFieldMapping) {
            return jsonSpec(includeColumns, excludeColumns, columnToFieldMapping, null, false, null);
        }

        /**
         * Avro spec to generate Avro messages from an Avro schema.
         *
         * @param schema An Avro schema. The message will implement this schema; all fields will be populated from some
         *        table column via explicit or implicit mapping.
         * @param fieldToColumnMapping A map from Avro schema field name to column name. Any field names not included as
         *        a key in the map will be mapped to columns with the same name (unless those columns are filtered out).
         *        If null, map all fields to columns of the same name (except for columns filtered out).
         * @param timestampFieldName If not null, include a field of the given name with a publication timestamp. The
         *        field with the given name should exist in the provided schema, and be of logical type timestamp
         *        micros.
         * @param includeOnlyColumns If not null, filter out any columns tested false in this predicate.
         * @param excludeColumns If not null, filter out any columns tested true in this predicate.
         * @return A spec corresponding to the schema provided.
         */
        @SuppressWarnings("unused")
        public static KeyOrValueSpec avroSpec(
                final Schema schema,
                final Map<String, String> fieldToColumnMapping,
                final String timestampFieldName,
                final Predicate<String> includeOnlyColumns,
                final Predicate<String> excludeColumns) {
            return new AvroProduce(schema, null, null, fieldToColumnMapping,
                    timestampFieldName, includeOnlyColumns, excludeColumns, false, null, null);
        }

        /**
         * Avro spec from fetching an Avro schema from a Confluent compatible Schema Server. The Properties used to
         * initialize Kafka should contain the URL for the Schema Server to use under the "schema.registry.url"
         * property.
         *
         * @param schemaName The registered name for the schema on Schema Server
         * @param schemaVersion The version to fetch. Pass the constant {@code AVRO_LATEST_VERSION} for latest
         * @param fieldToColumnMapping A map from Avro schema field name to column name. Any field names not included as
         *        a key in the map will be mapped to columns with the same name. If null, map all fields to columns of
         *        the same name.
         * @param timestampFieldName If not null, include a field of the given name with a publication timestamp. The
         *        field with the given name should exist in the provided schema, and be of logical type timestamp
         *        micros.
         * @param includeOnlyColumns If not null, filter out any columns tested false in this predicate.
         * @param excludeColumns If not null, filter out any columns tested true in this predicate.
         * @param publishSchema If true, instead of loading a schema already defined in schema server, define a new Avro
         *        schema based on the selected columns for this table and publish it to schema server. When publishing,
         *        if a schema version is provided and the version generated doesn't match, an exception results.
         * @param schemaNamespace When publishSchema is true, the namespace for the generated schema to be restered in
         *        schema server. When publishSchema is false, null should be passed.
         * @param columnProperties When publisSchema is true, a {@code Properties} object can be provided, specifying
         *        String properties implying particular Avro type mappings for them. In particular, column {@code X} of
         *        {@code BigDecimal} type should specify string properties {@code "x.precision"} and {@code "x.scale"}.
         * @return A spec corresponding to the schema provided.
         */
        @SuppressWarnings("unused")
        public static KeyOrValueSpec avroSpec(
                final String schemaName,
                final String schemaVersion,
                final Map<String, String> fieldToColumnMapping,
                final String timestampFieldName,
                final Predicate<String> includeOnlyColumns,
                final Predicate<String> excludeColumns,
                final boolean publishSchema,
                final String schemaNamespace,
                final Properties columnProperties) {
            return new AvroProduce(
                    null, schemaName, schemaVersion, fieldToColumnMapping,
                    timestampFieldName, includeOnlyColumns, excludeColumns, publishSchema,
                    schemaNamespace, columnProperties);
        }
    }

    /**
     * Type for the result {@link Table} returned by kafka consumers.
     */
    public interface TableType {

        static Blink blink() {
            return Blink.of();
        }

        static Append append() {
            return Append.of();
        }

        static Ring ring(int capacity) {
            return Ring.of(capacity);
        }

        <T> T walk(Visitor<T> visitor);

        interface Visitor<T> {
            T visit(Blink blink);

            T visit(Append append);

            T visit(Ring ring);
        }

        /**
         * <p>
         * Consume data into an in-memory blink table, which will present only newly-available rows to downstream
         * operations and visualizations.
         * <p>
         * See {@link Table#BLINK_TABLE_ATTRIBUTE} for a detailed explanation of blink table semantics, and
         * {@link BlinkTableTools} for related tooling.
         */
        @Immutable
        @SingletonStyle
        abstract class Blink implements TableType {

            public static Blink of() {
                return ImmutableBlink.of();
            }

            @Override
            public final <T> T walk(Visitor<T> visitor) {
                return visitor.visit(this);
            }
        }

        /**
         * Consume data into an in-memory append-only table.
         *
         * @see BlinkTableTools#blinkToAppendOnly(Table)
         */
        @Immutable
        @SingletonStyle
        abstract class Append implements TableType {

            public static Append of() {
                return ImmutableAppend.of();
            }

            @Override
            public final <T> T walk(Visitor<T> visitor) {
                return visitor.visit(this);
            }
        }

        /**
         * Consume data into an in-memory ring table.
         *
         * @see RingTableTools#of(Table, int)
         */
        @Immutable
        @SimpleStyle
        abstract class Ring implements TableType {

            public static Ring of(int capacity) {
                return ImmutableRing.of(capacity);
            }

            @Parameter
            public abstract int capacity();

            @Override
            public final <T> T walk(Visitor<T> visitor) {
                return visitor.visit(this);
            }
        }
    }

    /**
     * Map "Python-friendly" table type name to a {@link TableType}. Supported values are:
     * <ol>
     * <li>{@code "blink"}</li>
     * <li>{@code "stream"} (deprecated; use {@code "blink"})</li>
     * <li>{@code "append"}</li>
     * <li>{@code "ring:<capacity>"} where capacity is a integer number specifying the maximum number of trailing rows
     * to include in the result</li>
     * </ol>
     *
     * @param typeName The friendly name
     * @return The mapped {@link TableType}
     */
    @ScriptApi
    public static TableType friendlyNameToTableType(@NotNull final String typeName) {
        final String[] split = typeName.split(":");
        switch (split[0].trim()) {
            case "blink":
            case "stream": // TODO (https://github.com/deephaven/deephaven-core/issues/3853): Delete this
                if (split.length != 1) {
                    throw unexpectedType(typeName, null);
                }
                return TableType.blink();
            case "append":
                if (split.length != 1) {
                    throw unexpectedType(typeName, null);
                }
                return TableType.append();
            case "ring":
                if (split.length != 2) {
                    throw unexpectedType(typeName, null);
                }
                try {
                    return TableType.ring(Integer.parseInt(split[1].trim()));
                } catch (NumberFormatException e) {
                    throw unexpectedType(typeName, e);
                }
            default:
                throw unexpectedType(typeName, null);
        }
    }

    private static IllegalArgumentException unexpectedType(@NotNull final String typeName, @Nullable Exception cause) {
        return new IllegalArgumentException("Unexpected type format \"" + typeName
                + "\", expected \"blink\", \"append\", or \"ring:<capacity>\"", cause);
    }

    /**
     * Consume from Kafka to a Deephaven {@link Table}.
     *
     * @param kafkaProperties Properties to configure the result and also to be passed to create the KafkaConsumer
     * @param topic Kafka topic name
     * @param partitionFilter A predicate returning true for the partitions to consume. The convenience constant
     *        {@code ALL_PARTITIONS} is defined to facilitate requesting all partitions.
     * @param partitionToInitialOffset A function specifying the desired initial offset for each partition consumed
     * @param keySpec Conversion specification for Kafka record keys
     * @param valueSpec Conversion specification for Kafka record values
     * @param tableType {@link TableType} specifying the type of the expected result
     * @return The result {@link Table} containing Kafka stream data formatted according to {@code tableType}
     */
    @SuppressWarnings("unused")
    public static Table consumeToTable(
            @NotNull final Properties kafkaProperties,
            @NotNull final String topic,
            @NotNull final IntPredicate partitionFilter,
            @NotNull final IntToLongFunction partitionToInitialOffset,
            @NotNull final Consume.KeyOrValueSpec keySpec,
            @NotNull final Consume.KeyOrValueSpec valueSpec,
            @NotNull final TableType tableType) {
        final MutableObject<Table> resultHolder = new MutableObject<>();
        final ExecutionContext enclosingExecutionContext = ExecutionContext.getContext();
        final LivenessManager enclosingLivenessManager = LivenessScopeStack.peek();

        final SingleConsumerRegistrar registrar =
                (final TableDefinition tableDefinition, final StreamPublisher streamPublisher) -> {
                    try (final SafeCloseable ignored1 = enclosingExecutionContext.open();
                            final SafeCloseable ignored2 = LivenessScopeStack.open()) {
                        // StreamToBlinkTableAdapter registers itself in its constructor
                        // noinspection resource
                        final StreamToBlinkTableAdapter streamToBlinkTableAdapter = new StreamToBlinkTableAdapter(
                                tableDefinition,
                                streamPublisher,
                                enclosingExecutionContext.getUpdateGraph(),
                                "Kafka-" + topic + '-' + partitionFilter);
                        final Table blinkTable = streamToBlinkTableAdapter.table();
                        final Table result = tableType.walk(new BlinkTableOperation(blinkTable));
                        enclosingLivenessManager.manage(result);
                        resultHolder.setValue(result);
                    }
                };

        consume(kafkaProperties, topic, partitionFilter,
                new KafkaIngester.IntToLongLookupAdapter(partitionToInitialOffset), keySpec, valueSpec,
                StreamConsumerRegistrarProvider.single(registrar), null);
        return resultHolder.getValue();
    }

    /**
     * Consume from Kafka to a Deephaven {@link PartitionedTable} containing one constituent {@link Table} per
     * partition.
     *
     * @param kafkaProperties Properties to configure the result and also to be passed to create the KafkaConsumer
     * @param topic Kafka topic name
     * @param partitionFilter A predicate returning true for the partitions to consume. The convenience constant
     *        {@code ALL_PARTITIONS} is defined to facilitate requesting all partitions.
     * @param partitionToInitialOffset A function specifying the desired initial offset for each partition consumed
     * @param keySpec Conversion specification for Kafka record keys
     * @param valueSpec Conversion specification for Kafka record values
     * @param tableType {@link TableType} specifying the type of the expected result's constituent tables
     * @return The result {@link PartitionedTable} containing Kafka stream data formatted according to {@code tableType}
     */
    @SuppressWarnings("unused")
    public static PartitionedTable consumeToPartitionedTable(
            @NotNull final Properties kafkaProperties,
            @NotNull final String topic,
            @NotNull final IntPredicate partitionFilter,
            @NotNull final IntToLongFunction partitionToInitialOffset,
            @NotNull final Consume.KeyOrValueSpec keySpec,
            @NotNull final Consume.KeyOrValueSpec valueSpec,
            @NotNull final TableType tableType) {
        final AtomicReference<StreamPartitionedTable> resultHolder = new AtomicReference<>();
        final ExecutionContext enclosingExecutionContext = ExecutionContext.getContext();
        final LivenessManager enclosingLivenessManager = LivenessScopeStack.peek();

        final PerPartitionConsumerRegistrar registrar =
                (final TableDefinition tableDefinition, final TopicPartition topicPartition,
                        final StreamPublisher streamPublisher) -> {
                    try (final SafeCloseable ignored1 = enclosingExecutionContext.open();
                            final SafeCloseable ignored2 = LivenessScopeStack.open()) {
                        StreamPartitionedTable result = resultHolder.get();
                        if (result == null) {
                            synchronized (resultHolder) {
                                result = resultHolder.get();
                                if (result == null) {
                                    result = new StreamPartitionedTable(tableDefinition);
                                    enclosingLivenessManager.manage(result);
                                    resultHolder.set(result);
                                }
                            }
                        }
                        // StreamToBlinkTableAdapter registers itself in its constructor
                        // noinspection resource
                        final StreamToBlinkTableAdapter streamToBlinkTableAdapter = new StreamToBlinkTableAdapter(
                                tableDefinition,
                                streamPublisher,
                                result.refreshCombiner,
                                "Kafka-" + topic + '-' + topicPartition.partition());
                        final Table blinkTable = streamToBlinkTableAdapter.table();
                        final Table derivedTable = tableType.walk(new BlinkTableOperation(blinkTable));
                        result.enqueueAdd(topicPartition.partition(), derivedTable);
                    }
                };

        consume(kafkaProperties, topic, partitionFilter,
                new KafkaIngester.IntToLongLookupAdapter(partitionToInitialOffset), keySpec, valueSpec,
                StreamConsumerRegistrarProvider.perPartition(registrar), null);
        return resultHolder.get();
    }

    @FunctionalInterface
    public interface SingleConsumerRegistrar {

        /**
         * Provide a single {@link StreamConsumer} to {@code streamPublisher} via its
         * {@link StreamPublisher#register(StreamConsumer) register} method.
         *
         * @param tableDefinition The {@link TableDefinition} for the stream to be consumed
         * @param streamPublisher The {@link StreamPublisher} to {@link StreamPublisher#register(StreamConsumer)
         *        register} a {@link StreamConsumer} for
         */
        void register(
                @NotNull TableDefinition tableDefinition,
                @NotNull StreamPublisher streamPublisher);
    }

    @FunctionalInterface
    public interface PerPartitionConsumerRegistrar {

        /**
         * Provide a per-partition {@link StreamConsumer} to {@code streamPublisher} via its
         * {@link StreamPublisher#register(StreamConsumer) register} method.
         *
         * @param tableDefinition The {@link TableDefinition} for the stream to be consumed
         * @param topicPartition The {@link TopicPartition} to be consumed
         * @param streamPublisher The {@link StreamPublisher} to {@link StreamPublisher#register(StreamConsumer)
         *        register} a {@link StreamConsumer} for
         */
        void register(
                @NotNull TableDefinition tableDefinition,
                @NotNull TopicPartition topicPartition,
                @NotNull StreamPublisher streamPublisher);
    }

    /**
     * Marker interface for {@link StreamConsumer} registrar provider objects.
     */
    public interface StreamConsumerRegistrarProvider {

        /**
         * @param registrar The internal registrar method for {@link StreamConsumer} instances
         * @return A StreamConsumerRegistrarProvider that registers a single consumer for all selected partitions
         */
        static Single single(@NotNull final SingleConsumerRegistrar registrar) {
            return Single.of(registrar);
        }

        /**
         * @param registrar The internal registrar method for {@link StreamConsumer} instances
         * @return A StreamConsumerRegistrarProvider that registers a new consumer for each selected partition
         */
        static PerPartition perPartition(@NotNull final PerPartitionConsumerRegistrar registrar) {
            return PerPartition.of(registrar);
        }

        <T> T walk(Visitor<T> visitor);

        interface Visitor<T> {
            T visit(@NotNull Single single);

            T visit(@NotNull PerPartition perPartition);
        }

        @Immutable
        @SimpleStyle
        abstract class Single implements StreamConsumerRegistrarProvider {

            public static Single of(@NotNull final SingleConsumerRegistrar registrar) {
                return ImmutableSingle.of(registrar);
            }

            @Parameter
            public abstract SingleConsumerRegistrar registrar();

            @Override
            public final <T> T walk(@NotNull final Visitor<T> visitor) {
                return visitor.visit(this);
            }
        }

        @Immutable
        @SimpleStyle
        abstract class PerPartition implements StreamConsumerRegistrarProvider {

            public static PerPartition of(@NotNull final PerPartitionConsumerRegistrar registrar) {
                return ImmutablePerPartition.of(registrar);
            }

            @Parameter
            public abstract PerPartitionConsumerRegistrar registrar();

            @Override
            public final <T> T walk(@NotNull final Visitor<T> visitor) {
                return visitor.visit(this);
            }
        }
    }

    private static class KafkaRecordConsumerFactoryCreator
            implements StreamConsumerRegistrarProvider.Visitor<Function<TopicPartition, KafkaRecordConsumer>> {

        private final KafkaStreamPublisher.Parameters publisherParameters;
        private final Supplier<KafkaIngester> ingesterSupplier;

        private KafkaRecordConsumerFactoryCreator(
                @NotNull final KafkaStreamPublisher.Parameters publisherParameters,
                @NotNull final Supplier<KafkaIngester> ingesterSupplier) {
            this.publisherParameters = publisherParameters;
            this.ingesterSupplier = ingesterSupplier;
        }

        @Override
        public Function<TopicPartition, KafkaRecordConsumer> visit(@NotNull final Single single) {
            final ConsumerRecordToStreamPublisherAdapter adapter = KafkaStreamPublisher.make(
                    publisherParameters,
                    () -> ingesterSupplier.get().shutdown());
            single.registrar().register(publisherParameters.getTableDefinition(), adapter);
            return (final TopicPartition tp) -> new SimpleKafkaRecordConsumer(adapter);
        }

        @Override
        public Function<TopicPartition, KafkaRecordConsumer> visit(@NotNull final PerPartition perPartition) {
            return (final TopicPartition tp) -> {
                final ConsumerRecordToStreamPublisherAdapter adapter = KafkaStreamPublisher.make(
                        publisherParameters,
                        () -> ingesterSupplier.get().shutdownPartition(tp.partition()));
                perPartition.registrar().register(publisherParameters.getTableDefinition(), tp, adapter);
                return new SimpleKafkaRecordConsumer(adapter);
            };
        }
    }

    /**
     * Consume from Kafka to {@link StreamConsumer stream consumers} supplied by {@code streamConsumerRegistrar}.
     *
     * @param kafkaProperties Properties to configure this table and also to be passed to create the KafkaConsumer
     * @param topic Kafka topic name
     * @param partitionFilter A predicate returning true for the partitions to consume. The convenience constant
     *        {@code ALL_PARTITIONS} is defined to facilitate requesting all partitions.
     * @param partitionToInitialOffset A function specifying the desired initial offset for each partition consumed
     * @param keySpec Conversion specification for Kafka record keys
     * @param valueSpec Conversion specification for Kafka record values
     * @param streamConsumerRegistrarProvider A provider for a function to
     *        {@link StreamPublisher#register(StreamConsumer) register} {@link StreamConsumer} instances. The registered
     *        stream consumers must accept {@link ChunkType chunk types} that correspond to
     *        {@link StreamChunkUtils#chunkTypeForColumnIndex(TableDefinition, int)} for the supplied
     *        {@link TableDefinition}. See {@link StreamConsumerRegistrarProvider#single(SingleConsumerRegistrar)
     *        single} and {@link StreamConsumerRegistrarProvider#perPartition(PerPartitionConsumerRegistrar)
     *        per-partition}.
     * @param consumerLoopCallback callback to inject logic into the ingester's consumer loop
     */
    public static void consume(
            @NotNull final Properties kafkaProperties,
            @NotNull final String topic,
            @NotNull final IntPredicate partitionFilter,
            @NotNull final KafkaIngester.InitialOffsetLookup partitionToInitialOffset,
            @NotNull final Consume.KeyOrValueSpec keySpec,
            @NotNull final Consume.KeyOrValueSpec valueSpec,
<<<<<<< HEAD
            @NotNull final KafkaTools.StreamConsumerRegistrarProvider streamConsumerRegistrarProvider) {
        if (Consume.isIgnore(keySpec) && Consume.isIgnore(valueSpec)) {
=======
            @NotNull final KafkaTools.StreamConsumerRegistrarProvider streamConsumerRegistrarProvider,
            @Nullable final KafkaIngester.ConsumerLoopCallback consumerLoopCallback) {
        final boolean ignoreKey = keySpec.dataFormat() == DataFormat.IGNORE;
        final boolean ignoreValue = valueSpec.dataFormat() == DataFormat.IGNORE;
        if (ignoreKey && ignoreValue) {
>>>>>>> 515d7814
            throw new IllegalArgumentException(
                    "can't ignore both key and value: keySpec and valueSpec can't both be ignore specs");
        }

        final Map<String, ?> configs = asStringMap(kafkaProperties);
        final SchemaRegistryClient schemaRegistryClient =
                schemaRegistryClient(keySpec, valueSpec, configs).orElse(null);

        final Deserializer<?> keyDeser = keySpec.getDeserializer(KeyOrValue.KEY, schemaRegistryClient, configs);
        keyDeser.configure(configs, true);

        final Deserializer<?> valueDeser = valueSpec.getDeserializer(KeyOrValue.VALUE, schemaRegistryClient, configs);
        valueDeser.configure(configs, false);

        final KafkaStreamPublisher.Parameters.Builder publisherParametersBuilder =
                KafkaStreamPublisher.Parameters.builder();

        final MutableInt nextColumnIndex = new MutableInt(0);
        final List<ColumnDefinition<?>> columnDefinitions = new ArrayList<>();

        Arrays.stream(CommonColumn.values())
                .forEach(cc -> {
                    final ColumnDefinition<?> commonColumnDefinition = cc.getDefinition(kafkaProperties);
                    if (commonColumnDefinition == null) {
                        return;
                    }
                    columnDefinitions.add(commonColumnDefinition);
                    switch (cc) {
                        case KafkaPartition:
                            publisherParametersBuilder.setKafkaPartitionColumnIndex(nextColumnIndex.getAndIncrement());
                            break;
                        case Offset:
                            publisherParametersBuilder.setOffsetColumnIndex(nextColumnIndex.getAndIncrement());
                            break;
                        case Timestamp:
                            publisherParametersBuilder.setTimestampColumnIndex(nextColumnIndex.getAndIncrement());
                            break;
                        default:
                            throw new UnsupportedOperationException("Unexpected common column " + cc);
                    }
                });

        final KeyOrValueIngestData keyIngestData = keySpec.getIngestData(KeyOrValue.KEY,
                schemaRegistryClient, configs, nextColumnIndex, columnDefinitions);
        final KeyOrValueIngestData valueIngestData = valueSpec.getIngestData(KeyOrValue.VALUE,
                schemaRegistryClient, configs, nextColumnIndex, columnDefinitions);

        final TableDefinition tableDefinition = TableDefinition.of(columnDefinitions);
        publisherParametersBuilder.setTableDefinition(tableDefinition);

        if (keyIngestData != null) {
            publisherParametersBuilder
                    .setKeyProcessor(keySpec.getProcessor(tableDefinition, keyIngestData))
                    .setSimpleKeyColumnIndex(keyIngestData.simpleColumnIndex)
                    .setKeyToChunkObjectMapper(keyIngestData.toObjectChunkMapper);
        }
        if (valueIngestData != null) {
            publisherParametersBuilder
                    .setValueProcessor(valueSpec.getProcessor(tableDefinition, valueIngestData))
                    .setSimpleValueColumnIndex(valueIngestData.simpleColumnIndex)
                    .setValueToChunkObjectMapper(valueIngestData.toObjectChunkMapper);
        }

        final KafkaStreamPublisher.Parameters publisherParameters = publisherParametersBuilder.build();
        final MutableObject<KafkaIngester> kafkaIngesterHolder = new MutableObject<>();

        final Function<TopicPartition, KafkaRecordConsumer> kafkaRecordConsumerFactory =
                streamConsumerRegistrarProvider.walk(
                        new KafkaRecordConsumerFactoryCreator(publisherParameters, kafkaIngesterHolder::getValue));

        final KafkaIngester ingester = new KafkaIngester(
                log,
                kafkaProperties,
                topic,
                partitionFilter,
                kafkaRecordConsumerFactory,
                partitionToInitialOffset,
<<<<<<< HEAD
                keyDeser,
                valueDeser);
=======
                consumerLoopCallback);
>>>>>>> 515d7814
        kafkaIngesterHolder.setValue(ingester);
        ingester.start();
    }

    private static Optional<SchemaRegistryClient> schemaRegistryClient(SchemaProviderProvider key,
            SchemaProviderProvider value,
            Map<String, ?> configs) {
        final Map<String, SchemaProvider> providers = new HashMap<>();
        key.getSchemaProvider().ifPresent(p -> providers.put(p.schemaType(), p));
        value.getSchemaProvider().ifPresent(p -> providers.putIfAbsent(p.schemaType(), p));
        if (providers.isEmpty()) {
            return Optional.empty();
        }
        for (SchemaProvider schemaProvider : providers.values()) {
            schemaProvider.configure(configs);
        }
        return Optional.of(newSchemaRegistryClient(configs, List.copyOf(providers.values())));
    }

    static SchemaRegistryClient newSchemaRegistryClient(Map<String, ?> configs, List<SchemaProvider> providers) {
        final AbstractKafkaSchemaSerDeConfig config = new AbstractKafkaSchemaSerDeConfig(
                AbstractKafkaSchemaSerDeConfig.baseConfigDef(),
                configs,
                false);
        return SchemaRegistryClientFactory.newClient(
                config.getSchemaRegistryUrls(),
                config.getMaxSchemasPerSubject(),
                List.copyOf(providers),
                config.originalsWithPrefix(""),
                config.requestHeaders());
    }

    private static class BlinkTableOperation implements Visitor<Table> {
        private final Table blinkTable;

        public BlinkTableOperation(Table blinkTable) {
            this.blinkTable = Objects.requireNonNull(blinkTable);
        }

        @Override
        public Table visit(Blink blink) {
            return blinkTable;
        }

        @Override
        public Table visit(Append append) {
            return BlinkTableTools.blinkToAppendOnly(blinkTable);
        }

        @Override
        public Table visit(Ring ring) {
            return RingTableTools.of(blinkTable, ring.capacity());
        }
    }

    /**
     * Produce a Kafka stream from a Deephaven table.
     * <p>
     * Note that {@code table} must only change in ways that are meaningful when turned into a stream of events over
     * Kafka.
     * <p>
     * Two primary use cases are considered:
     * <ol>
     * <li><b>A stream of changes (puts and removes) to a key-value data set.</b> In order to handle this efficiently
     * and allow for correct reconstruction of the state at a consumer, it is assumed that the input data is the result
     * of a Deephaven aggregation, e.g. {@link Table#aggAllBy}, {@link Table#aggBy}, or {@link Table#lastBy}. This means
     * that key columns (as specified by {@code keySpec}) must not be modified, and no rows should be shifted if there
     * are any key columns. Note that specifying {@code lastByKeyColumns=true} can make it easy to satisfy this
     * constraint if the input data is not already aggregated.</li>
     * <li><b>A stream of independent log records.</b> In this case, the input table should either be a
     * {@link Table#BLINK_TABLE_ATTRIBUTE blink table} or should only ever add rows (regardless of whether the
     * {@link Table#ADD_ONLY_TABLE_ATTRIBUTE attribute} is specified).</li>
     * </ol>
     * <p>
     * If other use cases are identified, a publication mode or extensible listener framework may be introduced at a
     * later date.
     *
     * @param table The table used as a source of data to be sent to Kafka.
     * @param kafkaProperties Properties to be passed to create the associated KafkaProducer.
     * @param topic Kafka topic name
     * @param keySpec Conversion specification for Kafka record keys from table column data.
     * @param valueSpec Conversion specification for Kafka record values from table column data.
     * @param lastByKeyColumns Whether to publish only the last record for each unique key. Ignored when {@code keySpec}
     *        is {@code IGNORE}. Otherwise, if {@code lastByKeycolumns == true} this method will internally perform a
     *        {@link Table#lastBy(String...) lastBy} aggregation on {@code table} grouped by the input columns of
     *        {@code keySpec} and publish to Kafka from the result.
     * @return a callback to stop producing and shut down the associated table listener; note a caller should keep a
     *         reference to this return value to ensure liveliness.
     */
    @SuppressWarnings("unused")
    public static Runnable produceFromTable(
            @NotNull final Table table,
            @NotNull final Properties kafkaProperties,
            @NotNull final String topic,
            @NotNull final Produce.KeyOrValueSpec keySpec,
            @NotNull final Produce.KeyOrValueSpec valueSpec,
            final boolean lastByKeyColumns) {
        if (table.isRefreshing()
                && !table.getUpdateGraph().exclusiveLock().isHeldByCurrentThread()
                && !table.getUpdateGraph().sharedLock().isHeldByCurrentThread()) {
            throw new KafkaPublisherException(
                    "Calling thread must hold an exclusive or shared UpdateGraph lock to publish live sources");
        }
        if (Produce.isIgnore(keySpec) && Produce.isIgnore(valueSpec)) {
            throw new IllegalArgumentException(
                    "can't ignore both key and value: keySpec and valueSpec can't both be ignore specs");
        }

        final Map<String, ?> config = asStringMap(kafkaProperties);
        final SchemaRegistryClient schemaRegistryClient = schemaRegistryClient(keySpec, valueSpec, config).orElse(null);

        final Serializer<?> keySpecSerializer = keySpec.getSerializer(schemaRegistryClient, table.getDefinition());
        keySpecSerializer.configure(config, true);

        final Serializer<?> valueSpecSerializer = valueSpec.getSerializer(schemaRegistryClient, table.getDefinition());
        valueSpecSerializer.configure(config, false);

        final String[] keyColumns = keySpec.getColumnNames(table, schemaRegistryClient);
        final String[] valueColumns = valueSpec.getColumnNames(table, schemaRegistryClient);

        final LivenessScope publisherScope = new LivenessScope(true);
        try (final SafeCloseable ignored = LivenessScopeStack.open(publisherScope, false)) {
            final Table effectiveTable = (!Produce.isIgnore(keySpec) && lastByKeyColumns)
                    ? table.lastBy(keyColumns)
                    : table.coalesce();
            final KeyOrValueSerializer<?> keySerializer = keySpec.getKeyOrValueSerializer(effectiveTable, keyColumns);
            final KeyOrValueSerializer<?> valueSerializer =
                    valueSpec.getKeyOrValueSerializer(effectiveTable, valueColumns);
            final PublishToKafka producer = new PublishToKafka(
                    kafkaProperties,
                    effectiveTable,
                    topic,
                    keyColumns,
                    keySpecSerializer,
                    keySerializer,
                    valueColumns,
                    valueSpecSerializer,
                    valueSerializer);
        }
        return publisherScope::release;
    }

    /**
     * @implNote The constructor publishes {@code this} to the {@link UpdateGraph} and cannot be subclassed.
     */
    private static final class StreamPartitionedTable extends PartitionedTableImpl implements Runnable {

        private static final String PARTITION_COLUMN_NAME = "Partition";
        private static final String CONSTITUENT_COLUMN_NAME = "Table";

        @ReferentialIntegrity // We also access the combiner externally, but it must be referenced regardless
        private final UpdateSourceCombiner refreshCombiner;

        private final WritableColumnSource<Integer> partitionColumn;
        private final WritableColumnSource<Table> constituentColumn;

        private volatile long lastAddedPartitionRowKey = -1L; // NULL_ROW_KEY

        private StreamPartitionedTable(@NotNull final TableDefinition constituentDefinition) {
            super(makeResultTable(), Set.of(PARTITION_COLUMN_NAME), true, CONSTITUENT_COLUMN_NAME,
                    constituentDefinition, true, false);
            partitionColumn = (WritableColumnSource<Integer>) table().getColumnSource(PARTITION_COLUMN_NAME, int.class);
            constituentColumn =
                    (WritableColumnSource<Table>) table().getColumnSource(CONSTITUENT_COLUMN_NAME, Table.class);
            UpdateGraph updateGraph = table().getUpdateGraph();
            refreshCombiner = new UpdateSourceCombiner(updateGraph);
            manage(refreshCombiner);
            refreshCombiner.addSource(this);
            updateGraph.addSource(refreshCombiner);
            /*
             * Note: We do not need to use a ConstituentDependency here, because using the combiner effectively prevents
             * delivery of the partitioned table's notification until its constituents have also had their chance to
             * complete their update for the cycle. We could remove the combiner and use the "raw" UpdateGraph plus a
             * ConstituentDependency if we demanded a guarantee that new constituents would only be constructed in such
             * a way that they were unable to fire before being added to the partitioned table. Without that guarantee,
             * we risk data loss for blink or ring tables.
             */
        }

        @Override
        public void run() {
            final WritableRowSet rowSet = table().getRowSet().writableCast();

            final long newLastRowKey = lastAddedPartitionRowKey;
            final long oldLastRowKey = rowSet.lastRowKey();

            if (newLastRowKey != oldLastRowKey) {
                final RowSet added = RowSetFactory.fromRange(oldLastRowKey + 1, newLastRowKey);
                rowSet.insert(added);
                ((BaseTable<?>) table()).notifyListeners(new TableUpdateImpl(added,
                        RowSetFactory.empty(), RowSetFactory.empty(), RowSetShiftData.EMPTY, ModifiedColumnSet.EMPTY));
            }
        }

        public synchronized void enqueueAdd(final int partition, @NotNull final Table partitionTable) {
            manage(partitionTable);

            final long partitionRowKey = lastAddedPartitionRowKey + 1;

            partitionColumn.ensureCapacity(partitionRowKey + 1);
            partitionColumn.set(partitionRowKey, partition);

            constituentColumn.ensureCapacity(partitionRowKey + 1);
            constituentColumn.set(partitionRowKey, partitionTable);

            lastAddedPartitionRowKey = partitionRowKey;
        }

        private static Table makeResultTable() {
            final Map<String, ColumnSource<?>> resultSources = new LinkedHashMap<>(2);
            resultSources.put(PARTITION_COLUMN_NAME,
                    ArrayBackedColumnSource.getMemoryColumnSource(int.class, null));
            resultSources.put(CONSTITUENT_COLUMN_NAME,
                    ArrayBackedColumnSource.getMemoryColumnSource(Table.class, null));
            // noinspection resource
            return new QueryTable(RowSetFactory.empty().toTracking(), resultSources) {
                {
                    setFlat();
                    setRefreshing(true);
                }
            };
        }
    }

    static class KeyOrValueIngestData {
        public Map<String, String> fieldPathToColumnName;
        public int simpleColumnIndex = NULL_COLUMN_INDEX;
        public Function<Object, Object> toObjectChunkMapper = Function.identity();
        public Object extra;
    }

    private enum CommonColumn {
        // @formatter:off
        KafkaPartition(
                KAFKA_PARTITION_COLUMN_NAME_PROPERTY,
                KAFKA_PARTITION_COLUMN_NAME_DEFAULT,
                ColumnDefinition::ofInt),
        Offset(
                OFFSET_COLUMN_NAME_PROPERTY,
                OFFSET_COLUMN_NAME_DEFAULT,
                ColumnDefinition::ofLong),
        Timestamp(
                TIMESTAMP_COLUMN_NAME_PROPERTY,
                TIMESTAMP_COLUMN_NAME_DEFAULT,
                ColumnDefinition::ofTime);
        // @formatter:on

        private final String nameProperty;
        private final String nameDefault;
        private final Function<String, ColumnDefinition<?>> definitionFactory;

        CommonColumn(@NotNull final String nameProperty,
                @NotNull final String nameDefault,
                @NotNull final Function<String, ColumnDefinition<?>> definitionFactory) {
            this.nameProperty = nameProperty;
            this.nameDefault = nameDefault;
            this.definitionFactory = definitionFactory;
        }

        private ColumnDefinition<?> getDefinition(@NotNull final Properties consumerProperties) {
            final ColumnDefinition<?> result;
            if (consumerProperties.containsKey(nameProperty)) {
                final String partitionColumnName = consumerProperties.getProperty(nameProperty);
                if (partitionColumnName == null || partitionColumnName.equals("")) {
                    result = null;
                } else {
                    result = definitionFactory.apply(partitionColumnName);
                }
                consumerProperties.remove(nameProperty);
            } else {
                result = definitionFactory.apply(nameDefault);
            }
            return result;
        }
    }

    @SuppressWarnings("unused")
    public static final long SEEK_TO_BEGINNING = KafkaIngester.SEEK_TO_BEGINNING;
    @SuppressWarnings("unused")
    public static final long DONT_SEEK = KafkaIngester.DONT_SEEK;
    @SuppressWarnings("unused")
    public static final long SEEK_TO_END = KafkaIngester.SEEK_TO_END;
    @SuppressWarnings("unused")
    public static final IntPredicate ALL_PARTITIONS = KafkaIngester.ALL_PARTITIONS;
    @SuppressWarnings("unused")
    public static final IntToLongFunction ALL_PARTITIONS_SEEK_TO_BEGINNING =
            KafkaIngester.ALL_PARTITIONS_SEEK_TO_BEGINNING;
    @SuppressWarnings("unused")
    public static final IntToLongFunction ALL_PARTITIONS_DONT_SEEK = KafkaIngester.ALL_PARTITIONS_DONT_SEEK;
    @SuppressWarnings("unused")
    public static final IntToLongFunction ALL_PARTITIONS_SEEK_TO_END = KafkaIngester.ALL_PARTITIONS_SEEK_TO_END;
    @SuppressWarnings("unused")
    public static final Function<String, String> DIRECT_MAPPING =
            fieldName -> fieldName.replace(NESTED_FIELD_NAME_SEPARATOR, NESTED_FIELD_COLUMN_NAME_SEPARATOR);
    @SuppressWarnings("unused")
    public static final Consume.KeyOrValueSpec FROM_PROPERTIES = Consume.FROM_PROPERTIES;

    //
    // For the benefit of our python integration
    //
    @SuppressWarnings("unused")
    public static IntPredicate partitionFilterFromArray(final int[] partitions) {
        Arrays.sort(partitions);
        return (final int p) -> Arrays.binarySearch(partitions, p) >= 0;
    }

    @SuppressWarnings("unused")
    public static IntToLongFunction partitionToOffsetFromParallelArrays(
            final int[] partitions,
            final long[] offsets) {
        if (partitions.length != offsets.length) {
            throw new IllegalArgumentException("lengths of array arguments do not match");
        }
        final TIntLongHashMap map = new TIntLongHashMap(partitions.length, 0.5f, 0, KafkaIngester.DONT_SEEK);
        for (int i = 0; i < partitions.length; ++i) {
            map.put(partitions[i], offsets[i]);
        }
        return map::get;
    }

    @SuppressWarnings("unused")
    public static Predicate<String> predicateFromSet(final Set<String> set) {
        return (set == null) ? null : set::contains;
    }

    private static class SimpleKafkaRecordConsumer implements KafkaRecordConsumer {

        private final ConsumerRecordToStreamPublisherAdapter adapter;

        private SimpleKafkaRecordConsumer(@NotNull final ConsumerRecordToStreamPublisherAdapter adapter) {
            this.adapter = adapter;
        }

        @Override
        public long consume(@NotNull final List<? extends ConsumerRecord<?, ?>> consumerRecords) {
            try {
                return adapter.consumeRecords(consumerRecords);
            } catch (Exception e) {
                acceptFailure(e);
                return 0;
            }
        }

        @Override
        public void acceptFailure(@NotNull final Throwable cause) {
            adapter.propagateFailure(cause);
        }
    }

    public static Set<String> topics(@NotNull final Properties kafkaProperties) {
        try (final Admin admin = Admin.create(kafkaProperties)) {
            final ListTopicsResult result = admin.listTopics();
            return result.names().get();
        } catch (InterruptedException | ExecutionException e) {
            throw new RuntimeException("Failed to list Kafka Topics for " + kafkaProperties, e);
        }
    }

    public static String[] listTopics(@NotNull final Properties kafkaProperties) {
        final Set<String> topics = topics(kafkaProperties);
        final String[] r = new String[topics.size()];
        return topics.toArray(r);
    }

    static Map<String, ?> asStringMap(Map<?, ?> map) {
        for (Map.Entry<?, ?> entry : map.entrySet()) {
            final Object key = entry.getKey();
            if (!(key instanceof String)) {
                throw new UncheckedDeephavenException(String.format(
                        "key must be a string, is key.getClass().getName()=%s, key.toString()=%s",
                        key.getClass().getName(),
                        key));
            }
        }
        // noinspection unchecked
        return (Map<String, ?>) map;
    }
}<|MERGE_RESOLUTION|>--- conflicted
+++ resolved
@@ -1048,16 +1048,9 @@
             @NotNull final KafkaIngester.InitialOffsetLookup partitionToInitialOffset,
             @NotNull final Consume.KeyOrValueSpec keySpec,
             @NotNull final Consume.KeyOrValueSpec valueSpec,
-<<<<<<< HEAD
-            @NotNull final KafkaTools.StreamConsumerRegistrarProvider streamConsumerRegistrarProvider) {
-        if (Consume.isIgnore(keySpec) && Consume.isIgnore(valueSpec)) {
-=======
             @NotNull final KafkaTools.StreamConsumerRegistrarProvider streamConsumerRegistrarProvider,
             @Nullable final KafkaIngester.ConsumerLoopCallback consumerLoopCallback) {
-        final boolean ignoreKey = keySpec.dataFormat() == DataFormat.IGNORE;
-        final boolean ignoreValue = valueSpec.dataFormat() == DataFormat.IGNORE;
-        if (ignoreKey && ignoreValue) {
->>>>>>> 515d7814
+        if (Consume.isIgnore(keySpec) && Consume.isIgnore(valueSpec)) {
             throw new IllegalArgumentException(
                     "can't ignore both key and value: keySpec and valueSpec can't both be ignore specs");
         }
@@ -1135,12 +1128,9 @@
                 partitionFilter,
                 kafkaRecordConsumerFactory,
                 partitionToInitialOffset,
-<<<<<<< HEAD
                 keyDeser,
-                valueDeser);
-=======
+                valueDeser,
                 consumerLoopCallback);
->>>>>>> 515d7814
         kafkaIngesterHolder.setValue(ingester);
         ingester.start();
     }
