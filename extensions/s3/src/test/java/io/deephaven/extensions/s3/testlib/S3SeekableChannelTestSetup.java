//
// Copyright (c) 2016-2025 Deephaven Data Labs and Patent Pending
//
package io.deephaven.extensions.s3.testlib;

import io.deephaven.extensions.s3.S3Constants;
import io.deephaven.extensions.s3.S3Instructions;
import io.deephaven.extensions.s3.UniversalS3SeekableChannelProviderPlugin;
import io.deephaven.util.channel.SeekableChannelsProvider;
<<<<<<< HEAD
import org.jetbrains.annotations.Nullable;
=======
import io.deephaven.util.channel.SeekableChannelsProviderPlugin;
>>>>>>> dda4ce1f
import software.amazon.awssdk.core.async.AsyncRequestBody;
import software.amazon.awssdk.services.s3.S3AsyncClient;
import software.amazon.awssdk.services.s3.model.CreateBucketRequest;
import software.amazon.awssdk.services.s3.model.DeleteBucketRequest;
import software.amazon.awssdk.services.s3.model.PutObjectRequest;

import java.io.IOException;
import java.net.URI;
import java.nio.ByteBuffer;
import java.nio.channels.ReadableByteChannel;
import java.nio.file.Path;
import java.time.Duration;
import java.util.UUID;
import java.util.concurrent.ExecutionException;
import java.util.concurrent.ExecutorService;
import java.util.concurrent.Executors;
import java.util.concurrent.TimeUnit;
import java.util.concurrent.TimeoutException;

import static io.deephaven.extensions.s3.testlib.S3Helper.TIMEOUT_SECONDS;

public abstract class S3SeekableChannelTestSetup {

    protected static final String SCHEME = S3Constants.S3_URI_SCHEME;

    protected ExecutorService executor;
    protected S3AsyncClient asyncClient;
    protected String bucket;

    protected abstract S3AsyncClient s3AsyncClient();

    protected abstract S3Instructions.Builder s3Instructions(S3Instructions.Builder builder);

    protected final void doSetUp() throws ExecutionException, InterruptedException, TimeoutException {
        executor = Executors.newCachedThreadPool();
        bucket = UUID.randomUUID().toString();
        asyncClient = s3AsyncClient();
        asyncClient.createBucket(CreateBucketRequest.builder().bucket(bucket).build())
                .get(TIMEOUT_SECONDS, TimeUnit.SECONDS);
    }

    protected final void doTearDown() throws ExecutionException, InterruptedException, TimeoutException {
        S3Helper.deleteAllKeys(asyncClient, bucket);
        asyncClient.deleteBucket(DeleteBucketRequest.builder().bucket(bucket).build())
                .get(TIMEOUT_SECONDS, TimeUnit.SECONDS);
        asyncClient.close();
        executor.shutdownNow();
    }

    protected void uploadDirectory(final Path directory, final String prefix)
            throws ExecutionException, InterruptedException, TimeoutException {
        S3Helper.uploadDirectory(asyncClient, directory, bucket, prefix, Duration.ofSeconds(TIMEOUT_SECONDS));
    }

    protected final URI uri(String key) {
        return URI.create(String.format("%s://%s/%s", SCHEME, bucket, key));
    }

    protected final void putObject(String key, AsyncRequestBody body)
            throws ExecutionException, InterruptedException, TimeoutException {
        asyncClient.putObject(PutObjectRequest.builder().bucket(bucket).key(key).build(), body).get(5,
                TimeUnit.SECONDS);
    }

    protected final SeekableChannelsProvider providerImpl() {
<<<<<<< HEAD
        return providerImpl(null);
    }

    protected final SeekableChannelsProvider providerImpl(
            @Nullable final S3Instructions.Builder s3InstructionsBuilder) {
        final S3SeekableChannelProviderPlugin plugin = new S3SeekableChannelProviderPlugin();
        final S3Instructions instructions =
                s3Instructions(s3InstructionsBuilder == null ? S3Instructions.builder() : s3InstructionsBuilder)
                        .build();
=======
        final SeekableChannelsProviderPlugin plugin = new UniversalS3SeekableChannelProviderPlugin();
        final S3Instructions instructions = s3Instructions(S3Instructions.builder()).build();
>>>>>>> dda4ce1f
        return plugin.createProvider(SCHEME, instructions);
    }

    protected static ByteBuffer readAll(ReadableByteChannel channel, int maxBytes) throws IOException {
        final ByteBuffer dst = ByteBuffer.allocate(maxBytes);
        while (dst.remaining() > 0 && channel.read(dst) != -1) {
            // continue
        }
        if (dst.remaining() == 0) {
            if (channel.read(ByteBuffer.allocate(1)) != -1) {
                throw new RuntimeException(String.format("channel has more than %d bytes", maxBytes));
            }
        }
        dst.flip();
        return dst;
    }

    protected static void fillBuffer(ReadableByteChannel channel, final ByteBuffer dst) throws IOException {
        final int numBytes = dst.remaining();
        while (dst.remaining() > 0 && channel.read(dst) != -1) {
            // continue
        }
        if (dst.remaining() > 0) {
            throw new RuntimeException(String.format("channel has less than %d bytes", numBytes));
        }
        dst.flip();
    }
}<|MERGE_RESOLUTION|>--- conflicted
+++ resolved
@@ -7,11 +7,8 @@
 import io.deephaven.extensions.s3.S3Instructions;
 import io.deephaven.extensions.s3.UniversalS3SeekableChannelProviderPlugin;
 import io.deephaven.util.channel.SeekableChannelsProvider;
-<<<<<<< HEAD
+import io.deephaven.util.channel.SeekableChannelsProviderPlugin;
 import org.jetbrains.annotations.Nullable;
-=======
-import io.deephaven.util.channel.SeekableChannelsProviderPlugin;
->>>>>>> dda4ce1f
 import software.amazon.awssdk.core.async.AsyncRequestBody;
 import software.amazon.awssdk.services.s3.S3AsyncClient;
 import software.amazon.awssdk.services.s3.model.CreateBucketRequest;
@@ -77,20 +74,15 @@
     }
 
     protected final SeekableChannelsProvider providerImpl() {
-<<<<<<< HEAD
         return providerImpl(null);
     }
 
     protected final SeekableChannelsProvider providerImpl(
             @Nullable final S3Instructions.Builder s3InstructionsBuilder) {
-        final S3SeekableChannelProviderPlugin plugin = new S3SeekableChannelProviderPlugin();
+        final SeekableChannelsProviderPlugin plugin = new UniversalS3SeekableChannelProviderPlugin();
         final S3Instructions instructions =
                 s3Instructions(s3InstructionsBuilder == null ? S3Instructions.builder() : s3InstructionsBuilder)
                         .build();
-=======
-        final SeekableChannelsProviderPlugin plugin = new UniversalS3SeekableChannelProviderPlugin();
-        final S3Instructions instructions = s3Instructions(S3Instructions.builder()).build();
->>>>>>> dda4ce1f
         return plugin.createProvider(SCHEME, instructions);
     }
 
