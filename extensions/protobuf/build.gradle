plugins {
    id 'java-library'
    id 'io.deephaven.project.register'
    id 'com.google.protobuf' version '0.9.4'
}

dependencies {
<<<<<<< HEAD
    api project(':qst')
    api project(':util-function')
=======
    api project(':qst-type')
>>>>>>> d0e87869
    api 'com.google.protobuf:protobuf-java:3.24.1'
    implementation project(':engine-query-constants')

    Classpaths.inheritImmutables(project)

    compileOnly depAnnotations

    Classpaths.inheritJUnitPlatform(project)
    Classpaths.inheritAssertJ(project)

    testImplementation 'org.junit.jupiter:junit-jupiter'
    testRuntimeOnly 'org.junit.jupiter:junit-jupiter-engine'

    testRuntimeOnly project(':log-to-slf4j')
    testRuntimeOnly project(':configs')
    testRuntimeOnly project(':test-configs')
    Classpaths.inheritSlf4j(project, 'slf4j-simple', 'testRuntimeOnly')

    Classpaths.inheritAutoService(project, true)
}

test {
    useJUnitPlatform()
}

spotless {
    java {
        targetExclude(
                'build/generated/source/proto/test/java/**',
        )
    }
}

protobuf {
    protoc {
        artifact = 'com.google.protobuf:protoc:3.24.1'
    }
}<|MERGE_RESOLUTION|>--- conflicted
+++ resolved
@@ -5,12 +5,8 @@
 }
 
 dependencies {
-<<<<<<< HEAD
-    api project(':qst')
+    api project(':qst-type')
     api project(':util-function')
-=======
-    api project(':qst-type')
->>>>>>> d0e87869
     api 'com.google.protobuf:protobuf-java:3.24.1'
     implementation project(':engine-query-constants')
 
