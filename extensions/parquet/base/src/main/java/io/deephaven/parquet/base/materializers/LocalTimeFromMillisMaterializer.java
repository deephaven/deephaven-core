--- conflicted
+++ resolved
@@ -30,11 +30,7 @@
     };
 
     public static LocalTime convertValue(int value) {
-<<<<<<< HEAD
-        return DateTimeUtils.millisOfDayToLocalTimeImpl(value);
-=======
         return LocalTime.ofNanoOfDay(value * MILLI);
->>>>>>> 49aa6257
     }
 
     private final ValuesReader dataReader;
