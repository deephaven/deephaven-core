//
// Copyright (c) 2016-2025 Deephaven Data Labs and Patent Pending
//
package io.deephaven.parquet.base.materializers;

import io.deephaven.parquet.base.PageMaterializer;
import io.deephaven.parquet.base.PageMaterializerFactory;
import org.apache.parquet.column.values.ValuesReader;

import java.time.LocalTime;

import static io.deephaven.parquet.base.materializers.ParquetMaterializerUtils.MICRO;

public class LocalTimeFromMicrosMaterializer extends ObjectMaterializerBase<LocalTime> implements PageMaterializer {

    public static final PageMaterializerFactory FACTORY = new PageMaterializerFactory() {
        @Override
        public PageMaterializer makeMaterializerWithNulls(ValuesReader dataReader, Object nullValue, int numValues) {
            return new LocalTimeFromMicrosMaterializer(dataReader, (LocalTime) nullValue, numValues);
        }

        @Override
        public PageMaterializer makeMaterializerNonNull(ValuesReader dataReader, int numValues) {
            return new LocalTimeFromMicrosMaterializer(dataReader, numValues);
        }
    };

    public static LocalTime convertValue(long value) {
<<<<<<< HEAD
        return DateTimeUtils.microsOfDayToLocalTimeImpl(value);
=======
        return LocalTime.ofNanoOfDay(value * MICRO);
>>>>>>> 49aa6257
    }

    private final ValuesReader dataReader;

    private LocalTimeFromMicrosMaterializer(ValuesReader dataReader, int numValues) {
        this(dataReader, null, numValues);
    }

    private LocalTimeFromMicrosMaterializer(ValuesReader dataReader, LocalTime nullValue, int numValues) {
        super(nullValue, new LocalTime[numValues]);
        this.dataReader = dataReader;
    }

    @Override
    public void fillValues(int startIndex, int endIndex) {
        for (int ii = startIndex; ii < endIndex; ii++) {
            data[ii] = convertValue(dataReader.readLong());
        }
    }
}<|MERGE_RESOLUTION|>--- conflicted
+++ resolved
@@ -26,11 +26,7 @@
     };
 
     public static LocalTime convertValue(long value) {
-<<<<<<< HEAD
-        return DateTimeUtils.microsOfDayToLocalTimeImpl(value);
-=======
         return LocalTime.ofNanoOfDay(value * MICRO);
->>>>>>> 49aa6257
     }
 
     private final ValuesReader dataReader;
