//
// Copyright (c) 2016-2024 Deephaven Data Labs and Patent Pending
//
package io.deephaven.parquet.table;

import gnu.trove.map.hash.TIntObjectHashMap;
import io.deephaven.base.verify.Require;
import io.deephaven.configuration.Configuration;
import io.deephaven.engine.table.TableDefinition;
import io.deephaven.engine.table.impl.ColumnToCodecMappings;
import io.deephaven.hash.KeyedObjectHashMap;
import io.deephaven.hash.KeyedObjectKey;
import io.deephaven.parquet.base.ParquetUtils;
import io.deephaven.util.annotations.VisibleForTesting;
import org.jetbrains.annotations.NotNull;
import org.jetbrains.annotations.Nullable;

import java.util.ArrayList;
import java.util.Collection;
import java.util.Collections;
import java.util.List;
import java.util.Map;
import java.util.Objects;
import java.util.Optional;
import java.util.OptionalInt;
import java.util.Set;
import java.util.function.Function;
import java.util.function.Predicate;
import java.util.stream.Collectors;

/**
 * This class provides instructions intended for read and write parquet operations (which take it as an optional
 * argument) specifying desired transformations. Examples are mapping column names and use of specific codecs during
 * (de)serialization.
 */
public abstract class ParquetInstructions implements ColumnToCodecMappings {

<<<<<<< HEAD
    public static final String DEFAULT_COMPRESSION_CODEC_NAME = "SNAPPY";
    public static final int DEFAULT_MAXIMUM_DICTIONARY_KEYS = 1 << 20;
    public static final int DEFAULT_MAXIMUM_DICTIONARY_SIZE = 1 << 20;
    public static final int MIN_TARGET_PAGE_SIZE = 1 << 11; // 2KB
    private static final int minTargetPageSize = Configuration.getInstance().getIntegerWithDefault(
            "Parquet.minTargetPageSize", MIN_TARGET_PAGE_SIZE);
    public static final int DEFAULT_TARGET_PAGE_SIZE = 1 << 16; // 64KB
    private static final int defaultTargetPageSize = Configuration.getInstance().getIntegerWithDefault(
            "Parquet.defaultTargetPageSize", DEFAULT_TARGET_PAGE_SIZE);
=======
    public static final String DEFAULT_COMPRESSION_CODEC_NAME = CompressionCodecName.SNAPPY.toString();
    public static final int DEFAULT_MAXIMUM_DICTIONARY_KEYS = 1 << 20;
    public static final int DEFAULT_MAXIMUM_DICTIONARY_SIZE = 1 << 20;

    public static final int MIN_TARGET_PAGE_SIZE = Configuration.getInstance().getIntegerWithDefault(
            "Parquet.minTargetPageSize", 1 << 11); // 2KB

    public static final int DEFAULT_TARGET_PAGE_SIZE = Configuration.getInstance().getIntegerWithDefault(
            "Parquet.defaultTargetPageSize", 1 << 16); // 64KB
>>>>>>> 9692a029

    /**
     * Throws an exception if {@link ParquetInstructions#getTableDefinition()} is empty.
     *
     * @param parquetInstructions the parquet instructions
     * @throws IllegalArgumentException if there is not a table definition
     */
    static TableDefinition ensureDefinition(final ParquetInstructions parquetInstructions) {
        return parquetInstructions.getTableDefinition()
                .orElseThrow(() -> new IllegalArgumentException("Table definition must be provided"));
    }

    private static final boolean DEFAULT_IS_REFRESHING = false;

<<<<<<< HEAD
    public interface OnWriteCompleted {
        void onWriteCompleted(CompletedParquetWrite completedParquetWrite);
    }

=======
>>>>>>> 9692a029
    public enum ParquetFileLayout {
        /**
         * A single parquet file.
         */
        SINGLE_FILE,

        /**
         * A single directory of parquet files.
         */
        FLAT_PARTITIONED,

        /**
         * A key-value directory partitioning of parquet files.
         */
        KV_PARTITIONED,

        /**
         * Layout can be used to describe:
         * <ul>
         * <li>A directory containing a {@value ParquetUtils#METADATA_FILE_NAME} parquet file and an optional
         * {@value ParquetUtils#COMMON_METADATA_FILE_NAME} parquet file
         * <li>A single parquet {@value ParquetUtils#METADATA_FILE_NAME} file
         * <li>A single parquet {@value ParquetUtils#COMMON_METADATA_FILE_NAME} file
         * </ul>
         */
        METADATA_PARTITIONED
    }

    private static final boolean DEFAULT_GENERATE_METADATA_FILES = false;

    static final String UUID_TOKEN = "{uuid}";
    static final String PARTITIONS_TOKEN = "{partitions}";
    static final String FILE_INDEX_TOKEN = "{i}";
    private static final String DEFAULT_BASE_NAME_FOR_PARTITIONED_PARQUET_DATA = UUID_TOKEN;

    private ParquetInstructions() {}

    public final String getColumnNameFromParquetColumnNameOrDefault(final String parquetColumnName) {
        final String mapped = getColumnNameFromParquetColumnName(parquetColumnName);
        return (mapped != null) ? mapped : parquetColumnName;
    }

    public abstract String getParquetColumnNameFromColumnNameOrDefault(final String columnName);

    public abstract String getColumnNameFromParquetColumnName(final String parquetColumnName);

    @Override
    public abstract String getCodecName(final String columnName);

    @Override
    public abstract String getCodecArgs(final String columnName);

    /**
     * @return A hint that the writer should use dictionary-based encoding for writing this column; never evaluated for
     *         non-String columns, defaults to false
     */
    public abstract boolean useDictionary(String columnName);

    public abstract OptionalInt getFieldId(final String columnName);

    public abstract Object getSpecialInstructions();

    public abstract String getCompressionCodecName();

    /**
     * @return The maximum number of unique keys the writer should add to a dictionary page before switching to
     *         non-dictionary encoding; never evaluated for non-String columns, ignored if
     *         {@link #useDictionary(String)}
     */
    public abstract int getMaximumDictionaryKeys();

    /**
     * @return The maximum number of bytes the writer should add to a dictionary before switching to non-dictionary
     *         encoding; never evaluated for non-String columns, ignored if {@link #useDictionary(String)}
     */
    public abstract int getMaximumDictionarySize();

    public abstract boolean isLegacyParquet();

    public abstract int getTargetPageSize();

    /**
     * @return if the data source is refreshing
     */
    public abstract boolean isRefreshing();

    /**
     * @return should we generate {@value ParquetUtils#METADATA_FILE_NAME} and
     *         {@value ParquetUtils#COMMON_METADATA_FILE_NAME} files while writing parquet files?
     */
    public abstract boolean generateMetadataFiles();

    public abstract Optional<ParquetFileLayout> getFileLayout();

    public abstract Optional<TableDefinition> getTableDefinition();

    public abstract Optional<Collection<List<String>>> getIndexColumns();

    /**
     * Creates a new {@link ParquetInstructions} object with the same properties as the current object but definition
     * set as the provided {@link TableDefinition}.
     */
    public abstract ParquetInstructions withTableDefinition(final TableDefinition tableDefinition);

    /**
     * Creates a new {@link ParquetInstructions} object with the same properties as the current object but layout set as
     * the provided {@link ParquetFileLayout}.
     */
    public abstract ParquetInstructions withLayout(final ParquetFileLayout fileLayout);

    /**
     * Creates a new {@link ParquetInstructions} object with the same properties as the current object but definition
     * and layout set as the provided values.
     */
    public abstract ParquetInstructions withTableDefinitionAndLayout(final TableDefinition tableDefinition,
            final ParquetFileLayout fileLayout);

    /**
     * Creates a new {@link ParquetInstructions} object with the same properties as the current object but index columns
     * set as the provided values.
     */
    @VisibleForTesting
    abstract ParquetInstructions withIndexColumns(final Collection<List<String>> indexColumns);

    /**
     * @return the base name for partitioned parquet data. Check
     *         {@link Builder#setBaseNameForPartitionedParquetData(String) setBaseNameForPartitionedParquetData} for
     *         more details about different tokens that can be used in the base name.
     */
    public abstract String baseNameForPartitionedParquetData();

    /**
     * @return A callback to be executed when on completing each parquet data file write (excluding the index and
     *         metadata files).
     */
    public abstract Optional<OnWriteCompleted> onWriteCompleted();

    @VisibleForTesting
    public static boolean sameColumnNamesAndCodecMappings(final ParquetInstructions i1, final ParquetInstructions i2) {
        if (i1 == EMPTY) {
            if (i2 == EMPTY) {
                return true;
            }
            return ((ReadOnly) i2).columnNameToInstructions.isEmpty();
        }
        if (i2 == EMPTY) {
            return ((ReadOnly) i1).columnNameToInstructions.isEmpty();
        }
        return ReadOnly.sameCodecMappings((ReadOnly) i1, (ReadOnly) i2);
    }

    public static final ParquetInstructions EMPTY = new ParquetInstructions() {
        @Override
        public String getParquetColumnNameFromColumnNameOrDefault(final String columnName) {
            return columnName;
        }

        @Override
        @Nullable
        public String getColumnNameFromParquetColumnName(final String parquetColumnName) {
            return null;
        }

        @Override
        @Nullable
        public String getCodecName(final String columnName) {
            return null;
        }

        @Override
        @Nullable
        public String getCodecArgs(final String columnName) {
            return null;
        }

        @Override
        public boolean useDictionary(final String columnName) {
            return false;
        }

        @Override
        public OptionalInt getFieldId(final String columnName) {
            return OptionalInt.empty();
        }

        @Override
        @Nullable
        public Object getSpecialInstructions() {
            return null;
        }

        @Override
        public String getCompressionCodecName() {
            return DEFAULT_COMPRESSION_CODEC_NAME;
        }

        @Override
        public int getMaximumDictionaryKeys() {
            return DEFAULT_MAXIMUM_DICTIONARY_KEYS;
        }

        @Override
        public int getMaximumDictionarySize() {
            return DEFAULT_MAXIMUM_DICTIONARY_SIZE;
        }

        @Override
        public boolean isLegacyParquet() {
            return false;
        }

        @Override
        public int getTargetPageSize() {
            return DEFAULT_TARGET_PAGE_SIZE;
        }

        @Override
        public boolean isRefreshing() {
            return DEFAULT_IS_REFRESHING;
        }

        @Override
        public boolean generateMetadataFiles() {
            return DEFAULT_GENERATE_METADATA_FILES;
        }

        @Override
        public String baseNameForPartitionedParquetData() {
            return DEFAULT_BASE_NAME_FOR_PARTITIONED_PARQUET_DATA;
        }

        @Override
        public Optional<ParquetFileLayout> getFileLayout() {
            return Optional.empty();
        }

        @Override
        public Optional<TableDefinition> getTableDefinition() {
            return Optional.empty();
        }

        @Override
        public Optional<Collection<List<String>>> getIndexColumns() {
            return Optional.empty();
        }

        @Override
        public ParquetInstructions withTableDefinition(@Nullable final TableDefinition useDefinition) {
            return withTableDefinitionAndLayout(useDefinition, null);
        }

        @Override
        public ParquetInstructions withLayout(@Nullable final ParquetFileLayout useLayout) {
            return withTableDefinitionAndLayout(null, useLayout);
        }

        @Override
        public ParquetInstructions withTableDefinitionAndLayout(
                @Nullable final TableDefinition useDefinition,
                @Nullable final ParquetFileLayout useLayout) {
            return new ReadOnly(null, null, getCompressionCodecName(), getMaximumDictionaryKeys(),
                    getMaximumDictionarySize(), isLegacyParquet(), getTargetPageSize(), isRefreshing(),
                    getSpecialInstructions(), generateMetadataFiles(), baseNameForPartitionedParquetData(),
                    useLayout, useDefinition, null, null);
        }

        @Override
        ParquetInstructions withIndexColumns(final Collection<List<String>> indexColumns) {
            return new ReadOnly(null, null, getCompressionCodecName(), getMaximumDictionaryKeys(),
                    getMaximumDictionarySize(), isLegacyParquet(), getTargetPageSize(), isRefreshing(),
                    getSpecialInstructions(), generateMetadataFiles(), baseNameForPartitionedParquetData(),
                    null, null, indexColumns, null);
        }

        @Override
        public Optional<OnWriteCompleted> onWriteCompleted() {
            return Optional.empty();
        }
    };

    private static class ColumnInstructions {
        private final String columnName;
        private String parquetColumnName;
        private String codecName;
        private String codecArgs;
        private boolean useDictionary;
        private int fieldId = Integer.MIN_VALUE;

        public ColumnInstructions(final String columnName) {
            this.columnName = columnName;
        }

        public String getColumnName() {
            return columnName;
        }

        public String getParquetColumnName() {
            return parquetColumnName != null ? parquetColumnName : columnName;
        }

        public ColumnInstructions setParquetColumnName(final String parquetColumnName) {
            this.parquetColumnName = parquetColumnName;
            return this;
        }

        public String getCodecName() {
            return codecName;
        }

        public ColumnInstructions setCodecName(final String codecName) {
            this.codecName = codecName;
            return this;
        }

        public String getCodecArgs() {
            return codecArgs;
        }

        public ColumnInstructions setCodecArgs(final String codecArgs) {
            this.codecArgs = codecArgs;
            return this;
        }

        public boolean useDictionary() {
            return useDictionary;
        }

        public void useDictionary(final boolean useDictionary) {
            this.useDictionary = useDictionary;
        }

        public OptionalInt getFieldId() {
            return fieldId == Integer.MIN_VALUE ? OptionalInt.empty() : OptionalInt.of(fieldId);
        }

        public void setFieldId(final int fieldId) {
            this.fieldId = fieldId;
        }
    }

    private static final class ReadOnly extends ParquetInstructions {
        private final KeyedObjectHashMap<String, ColumnInstructions> columnNameToInstructions;
        /**
         * Note parquetColumnNameToInstructions may be null while columnNameToInstructions is not null; We only store
         * entries in parquetColumnNameToInstructions when the parquetColumnName is different than the columnName (ie,
         * the column name mapping is not the default mapping)
         */
        private final KeyedObjectHashMap<String, ColumnInstructions> parquetColumnNameToInstructions;
        private final String compressionCodecName;
        final private int maximumDictionaryKeys;
        final private int maximumDictionarySize;
        private final boolean isLegacyParquet;
        private final int targetPageSize;
        private final boolean isRefreshing;
        private final Object specialInstructions;
        private final boolean generateMetadataFiles;
        private final String baseNameForPartitionedParquetData;
        private final ParquetFileLayout fileLayout;
        private final TableDefinition tableDefinition;
        private final Collection<List<String>> indexColumns;
        private final OnWriteCompleted onWriteCompleted;

        private ReadOnly(
                final KeyedObjectHashMap<String, ColumnInstructions> columnNameToInstructions,
                final KeyedObjectHashMap<String, ColumnInstructions> parquetColumnNameToColumnName,
                final String compressionCodecName,
                final int maximumDictionaryKeys,
                final int maximumDictionarySize,
                final boolean isLegacyParquet,
                final int targetPageSize,
                final boolean isRefreshing,
                final Object specialInstructions,
                final boolean generateMetadataFiles,
                final String baseNameForPartitionedParquetData,
                final ParquetFileLayout fileLayout,
                final TableDefinition tableDefinition,
                final Collection<List<String>> indexColumns,
                final OnWriteCompleted onWriteCompleted) {
            this.columnNameToInstructions = columnNameToInstructions;
            this.parquetColumnNameToInstructions = parquetColumnNameToColumnName;
            this.compressionCodecName = compressionCodecName;
            this.maximumDictionaryKeys = maximumDictionaryKeys;
            this.maximumDictionarySize = maximumDictionarySize;
            this.isLegacyParquet = isLegacyParquet;
            this.targetPageSize = targetPageSize;
            this.isRefreshing = isRefreshing;
            this.specialInstructions = specialInstructions;
            this.generateMetadataFiles = generateMetadataFiles;
            this.baseNameForPartitionedParquetData = baseNameForPartitionedParquetData;
            this.fileLayout = fileLayout;
            this.tableDefinition = tableDefinition;
            this.indexColumns = indexColumns == null ? null
                    : indexColumns.stream()
                            .map(List::copyOf)
                            .collect(Collectors.toUnmodifiableList());
            this.onWriteCompleted = onWriteCompleted;
        }

        private <VALUE_TYPE> VALUE_TYPE getOrDefault(final String columnName, final VALUE_TYPE defaultValue,
                final Function<ColumnInstructions, VALUE_TYPE> fun) {
            if (columnNameToInstructions == null) {
                return defaultValue;
            }
            final ColumnInstructions ci = columnNameToInstructions.get(columnName);
            if (ci == null) {
                return defaultValue;
            }
            return fun.apply(ci);
        }

        private boolean getOrDefault(final String columnName, final boolean defaultValue,
                final Predicate<ColumnInstructions> fun) {
            if (columnNameToInstructions == null) {
                return defaultValue;
            }
            final ColumnInstructions ci = columnNameToInstructions.get(columnName);
            if (ci == null) {
                return defaultValue;
            }
            return fun.test(ci);
        }

        @Override
        public String getParquetColumnNameFromColumnNameOrDefault(final String columnName) {
            return getOrDefault(columnName, columnName, ColumnInstructions::getParquetColumnName);
        }

        @Override
        public String getColumnNameFromParquetColumnName(final String parquetColumnName) {
            if (parquetColumnNameToInstructions == null) {
                return null;
            }
            final ColumnInstructions ci = parquetColumnNameToInstructions.get(parquetColumnName);
            if (ci == null) {
                return null;
            }
            return ci.getColumnName();
        }

        @Override
        public String getCodecName(final String columnName) {
            return getOrDefault(columnName, null, ColumnInstructions::getCodecName);
        }

        @Override
        public String getCodecArgs(final String columnName) {
            return getOrDefault(columnName, null, ColumnInstructions::getCodecArgs);
        }

        @Override
        public boolean useDictionary(final String columnName) {
            return getOrDefault(columnName, false, ColumnInstructions::useDictionary);
        }

        @Override
        public OptionalInt getFieldId(final String columnName) {
            return getOrDefault(columnName, OptionalInt.empty(), ColumnInstructions::getFieldId);
        }

        @Override
        public String getCompressionCodecName() {
            return compressionCodecName;
        }

        @Override
        public int getMaximumDictionaryKeys() {
            return maximumDictionaryKeys;
        }

        @Override
        public int getMaximumDictionarySize() {
            return maximumDictionarySize;
        }

        @Override
        public boolean isLegacyParquet() {
            return isLegacyParquet;
        }

        @Override
        public int getTargetPageSize() {
            return targetPageSize;
        }

        @Override
        public boolean isRefreshing() {
            return isRefreshing;
        }

        @Override
        @Nullable
        public Object getSpecialInstructions() {
            return specialInstructions;
        }

        @Override
        public boolean generateMetadataFiles() {
            return generateMetadataFiles;
        }

        @Override
        public String baseNameForPartitionedParquetData() {
            return baseNameForPartitionedParquetData;
        }

        @Override
        public Optional<ParquetFileLayout> getFileLayout() {
            return Optional.ofNullable(fileLayout);
        }

        @Override
        public Optional<TableDefinition> getTableDefinition() {
            return Optional.ofNullable(tableDefinition);
        }

        @Override
        public Optional<Collection<List<String>>> getIndexColumns() {
            return Optional.ofNullable(indexColumns);
        }

        @Override
        public ParquetInstructions withTableDefinition(@Nullable final TableDefinition useDefinition) {
            return withTableDefinitionAndLayout(useDefinition, fileLayout);
        }

        @Override
        public ParquetInstructions withLayout(@Nullable final ParquetFileLayout useLayout) {
            return withTableDefinitionAndLayout(tableDefinition, useLayout);
        }

        @Override
        public ParquetInstructions withTableDefinitionAndLayout(
                @Nullable final TableDefinition useDefinition,
                @Nullable final ParquetFileLayout useLayout) {
            return new ReadOnly(columnNameToInstructions, parquetColumnNameToInstructions,
                    getCompressionCodecName(), getMaximumDictionaryKeys(), getMaximumDictionarySize(),
                    isLegacyParquet(), getTargetPageSize(), isRefreshing(), getSpecialInstructions(),
                    generateMetadataFiles(), baseNameForPartitionedParquetData(), useLayout, useDefinition,
                    indexColumns, onWriteCompleted);
        }

        @Override
        ParquetInstructions withIndexColumns(final Collection<List<String>> useIndexColumns) {
            return new ReadOnly(columnNameToInstructions, parquetColumnNameToInstructions,
                    getCompressionCodecName(), getMaximumDictionaryKeys(), getMaximumDictionarySize(),
                    isLegacyParquet(), getTargetPageSize(), isRefreshing(), getSpecialInstructions(),
                    generateMetadataFiles(), baseNameForPartitionedParquetData(), fileLayout,
                    tableDefinition, useIndexColumns, onWriteCompleted);
        }

        @Override
        public Optional<OnWriteCompleted> onWriteCompleted() {
            return Optional.ofNullable(onWriteCompleted);
        }

        KeyedObjectHashMap<String, ColumnInstructions> copyColumnNameToInstructions() {
            // noinspection unchecked
            return (columnNameToInstructions == null)
                    ? null
                    : (KeyedObjectHashMap<String, ColumnInstructions>) columnNameToInstructions.clone();
        }

        KeyedObjectHashMap<String, ColumnInstructions> copyParquetColumnNameToInstructions() {
            // noinspection unchecked
            return (parquetColumnNameToInstructions == null)
                    ? null
                    : (KeyedObjectHashMap<String, ColumnInstructions>) parquetColumnNameToInstructions.clone();
        }

        private static boolean sameCodecMappings(final ReadOnly r1, final ReadOnly r2) {
            final Set<String> r1ColumnNames = r1.columnNameToInstructions.keySet();
            if (r2.columnNameToInstructions.size() != r1ColumnNames.size()) {
                return false;
            }
            for (String colName : r1ColumnNames) {
                if (!r2.columnNameToInstructions.containsKey(colName)) {
                    return false;
                }
                final String r1CodecName = r1.getCodecName(colName);
                final String r2CodecName = r2.getCodecName(colName);
                if (!Objects.equals(r1CodecName, r2CodecName)) {
                    return false;
                }
                final String r1CodecArgs = r1.getCodecArgs(colName);
                final String r2CodecArgs = r2.getCodecArgs(colName);
                if (!Objects.equals(r1CodecArgs, r2CodecArgs)) {
                    return false;
                }
            }
            return true;
        }
    }

    public static class Builder {
        private KeyedObjectHashMap<String, ColumnInstructions> columnNameToInstructions;
        // Note parquetColumnNameToInstructions may be null while columnNameToInstructions is not null;
        // We only store entries in parquetColumnNameToInstructions when the parquetColumnName is
        // different than the columnName (ie, the column name mapping is not the default mapping)
        private KeyedObjectHashMap<String, ColumnInstructions> parquetColumnNameToInstructions;
        private String compressionCodecName = DEFAULT_COMPRESSION_CODEC_NAME;
        private int maximumDictionaryKeys = DEFAULT_MAXIMUM_DICTIONARY_KEYS;
        private int maximumDictionarySize = DEFAULT_MAXIMUM_DICTIONARY_SIZE;
        private boolean isLegacyParquet;
        private int targetPageSize = DEFAULT_TARGET_PAGE_SIZE;
        private boolean isRefreshing = DEFAULT_IS_REFRESHING;
        private Object specialInstructions;
        private boolean generateMetadataFiles = DEFAULT_GENERATE_METADATA_FILES;
        private String baseNameForPartitionedParquetData = DEFAULT_BASE_NAME_FOR_PARTITIONED_PARQUET_DATA;
        private ParquetFileLayout fileLayout;
        private TableDefinition tableDefinition;
        private Collection<List<String>> indexColumns;
        private OnWriteCompleted onWriteCompleted;
        private TIntObjectHashMap<String> usedFieldIdToColumn;

        /**
         * For each additional field added, make sure to update the copy constructor builder
         * {@link #Builder(ParquetInstructions)}
         */

        public Builder() {}

        public Builder(final ParquetInstructions parquetInstructions) {
            if (parquetInstructions == EMPTY) {
                return;
            }
            final ReadOnly readOnlyParquetInstructions = (ReadOnly) parquetInstructions;
            columnNameToInstructions = readOnlyParquetInstructions.copyColumnNameToInstructions();
            parquetColumnNameToInstructions = readOnlyParquetInstructions.copyParquetColumnNameToInstructions();
            compressionCodecName = readOnlyParquetInstructions.getCompressionCodecName();
            maximumDictionaryKeys = readOnlyParquetInstructions.getMaximumDictionaryKeys();
            maximumDictionarySize = readOnlyParquetInstructions.getMaximumDictionarySize();
            isLegacyParquet = readOnlyParquetInstructions.isLegacyParquet();
            targetPageSize = readOnlyParquetInstructions.getTargetPageSize();
            isRefreshing = readOnlyParquetInstructions.isRefreshing();
            specialInstructions = readOnlyParquetInstructions.getSpecialInstructions();
            generateMetadataFiles = readOnlyParquetInstructions.generateMetadataFiles();
            baseNameForPartitionedParquetData = readOnlyParquetInstructions.baseNameForPartitionedParquetData();
            fileLayout = readOnlyParquetInstructions.getFileLayout().orElse(null);
            tableDefinition = readOnlyParquetInstructions.getTableDefinition().orElse(null);
            indexColumns = readOnlyParquetInstructions.getIndexColumns().orElse(null);
            onWriteCompleted = readOnlyParquetInstructions.onWriteCompleted().orElse(null);
        }

        private void newColumnNameToInstructionsMap() {
            columnNameToInstructions = new KeyedObjectHashMap<>(new KeyedObjectKey.Basic<>() {
                @Override
                public String getKey(@NotNull final ColumnInstructions value) {
                    return value.getColumnName();
                }
            });
        }

        private void newParquetColumnNameToInstructionsMap() {
            parquetColumnNameToInstructions =
                    new KeyedObjectHashMap<>(new KeyedObjectKey.Basic<>() {
                        @Override
                        public String getKey(@NotNull final ColumnInstructions value) {
                            return value.getParquetColumnName();
                        }
                    });
        }

        public Builder addColumnNameMapping(final String parquetColumnName, final String columnName) {
            if (parquetColumnName.equals(columnName)) {
                return this;
            }
            if (columnNameToInstructions == null) {
                newColumnNameToInstructionsMap();
                final ColumnInstructions ci = new ColumnInstructions(columnName);
                ci.setParquetColumnName(parquetColumnName);
                columnNameToInstructions.put(columnName, ci);
                newParquetColumnNameToInstructionsMap();
                parquetColumnNameToInstructions.put(parquetColumnName, ci);
                return this;
            }

            ColumnInstructions ci = columnNameToInstructions.get(columnName);
            if (ci != null) {
                if (ci.parquetColumnName != null) {
                    if (ci.parquetColumnName.equals(parquetColumnName)) {
                        return this;
                    }
                    throw new IllegalArgumentException(
                            "Cannot add a mapping from parquetColumnName=" + parquetColumnName
                                    + ": columnName=" + columnName + " already mapped to parquetColumnName="
                                    + ci.parquetColumnName);
                }
            } else {
                ci = new ColumnInstructions(columnName);
                columnNameToInstructions.put(columnName, ci);
            }

            if (parquetColumnNameToInstructions == null) {
                newParquetColumnNameToInstructionsMap();
                parquetColumnNameToInstructions.put(parquetColumnName, ci);
                return this;
            }

            final ColumnInstructions fromParquetColumnNameInstructions =
                    parquetColumnNameToInstructions.get(parquetColumnName);
            if (fromParquetColumnNameInstructions != null) {
                if (fromParquetColumnNameInstructions == ci) {
                    return this;
                }
                throw new IllegalArgumentException(
                        "Cannot add new mapping from parquetColumnName=" + parquetColumnName + " to columnName="
                                + columnName
                                + ": already mapped to columnName="
                                + fromParquetColumnNameInstructions.getColumnName());
            }
            ci.setParquetColumnName(parquetColumnName);
            parquetColumnNameToInstructions.put(parquetColumnName, ci);
            return this;
        }

        public Set<String> getTakenNames() {
            return (columnNameToInstructions == null) ? Collections.emptySet() : columnNameToInstructions.keySet();
        }

        public Builder addColumnCodec(final String columnName, final String codecName) {
            return addColumnCodec(columnName, codecName, null);
        }

        public Builder addColumnCodec(final String columnName, final String codecName, final String codecArgs) {
            final ColumnInstructions ci = getColumnInstructions(columnName);
            ci.setCodecName(codecName);
            ci.setCodecArgs(codecArgs);
            return this;
        }

        /**
         * Set a hint that the writer should use dictionary-based encoding for writing this column; never evaluated for
         * non-String columns.
         *
         * @param columnName The column name
         * @param useDictionary The hint value
         */
        public Builder useDictionary(final String columnName, final boolean useDictionary) {
            final ColumnInstructions ci = getColumnInstructions(columnName);
            ci.useDictionary(useDictionary);
            return this;
        }

        /**
         * Add a mapping from field ID to column name. This field ID will be populated inside the parquet schema when
         * writing the parquet file.
         */
        public Builder addFieldId(final String columnName, final int fieldId) {
            if (usedFieldIdToColumn == null) {
                usedFieldIdToColumn = new TIntObjectHashMap<>();
                usedFieldIdToColumn.put(fieldId, columnName);
                getColumnInstructions(columnName).setFieldId(fieldId);
            } else {
                addFieldIdHelper(fieldId, columnName);
            }
            return this;
        }

        /**
         * Populate mapping from field ID to column name using the provided map. These field IDs will be populated
         * inside the parquet schema when writing the parquet file.
         *
         * @param fieldIdToColumn A map from field ID to column name
         */
        public Builder addFieldIdMapping(final Map<Integer, String> fieldIdToColumn) {
            if (usedFieldIdToColumn == null) {
                usedFieldIdToColumn = new TIntObjectHashMap<>(fieldIdToColumn.size());
                for (final Map.Entry<Integer, String> entry : fieldIdToColumn.entrySet()) {
                    final int fieldId = entry.getKey();
                    final String column = entry.getValue();
                    usedFieldIdToColumn.put(fieldId, column);
                    getColumnInstructions(column).setFieldId(fieldId);
                }
            } else {
                for (final Map.Entry<Integer, String> entry : fieldIdToColumn.entrySet()) {
                    addFieldIdHelper(entry.getKey(), entry.getValue());
                }
            }
            return this;
        }

        private void addFieldIdHelper(final int fieldId, final String column) {
            if (usedFieldIdToColumn.containsKey(fieldId)) {
                throw new IllegalArgumentException("Field ID " + fieldId + " is already assigned to column "
                        + usedFieldIdToColumn.get(fieldId) + " and cannot be assigned to column " + column);
            }
            usedFieldIdToColumn.put(fieldId, column);
            getColumnInstructions(column).setFieldId(fieldId);
        }

        private ColumnInstructions getColumnInstructions(final String columnName) {
            final ColumnInstructions ci;
            if (columnNameToInstructions == null) {
                newColumnNameToInstructionsMap();
                ci = new ColumnInstructions(columnName);
                columnNameToInstructions.put(columnName, ci);
            } else {
                ci = columnNameToInstructions.putIfAbsent(columnName, ColumnInstructions::new);
            }
            return ci;
        }

        public Builder setCompressionCodecName(final String compressionCodecName) {
            this.compressionCodecName = compressionCodecName;
            return this;
        }

        /**
         * Set the maximum number of unique keys the writer should add to a dictionary page before switching to
         * non-dictionary encoding; never evaluated for non-String columns, ignored if {@link #useDictionary(String) use
         * dictionary} is set for the column.
         *
         * @param maximumDictionaryKeys The maximum number of dictionary keys; must be {@code >= 0}
         */
        public Builder setMaximumDictionaryKeys(final int maximumDictionaryKeys) {
            this.maximumDictionaryKeys = Require.geqZero(maximumDictionaryKeys, "maximumDictionaryKeys");
            return this;
        }

        /**
         * Set the maximum number of bytes the writer should add to the dictionary before switching to non-dictionary
         * encoding; never evaluated for non-String columns, ignored if {@link #useDictionary(String) use dictionary} is
         * set for the column.
         *
         * @param maximumDictionarySize The maximum size of dictionary (in bytes); must be {@code >= 0}
         */
        public Builder setMaximumDictionarySize(final int maximumDictionarySize) {
            this.maximumDictionarySize = Require.geqZero(maximumDictionarySize, "maximumDictionarySize");
            return this;
        }

        public Builder setIsLegacyParquet(final boolean isLegacyParquet) {
            this.isLegacyParquet = isLegacyParquet;
            return this;
        }

        public Builder setTargetPageSize(final int targetPageSize) {
            if (targetPageSize < minTargetPageSize) {
                throw new IllegalArgumentException("Target page size should be >= " + minTargetPageSize);
            }
            this.targetPageSize = targetPageSize;
            return this;
        }

        public Builder setIsRefreshing(final boolean isRefreshing) {
            this.isRefreshing = isRefreshing;
            return this;
        }

        public Builder setSpecialInstructions(final Object specialInstructions) {
            this.specialInstructions = specialInstructions;
            return this;
        }

        /**
         * Set whether to generate {@value ParquetUtils#METADATA_FILE_NAME} and
         * {@value ParquetUtils#COMMON_METADATA_FILE_NAME} files while writing parquet files. On setting this parameter,
         * <ul>
         * <li>When writing a single parquet file, metadata files will be generated in the same parent directory as the
         * parquet file.
         * <li>When writing multiple parquet files in a single write call, the writing code insists that all parquet
         * files should be written to the same parent directory, and only then metadata files will be generated in the
         * same parent directory.
         * <li>When writing key-value partitioned parquet data, metadata files are generated in the root directory of
         * the partitioned parquet files.
         * </ul>
         */
        public Builder setGenerateMetadataFiles(final boolean generateMetadataFiles) {
            this.generateMetadataFiles = generateMetadataFiles;
            return this;
        }

        /**
         * Set the base name for partitioned parquet data. This is used to generate the file name for partitioned
         * parquet files, and therefore, this parameter is only used when writing partitioned parquet data. Users can
         * provide the following tokens to be replaced in the base name:
         * <ul>
         * <li>The token {@value #FILE_INDEX_TOKEN} will be replaced with an automatically incremented integer for files
         * in a directory. For example, a base name of "table-{i}" will result in files named like
         * "PC=partition1/table-0.parquet", "PC=partition1/table-1.parquet", etc., where PC is a partitioning
         * column.</li>
         * <li>The token {@value #UUID_TOKEN} will be replaced with a random UUID. For example, a base name of
         * "table-{uuid}" will result in files named like "table-8e8ab6b2-62f2-40d1-8191-1c5b70c5f330.parquet".</li>
         * <li>The token {@value #PARTITIONS_TOKEN} will be replaced with an underscore-delimited, concatenated string
         * of partition values. For example, a base name of "{partitions}-table" will result in files like
         * "PC1=partition1/PC2=partitionA/PC1=partition1_PC2=partitionA-table.parquet", where "PC1" and "PC2" are
         * partitioning columns.</li>
         * </ul>
         * The default value of this parameter is {@value #DEFAULT_BASE_NAME_FOR_PARTITIONED_PARQUET_DATA}.
         */
        public Builder setBaseNameForPartitionedParquetData(final String baseNameForPartitionedParquetData) {
            this.baseNameForPartitionedParquetData = baseNameForPartitionedParquetData;
            return this;
        }

        /**
         * Set the expected file layout when reading a parquet file or a directory. This info can be used to skip some
         * computations to deduce the file layout from the source directory structure.
         */
        public Builder setFileLayout(final ParquetFileLayout fileLayout) {
            this.fileLayout = fileLayout;
            return this;
        }

        /**
         * <ul>
         * <li>When reading a parquet file, this corresponds to the table definition to use instead of the one implied
         * by the parquet file being read. Providing a definition can help save additional computations to deduce the
         * table definition from the parquet files as well as from the directory layouts when reading partitioned
         * data.</li>
         * <li>When writing a parquet file, this corresponds to the table definition to use instead of the one implied
         * by the table being written</li>
         * </ul>
         * This definition can be used to skip some columns or add additional columns with {@code null} values.
         */
        public Builder setTableDefinition(final TableDefinition tableDefinition) {
            this.tableDefinition = tableDefinition;
            return this;
        }

        private void initIndexColumns() {
            if (indexColumns == null) {
                indexColumns = new ArrayList<>();
            }
        }

        /**
         * Add a list of columns to persist together as indexes. The write operation will store the index info as
         * sidecar tables. This argument is used to narrow the set of indexes to write, or to be explicit about the
         * expected set of indexes present on all sources. Indexes that are specified but missing will be computed on
         * demand.
         */
        public Builder addIndexColumns(final String... indexColumns) {
            initIndexColumns();
            this.indexColumns.add(List.of(indexColumns));
            return this;
        }

        /**
         * Adds provided lists of columns to persist together as indexes. This method accepts an {@link Iterable} of
         * lists, where each list represents a group of columns to be indexed together.
         * <p>
         * The write operation will store the index info as sidecar tables. This argument is used to narrow the set of
         * indexes to write, or to be explicit about the expected set of indexes present on all sources. Indexes that
         * are specified but missing will be computed on demand. To prevent the generation of index files, provide an
         * empty iterable.
         */
        public Builder addAllIndexColumns(final Iterable<List<String>> indexColumns) {
            initIndexColumns();
            for (final List<String> indexColumnList : indexColumns) {
                this.indexColumns.add(List.copyOf(indexColumnList));
            }
            return this;
        }

        /**
         * Adds a callback to be executed when on completing each parquet data file write (excluding the index and
         * metadata files).
         */
        public Builder setOnWriteCompleted(final OnWriteCompleted onWriteCompleted) {
            this.onWriteCompleted = onWriteCompleted;
            return this;
        }

        public ParquetInstructions build() {
            final KeyedObjectHashMap<String, ColumnInstructions> columnNameToInstructionsOut = columnNameToInstructions;
            columnNameToInstructions = null;
            final KeyedObjectHashMap<String, ColumnInstructions> parquetColumnNameToColumnNameOut =
                    parquetColumnNameToInstructions;
            parquetColumnNameToInstructions = null;
            return new ReadOnly(columnNameToInstructionsOut, parquetColumnNameToColumnNameOut, compressionCodecName,
                    maximumDictionaryKeys, maximumDictionarySize, isLegacyParquet, targetPageSize, isRefreshing,
                    specialInstructions, generateMetadataFiles, baseNameForPartitionedParquetData, fileLayout,
                    tableDefinition, indexColumns, onWriteCompleted);
        }
    }

    public static Builder builder() {
        return new Builder();
    }
}<|MERGE_RESOLUTION|>--- conflicted
+++ resolved
@@ -12,6 +12,7 @@
 import io.deephaven.hash.KeyedObjectKey;
 import io.deephaven.parquet.base.ParquetUtils;
 import io.deephaven.util.annotations.VisibleForTesting;
+import org.apache.parquet.hadoop.metadata.CompressionCodecName;
 import org.jetbrains.annotations.NotNull;
 import org.jetbrains.annotations.Nullable;
 
@@ -35,17 +36,6 @@
  */
 public abstract class ParquetInstructions implements ColumnToCodecMappings {
 
-<<<<<<< HEAD
-    public static final String DEFAULT_COMPRESSION_CODEC_NAME = "SNAPPY";
-    public static final int DEFAULT_MAXIMUM_DICTIONARY_KEYS = 1 << 20;
-    public static final int DEFAULT_MAXIMUM_DICTIONARY_SIZE = 1 << 20;
-    public static final int MIN_TARGET_PAGE_SIZE = 1 << 11; // 2KB
-    private static final int minTargetPageSize = Configuration.getInstance().getIntegerWithDefault(
-            "Parquet.minTargetPageSize", MIN_TARGET_PAGE_SIZE);
-    public static final int DEFAULT_TARGET_PAGE_SIZE = 1 << 16; // 64KB
-    private static final int defaultTargetPageSize = Configuration.getInstance().getIntegerWithDefault(
-            "Parquet.defaultTargetPageSize", DEFAULT_TARGET_PAGE_SIZE);
-=======
     public static final String DEFAULT_COMPRESSION_CODEC_NAME = CompressionCodecName.SNAPPY.toString();
     public static final int DEFAULT_MAXIMUM_DICTIONARY_KEYS = 1 << 20;
     public static final int DEFAULT_MAXIMUM_DICTIONARY_SIZE = 1 << 20;
@@ -55,7 +45,6 @@
 
     public static final int DEFAULT_TARGET_PAGE_SIZE = Configuration.getInstance().getIntegerWithDefault(
             "Parquet.defaultTargetPageSize", 1 << 16); // 64KB
->>>>>>> 9692a029
 
     /**
      * Throws an exception if {@link ParquetInstructions#getTableDefinition()} is empty.
@@ -70,13 +59,10 @@
 
     private static final boolean DEFAULT_IS_REFRESHING = false;
 
-<<<<<<< HEAD
     public interface OnWriteCompleted {
         void onWriteCompleted(CompletedParquetWrite completedParquetWrite);
     }
 
-=======
->>>>>>> 9692a029
     public enum ParquetFileLayout {
         /**
          * A single parquet file.
@@ -914,8 +900,8 @@
         }
 
         public Builder setTargetPageSize(final int targetPageSize) {
-            if (targetPageSize < minTargetPageSize) {
-                throw new IllegalArgumentException("Target page size should be >= " + minTargetPageSize);
+            if (targetPageSize < MIN_TARGET_PAGE_SIZE) {
+                throw new IllegalArgumentException("Target page size should be >= " + MIN_TARGET_PAGE_SIZE);
             }
             this.targetPageSize = targetPageSize;
             return this;
