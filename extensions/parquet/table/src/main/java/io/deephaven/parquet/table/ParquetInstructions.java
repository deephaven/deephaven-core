--- conflicted
+++ resolved
@@ -36,7 +36,6 @@
  */
 public abstract class ParquetInstructions implements ColumnToCodecMappings {
 
-<<<<<<< HEAD
     public static final String DEFAULT_COMPRESSION_CODEC_NAME = "SNAPPY";
     public static final int DEFAULT_MAXIMUM_DICTIONARY_KEYS = 1 << 20;
     public static final int DEFAULT_MAXIMUM_DICTIONARY_SIZE = 1 << 20;
@@ -46,8 +45,6 @@
     public static final int DEFAULT_TARGET_PAGE_SIZE = 1 << 16; // 64KB
     private static final int defaultTargetPageSize = Configuration.getInstance().getIntegerWithDefault(
             "Parquet.defaultTargetPageSize", DEFAULT_TARGET_PAGE_SIZE);
-=======
-    private static volatile String defaultCompressionCodecName = CompressionCodecName.SNAPPY.toString();
 
     /**
      * Throws an exception if {@link ParquetInstructions#getTableDefinition()} is empty.
@@ -55,73 +52,10 @@
      * @param parquetInstructions the parquet instructions
      * @throws IllegalArgumentException if there is not a table definition
      */
-    public static TableDefinition ensureDefinition(ParquetInstructions parquetInstructions) {
+    static TableDefinition ensureDefinition(final ParquetInstructions parquetInstructions) {
         return parquetInstructions.getTableDefinition()
                 .orElseThrow(() -> new IllegalArgumentException("Table definition must be provided"));
     }
-
-    /**
-     * Set the default for {@link #getCompressionCodecName()}.
-     *
-     * @deprecated Use {@link Builder#setCompressionCodecName(String)} instead.
-     * @param name The new default
-     */
-    @Deprecated
-    public static void setDefaultCompressionCodecName(final String name) {
-        defaultCompressionCodecName = name;
-    }
-
-    /**
-     * @return The default for {@link #getCompressionCodecName()}
-     */
-    public static String getDefaultCompressionCodecName() {
-        return defaultCompressionCodecName;
-    }
-
-    private static volatile int defaultMaximumDictionaryKeys = 1 << 20;
-
-    /**
-     * Set the default for {@link #getMaximumDictionaryKeys()}.
-     *
-     * @param maximumDictionaryKeys The new default
-     * @see Builder#setMaximumDictionaryKeys(int)
-     */
-    public static void setDefaultMaximumDictionaryKeys(final int maximumDictionaryKeys) {
-        defaultMaximumDictionaryKeys = Require.geqZero(maximumDictionaryKeys, "maximumDictionaryKeys");
-    }
-
-    /**
-     * @return The default for {@link #getMaximumDictionaryKeys()}
-     */
-    public static int getDefaultMaximumDictionaryKeys() {
-        return defaultMaximumDictionaryKeys;
-    }
-
-    private static volatile int defaultMaximumDictionarySize = 1 << 20;
-
-    /**
-     * Set the default for {@link #getMaximumDictionarySize()}.
-     *
-     * @param maximumDictionarySize The new default
-     * @see Builder#setMaximumDictionarySize(int)
-     */
-    public static void setDefaultMaximumDictionarySize(final int maximumDictionarySize) {
-        defaultMaximumDictionarySize = Require.geqZero(maximumDictionarySize, "maximumDictionarySize");
-    }
-
-    /**
-     * @return The default for {@link #getMaximumDictionarySize()}
-     */
-    public static int getDefaultMaximumDictionarySize() {
-        return defaultMaximumDictionarySize;
-    }
-
-    public static final int MIN_TARGET_PAGE_SIZE =
-            Configuration.getInstance().getIntegerWithDefault("Parquet.minTargetPageSize", 1 << 11); // 2KB
-    private static final int DEFAULT_TARGET_PAGE_SIZE =
-            Configuration.getInstance().getIntegerWithDefault("Parquet.defaultTargetPageSize", 1 << 16); // 64KB
-    private static volatile int defaultTargetPageSize = DEFAULT_TARGET_PAGE_SIZE;
->>>>>>> 16c55acd
 
     private static final boolean DEFAULT_IS_REFRESHING = false;
 
@@ -164,7 +98,7 @@
     static final String FILE_INDEX_TOKEN = "{i}";
     private static final String DEFAULT_BASE_NAME_FOR_PARTITIONED_PARQUET_DATA = UUID_TOKEN;
 
-    public ParquetInstructions() {}
+    private ParquetInstructions() {}
 
     public final String getColumnNameFromParquetColumnNameOrDefault(final String parquetColumnName) {
         final String mapped = getColumnNameFromParquetColumnName(parquetColumnName);
