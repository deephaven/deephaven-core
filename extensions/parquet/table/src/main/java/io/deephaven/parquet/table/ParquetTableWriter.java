--- conflicted
+++ resolved
@@ -22,11 +22,8 @@
 import io.deephaven.engine.table.impl.select.NullSelectColumn;
 import io.deephaven.engine.table.impl.select.SelectColumn;
 import io.deephaven.engine.table.impl.select.SourceColumn;
-<<<<<<< HEAD
 import io.deephaven.engine.table.impl.sources.ArrayBackedColumnSource;
 import io.deephaven.engine.table.impl.sources.ReinterpretUtils;
-=======
->>>>>>> e937e40c
 import io.deephaven.parquet.base.ColumnWriter;
 import io.deephaven.parquet.base.ParquetFileWriter;
 import io.deephaven.parquet.base.RowGroupWriter;
@@ -40,36 +37,26 @@
 import io.deephaven.util.QueryConstants;
 import io.deephaven.util.SafeCloseable;
 import io.deephaven.util.annotations.VisibleForTesting;
-<<<<<<< HEAD
 import io.deephaven.util.type.TypeUtils;
-import io.deephaven.vector.Vector;
-import org.apache.commons.lang3.tuple.Pair;
-import org.apache.parquet.bytes.HeapByteBufferAllocator;
-import org.apache.parquet.column.statistics.IntStatistics;
-import org.apache.parquet.column.statistics.Statistics;
-import org.apache.parquet.hadoop.metadata.CompressionCodecName;
-import org.apache.parquet.io.api.Binary;
-=======
 import io.deephaven.vector.Vector;
 import org.apache.commons.lang3.tuple.Pair;
 import org.apache.parquet.bytes.HeapByteBufferAllocator;
 import org.apache.parquet.column.statistics.Statistics;
 import org.apache.parquet.schema.PrimitiveType;
 import org.apache.parquet.schema.Types;
->>>>>>> e937e40c
+import org.apache.parquet.column.statistics.IntStatistics;
+import org.apache.parquet.column.statistics.Statistics;
+import org.apache.parquet.hadoop.metadata.CompressionCodecName;
+import org.apache.parquet.io.api.Binary;
 import org.jetbrains.annotations.NotNull;
 
 import java.io.File;
 import java.io.IOException;
-<<<<<<< HEAD
 import java.lang.reflect.Field;
-=======
->>>>>>> e937e40c
 import java.nio.*;
 import java.nio.file.Path;
 import java.nio.file.Paths;
 import java.util.*;
-<<<<<<< HEAD
 import java.util.function.Function;
 import java.util.function.IntSupplier;
 import java.util.stream.Collectors;
@@ -77,8 +64,6 @@
 import static io.deephaven.parquet.table.ParquetTools.computeDataIndexTableName;
 import static io.deephaven.parquet.table.ParquetTools.minusParquetSuffix;
 import static io.deephaven.util.QueryConstants.NULL_INT;
-=======
->>>>>>> e937e40c
 
 /**
  * API for writing DH tables in parquet format
@@ -88,7 +73,6 @@
     public static final String BEGIN_POS = "dh_begin_pos";
     public static final String END_POS = "dh_end_pos";
     public static final String GROUPING_KEY = "dh_key";
-<<<<<<< HEAD
 
     public static final String INDEX_COL_NAME = "dh_row_set";
 
@@ -107,18 +91,6 @@
          * Parquet name(s) of the indexing column(s)
          */
         public final String[] parquetColumnNames;
-=======
-    public static final String PARQUET_FILE_EXTENSION = ".parquet";
-
-    /**
-     * Helper struct used to pass information about where to write the grouping files for each grouping column
-     */
-    public static class GroupingColumnWritingInfo {
-        /**
-         * Parquet name of this grouping column
-         */
-        public final String parquetColumnName;
->>>>>>> e937e40c
         /**
          * File path to be added in the grouping metadata of main parquet file
          */
@@ -131,68 +103,44 @@
          */
         public final File destFile;
 
-<<<<<<< HEAD
         public IndexWritingInfo(final String[] indexColumnNames,
-                final String[] parquetColumnNames,
-                final File metadataFilePath,
-                final File destFile) {
+                                final String[] parquetColumnNames,
+                                final File metadataFilePath,
+                                final File destFile) {
             this.indexColumnNames = indexColumnNames;
             this.parquetColumnNames = parquetColumnNames;
-=======
+            this.metadataFilePath = metadataFilePath;
+            this.destFile = destFile;
+        }
+    }
+
+    /**
+     * Helper struct used to pass information about where to write the grouping files for each grouping column
+     */
+    public static class GroupingColumnWritingInfo {
+        /**
+         * Parquet name of this grouping column
+         */
+        public final String parquetColumnName;
+        /**
+         * File path to be added in the grouping metadata of main parquet file
+         */
+        public final File metadataFilePath;
+
+        /**
+         * Destination path for writing the grouping file. The two filenames can differ because we write grouping files
+         * to shadow file paths first and then place them at the final path once the write is complete. But the metadata
+         * should always hold the accurate path.
+         */
+        public final File destFile;
+
         public GroupingColumnWritingInfo(final String parquetColumnName, final File metadataFilePath,
                 final File destFile) {
             this.parquetColumnName = parquetColumnName;
->>>>>>> e937e40c
             this.metadataFilePath = metadataFilePath;
             this.destFile = destFile;
         }
     }
-<<<<<<< HEAD
-
-    public static Function<String, String> defaultGroupingFileName(@NotNull final String path) {
-        final String prefix = minusParquetSuffix(path);
-        return columnName -> prefix + "_" + columnName + "_grouping.parquet";
-    }
-
-    // /**
-    // * Writes a table in parquet format under a given path
-    // *
-    // * @param t The table to write
-    // * @param path The destination path
-    // * @param incomingMeta A map of metadata values to be stores in the file footer
-    // * @param indexPathFactory a factory to construct paths for index tables.
-    // * @param indexColumnArr arrays containing the key column names(s) for written indexes (the write operation will
-    // * store the index info as sidecar tables)
-    // * @throws SchemaMappingException Error creating a parquet table schema for the given table (likely due to
-    // * unsupported types)
-    // * @throws IOException For file writing related errors
-    // */
-    // public static void write(
-    // @NotNull final Table t,
-    // @NotNull final String path,
-    // @NotNull final Map<String, String> incomingMeta,
-    // @NotNull final Function<String, String> indexPathFactory,
-    // @Nullable final String[]... indexColumnArr) throws SchemaMappingException, IOException {
-    // write(t, t.getDefinition(), ParquetInstructions.EMPTY, path, incomingMeta, indexPathFactory, indexColumnArr);
-    // }
-    //
-    // /**
-    // * Writes a table in parquet format under a given path
-    // *
-    // * @param t the table to write
-    // * @param path the destination path
-    // * @param incomingMeta any metadata to include in the parquet metadata
-    // * @param indexColumnArr arrays containing the key column names(s) for written indexes (the write operation will
-    // * store the index info as sidecar tables)
-    // */
-    // public static void write(@NotNull final Table t,
-    // @NotNull final String path,
-    // @NotNull final Map<String, String> incomingMeta,
-    // @Nullable final String[]... indexColumnArr) throws SchemaMappingException, IOException {
-    // write(t, path, incomingMeta, defaultGroupingFileName(path), indexColumnArr);
-    // }
-=======
->>>>>>> e937e40c
 
     /**
      * Writes a table in parquet format under a given path
@@ -202,11 +150,8 @@
      * @param writeInstructions Write instructions for customizations while writing
      * @param destPathName The destination path
      * @param incomingMeta A map of metadata values to be stores in the file footer
-<<<<<<< HEAD
      * @param indexInfoList column arrays containing the column names(s) for written indexes (the write operation will
      *        store the index info as sidecar tables)
-=======
->>>>>>> e937e40c
      * @throws SchemaMappingException Error creating a parquet table schema for the given table (likely due to
      *         unsupported types)
      * @throws IOException For file writing related errors
@@ -217,16 +162,11 @@
             @NotNull final ParquetInstructions writeInstructions,
             @NotNull final String destPathName,
             @NotNull final Map<String, String> incomingMeta,
-<<<<<<< HEAD
             @Nullable final List<ParquetTableWriter.IndexWritingInfo> indexInfoList)
-=======
-            final Map<String, GroupingColumnWritingInfo> groupingColumnsWritingInfoMap)
->>>>>>> e937e40c
             throws SchemaMappingException, IOException {
         final TableInfo.Builder tableInfoBuilder = TableInfo.builder();
         List<File> cleanupFiles = null;
         try {
-<<<<<<< HEAD
             if (indexInfoList != null) {
                 cleanupFiles = new ArrayList<>(indexInfoList.size());
                 final Path destDirPath = Paths.get(destPathName).getParent();
@@ -250,21 +190,6 @@
                             destDirPath.relativize(metadataFilePath.toPath()).toString(),
                             parquetColumnNames));
                     write(indexTable, indexTable.getDefinition(), writeInstructions,
-=======
-            if (groupingColumnsWritingInfoMap != null) {
-                cleanupFiles = new ArrayList<>(groupingColumnsWritingInfoMap.size());
-                final Path destDirPath = Paths.get(destPathName).getParent();
-                for (Map.Entry<String, GroupingColumnWritingInfo> entry : groupingColumnsWritingInfoMap.entrySet()) {
-                    final String groupingColumnName = entry.getKey();
-                    final Table auxiliaryTable = groupingAsTable(t, groupingColumnName);
-                    final String parquetColumnName = entry.getValue().parquetColumnName;
-                    final File metadataFilePath = entry.getValue().metadataFilePath;
-                    final File groupingDestFile = entry.getValue().destFile;
-                    cleanupFiles.add(groupingDestFile);
-                    tableInfoBuilder.addGroupingColumns(GroupingColumnInfo.of(parquetColumnName,
-                            destDirPath.relativize(metadataFilePath.toPath()).toString()));
-                    write(auxiliaryTable, auxiliaryTable.getDefinition(), writeInstructions,
->>>>>>> e937e40c
                             groupingDestFile.getAbsolutePath(), Collections.emptyMap(), TableInfo.builder());
                 }
             }
@@ -544,404 +469,20 @@
 
     @VisibleForTesting
     static <DATA_TYPE> void writeColumnSource(
-<<<<<<< HEAD
-            @NotNull final Map<String, Map<ParquetCacheTags, Object>> computedCache,
-            @NotNull final TrackingRowSet tableRowSet,
-            @NotNull final RowGroupWriter rowGroupWriter,
-            @NotNull final String name,
-            @NotNull final ColumnSource<DATA_TYPE> columnSourceIn,
-            @NotNull final ColumnDefinition<DATA_TYPE> columnDefinition,
-            @NotNull final ParquetInstructions writeInstructions) throws IllegalAccessException, IOException {
-        ColumnSource<DATA_TYPE> valueSource = columnSourceIn;
-
-        final ColumnWriteHelper helper;
-        int maxValuesPerPage = 0;
-        int maxRowsPerPage = 0;
-        int pageCount;
-        if (columnSourceIn.getComponentType() != null
-                && !CodecLookup.explicitCodecPresent(writeInstructions.getCodecName(columnDefinition.getName()))
-                && !CodecLookup.codecRequired(columnDefinition)) {
-            final VectorColumnWriterHelper vectorHelper;
-            final int targetValuesPerPage = getTargetRowsPerPage(
-                    valueSource.getComponentType(),
-                    writeInstructions.getTargetPageSize());
-            final HashMap<String, ColumnSource<?>> columns = new HashMap<>();
-            columns.put("array", valueSource);
-            {
-                final Table lengthsTable = new QueryTable(tableRowSet, columns);
-                final ColumnSource<?> lengthSource = lengthsTable
-                        .view("len= ((Object)array) == null ? null : (int)array."
-                                + (Vector.class.isAssignableFrom(valueSource.getType()) ? "size()" : "length"))
-                        .getColumnSource("len");
-                final Table ungroupedArrays = lengthsTable.ungroup("array");
-                vectorHelper = new VectorColumnWriterHelper(lengthSource, ungroupedArrays.getRowSet());
-                helper = vectorHelper;
-                valueSource = ungroupedArrays.getColumnSource("array");
-            }
-
-            // This is the count of items contained in all arrays from the original table as we process.
-            int valuesInPage = 0;
-
-            // This is the count of rows in the original table as we process them
-            int rowsInPage = 0;
-            try (final ChunkSource.GetContext context = vectorHelper.lengthSource.makeGetContext(LOCAL_CHUNK_SIZE);
-                    final RowSequence.Iterator it = tableRowSet.getRowSequenceIterator()) {
-                while (it.hasMore()) {
-                    final RowSequence rs = it.getNextRowSequenceWithLength(LOCAL_CHUNK_SIZE);
-                    final IntChunk<? extends Values> lengthChunk =
-                            vectorHelper.lengthSource.getChunk(context, rs).asIntChunk();
-                    for (int chunkPos = 0; chunkPos < lengthChunk.size(); chunkPos++) {
-                        final int curLength = lengthChunk.get(chunkPos);
-                        if (curLength != NULL_INT) {
-                            // If this array puts us past the target number of items within a page then we'll record the
-                            // current values into the page lists above and restart our counts.
-                            if ((valuesInPage + curLength > targetValuesPerPage || rowsInPage + 1 > targetValuesPerPage)
-                                    && (valuesInPage > 0 || rowsInPage > 0)) {
-                                // Record the current item count and original row count into the parallel page arrays.
-                                vectorHelper.valuePageSizes.add(valuesInPage);
-                                vectorHelper.lengthPageSizes.add(rowsInPage);
-                                maxValuesPerPage = Math.max(valuesInPage, maxValuesPerPage);
-                                maxRowsPerPage = Math.max(rowsInPage, maxRowsPerPage);
-
-                                // Reset the counts to compute these values for the next page.
-                                rowsInPage = 0;
-                                valuesInPage = 0;
-                            }
-                            valuesInPage += curLength;
-                        }
-                        rowsInPage++;
-                    }
-                }
-            }
-
-            // If there are any leftover, accumulate the last page.
-            if (rowsInPage > 0) {
-                maxValuesPerPage = Math.max(valuesInPage, maxValuesPerPage);
-                maxRowsPerPage = Math.max(rowsInPage, maxRowsPerPage);
-                vectorHelper.valuePageSizes.add(valuesInPage);
-                vectorHelper.lengthPageSizes.add(rowsInPage);
-            }
-            pageCount = vectorHelper.valuePageSizes.size();
-        } else {
-            final long tableSize = tableRowSet.size();
-            final int targetPageSize = getTargetRowsPerPage(
-                    valueSource.getType(), writeInstructions.getTargetPageSize());
-            maxValuesPerPage = maxRowsPerPage = (int) Math.min(tableSize, targetPageSize);
-            helper = new FlatColumnWriterHelper(maxValuesPerPage);
-            pageCount = Math.toIntExact((tableSize + targetPageSize - 1) / targetPageSize);
-        }
-
-        Class<DATA_TYPE> columnType = valueSource.getType();
-        if (columnType == Instant.class) {
-            // noinspection unchecked
-            valueSource = (ColumnSource<DATA_TYPE>) ReinterpretUtils.instantToLongSource(
-                    (ColumnSource<Instant>) valueSource);
-            columnType = valueSource.getType();
-        } else if (columnType == Boolean.class) {
-            // noinspection unchecked
-            valueSource = (ColumnSource<DATA_TYPE>) ReinterpretUtils.booleanToByteSource(
-                    (ColumnSource<Boolean>) valueSource);
-        }
-
-=======
             @NotNull final RowSet tableRowSet,
             @NotNull final ParquetInstructions writeInstructions,
             @NotNull final RowGroupWriter rowGroupWriter,
             @NotNull final Map<String, Map<ParquetCacheTags, Object>> computedCache,
             @NotNull final String columnName,
             @NotNull ColumnSource<DATA_TYPE> columnSource) throws IllegalAccessException, IOException {
->>>>>>> e937e40c
         try (final ColumnWriter columnWriter = rowGroupWriter.addColumn(
                 writeInstructions.getParquetColumnNameFromColumnNameOrDefault(columnName))) {
             boolean usedDictionary = false;
-<<<<<<< HEAD
-            if (valueSource.getType() == String.class) {
-                usedDictionary = tryEncodeDictionary(writeInstructions,
-                        tableRowSet,
-                        columnDefinition,
-                        columnWriter,
-                        valueSource,
-                        helper,
-                        maxValuesPerPage,
-                        maxRowsPerPage,
-                        pageCount);
-=======
             if (String.class.equals(columnSource.getType()) || String.class.equals(columnSource.getComponentType())) {
                 usedDictionary =
                         tryEncodeDictionary(tableRowSet, writeInstructions, columnWriter, columnName, columnSource);
->>>>>>> e937e40c
             }
             if (!usedDictionary) {
-<<<<<<< HEAD
-                encodePlain(writeInstructions,
-                        tableRowSet,
-                        columnDefinition,
-                        columnType,
-                        columnWriter,
-                        valueSource,
-                        helper,
-                        computedCache,
-                        maxValuesPerPage,
-                        maxRowsPerPage,
-                        pageCount);
-            }
-        }
-    }
-
-    private static <DATA_TYPE> void encodePlain(@NotNull final ParquetInstructions writeInstructions,
-            @NotNull final RowSet tableRowSet,
-            @NotNull final ColumnDefinition<DATA_TYPE> columnDefinition,
-            @NotNull final Class<DATA_TYPE> columnType,
-            @NotNull final ColumnWriter columnWriter,
-            @NotNull final ColumnSource<DATA_TYPE> valueSource,
-            @NotNull final ColumnWriteHelper writingHelper,
-            @NotNull final Map<String, Map<ParquetCacheTags, Object>> computedCache,
-            final int maxValuesPerPage,
-            final int maxRowsPerPage,
-            final int pageCount) throws IOException {
-        try (final TransferObject<?> transferObject = TransferObject.create(computedCache,
-                tableRowSet,
-                valueSource,
-                columnDefinition,
-                maxValuesPerPage,
-                columnType,
-                writeInstructions)) {
-            final VectorColumnWriterHelper vectorHelper = writingHelper.isVectorFormat()
-                    ? (VectorColumnWriterHelper) writingHelper
-                    : null;
-            final Statistics<?> statistics = columnWriter.getStats();
-            // @formatter:off
-            try (final RowSequence.Iterator lengthRowSetIterator = vectorHelper != null
-                    ? tableRowSet.getRowSequenceIterator()
-                    : null;
-                 final ChunkSource.GetContext lengthSourceContext = vectorHelper != null
-                         ? vectorHelper.lengthSource.makeGetContext(maxRowsPerPage)
-                         : null;
-                 final RowSequence.Iterator valueRowSetIterator = vectorHelper != null
-                         ? vectorHelper.valueRowSet.getRowSequenceIterator()
-                         : tableRowSet.getRowSequenceIterator()) {
-                // @formatter:on
-
-                final IntBuffer repeatCount = vectorHelper != null
-                        ? IntBuffer.allocate(maxRowsPerPage)
-                        : null;
-                final IntSupplier lengthPageSizeGetter = vectorHelper != null
-                        ? vectorHelper.lengthPageSizeSupplier()
-                        : null;
-                final IntSupplier valuePageSizeGetter = writingHelper.valuePageSizeSupplier();
-                for (int step = 0; step < pageCount; ++step) {
-                    final RowSequence rs =
-                            valueRowSetIterator.getNextRowSequenceWithLength(valuePageSizeGetter.getAsInt());
-                    transferObject.fetchData(rs);
-                    if (vectorHelper != null) {
-                        final IntChunk<? extends Values> lenChunk = vectorHelper.lengthSource.getChunk(
-                                lengthSourceContext,
-                                lengthRowSetIterator.getNextRowSequenceWithLength(lengthPageSizeGetter.getAsInt()))
-                                .asIntChunk();
-                        lenChunk.copyToTypedBuffer(0, repeatCount, 0, lenChunk.size());
-                        repeatCount.limit(lenChunk.size());
-                        // TODO(deephaven-core:DH-4495): Add support for paginating vector data
-                        // We do not paginate vector data, because our parquet reading code expects all elements from a
-                        // single array or a vector to be on the same page (refer classes ToVectorPage and ToArrayPage
-                        // for more details).
-                        int numValuesBuffered = transferObject.transferAllToBuffer();
-                        columnWriter.addVectorPage(transferObject.getBuffer(), repeatCount, numValuesBuffered,
-                                statistics);
-                        repeatCount.clear();
-                    } else {
-                        // Split a single page into multiple if we are not able to fit all the entries in one page
-                        do {
-                            int numValuesBuffered = transferObject.transferOnePageToBuffer();
-                            columnWriter.addPage(transferObject.getBuffer(), numValuesBuffered, statistics);
-                        } while (transferObject.hasMoreDataToBuffer());
-                    }
-                }
-            }
-        }
-    }
-
-    private static <DATA_TYPE> boolean tryEncodeDictionary(
-            @NotNull final ParquetInstructions writeInstructions,
-            @NotNull final RowSet tableRowSet,
-            @NotNull final ColumnDefinition<DATA_TYPE> columnDefinition,
-            @NotNull final ColumnWriter columnWriter,
-            @NotNull final ColumnSource<DATA_TYPE> valueSource,
-            @NotNull final ColumnWriteHelper writingHelper,
-            final int maxValuesPerPage,
-            final int maxRowsPerPage,
-            final int pageCount) throws IOException {
-        // Note: We only support strings as dictionary pages. Knowing that, we can make some assumptions about chunk
-        // types and avoid a bunch of lambda and virtual method invocations. If we decide to support more, than
-        // these assumptions will need to be revisited.
-        Assert.eq(valueSource.getType(), "valueSource.getType()", String.class, "ColumnSource supports dictionary");
-
-        final boolean useDictionaryHint = writeInstructions.useDictionary(columnDefinition.getName());
-        final int maxKeys = useDictionaryHint ? Integer.MAX_VALUE : writeInstructions.getMaximumDictionaryKeys();
-        final int maxDictSize = useDictionaryHint ? Integer.MAX_VALUE : writeInstructions.getMaximumDictionarySize();
-        final VectorColumnWriterHelper vectorHelper = writingHelper.isVectorFormat()
-                ? (VectorColumnWriterHelper) writingHelper
-                : null;
-        final Statistics<?> statistics = columnWriter.getStats();
-        try {
-            final List<IntBuffer> pageBuffers = new ArrayList<>();
-            final BitSet pageBufferHasNull = new BitSet();
-            Binary[] encodedKeys = new Binary[Math.min(INITIAL_DICTIONARY_SIZE, maxKeys)];
-
-            final TObjectIntHashMap<String> keyToPos =
-                    new TObjectIntHashMap<>(Constants.DEFAULT_CAPACITY,
-                            Constants.DEFAULT_LOAD_FACTOR,
-                            QueryConstants.NULL_INT);
-            int keyCount = 0;
-            int dictSize = 0;
-            boolean hasNulls = false;
-            final IntSupplier valuePageSizeGetter = writingHelper.valuePageSizeSupplier();
-            try (final ChunkSource.GetContext context = valueSource.makeGetContext(maxValuesPerPage);
-                    final RowSequence.Iterator it = vectorHelper != null
-                            ? vectorHelper.valueRowSet.getRowSequenceIterator()
-                            : tableRowSet.getRowSequenceIterator()) {
-                for (int curPage = 0; curPage < pageCount; curPage++) {
-                    boolean pageHasNulls = false;
-                    final RowSequence rs = it.getNextRowSequenceWithLength(valuePageSizeGetter.getAsInt());
-                    final ObjectChunk<String, ? extends Values> chunk =
-                            valueSource.getChunk(context, rs).asObjectChunk();
-                    final IntBuffer posInDictionary = IntBuffer.allocate(rs.intSize());
-                    for (int vi = 0; vi < chunk.size(); ++vi) {
-                        final String key = chunk.get(vi);
-                        int dictionaryPos = keyToPos.get(key);
-                        if (dictionaryPos == keyToPos.getNoEntryValue()) {
-                            // Track the min/max statistics while the dictionary is being built.
-                            if (key == null) {
-                                hasNulls = pageHasNulls = true;
-                            } else {
-                                if (keyCount == encodedKeys.length) {
-                                    // Copy into an array of double the size with upper limit at maxKeys
-                                    if (keyCount == maxKeys) {
-                                        throw new DictionarySizeExceededException(String.format(
-                                                "Dictionary maximum keys exceeded for %s", columnDefinition.getName()));
-                                    }
-                                    encodedKeys = Arrays.copyOf(encodedKeys, (int) Math.min(keyCount * 2L, maxKeys));
-                                }
-                                final Binary encodedKey = Binary.fromString(key);
-                                dictSize += encodedKey.length();
-                                if (dictSize > maxDictSize) {
-                                    throw new DictionarySizeExceededException(
-                                            String.format("Dictionary maximum size exceeded for %s",
-                                                    columnDefinition.getName()));
-                                }
-                                encodedKeys[keyCount] = encodedKey;
-                                statistics.updateStats(encodedKey);
-                                dictionaryPos = keyCount;
-                                keyCount++;
-                            }
-                            keyToPos.put(key, dictionaryPos);
-                        }
-                        posInDictionary.put(dictionaryPos);
-                    }
-                    pageBuffers.add(posInDictionary);
-                    pageBufferHasNull.set(curPage, pageHasNulls);
-                }
-            }
-
-            if (keyCount == 0 && hasNulls) {
-                // Reset the stats because we will re-encode these in PLAIN encoding.
-                columnWriter.resetStats();
-                return false;
-            }
-
-            List<IntBuffer> arraySizeBuffers = null;
-            if (vectorHelper != null) {
-                arraySizeBuffers = new ArrayList<>();
-                final IntSupplier lengthPageSizeGetter = vectorHelper.lengthPageSizeSupplier();
-                try (final ChunkSource.GetContext context =
-                        vectorHelper.lengthSource.makeGetContext(maxRowsPerPage);
-                        final RowSequence.Iterator it = tableRowSet.getRowSequenceIterator()) {
-                    while (it.hasMore()) {
-                        final RowSequence rs = it.getNextRowSequenceWithLength(lengthPageSizeGetter.getAsInt());
-                        final IntChunk<? extends Values> chunk =
-                                vectorHelper.lengthSource.getChunk(context, rs).asIntChunk();
-                        final IntBuffer newBuffer = IntBuffer.allocate(chunk.size());
-                        chunk.copyToTypedBuffer(0, newBuffer, 0, chunk.size());
-                        newBuffer.limit(chunk.size());
-                        arraySizeBuffers.add(newBuffer);
-                    }
-                }
-            }
-
-            columnWriter.addDictionaryPage(encodedKeys, keyCount);
-            final Iterator<IntBuffer> arraySizeIt = arraySizeBuffers == null ? null : arraySizeBuffers.iterator();
-            // We've already determined min/max statistics while building the dictionary. Now use an integer statistics
-            // object to track the number of nulls that will be written.
-            Statistics<Integer> tmpStats = new IntStatistics();
-            for (int i = 0; i < pageBuffers.size(); ++i) {
-                final IntBuffer pageBuffer = pageBuffers.get(i);
-                final boolean pageHasNulls = pageBufferHasNull.get(i);
-                pageBuffer.flip();
-                if (vectorHelper != null) {
-                    columnWriter.addVectorPage(pageBuffer, arraySizeIt.next(), pageBuffer.remaining(), tmpStats);
-                } else if (pageHasNulls) {
-                    columnWriter.addPage(pageBuffer, pageBuffer.remaining(), tmpStats);
-                } else {
-                    columnWriter.addPageNoNulls(pageBuffer, pageBuffer.remaining(), tmpStats);
-                }
-            }
-            // Add the count of nulls to the overall stats.
-            statistics.incrementNumNulls(tmpStats.getNumNulls());
-            return true;
-        } catch (final DictionarySizeExceededException ignored) {
-            // Reset the stats because we will re-encode these in PLAIN encoding.
-            columnWriter.resetStats();
-            // We discard all the dictionary data accumulated so far and fall back to PLAIN encoding. We could have
-            // added a dictionary page first with data collected so far and then encoded the remaining data using PLAIN
-            // encoding (TODO deephaven-core#946).
-            return false;
-        }
-    }
-
-    /**
-     * Get the number of rows that fit within the current targetPageSize for the specified type.
-     *
-     * @param columnType the column type
-     * @return the number of rows that fit within the target page size.
-     */
-    private static int getTargetRowsPerPage(@NotNull final Class<?> columnType,
-            final int targetPageSize)
-            throws IllegalAccessException {
-        if (columnType == Boolean.class) {
-            return targetPageSize * 8;
-        }
-
-        if (columnType == short.class || columnType == char.class || columnType == byte.class) {
-            return targetPageSize / Integer.BYTES;
-        }
-
-        if (columnType == String.class) {
-            // We don't know the length of strings until we read the actual data. Therefore, we take a relaxed estimate
-            // here and final calculation is done when writing the data.
-            return targetPageSize;
-        }
-
-        try {
-            final Field bytesCountField = TypeUtils.getBoxedType(columnType).getField("BYTES");
-            return targetPageSize / ((Integer) bytesCountField.get(null));
-        } catch (NoSuchFieldException e) {
-            // We assume the baseline and go from there
-            return targetPageSize / 8;
-        }
-    }
-
-    private static Table ensureNoDictionary(final Table t, final String... columns) {
-        final TableDefinition tDef = t.getDefinition();
-        // TODO: is there something to do here?
-        // for(String colName : columns) {
-        // final ColumnDefinition<?> resultKeyDef = tDef.getColumn(colName);
-        // if (resultKeyDef.getSymbolTableType() == ColumnDefinition.SymbolTableType.COLUMN_LOCATION) {
-        // // Explicitly disable symbol tables
-        // resultKeyDef.setIsVarSizeString(true);
-        // }
-        // }
-
-        return t;
-=======
                 encodePlain(tableRowSet, writeInstructions, columnWriter, computedCache, columnName, columnSource);
             }
         }
@@ -1078,6 +619,5 @@
                     "Range grouping is not possible for column because some indices are not contiguous");
         }
         return grouped;
->>>>>>> e937e40c
     }
 }