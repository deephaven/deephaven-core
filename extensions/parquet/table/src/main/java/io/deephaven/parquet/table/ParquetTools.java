--- conflicted
+++ resolved
@@ -234,10 +234,16 @@
         return new File(destFile.getParent(), ".OLD_" + destFile.getName());
     }
 
-<<<<<<< HEAD
-    public static Function<String[], String> defaultIndexFileName(@NotNull final String path) {
+    private static String minusParquetSuffix(@NotNull final String s) {
+        if (s.endsWith(PARQUET_FILE_EXTENSION)) {
+            return s.substring(0, s.length() - PARQUET_FILE_EXTENSION.length());
+        }
+        return s;
+    }
+
+    public static Function<String, String> defaultGroupingFileName(@NotNull final String path) {
         final String prefix = minusParquetSuffix(path);
-        return columnNames -> prefix + "_" + String.join(",", columnNames) + "_index.parquet";
+        return columnName -> prefix + "_" + columnName + "_grouping.parquet";
     }
 
     /**
@@ -248,28 +254,6 @@
             throw new UncheckedDeephavenException(
                     String.format("Failed to delete backup file at %s", getBackupFile(destFile).getAbsolutePath()));
         }
-=======
-    private static String minusParquetSuffix(@NotNull final String s) {
-        if (s.endsWith(PARQUET_FILE_EXTENSION)) {
-            return s.substring(0, s.length() - PARQUET_FILE_EXTENSION.length());
-        }
-        return s;
-    }
-
-    public static Function<String, String> defaultGroupingFileName(@NotNull final String path) {
-        final String prefix = minusParquetSuffix(path);
-        return columnName -> prefix + "_" + columnName + "_grouping.parquet";
-    }
-
-    /**
-     * Delete any old backup files created for this destination, and throw an exception on failure
-     */
-    private static void deleteBackupFile(@NotNull final File destFile) {
-        if (!deleteBackupFileNoExcept(destFile)) {
-            throw new UncheckedDeephavenException(
-                    String.format("Failed to delete backup file at %s", getBackupFile(destFile).getAbsolutePath()));
-        }
->>>>>>> e937e40c
     }
 
     /**
@@ -282,8 +266,6 @@
                     .append(backupDestFile.getAbsolutePath())
                     .endl();
             return false;
-<<<<<<< HEAD
-=======
         }
         return true;
     }
@@ -303,26 +285,6 @@
             throw new UncheckedDeephavenException(String.format(
                     "Failed to install shadow file at %s because couldn't rename temporary shadow file from %s to %s",
                     destFile.getAbsolutePath(), shadowDestFile.getAbsolutePath(), destFile.getAbsolutePath()));
->>>>>>> e937e40c
-        }
-        return true;
-    }
-
-    /**
-     * Backup any existing files at location destFile and rename the shadow file to destFile
-     */
-    private static void installShadowFile(@NotNull final File destFile, @NotNull final File shadowDestFile) {
-        final File backupDestFile = getBackupFile(destFile);
-        if (destFile.exists() && !destFile.renameTo(backupDestFile)) {
-            throw new UncheckedDeephavenException(
-                    String.format(
-                            "Failed to install shadow file at %s because a file already exists at the path which couldn't be renamed to %s",
-                            destFile.getAbsolutePath(), backupDestFile.getAbsolutePath()));
-        }
-        if (!shadowDestFile.renameTo(destFile)) {
-            throw new UncheckedDeephavenException(String.format(
-                    "Failed to install shadow file at %s because couldn't rename temporary shadow file from %s to %s",
-                    destFile.getAbsolutePath(), shadowDestFile.getAbsolutePath(), destFile.getAbsolutePath()));
         }
     }
 
@@ -337,16 +299,6 @@
     }
 
     /**
-     * Roll back any changes made in the {@link #installShadowFile} in a best effort manner
-     */
-    private static void rollbackFile(@NotNull final File destFile) {
-        final File backupDestFile = getBackupFile(destFile);
-        final File shadowDestFile = getShadowFile(destFile);
-        destFile.renameTo(shadowDestFile);
-        backupDestFile.renameTo(destFile);
-    }
-
-    /**
      * Make any missing ancestor directories of {@code destination}.
      *
      * @param destination The destination file
@@ -400,7 +352,6 @@
     /**
      * Helper function for building grouping column info for writing and deleting any backup grouping column files
      *
-<<<<<<< HEAD
      * @param groupingColumnNameArr Names of grouping columns
      * @param parquetColumnNameArr Names of grouping columns for the parquet file
      * @param destFile The destination path for the main table containing these grouping columns
@@ -427,28 +378,6 @@
                     shadowGroupingFile);
 
             gcwim.add(info);
-=======
-     * @param groupingColumnNames Names of grouping columns
-     * @param parquetColumnNames Names of grouping columns for the parquet file
-     * @param destFile The destination path for the main table containing these grouping columns
-     */
-    private static Map<String, ParquetTableWriter.GroupingColumnWritingInfo> groupingColumnInfoBuilderHelper(
-            @NotNull final String[] groupingColumnNames,
-            @NotNull final String[] parquetColumnNames,
-            @NotNull final File destFile) {
-        Require.eq(groupingColumnNames.length, "groupingColumnNames.length", parquetColumnNames.length,
-                "parquetColumnNames.length");
-        final Map<String, ParquetTableWriter.GroupingColumnWritingInfo> gcwim = new HashMap<>();
-        for (int gci = 0; gci < groupingColumnNames.length; gci++) {
-            final String groupingColumnName = groupingColumnNames[gci];
-            final String parquetColumnName = parquetColumnNames[gci];
-            final String groupingFilePath = defaultGroupingFileName(destFile.getPath()).apply(parquetColumnName);
-            final File groupingFile = new File(groupingFilePath);
-            deleteBackupFile(groupingFile);
-            final File shadowGroupingFile = getShadowFile(groupingFile);
-            gcwim.put(groupingColumnName, new ParquetTableWriter.GroupingColumnWritingInfo(parquetColumnName,
-                    groupingFile, shadowGroupingFile));
->>>>>>> e937e40c
         }
         return gcwim;
     }
@@ -492,7 +421,6 @@
 
         // List of shadow files, to clean up in case of exceptions
         final List<File> shadowFiles = new ArrayList<>();
-<<<<<<< HEAD
         // List of all destination files (including index files), to roll back in case of exceptions
         final List<File> destFiles = new ArrayList<>();
         try {
@@ -500,20 +428,10 @@
             if (indexColumnArr.length == 0) {
                 // Write the tables without any index info
                 indexInfoLists = null;
-=======
-        // List of all destination files (including grouping files), to roll back in case of exceptions
-        final List<File> destFiles = new ArrayList<>();
-        try {
-            final List<Map<String, ParquetTableWriter.GroupingColumnWritingInfo>> groupingColumnWritingInfoMaps;
-            if (groupingColumns.length == 0) {
-                // Write the tables without any grouping info
-                groupingColumnWritingInfoMaps = null;
->>>>>>> e937e40c
                 for (int tableIdx = 0; tableIdx < sources.length; tableIdx++) {
                     shadowFiles.add(shadowDestFiles[tableIdx]);
                     final Table source = sources[tableIdx];
                     ParquetTableWriter.write(source, definition, writeInstructions, shadowDestFiles[tableIdx].getPath(),
-<<<<<<< HEAD
                             Collections.emptyMap(), (List<ParquetTableWriter.IndexWritingInfo>) null);
                 }
             } else {
@@ -536,36 +454,11 @@
 
                     shadowFiles.add(shadowDestFiles[tableIdx]);
                     indexInfoList.forEach(item -> shadowFiles.add(item.destFile));
-=======
-                            Collections.emptyMap(), (Map<String, ParquetTableWriter.GroupingColumnWritingInfo>) null);
-                }
-            } else {
-                // Create grouping info for each table and write the table and grouping files to shadow path
-                groupingColumnWritingInfoMaps = new ArrayList<>(sources.length);
-
-                // Shared parquet column names across all tables
-                final String[] parquetColumnNames = Arrays.stream(groupingColumns)
-                        .map(writeInstructions::getParquetColumnNameFromColumnNameOrDefault)
-                        .toArray(String[]::new);
-
-                for (int tableIdx = 0; tableIdx < sources.length; tableIdx++) {
-                    final File tableDestination = destinations[tableIdx];
-                    final Map<String, ParquetTableWriter.GroupingColumnWritingInfo> groupingColumnWritingInfoMap =
-                            groupingColumnInfoBuilderHelper(groupingColumns, parquetColumnNames, tableDestination);
-                    groupingColumnWritingInfoMaps.add(groupingColumnWritingInfoMap);
-
-                    shadowFiles.add(shadowDestFiles[tableIdx]);
-                    groupingColumnWritingInfoMap.values().forEach(gcwi -> shadowFiles.add(gcwi.destFile));
->>>>>>> e937e40c
 
                     final Table sourceTable = sources[tableIdx];
                     ParquetTableWriter.write(sourceTable, definition, writeInstructions,
                             shadowDestFiles[tableIdx].getPath(),
-<<<<<<< HEAD
                             Collections.emptyMap(), indexInfoList);
-=======
-                            Collections.emptyMap(), groupingColumnWritingInfoMap);
->>>>>>> e937e40c
                 }
             }
 
@@ -573,20 +466,11 @@
             for (int tableIdx = 0; tableIdx < sources.length; tableIdx++) {
                 destFiles.add(destinations[tableIdx]);
                 installShadowFile(destinations[tableIdx], shadowDestFiles[tableIdx]);
-<<<<<<< HEAD
                 if (indexInfoLists != null) {
                     final List<ParquetTableWriter.IndexWritingInfo> indexInfoList = indexInfoLists.get(tableIdx);
                     for (final ParquetTableWriter.IndexWritingInfo info : indexInfoList) {
                         final File groupingDestFile = info.metadataFilePath;
                         final File shadowGroupingFile = info.destFile;
-=======
-                if (groupingColumnWritingInfoMaps != null) {
-                    final Map<String, ParquetTableWriter.GroupingColumnWritingInfo> gcwim =
-                            groupingColumnWritingInfoMaps.get(tableIdx);
-                    for (final ParquetTableWriter.GroupingColumnWritingInfo gfwi : gcwim.values()) {
-                        final File groupingDestFile = gfwi.metadataFilePath;
-                        final File shadowGroupingFile = gfwi.destFile;
->>>>>>> e937e40c
                         destFiles.add(groupingDestFile);
                         installShadowFile(groupingDestFile, shadowGroupingFile);
                     }
@@ -623,17 +507,12 @@
     public static void writeTables(@NotNull final Table[] sources,
             @NotNull final TableDefinition definition,
             @NotNull final File[] destinations) {
-<<<<<<< HEAD
 
         // Make single-value arrays for the grouping columns
         String[][] indexColumnArr = Arrays.stream(definition.getGroupingColumnNamesArray())
                 .map(columnName -> new String[] {columnName}).toArray(String[][]::new);
 
         writeParquetTables(sources, definition, ParquetInstructions.EMPTY, destinations, indexColumnArr);
-=======
-        writeParquetTables(sources, definition, ParquetInstructions.EMPTY, destinations,
-                definition.getGroupingColumnNamesArray());
->>>>>>> e937e40c
     }
 
     /**
@@ -648,7 +527,6 @@
             @NotNull final TableDefinition definition,
             @NotNull final File[] destinations,
             @NotNull final ParquetInstructions writeInstructions) {
-<<<<<<< HEAD
 
         // Make single-value arrays for the grouping columns
         String[][] indexColumnArr = Arrays.stream(definition.getGroupingColumnNamesArray())
@@ -656,10 +534,6 @@
 
         writeParquetTables(sources, definition, writeInstructions, destinations,
                 indexColumnArr);
-=======
-        writeParquetTables(sources, definition, writeInstructions, destinations,
-                definition.getGroupingColumnNamesArray());
->>>>>>> e937e40c
     }
 
     /**
@@ -997,7 +871,9 @@
                         s -> s.replace(" ", "_"), takenNames)));
     }
 
-<<<<<<< HEAD
+    public static final ParquetInstructions UNCOMPRESSED =
+            ParquetInstructions.builder().setCompressionCodecName("UNCOMPRESSED").build();
+
     // region Indexing
     /**
      * Read a Data Index table from disk. If {@link TableInfo} are provided, it will be used to aid in locating the
@@ -1098,16 +974,11 @@
     }
     // endregion
 
-=======
-    public static final ParquetInstructions UNCOMPRESSED =
-            ParquetInstructions.builder().setCompressionCodecName("UNCOMPRESSED").build();
-
     /**
      * @deprecated Use LZ4_RAW instead, as explained
      *             <a href="https://github.com/apache/parquet-format/blob/master/Compression.md">here</a>
      */
     @Deprecated
->>>>>>> e937e40c
     public static final ParquetInstructions LZ4 = ParquetInstructions.builder().setCompressionCodecName("LZ4").build();
     public static final ParquetInstructions LZ4_RAW =
             ParquetInstructions.builder().setCompressionCodecName("LZ4_RAW").build();
