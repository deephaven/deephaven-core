--- conflicted
+++ resolved
@@ -13,14 +13,11 @@
 import io.deephaven.engine.table.*;
 import io.deephaven.engine.table.impl.indexer.DataIndexer;
 import io.deephaven.engine.table.impl.locations.util.TableDataRefreshService;
-<<<<<<< HEAD
 import io.deephaven.engine.util.TableTools;
 import io.deephaven.parquet.table.metadata.GroupingColumnInfo;
 import io.deephaven.parquet.table.metadata.DataIndexInfo;
 import io.deephaven.parquet.table.metadata.TableInfo;
-=======
 import io.deephaven.engine.updategraph.UpdateSourceRegistrar;
->>>>>>> 2c64fb1b
 import io.deephaven.vector.*;
 import io.deephaven.stringset.StringSet;
 import io.deephaven.engine.util.file.TrackedFileHandleFactory;
@@ -59,6 +56,7 @@
 import java.nio.file.Path;
 import java.nio.file.attribute.BasicFileAttributes;
 import java.util.*;
+import java.util.function.Function;
 
 import static io.deephaven.parquet.table.ParquetTableWriter.*;
 import static io.deephaven.util.type.TypeUtils.getUnboxedTypeIfBoxed;
@@ -298,14 +296,15 @@
      * Generates the index file path relative to the table destination file path.
      *
      * @param tableDest Destination path for the main table containing these indexing columns
-     * @param columnName Name of the indexing column
+     * @param columnNames Array of names of the indexing columns
      *
      * @return The relative index file path. For example, for table with destination {@code "table.parquet"} and
      *         indexing column {@code "IndexingColName"}, the method will return
      *         {@code ".dh_metadata/indexes/IndexingColName/index_IndexingColName_table.parquet"}
      */
-    public static String getRelativeIndexFilePath(@NotNull final File tableDest, @NotNull final String columnName) {
-        return String.format(".dh_metadata/indexes/%s/index_%s_%s", columnName, columnName, tableDest.getName());
+    public static String getRelativeIndexFilePath(@NotNull final File tableDest, @NotNull final String[] columnNames) {
+        final String columns = String.join(",", columnNames);
+        return String.format(".dh_metadata/indexes/%s/index_%s_%s", columns, columns, tableDest.getName());
     }
 
     /**
@@ -322,11 +321,6 @@
     public static String legacyGroupingFileName(@NotNull final File tableDest, @NotNull final String columnName) {
         final String prefix = minusParquetSuffix(tableDest.getName());
         return prefix + "_" + columnName + "_grouping.parquet";
-    }
-
-    public static Function<String[], String> defaultIndexFileName(@NotNull final String path) {
-        final String prefix = minusParquetSuffix(path);
-        return columnNames -> prefix + "_" + String.join(",", columnNames) + "_index.parquet";
     }
 
     /**
@@ -443,14 +437,13 @@
             @NotNull final String[][] groupingColumnNameArr,
             @NotNull final String[][] parquetColumnNameArr,
             @NotNull final File destFile) {
-<<<<<<< HEAD
-        Require.eq(groupingColumnNameArr.length, "groupingColumnNameArr.length", parquetColumnNameArr.length,
+            Require.eq(groupingColumnNameArr.length, "groupingColumnNameArr.length", parquetColumnNameArr.length,
                 "parquetColumnNameArr.length");
         final List<ParquetTableWriter.IndexWritingInfo> gcwim = new ArrayList<>();
         for (int gci = 0; gci < groupingColumnNameArr.length; gci++) {
             final String[] groupingColumnNames = groupingColumnNameArr[gci];
             final String[] parquetColumnNames = parquetColumnNameArr[gci];
-            final String groupingFilePath = defaultIndexFileName(destFile.getPath()).apply(parquetColumnNames);
+            final String groupingFilePath = getRelativeIndexFilePath(destFile, parquetColumnNames);
             final File groupingFile = new File(groupingFilePath);
             deleteBackupFile(groupingFile);
             final File shadowGroupingFile = getShadowFile(groupingFile);
@@ -462,21 +455,6 @@
                     shadowGroupingFile);
 
             gcwim.add(info);
-=======
-        Require.eq(groupingColumnNames.length, "groupingColumnNames.length", parquetColumnNames.length,
-                "parquetColumnNames.length");
-        final Map<String, ParquetTableWriter.GroupingColumnWritingInfo> gcwim = new HashMap<>();
-        for (int gci = 0; gci < groupingColumnNames.length; gci++) {
-            final String groupingColumnName = groupingColumnNames[gci];
-            final String parquetColumnName = parquetColumnNames[gci];
-            final String indexFileRelativePath = getRelativeIndexFilePath(destFile, parquetColumnName);
-            final File indexFile = new File(destFile.getParent(), indexFileRelativePath);
-            prepareDestinationFileLocation(indexFile);
-            deleteBackupFile(indexFile);
-            final File shadowIndexFile = getShadowFile(indexFile);
-            gcwim.put(groupingColumnName, new ParquetTableWriter.GroupingColumnWritingInfo(parquetColumnName,
-                    indexFile, shadowIndexFile));
->>>>>>> 2c64fb1b
         }
         return gcwim;
     }
@@ -534,19 +512,12 @@
                 // Create index info for each table and write the table and index files to shadow path
                 indexInfoLists = new ArrayList<>(sources.length);
 
-<<<<<<< HEAD
                 // Shared parquet column names across all tables
                 final String[][] parquetColumnNameArr = Arrays.stream(indexColumnArr)
                         .map((String[] columns) -> Arrays.stream(columns)
                                 .map(writeInstructions::getParquetColumnNameFromColumnNameOrDefault)
                                 .toArray(String[]::new))
                         .toArray(String[][]::new);
-=======
-                // Same parquet column names across all tables
-                final String[] parquetColumnNames = Arrays.stream(groupingColumns)
-                        .map(writeInstructions::getParquetColumnNameFromColumnNameOrDefault)
-                        .toArray(String[]::new);
->>>>>>> 2c64fb1b
 
                 for (int tableIdx = 0; tableIdx < sources.length; tableIdx++) {
 
@@ -569,7 +540,6 @@
             for (int tableIdx = 0; tableIdx < sources.length; tableIdx++) {
                 destFiles.add(destinations[tableIdx]);
                 installShadowFile(destinations[tableIdx], shadowDestFiles[tableIdx]);
-<<<<<<< HEAD
                 if (indexInfoLists != null) {
                     final List<ParquetTableWriter.IndexWritingInfo> indexInfoList = indexInfoLists.get(tableIdx);
                     for (final ParquetTableWriter.IndexWritingInfo info : indexInfoList) {
@@ -577,16 +547,6 @@
                         final File shadowGroupingFile = info.destFile;
                         destFiles.add(groupingDestFile);
                         installShadowFile(groupingDestFile, shadowGroupingFile);
-=======
-                if (groupingColumnWritingInfoMaps != null) {
-                    final Map<String, ParquetTableWriter.GroupingColumnWritingInfo> gcwim =
-                            groupingColumnWritingInfoMaps.get(tableIdx);
-                    for (final ParquetTableWriter.GroupingColumnWritingInfo gfwi : gcwim.values()) {
-                        final File indexDestFile = gfwi.metadataFilePath;
-                        final File shadowIndexFile = gfwi.destFile;
-                        destFiles.add(indexDestFile);
-                        installShadowFile(indexDestFile, shadowIndexFile);
->>>>>>> 2c64fb1b
                     }
                 }
             }
