--- conflicted
+++ resolved
@@ -163,28 +163,6 @@
         if (!hasGroupingTable) {
             return null;
         }
-<<<<<<< HEAD
-
-        final Function<String[], String> defaultGroupingFilenameByColumnName =
-                ParquetTools.defaultIndexFileName(tl().getParquetFile().getAbsolutePath());
-        try {
-            final GroupingColumnInfo groupingColumnInfo =
-                    tl().getGroupingColumns().get(parquetColumnName);
-            final ParquetFileReader parquetFileReader;
-            final String groupingFileName = groupingColumnInfo == null
-                    ? defaultGroupingFilenameByColumnName.apply(new String[] {parquetColumnName})
-                    : tl().getParquetFile().toPath().getParent()
-                            .resolve(groupingColumnInfo.groupingTablePath()).toString();
-            try {
-                parquetFileReader =
-                        new ParquetFileReader(groupingFileName, tl().getChannelProvider());
-            } catch (Exception e) {
-                log.warn().append("Failed to read expected grouping file ").append(groupingFileName)
-                        .append(" for table location ").append(tl()).append(", column ")
-                        .append(getName())
-                        .endl();
-                return null;
-=======
         final File parquetFile = tl().getParquetFile();
         try {
             ParquetFileReader parquetFileReader;
@@ -201,7 +179,7 @@
                 }
             } else {
                 final String relativeIndexFilePath =
-                        ParquetTools.getRelativeIndexFilePath(parquetFile, parquetColumnName);
+                        ParquetTools.getRelativeIndexFilePath(parquetFile, new String[] {parquetColumnName});
                 indexFilePath = parquetFile.toPath().getParent().resolve(relativeIndexFilePath).toString();
                 try {
                     parquetFileReader = new ParquetFileReader(indexFilePath, tl().getChannelProvider());
@@ -218,7 +196,6 @@
                         return null;
                     }
                 }
->>>>>>> 2c64fb1b
             }
             final Map<String, ColumnTypeInfo> columnTypes = ParquetSchemaReader.parseMetadata(
                     new ParquetMetadataConverter().fromParquetMetadata(parquetFileReader.fileMetaData)
