--- conflicted
+++ resolved
@@ -7,32 +7,19 @@
 import io.deephaven.api.SortColumn;
 import io.deephaven.base.verify.Assert;
 import io.deephaven.base.verify.Require;
-import io.deephaven.chunk.Chunk;
-import io.deephaven.chunk.LongChunk;
-import io.deephaven.chunk.WritableLongChunk;
-import io.deephaven.chunk.attributes.Values;
-import io.deephaven.chunk.util.LongChunkIterator;
 import io.deephaven.engine.liveness.LivenessScopeStack;
 import io.deephaven.engine.primitive.iterator.CloseableIterator;
 import io.deephaven.engine.rowset.*;
-<<<<<<< HEAD
-import io.deephaven.engine.rowset.chunkattributes.OrderedRowKeys;
-=======
->>>>>>> 25d993c6
 import io.deephaven.engine.table.*;
 import io.deephaven.engine.table.impl.BasePushdownFilterContext;
 import io.deephaven.engine.table.impl.PushdownFilterContext;
 import io.deephaven.engine.table.impl.PushdownResult;
 import io.deephaven.engine.table.impl.QueryTable;
-import io.deephaven.engine.table.impl.chunkattributes.DictionaryKeys;
-import io.deephaven.engine.table.impl.chunkfilter.ChunkFilter;
-import io.deephaven.engine.table.impl.chunkfilter.LongChunkMatchFilterFactory;
 import io.deephaven.engine.table.impl.dataindex.StandaloneDataIndex;
 import io.deephaven.engine.table.impl.locations.*;
 import io.deephaven.engine.table.impl.locations.impl.AbstractTableLocation;
 import io.deephaven.engine.table.impl.select.*;
 import io.deephaven.engine.table.impl.sources.regioned.RegionedColumnSource;
-import io.deephaven.engine.table.impl.sources.regioned.RegionedColumnSourceManager;
 import io.deephaven.engine.table.impl.sources.regioned.RegionedPageStore;
 import io.deephaven.engine.table.impl.util.JobScheduler;
 import io.deephaven.engine.table.vectors.ColumnVectors;
@@ -49,7 +36,6 @@
 import io.deephaven.parquet.table.metadata.GroupingColumnInfo;
 import io.deephaven.parquet.table.metadata.SortColumnInfo;
 import io.deephaven.parquet.table.metadata.TableInfo;
-import io.deephaven.parquet.table.pagestore.ColumnChunkPageStore;
 import io.deephaven.util.SafeCloseable;
 import io.deephaven.util.mutable.MutableLong;
 import org.apache.parquet.column.statistics.Statistics;
@@ -71,21 +57,12 @@
 import java.util.*;
 import java.util.function.Consumer;
 import java.util.function.LongConsumer;
-<<<<<<< HEAD
-import java.util.function.Supplier;
-=======
->>>>>>> 25d993c6
 import java.util.stream.Collectors;
 import java.util.stream.IntStream;
 
 import static io.deephaven.parquet.base.ParquetFileReader.FILE_URI_SCHEME;
 import static io.deephaven.parquet.table.ParquetTableWriter.*;
 import static io.deephaven.parquet.table.ParquetTableWriter.GROUPING_END_POS_COLUMN_NAME;
-<<<<<<< HEAD
-import static io.deephaven.util.QueryConstants.NULL_LONG;
-import static org.apache.parquet.schema.LogicalTypeAnnotation.stringType;
-=======
->>>>>>> 25d993c6
 
 public class ParquetTableLocation extends AbstractTableLocation {
 
@@ -458,22 +435,6 @@
 
     // region Pushdown Filtering
 
-<<<<<<< HEAD
-    private boolean hasDictionaryPage(final String parquetColumnName, final ColumnDefinition<?> columnDefinition) {
-        // noinspection unchecked
-        final ParquetColumnLocation<Values> columnLocation =
-                (ParquetColumnLocation<Values>) getColumnLocation(parquetColumnName);
-        final Supplier<Chunk<Values>>[] chunkSuppliers =
-                columnLocation.getDictionaryChunkSuppliers(columnDefinition);
-        return chunkSuppliers != null
-                && chunkSuppliers.length > 0
-                && chunkSuppliers[0] != null
-                && chunkSuppliers[0].get() != null
-                && chunkSuppliers[0].get().size() > 0;
-    }
-
-=======
->>>>>>> 25d993c6
     @Override
     public void estimatePushdownFilterCost(
             final WhereFilter filter,
@@ -500,14 +461,6 @@
 
         initialize();
 
-<<<<<<< HEAD
-        final RegionedColumnSourceManager.RegionedColumnSourcePushdownFilterContext ctx =
-                (RegionedColumnSourceManager.RegionedColumnSourcePushdownFilterContext) context;
-
-        final long executedFilterCost = context.executedFilterCost();
-
-        final Optional<List<ResolvedColumnInfo>> maybeResolvedColumns = resolveColumns(filter, ctx.renameMap);
-=======
         final BasePushdownFilterContext ctx = (BasePushdownFilterContext) context;
         final long executedFilterCost = context.executedFilterCost();
 
@@ -522,7 +475,6 @@
                 ((MatchFilter) filter).getFailoverFilterIfCached() == null;
 
         final Optional<List<ResolvedColumnInfo>> maybeResolvedColumns = resolveColumns(filter, ctx.renameMap());
->>>>>>> 25d993c6
         if (maybeResolvedColumns.isEmpty()) {
             // One or more columns could not be resolved, so no benefit to pushing down.
             return Long.MAX_VALUE;
@@ -531,11 +483,7 @@
 
         if (shouldExecute(QueryTable.DISABLE_WHERE_PUSHDOWN_PARQUET_ROW_GROUP_METADATA,
                 PushdownResult.METADATA_STATS_COST, executedFilterCost)
-<<<<<<< HEAD
-                && (ctx.isRangeFilter() || ctx.isMatchFilter())) {
-=======
                 && (isAbstractRangeFilter || isRangeFilter || isMatchFilter)) {
->>>>>>> 25d993c6
             return PushdownResult.METADATA_STATS_COST;
         }
 
@@ -543,13 +491,6 @@
         final String[] parquetColumnNames = resolvedColumnsInfo.stream()
                 .map(resolvedColumn -> resolvedColumn.columnPath.get(0))
                 .toArray(String[]::new);
-
-        if (shouldExecute(QueryTable.DISABLE_WHERE_PUSHDOWN_PARQUET_DICTIONARY,
-                PushdownResult.DICTIONARY_DATA_COST, executedFilterCost)
-                && ctx.supportsChunkFilter()
-                && hasDictionaryPage(parquetColumnNames[0], ctx.columnDefinitions.get(0))) {
-            return PushdownResult.DICTIONARY_DATA_COST;
-        }
 
         // Do we have a data indexes for the column(s)?
         if (shouldExecute(QueryTable.DISABLE_WHERE_PUSHDOWN_DATA_INDEX,
@@ -691,13 +632,6 @@
 
         initialize();
 
-<<<<<<< HEAD
-        final RegionedColumnSourceManager.RegionedColumnSourcePushdownFilterContext ctx =
-                (RegionedColumnSourceManager.RegionedColumnSourcePushdownFilterContext) context;
-
-        final long executedFilterCost = context.executedFilterCost();
-
-=======
         final BasePushdownFilterContext ctx = (BasePushdownFilterContext) context;
         final long executedFilterCost = context.executedFilterCost();
 
@@ -711,16 +645,11 @@
         final boolean isMatchFilter = filter instanceof MatchFilter &&
                 ((MatchFilter) filter).getFailoverFilterIfCached() == null;
 
->>>>>>> 25d993c6
         // Initialize the pushdown result with the selection rowset as "maybe" rows
         PushdownResult result = PushdownResult.allMaybeMatch(selection);
 
-<<<<<<< HEAD
-        final Optional<List<ResolvedColumnInfo>> maybeResolvedColumns = resolveColumns(filter, ctx.renameMap);
-=======
         final Map<String, String> renameMap = ctx.renameMap();
         final Optional<List<ResolvedColumnInfo>> maybeResolvedColumns = resolveColumns(filter, renameMap);
->>>>>>> 25d993c6
         if (maybeResolvedColumns.isEmpty()) {
             // One or more columns could not be resolved, so we return all rows as "maybe" rows.
             onComplete.accept(result);
@@ -742,16 +671,10 @@
         // Should we look at the metadata?
         if (shouldExecute(QueryTable.DISABLE_WHERE_PUSHDOWN_PARQUET_ROW_GROUP_METADATA,
                 PushdownResult.METADATA_STATS_COST, executedFilterCost, costCeiling)
-<<<<<<< HEAD
-                && (ctx.isRangeFilter() || ctx.isMatchFilter())) {
-            try (final PushdownResult ignored = result) {
-                result = pushdownRowGroupMetadata(ctx, filter, columnIndices, result);
-=======
                 && (isAbstractRangeFilter || isRangeFilter || isMatchFilter)) {
             try (final PushdownResult ignored = result) {
                 result = pushdownRowGroupMetadata(selection,
                         isRangeFilter ? ((RangeFilter) filter).getRealFilter() : filter, columnIndices, result);
->>>>>>> 25d993c6
             }
             if (result.maybeMatch().isEmpty()) {
                 // No maybe rows remaining, so no reason to continue filtering.
@@ -760,30 +683,7 @@
             }
         }
 
-<<<<<<< HEAD
-        // TODO: we can only do a dictionary pushdown if the filter supports direct filtering of chunks. Currently,
-        // that means that the filter must implement ExposesChunkFilter or is a single-column ConditionFilter.
-        // Currently, all condition filters are treated as stateful and are not pushed down. When this changes, we
-        // can expect to see more dictionary pushdowns and hopefully improved performance.
-
-        // Should we look at dictionary operations?
-        if (shouldExecute(QueryTable.DISABLE_WHERE_PUSHDOWN_PARQUET_DICTIONARY,
-                PushdownResult.DICTIONARY_DATA_COST, executedFilterCost, costCeiling)
-                && ctx.supportsChunkFilter()
-                && hasDictionaryPage(parquetColumnNames[0], ctx.columnDefinitions.get(0))) {
-            try (final PushdownResult ignored = result) {
-                result = pushdownFilterDictionary(ctx, filter, parquetColumnNames, result);
-            }
-            if (result.maybeMatch().isEmpty()) {
-                // No maybe rows remaining, so no reason to continue filtering.
-                onComplete.accept(result);
-                return;
-            }
-        }
-
-=======
         // If not prohibited by the cost ceiling, continue to refine the pushdown results.
->>>>>>> 25d993c6
         if (shouldExecute(QueryTable.DISABLE_WHERE_PUSHDOWN_DATA_INDEX,
                 PushdownResult.IN_MEMORY_DATA_INDEX_COST, executedFilterCost, costCeiling)) {
             final BasicDataIndex dataIndex =
@@ -791,11 +691,7 @@
             if (dataIndex != null) {
                 // No maybe rows remaining, so no reason to continue filtering.
                 try (final PushdownResult ignored = result) {
-<<<<<<< HEAD
-                    onComplete.accept(pushdownDataIndex(filter, ctx.renameMap, dataIndex, result));
-=======
                     onComplete.accept(pushdownDataIndex(selection, filter, renameMap, dataIndex, result));
->>>>>>> 25d993c6
                     return;
                 }
             }
@@ -808,11 +704,7 @@
             if (dataIndex != null) {
                 // No maybe rows remaining, so no reason to continue filtering.
                 try (final PushdownResult ignored = result) {
-<<<<<<< HEAD
-                    onComplete.accept(pushdownDataIndex(filter, ctx.renameMap, dataIndex, result));
-=======
                     onComplete.accept(pushdownDataIndex(selection, filter, renameMap, dataIndex, result));
->>>>>>> 25d993c6
                     return;
                 }
             }
@@ -844,11 +736,6 @@
      * Iterate over the row groups and the matching row sets, calling the consumer for each row group and row set.
      */
     private void iterateRowGroupsAndRowSet(final RowSet input, final RowGroupAndRowSetConsumer consumer) {
-        // TODO: should we parallelize this? I think so, is parallelStream good enough or should we re-use the
-        // jobscheduler? I think we should change the name to parallelIterateRowGroupsAndRowSet() or something equally
-        // obvious to the user that they need to use RandomBuilder (or even better, the planned
-        // `PushdownResult#buildSequentialFast()` function.
-
         try (final RowSequence.Iterator rsIt = input.getRowSequenceIterator()) {
             final RowGroupReader[] rgReaders = getRowGroupReaders();
             for (int rgIdx = 0; rgIdx < rgReaders.length; rgIdx++) {
@@ -867,70 +754,11 @@
     }
 
     /**
-<<<<<<< HEAD
-     * Get the min and max values from the statistics. Currently can convert basic numerics, string and BigDecimal /
-     * BigInteger values.
-     *
-     * @param statistics The statistics to analyze
-     * @return The min and max values from the statistics or null if cannot be converted.
-     */
-    private Pair<Object, Object> getMinMax(final Statistics<?> statistics) {
-        if (statistics == null || statistics.isEmpty()) {
-            return null;
-        }
-        // Min/Max are guaranteed to be the same type, only testing min.
-        final Class<?> clazz = statistics.genericGetMin().getClass();
-
-        // Numeric values need no conversion
-        if (NumericTypeUtils.isIntegralOrChar(clazz) || NumericTypeUtils.isFloat(clazz)) {
-            return new Pair<>(statistics.genericGetMin(), statistics.genericGetMax());
-        }
-
-        if (statistics.type().getLogicalTypeAnnotation() == stringType()) {
-            return new Pair<>(statistics.minAsString(), statistics.maxAsString());
-        }
-
-        if (statistics.type()
-                .getLogicalTypeAnnotation() instanceof LogicalTypeAnnotation.DecimalLogicalTypeAnnotation) {
-            final int scale = ((LogicalTypeAnnotation.DecimalLogicalTypeAnnotation) statistics.type()
-                    .getLogicalTypeAnnotation()).getScale();
-            if (scale == 0) {
-                // Return the min and max values as BigInteger
-                return new Pair<>(new BigInteger(statistics.getMinBytes()), new BigInteger(statistics.getMaxBytes()));
-            } else {
-                // We need to convert the min and max values to BigDecimal
-                return new Pair<>(new BigDecimal(new BigInteger(statistics.getMinBytes()), scale),
-                        new BigDecimal(new BigInteger(statistics.getMaxBytes()), scale));
-            }
-        }
-        return null;
-    }
-
-    /**
-     * Get the count of null values from the statistics.
-     *
-     * @param statistics The statistics to analyze
-     * @return The number of null values contained in the statistics, or -1 if the statistics do not contain the count
-     */
-    private long getNullCount(final Statistics<?> statistics) {
-        if (statistics == null || statistics.isEmpty() || !statistics.isNumNullsSet()) {
-            return -1L;
-        }
-        return statistics.getNumNulls();
-    }
-
-    /**
-=======
->>>>>>> 25d993c6
      * Apply the filter to the row group metadata and return the result.
      */
     @NotNull
     private PushdownResult pushdownRowGroupMetadata(
-<<<<<<< HEAD
-            final RegionedColumnSourceManager.RegionedColumnSourcePushdownFilterContext ctx,
-=======
             final RowSet selection,
->>>>>>> 25d993c6
             final WhereFilter filter,
             final List<Integer> columnIndices,
             final PushdownResult result) {
@@ -940,150 +768,7 @@
         // Only one column in these filters
         final Integer columnIndex = columnIndices.get(0);
         final List<BlockMetaData> blocks = parquetMetadata.getBlocks();
-        final WhereFilter filterToUse = (filter instanceof RangeFilter
-                ? ((RangeFilter) filter).getRealFilter()
-                : filter);
-
         iterateRowGroupsAndRowSet(result.maybeMatch(), (rgIdx, rs) -> {
-<<<<<<< HEAD
-            final Statistics statistics = blocks.get(rgIdx).getColumns().get(columnIndex).getStatistics();
-
-            final Pair<Object, Object> p = getMinMax(statistics);
-            final long nullCount = getNullCount(statistics);
-
-            if (p == null || nullCount < 0) {
-                // No statistics, so we can't filter anything.
-                maybeBuilder.appendRowSequence(rs);
-                maybeCount.add(rs.size());
-                return;
-            }
-
-            if (filterToUse instanceof AbstractRangeFilter) {
-                final AbstractRangeFilter rf = (AbstractRangeFilter) filterToUse;
-                if (rf.overlaps(p.first, p.second) || (ctx.filterIncludesNulls() && nullCount > 0)) {
-                    maybeBuilder.appendRowSequence(rs);
-                    maybeCount.add(rs.size());
-                }
-                return;
-            }
-
-            final MatchFilter mf = (MatchFilter) filterToUse;
-            if (mf.overlaps(p.first, p.second) || (ctx.filterIncludesNulls() && nullCount > 0)) {
-                maybeBuilder.appendRowSequence(rs);
-                maybeCount.add(rs.size());
-            }
-
-        });
-        return PushdownResult.of(result.match().copy(),
-                maybeCount.get() == result.maybeMatch().size() ? result.maybeMatch().copy() : maybeBuilder.build());
-    }
-
-    /**
-     * Apply the chunk filter to the row group dictionaries and return the result.
-     */
-    @NotNull
-    private PushdownResult pushdownFilterDictionary(
-            final RegionedColumnSourceManager.RegionedColumnSourcePushdownFilterContext ctx,
-            final WhereFilter filter,
-            final String[] parquetColumnNames,
-            final PushdownResult result) {
-
-        final RowSetBuilderSequential matchBuilder = RowSetFactory.builderSequential();
-        final RowSetBuilderSequential maybeBuilder = RowSetFactory.builderSequential();
-        final MutableLong maybeCount = new MutableLong(0);
-
-        final ColumnDefinition<?> columnDefinition = ctx.columnDefinitions.get(0);
-
-        // noinspection unchecked
-        final ParquetColumnLocation<Values> columnLocation =
-                (ParquetColumnLocation<Values>) getColumnLocation(parquetColumnNames[0]);
-
-        // Get the dictionary chunks for the row groups.
-        // noinspection unchecked
-        final Chunk<Values>[] dictionaryChunks =
-                Arrays.stream(columnLocation.getDictionaryChunkSuppliers(columnDefinition))
-                        .map(Supplier::get)
-                        .toArray(Chunk[]::new);
-
-        final int maxSize =
-                Arrays.stream(dictionaryChunks).mapToInt(chunk -> chunk == null ? 0 : chunk.size()).max().orElse(0);
-        if (maxSize == 0) {
-            // No dictionaries of non-zero size, nothing to do.
-            return PushdownResult.of(result.match().copy(), result.maybeMatch().copy());
-        }
-
-        // Get the key page stores for the row groups.
-        final ColumnChunkPageStore<DictionaryKeys>[] valueStores =
-                columnLocation.getDictionaryKeysPageStores(columnDefinition);
-
-        try (final WritableLongChunk<OrderedRowKeys> keyCandidates = WritableLongChunk.makeWritableChunk(maxSize);
-                final BasePushdownFilterContext.UnifiedChunkFilter chunkFilter = ctx.createChunkFilter(maxSize)) {
-            for (int ii = 0; ii < maxSize; ii++) {
-                keyCandidates.set(ii, ii); // Initialize the keys chunk with the row indices.
-            }
-
-            iterateRowGroupsAndRowSet(result.maybeMatch(), (rgIdx, rs) -> {
-                final Chunk<Values> dictionaryChunk = dictionaryChunks[rgIdx];
-                final ColumnChunkPageStore<DictionaryKeys> valueStore = valueStores[rgIdx];
-                if (dictionaryChunk == null || !valueStore.usesDictionaryOnEveryPage()) {
-                    // This row group does not use the dictionary.
-                    maybeBuilder.appendRowSequence(rs);
-                    maybeCount.add(rs.size());
-                    return;
-                }
-
-                // Run the chunk filter on the dictionary chunk.
-                final LongChunk<OrderedRowKeys> keyMatch = chunkFilter.filter(dictionaryChunk, keyCandidates);
-                if (keyMatch.size() == 0) {
-                    // We have no matches, we can't eliminate anything.
-                    maybeBuilder.appendRowSequence(rs);
-                    maybeCount.add(rs.size());
-                    return;
-                }
-
-                // Make a MatchFilter with the keys that matched the chunk filter rows;
-                final long[] keyMatchArray;
-                if (ctx.filterIncludesNulls()) {
-                    keyMatchArray = new long[keyMatch.size() + 1];
-                    keyMatchArray[keyMatch.size()] = NULL_LONG;
-                } else {
-                    keyMatchArray = new long[keyMatch.size()];
-                }
-                keyMatch.copyToTypedArray(0, keyMatchArray, 0, keyMatch.size());
-
-                final ChunkFilter matchChunkFilter = LongChunkMatchFilterFactory.makeFilter(false, keyMatchArray);
-
-                final long subRegionFirstKey = (long) rgIdx << regionParameters.regionMaskNumBits;
-
-                final int CHUNK_SIZE = 4096;
-
-                try (final RowSet tmpRowSet = rs.asRowSet().shift(-subRegionFirstKey);
-                        final RowSequence.Iterator tmpIt = tmpRowSet.getRowSequenceIterator();
-                        final ChunkSource.GetContext getContext = valueStore.makeGetContext(CHUNK_SIZE);
-                        final WritableLongChunk<OrderedRowKeys> results =
-                                WritableLongChunk.makeWritableChunk(CHUNK_SIZE)) {
-                    while (tmpIt.hasMore()) {
-                        final RowSequence tmpRs = tmpIt.getNextRowSequenceWithLength(CHUNK_SIZE);
-                        final Chunk<? extends DictionaryKeys> valueChunk = valueStore.getChunk(getContext, tmpRs);
-                        matchChunkFilter.filter(valueChunk, tmpRs.asRowKeyChunk(), results);
-                        if (results.size() > 0) {
-                            final LongChunkIterator longIt = new LongChunkIterator(results);
-                            longIt.forEachRemaining((LongConsumer) rowKey -> {
-                                // Convert the row key to the original row key in the table.
-                                final long originalRowKey = subRegionFirstKey + rowKey;
-                                matchBuilder.appendKey(originalRowKey);
-                            });
-                        }
-                    }
-                }
-            });
-        }
-
-        final WritableRowSet matching = matchBuilder.build();
-        matching.insert(result.match());
-        return PushdownResult.of(matching,
-                maybeCount.get() == result.maybeMatch().size() ? result.maybeMatch().copy() : maybeBuilder.build());
-=======
             final Statistics<?> statistics = blocks.get(rgIdx).getColumns().get(columnIndex).getStatistics();
             final boolean maybeOverlaps;
             // TODO (DH-19666) Right now, the pushdown logic only returns maybeMatch for row group. For the future, we
@@ -1155,7 +840,6 @@
         try (final WritableRowSet maybeMatch = maybeBuilder.build()) {
             return PushdownResult.of(selection, result.match(), maybeMatch);
         }
->>>>>>> 25d993c6
     }
 
     /**
@@ -1173,7 +857,8 @@
             final WhereFilter copiedFilter = filter.copy();
             copiedFilter.init(dataIndex.table().getDefinition());
 
-            // TODO: When DH-19443 is implemented, we should be able filter the index table directly.
+            // TODO: When https://deephaven.atlassian.net/browse/DH-19443 is implemented, we should be able
+            // to use the filter directly on the index table.
             final Collection<io.deephaven.api.Pair> renamePairs = renameMap.entrySet().stream()
                     .map(entry -> io.deephaven.api.Pair.of(ColumnName.of(entry.getValue()),
                             ColumnName.of(entry.getKey())))
@@ -1194,16 +879,6 @@
                 }
             } catch (final Exception e) {
                 // Exception occurs here if we have a data type mismatch between the index and the filter.
-<<<<<<< HEAD
-                // Just swallow the exception and declare all the rows as maybe matches.
-                return PushdownResult.of(result.match().copy(), result.maybeMatch().copy());
-            }
-        }
-        // Retain only the maybe rows and add the previously found matches.
-        final WritableRowSet matching = matchingBuilder.build();
-        matching.insert(result.match());
-        return PushdownResult.of(matching, RowSetFactory.empty());
-=======
                 // Just swallow the exception return a copy of the original input
                 return result.copy();
             }
@@ -1215,7 +890,6 @@
             matching.insert(result.match());
             return PushdownResult.of(selection, matching, empty);
         }
->>>>>>> 25d993c6
     }
 
     // endregion Pushdown Filtering
