/**
 * Copyright (c) 2016-2022 Deephaven Data Labs and Patent Pending
 */
package io.deephaven.parquet.table.location;

import io.deephaven.api.SortColumn;
import io.deephaven.chunk.attributes.Values;
import io.deephaven.engine.rowset.RowSet;
import io.deephaven.engine.rowset.RowSetBuilderSequential;
import io.deephaven.engine.rowset.RowSetFactory;
import io.deephaven.engine.table.BasicDataIndex;
import io.deephaven.engine.table.Table;
import io.deephaven.engine.table.impl.dataindex.LocationDataIndex;
import io.deephaven.engine.table.impl.locations.TableKey;
import io.deephaven.engine.table.impl.locations.impl.AbstractTableLocation;
import io.deephaven.engine.table.impl.sources.regioned.RegionedColumnSource;
import io.deephaven.engine.table.impl.sources.regioned.RegionedPageStore;
import io.deephaven.parquet.base.ColumnChunkReader;
import io.deephaven.parquet.base.ParquetFileReader;
import io.deephaven.parquet.base.RowGroupReader;
import io.deephaven.parquet.base.util.SeekableChannelsProvider;
import io.deephaven.parquet.table.ParquetInstructions;
import io.deephaven.parquet.table.ParquetSchemaReader;
import io.deephaven.parquet.table.ParquetTools;
import io.deephaven.parquet.table.metadata.ColumnTypeInfo;
import io.deephaven.parquet.table.metadata.DataIndexInfo;
import io.deephaven.parquet.table.metadata.GroupingColumnInfo;
import io.deephaven.parquet.table.metadata.TableInfo;
import org.apache.parquet.column.ColumnDescriptor;
import org.apache.parquet.format.RowGroup;
import org.apache.parquet.hadoop.metadata.ParquetMetadata;
import org.jetbrains.annotations.NotNull;
import org.jetbrains.annotations.Nullable;

import java.io.File;
import java.nio.file.Files;
import java.nio.file.Path;
import java.util.*;
import java.util.stream.IntStream;

import static io.deephaven.parquet.table.ParquetTableWriter.INDEX_COL_NAME;

public class ParquetTableLocation extends AbstractTableLocation {

    private static final String IMPLEMENTATION_NAME = ParquetColumnLocation.class.getSimpleName();

    private final ParquetInstructions readInstructions;
    private final List<SortColumn> sortingColumns;
    private final ParquetFileReader parquetFileReader;
    private final int[] rowGroupIndices;

    private final RowGroup[] rowGroups;
    private final RegionedPageStore.Parameters regionParameters;
    private final Map<String, String[]> parquetColumnNameToPath;
    private final Map<String, GroupingColumnInfo> groupingColumns;
    private final List<DataIndexInfo> dataIndexes;
    private final Map<String, ColumnTypeInfo> columnTypes;
<<<<<<< HEAD
    private final TableInfo tableInfo;
=======
    private final String version;

>>>>>>> 13ea304f
    private volatile RowGroupReader[] rowGroupReaders;

    public ParquetTableLocation(@NotNull final TableKey tableKey,
            @NotNull final ParquetTableLocationKey tableLocationKey,
            @NotNull final ParquetInstructions readInstructions) {
        super(tableKey, tableLocationKey, false);
        this.readInstructions = readInstructions;
        final ParquetMetadata parquetMetadata;
        // noinspection SynchronizationOnLocalVariableOrMethodParameter
        synchronized (tableLocationKey) {
            parquetFileReader = tableLocationKey.getFileReader();
            parquetMetadata = tableLocationKey.getMetadata();
            rowGroupIndices = tableLocationKey.getRowGroupIndices();
        }

        final int rowGroupCount = rowGroupIndices.length;
        rowGroups = IntStream.of(rowGroupIndices)
                .mapToObj(rgi -> parquetFileReader.fileMetaData.getRow_groups().get(rgi))
                .sorted(Comparator.comparingInt(RowGroup::getOrdinal))
                .toArray(RowGroup[]::new);
        final long maxRowCount = Arrays.stream(rowGroups).mapToLong(RowGroup::getNum_rows).max().orElse(0L);
        regionParameters = new RegionedPageStore.Parameters(
                RegionedColumnSource.ROW_KEY_TO_SUB_REGION_ROW_INDEX_MASK, rowGroupCount, maxRowCount);

        parquetColumnNameToPath = new HashMap<>();
        for (final ColumnDescriptor column : parquetFileReader.getSchema().getColumns()) {
            final String[] path = column.getPath();
            if (path.length > 1) {
                parquetColumnNameToPath.put(path[0], path);
            }
        }

        // TODO (https://github.com/deephaven/deephaven-core/issues/958):
        // When/if we support _metadata files for Deephaven-written Parquet tables, we may need to revise this
        // in order to read *this* file's metadata, rather than inheriting file metadata from the _metadata file.
        // Obvious issues included grouping table paths, codecs, etc.
        // Presumably, we could store per-file instances of the metadata in the _metadata file's map.
<<<<<<< HEAD
        tableInfo =
                ParquetSchemaReader.parseMetadata(parquetMetadata.getFileMetaData().getKeyValueMetaData())
                        .orElse(TableInfo.builder().build());
        groupingColumns = tableInfo.groupingColumnMap();
        dataIndexes = tableInfo.dataIndexes();
        columnTypes = tableInfo.columnTypeMap();

        sortingColumns = tableInfo.sortingColumns();
=======
        final Optional<TableInfo> tableInfo =
                ParquetSchemaReader.parseMetadata(parquetMetadata.getFileMetaData().getKeyValueMetaData());
        groupingColumns = tableInfo.map(TableInfo::groupingColumnMap).orElse(Collections.emptyMap());
        columnTypes = tableInfo.map(TableInfo::columnTypeMap).orElse(Collections.emptyMap());
        version = tableInfo.map(TableInfo::version).orElse(null);
>>>>>>> 13ea304f

        handleUpdate(computeIndex(), tableLocationKey.getFile().lastModified());
    }

    @Override
    public String getImplementationName() {
        return IMPLEMENTATION_NAME;
    }

    @Override
    public void refresh() {}

    File getParquetFile() {
        return ((ParquetTableLocationKey) getKey()).getFile();
    }

    ParquetInstructions getReadInstructions() {
        return readInstructions;
    }

    SeekableChannelsProvider getChannelProvider() {
        return parquetFileReader.getChannelsProvider();
    }

    RegionedPageStore.Parameters getRegionParameters() {
        return regionParameters;
    }

    public Map<String, GroupingColumnInfo> getGroupingColumns() {
        return groupingColumns;
    }

    public Map<String, ColumnTypeInfo> getColumnTypes() {
        return columnTypes;
    }

    private RowGroupReader[] getRowGroupReaders() {
        RowGroupReader[] local;
        if ((local = rowGroupReaders) != null) {
            return local;
        }
        synchronized (this) {
            if ((local = rowGroupReaders) != null) {
                return local;
            }
            return rowGroupReaders = IntStream.of(rowGroupIndices)
                    .mapToObj(idx -> parquetFileReader.getRowGroup(idx, version))
                    .sorted(Comparator.comparingInt(rgr -> rgr.getRowGroup().getOrdinal()))
                    .toArray(RowGroupReader[]::new);
        }
    }

    @NotNull
    @Override
    public List<SortColumn> getSortedColumns() {
        return sortingColumns;
    }

    @NotNull
    @Override
    protected ParquetColumnLocation<Values> makeColumnLocation(@NotNull final String columnName) {
        final String parquetColumnName = readInstructions.getParquetColumnNameFromColumnNameOrDefault(columnName);
        final String[] columnPath = parquetColumnNameToPath.get(parquetColumnName);
        final List<String> nameList =
                columnPath == null ? Collections.singletonList(parquetColumnName) : Arrays.asList(columnPath);
        final ColumnChunkReader[] columnChunkReaders = Arrays.stream(getRowGroupReaders())
                .map(rgr -> rgr.getColumnChunk(nameList)).toArray(ColumnChunkReader[]::new);
        final boolean exists = Arrays.stream(columnChunkReaders).anyMatch(ccr -> ccr != null && ccr.numRows() > 0);
        return new ParquetColumnLocation<>(this, columnName, parquetColumnName,
                exists ? columnChunkReaders : null,
                exists && groupingColumns.containsKey(parquetColumnName));
    }

    private RowSet computeIndex() {
        final RowSetBuilderSequential sequentialBuilder = RowSetFactory.builderSequential();

        for (int rgi = 0; rgi < rowGroups.length; ++rgi) {
            final long subRegionSize = rowGroups[rgi].getNum_rows();
            final long subRegionFirstKey = (long) rgi << regionParameters.regionMaskNumBits;
            final long subRegionLastKey = subRegionFirstKey + subRegionSize - 1;
            sequentialBuilder.appendRange(subRegionFirstKey, subRegionLastKey);
        }
        return sequentialBuilder.build();
    }

    @Override
    @NotNull
    public List<String[]> getDataIndexColumns() {
        List<String[]> dataIndexColumns = new ArrayList<>();
        // Add the data indexes to the list.
        dataIndexes.stream().map(di -> di.columns().toArray(String[]::new)).forEach(dataIndexColumns::add);
        // Add grouping columns to the list.
        groupingColumns.keySet().stream().map(colName -> new String[] {colName}).forEach(dataIndexColumns::add);
        return dataIndexColumns;
    }

    @Override
    public boolean hasDataIndex(@NotNull final String... columns) {
        // Check if the column name matches any of the grouping columns
        if (columns.length == 1 && groupingColumns.containsKey(columns[0])) {
            // Validate the index file exists (without loading and parsing it).
            ParquetTools.IndexFileMetaData metaData = ParquetTools.getIndexFileMetaData(
                    getParquetFile(),
                    tableInfo,
                    columns);
            return metaData != null && Files.exists(Path.of(metaData.filename));
        }
        // Check if the column names match any of the data indexes
        for (final DataIndexInfo dataIndex : dataIndexes) {
            if (dataIndex.matchesColumns(columns)) {
                // Validate the index file exists (without loading and parsing it).
                ParquetTools.IndexFileMetaData metaData = ParquetTools.getIndexFileMetaData(
                        getParquetFile(),
                        tableInfo,
                        columns);
                return metaData != null && Files.exists(Path.of(metaData.filename));
            }
        }
        return false;
    }

    @Nullable
    @Override
    public BasicDataIndex loadDataIndex(@NotNull final String... columns) {
        // Create a new index from the parquet table.
        final Table table = ParquetTools.readDataIndexTable(getParquetFile(), tableInfo, columns);
        if (table == null) {
            return null;
        }
        return LocationDataIndex.from(table, columns, INDEX_COL_NAME);
    }
}<|MERGE_RESOLUTION|>--- conflicted
+++ resolved
@@ -55,12 +55,10 @@
     private final Map<String, GroupingColumnInfo> groupingColumns;
     private final List<DataIndexInfo> dataIndexes;
     private final Map<String, ColumnTypeInfo> columnTypes;
-<<<<<<< HEAD
     private final TableInfo tableInfo;
-=======
+
     private final String version;
 
->>>>>>> 13ea304f
     private volatile RowGroupReader[] rowGroupReaders;
 
     public ParquetTableLocation(@NotNull final TableKey tableKey,
@@ -98,22 +96,14 @@
         // in order to read *this* file's metadata, rather than inheriting file metadata from the _metadata file.
         // Obvious issues included grouping table paths, codecs, etc.
         // Presumably, we could store per-file instances of the metadata in the _metadata file's map.
-<<<<<<< HEAD
         tableInfo =
                 ParquetSchemaReader.parseMetadata(parquetMetadata.getFileMetaData().getKeyValueMetaData())
                         .orElse(TableInfo.builder().build());
         groupingColumns = tableInfo.groupingColumnMap();
+        columnTypes = tableInfo.columnTypeMap();
+        version = tableInfo.version();
         dataIndexes = tableInfo.dataIndexes();
-        columnTypes = tableInfo.columnTypeMap();
-
         sortingColumns = tableInfo.sortingColumns();
-=======
-        final Optional<TableInfo> tableInfo =
-                ParquetSchemaReader.parseMetadata(parquetMetadata.getFileMetaData().getKeyValueMetaData());
-        groupingColumns = tableInfo.map(TableInfo::groupingColumnMap).orElse(Collections.emptyMap());
-        columnTypes = tableInfo.map(TableInfo::columnTypeMap).orElse(Collections.emptyMap());
-        version = tableInfo.map(TableInfo::version).orElse(null);
->>>>>>> 13ea304f
 
         handleUpdate(computeIndex(), tableLocationKey.getFile().lastModified());
     }
