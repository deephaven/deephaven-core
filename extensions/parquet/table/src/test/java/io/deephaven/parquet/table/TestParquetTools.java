/**
 * Copyright (c) 2016-2022 Deephaven Data Labs and Patent Pending
 */
package io.deephaven.parquet.table;

import io.deephaven.UncheckedDeephavenException;
import io.deephaven.base.FileUtils;
import io.deephaven.configuration.Configuration;
import io.deephaven.engine.context.ExecutionContext;
import io.deephaven.engine.table.ColumnDefinition;
import io.deephaven.engine.table.lang.QueryScope;
import io.deephaven.stringset.HashStringSet;
import io.deephaven.engine.table.Table;
import io.deephaven.engine.table.TableDefinition;
import io.deephaven.parquet.table.layout.ParquetKeyValuePartitionedLayout;
import io.deephaven.stringset.StringSet;
import io.deephaven.engine.util.TestTableTools;
import io.deephaven.engine.updategraph.UpdateGraphProcessor;
import io.deephaven.engine.table.impl.InMemoryTable;
import io.deephaven.engine.table.impl.TstUtils;
import io.deephaven.engine.table.impl.locations.TableDataException;
import io.deephaven.engine.util.TableTools;
<<<<<<< HEAD
import io.deephaven.vector.*;
=======
import io.deephaven.test.junit4.EngineCleanup;
>>>>>>> 43ec6eb1
import junit.framework.TestCase;
import org.junit.*;

import java.io.File;
import java.io.IOException;
import java.lang.reflect.InvocationHandler;
import java.lang.reflect.Method;
import java.lang.reflect.Proxy;
import java.util.ArrayList;
import java.util.Arrays;
import java.util.HashSet;
import java.util.List;
import java.util.stream.IntStream;
import java.util.stream.LongStream;

import static io.deephaven.engine.table.impl.TstUtils.assertTableEquals;
import static io.deephaven.engine.util.TableTools.*;

/**
 * Tests for {@link ParquetTools}.
 */
public class TestParquetTools {

    @Rule
    public final EngineCleanup framework = new EngineCleanup();

    private final static String testRoot =
            Configuration.getInstance().getWorkspacePath() + File.separator + "TestParquetTools";
    private final static File testRootFile = new File(testRoot);

    private static Table table1;
    private static Table emptyTable;
    private static Table brokenTable;

    @BeforeClass
    public static void setUpFirst() {
        table1 = new InMemoryTable(
                new String[] {"StringKeys", "GroupedInts"},
                new Object[] {
                        new String[] {"key1", "key1", "key1", "key1", "key2", "key2", "key2", "key2", "key2"},
                        new short[] {1, 1, 2, 2, 2, 3, 3, 3, 3}
                });
        emptyTable = new InMemoryTable(
                new String[] {"Column1", "Column2"},
                new Object[] {
                        new String[] {},
                        new byte[] {}
                });
        brokenTable = (Table) Proxy.newProxyInstance(Table.class.getClassLoader(), new Class[] {Table.class},
                new InvocationHandler() {
                    @Override
                    public Object invoke(Object proxy, Method method, Object[] args) throws Throwable {
                        throw new UnsupportedOperationException("This table is broken!");
                    }
                });
    }

    @Before
    public void setUp() {
        UpdateGraphProcessor.DEFAULT.enableUnitTestMode();
        UpdateGraphProcessor.DEFAULT.resetForUnitTests(false);

        testRootFile.mkdirs();
    }

    @After
    public void tearDown() {
        if (testRootFile.exists()) {
            int tries = 0;
            boolean success = false;
            do {
                try {
                    FileUtils.deleteRecursively(testRootFile);
                    success = true;
                } catch (Exception e) {
                    System.gc();
                    tries++;
                }
            } while (!success && tries < 10);
            TestCase.assertTrue(success);
        }
    }

    public enum TestEnum {
        a, b, s, d, f, e, tt, re, tr, ed, te;
    }

    private String[] toString(Enum[] enums) {
        String[] result = new String[enums.length];
        for (int i = 0; i < result.length; i++) {
            result[i] = (enums[i] != null ? enums[i].name() : null);
        }
        return result;
    }

    public static StringSet newSet(String... values) {
        return new HashStringSet(values);
    }

    public static String toS(Object o) {
        if (o == null) {
            return null;
        } else {
            return "" + o;
        }
    }

    @Test
    public void testWriteTable() {
        String path = testRoot + File.separator + "Table1.parquet";
        ParquetTools.writeTable(table1, path);
        Table result = ParquetTools.readTable(new File(path));
        TableTools.show(result);
        TableTools.show(table1);
        TestTableTools.tableRangesAreEqual(table1, result, 0, 0, table1.size());
        result.close();

        ExecutionContext.getContext().getQueryLibrary().importClass(TestEnum.class);
        ExecutionContext.getContext().getQueryLibrary().importClass(HashStringSet.class);
        ExecutionContext.getContext().getQueryLibrary().importStatic(this.getClass());
        Table test = TableTools.emptyTable(10).select("enumC=TestEnum.values()[i]", "enumSet=newSet(" +
                "toS(enumC_[(i + 9) % 10])," +
                "toS(enumC_[i])," +
                "toS(enumC_[(i+1)% 10]))");
        path = testRoot + File.separator + "Table2.parquet";
        ParquetTools.writeTable(test, path);
        Table test2 = ParquetTools.readTable(path);
        Assert.assertEquals(10, test2.size());
        Assert.assertEquals(2, test2.numColumns());
        Assert.assertEquals(Arrays.asList(toString((Enum[]) test.getColumn("enumC").get(0, 10))),
                Arrays.asList(toString((Enum[]) test2.getColumn("enumC").get(0, 10))));
        StringSet[] objects = (StringSet[]) test.getColumn("enumSet").get(0, 10);
        StringSet[] objects1 = (StringSet[]) test2.getColumn("enumSet").get(0, 10);
        for (int i = 0; i < objects1.length; i++) {
            Assert.assertEquals(new HashSet<>(Arrays.asList(objects[i].values())),
                    new HashSet<>(Arrays.asList(objects1[i].values())));
        }
        test2.close();

        test = TableTools.emptyTable(10).select("enumC=TestEnum.values()[i]",
                "enumSet=EnumSet.of((TestEnum)enumC_[(i + 9) % 10],(TestEnum)enumC_[i],(TestEnum)enumC_[(i+1)% 10])");
        path = testRoot + File.separator + "Table3.parquet";
        ParquetTools.writeTable(test, path);
        test2 = ParquetTools.readTable(path);
        Assert.assertEquals(10, test2.size());
        Assert.assertEquals(2, test2.numColumns());
        Assert.assertEquals(Arrays.asList(test.getColumn("enumC").get(0, 10)),
                Arrays.asList(test2.getColumn("enumC").get(0, 10)));
        Assert.assertEquals(Arrays.asList(test.getColumn("enumSet").get(0, 10)),
                Arrays.asList(test2.getColumn("enumSet").get(0, 10)));
        test2.close();

        test = TableTools.newTable(TableDefinition.of(
                ColumnDefinition.ofInt("anInt"),
                ColumnDefinition.ofString("aString").withGrouping()),
                col("anInt", 1, 2, 3),
                col("aString", "ab", "ab", "bc"));
        path = testRoot + File.separator + "Table4.parquet";
        ParquetTools.writeTable(test, path);
        test2 = ParquetTools.readTable(new File(path));
        TestCase.assertNotNull(test2.getColumnSource("aString").getGroupToRange());
        test2.close();
    }

    @Test
    public void testWriteTableRenames() {
        final String path = testRoot + File.separator + "Table_W_Renames.parquet";
        final File pathFile = new File(path);
        final ParquetInstructions instructions = ParquetInstructions.builder()
                .addColumnNameMapping("X", "StringKeys")
                .addColumnNameMapping("Y", "GroupedInts")
                .build();
        ParquetTools.writeTable(table1, pathFile, instructions);

        final Table resultDefault = ParquetTools.readTable(pathFile);
        TableTools.show(table1);
        TableTools.show(resultDefault);
        assertTableEquals(table1.view("X=StringKeys", "Y=GroupedInts"), resultDefault);
        resultDefault.close();

        final Table resultRenamed = ParquetTools.readTable(pathFile, instructions);
        TableTools.show(table1);
        TableTools.show(resultRenamed);
        assertTableEquals(table1, resultRenamed);
        resultRenamed.close();
    }

    @Test
    public void testWriteTableEmpty() {
        final File dest = new File(testRoot + File.separator + "Empty.parquet");
        ParquetTools.writeTable(emptyTable, dest);
        Table result = ParquetTools.readTable(dest);
        TestTableTools.tableRangesAreEqual(emptyTable, result, 0, 0, emptyTable.size());
        result.close();
    }

    @Test
    public void testWriteTableNoColumns() {
        final Table source = TableTools.emptyTable(100);
        final File dest = new File(testRoot + File.separator + "NoColumns.parquet");
        try {
            ParquetTools.writeTable(source, dest);
            TestCase.fail("Expected exception");
        } catch (TableDataException expected) {
        }
        try {
            ParquetTools.writeTables(new Table[] {source}, source.getDefinition(), new File[] {dest});
            TestCase.fail("Expected exception");
        } catch (TableDataException expected) {
        }
    }

    @Test
    public void testWriteTableMissingColumns() {
        // TODO (deephaven/deephaven-core/issues/321): Fix the apparent bug in the parquet table writer.
        final Table nullTable = TableTools.emptyTable(10_000L).updateView(
                "B    = NULL_BYTE",
                "C    = NULL_CHAR",
                "S    = NULL_SHORT",
                "I    = NULL_INT",
                "L    = NULL_LONG",
                "F    = NULL_FLOAT",
                "D    = NULL_DOUBLE",
                "Bl   = (Boolean) null",
                "Str  = (String) null",
                "DT   = (DateTime) null");
        final File dest = new File(testRoot + File.separator + "Null.parquet");
        ParquetTools.writeTables(new Table[] {TableTools.emptyTable(10_000L)}, nullTable.getDefinition(),
                new File[] {dest});
        final Table result = ParquetTools.readTable(dest);
        assertTableEquals(nullTable, result);
        result.close();
    }

    @Test
    public void testWriteTableExceptions() throws IOException {
        new File(testRoot + File.separator + "unexpectedFile").createNewFile();
        try {
            ParquetTools.writeTable(table1,
                    new File(testRoot + File.separator + "unexpectedFile" + File.separator + "Table1"));
            TestCase.fail("Expected exception");
        } catch (UncheckedDeephavenException e) {
            // Expected
        }

        new File(testRoot + File.separator + "Table1").mkdirs();
        new File(testRoot + File.separator + "Table1" + File.separator + "extraFile").createNewFile();
        try {
            ParquetTools.writeTable(table1, new File(testRoot + File.separator + "Table1"));
            TestCase.fail("Expected exception");
        } catch (UncheckedDeephavenException e) {
            // Expected
        }
        new File(testRoot + File.separator + "Nested").mkdirs();
        try {
            ParquetTools.writeTable(brokenTable,
                    new File(testRoot + File.separator + "Nested" + File.separator + "Broken"));
            TestCase.fail("Expected exception");
        } catch (UnsupportedOperationException e) {
            // Expected exception
        }
        TestCase.assertFalse(new File(testRoot + File.separator + "Nested" + File.separator + "Broken").exists());
        TestCase.assertTrue(new File(testRoot + File.separator + "Nested").isDirectory());

        new File(testRoot + File.separator + "Nested").setReadOnly();
        try {
            ParquetTools.writeTable(brokenTable,
                    new File(testRoot + File.separator + "Nested" + File.separator + "Broken"));
            TestCase.fail("Expected exception");
        } catch (RuntimeException e) {
            // Expected exception
        }
        new File(testRoot + File.separator + "Nested").setWritable(true);
    }

    @Test
    public void testDeleteTable() {
        if (System.getProperty("os.name").startsWith("Windows")) {
            // TODO: Remove when come up with a workaround for Windows file handling issues.
            return;
        }
        File dest = new File(testRoot + File.separator + "Table1.parquet");
        ParquetTools.writeTable(table1, dest);
        Table result = ParquetTools.readTable(dest);
        TestTableTools.tableRangesAreEqual(table1, result, 0, 0, table1.size());
        result.close();
        ParquetTools.deleteTable(dest);
        TestCase.assertFalse(dest.exists());
    }

    private Table getAggregatedResultTable() {
        final int size = 40;
        final String[] symbol = new String[size];
        final double[] bid = new double[size];
        final double[] bidSize = new double[size];
        for (int ii = 0; ii < size; ++ii) {
            symbol[ii] = (ii < 8) ? "Num" : "XYZ";
            bid[ii] = (ii < 15) ? 98 : 99;
            bidSize[ii] = ii;
        }
        final Table baseTable =
                newTable(stringCol("USym", symbol), doubleCol("Bid", bid), doubleCol("BidSize", bidSize));
        return baseTable.groupBy("USym", "Bid").groupBy("USym");
    }

    @Test
    public void testWriteAggregatedTable() {
        String path = testRoot + File.separator + "testWriteAggregatedTable.parquet";
        final Table table = getAggregatedResultTable();
        final TableDefinition def = table.getDefinition();
        ParquetTools.writeTable(table, new File(path), def);
        Table readBackTable = ParquetTools.readTable(new File(path));
        TableTools.show(readBackTable);
        TableTools.show(table);
        final long sz = table.size();
        TestTableTools.tableRangesAreEqual(table, readBackTable, 0, 0, sz);
        readBackTable.close();
    }

    @Test
    public void testPartitionedRead() {
        ParquetTools.writeTable(table1, new File(testRootFile,
                "Date=2021-07-20" + File.separator + "Num=200" + File.separator + "file1.parquet"));
        ParquetTools.writeTable(table1, new File(testRootFile,
                "Date=2021-07-20" + File.separator + "Num=100" + File.separator + "file2.parquet"));
        ParquetTools.writeTable(table1, new File(testRootFile,
                "Date=2021-07-21" + File.separator + "Num=300" + File.separator + "file3.parquet"));

        final List<ColumnDefinition<?>> allColumns = new ArrayList<>();
        allColumns.add(
                ColumnDefinition.fromGenericType("Date", String.class, null, ColumnDefinition.ColumnType.Partitioning));
        allColumns.add(
                ColumnDefinition.fromGenericType("Num", int.class, null, ColumnDefinition.ColumnType.Partitioning));
        allColumns.addAll(table1.getDefinition().getColumns());
        final TableDefinition partitionedDefinition = TableDefinition.of(allColumns);

        final Table result = ParquetTools.readPartitionedTableInferSchema(
                new ParquetKeyValuePartitionedLayout(testRootFile, 2), ParquetInstructions.EMPTY);
        TestCase.assertEquals(partitionedDefinition, result.getDefinition());
        final Table expected = TableTools.merge(
                table1.updateView("Date=`2021-07-20`", "Num=100"),
                table1.updateView("Date=`2021-07-20`", "Num=200"),
                table1.updateView("Date=`2021-07-21`", "Num=300")).moveColumnsUp("Date", "Num");
        assertTableEquals(expected, result);
    }

    @Test
    public void testBigArrays() {
        try {
            QueryLibrary.importClass(LongVectorDirect.class);
            QueryLibrary.importClass(LongVector.class);
            QueryLibrary.importClass(LongStream.class);
            QueryLibrary.importClass(IntVectorDirect.class);
            QueryLibrary.importClass(IntVector.class);
            QueryLibrary.importClass(IntStream.class);
            QueryLibrary.importClass(TestParquetTools.class);

            final Table stuff = emptyTable(10)
                    .update("Biggie = (int)(500_000/(k+1))",
                            "Doobles = (LongVector)new LongVectorDirect(LongStream.range(0, Biggie).toArray())",
                            "Woobles = TestParquetTools.generateDoubles(Biggie)",
                            "Goobles = (IntVector)new IntVectorDirect(IntStream.range(0, 2*Biggie).toArray())",
                            "Toobles = TestParquetTools.generateDoubles(2*Biggie)",
                            "Noobles = TestParquetTools.makeSillyStringArray(Biggie)");

            final File f2w = new File(testRoot, "bigArray.parquet");
            ParquetTools.writeTable(stuff, f2w);

            final Table readBack = ParquetTools.readTable(f2w);
            assertTableEquals(stuff, readBack);
        } finally {
            QueryLibrary.resetLibrary();
        }
    }

    public static DoubleVector generateDoubles(int howMany) {
        final double[] yarr = new double[howMany];
        for (int ii = 0; ii < howMany; ii++) {
            yarr[ii] = ii;
        }
        return new DoubleVectorDirect(yarr);
    }

    public static FloatVector generateFloats(int howMany) {
        final float[] yarr = new float[howMany];
        for (int ii = 0; ii < howMany; ii++) {
            yarr[ii] = ii;
        }
        return new FloatVectorDirect(yarr);
    }

    public static ObjectVector<String> makeSillyStringArray(int howMany) {
        final String[] fireTruck = new String[howMany];
        for (int ii = 0; ii < howMany; ii++) {
            fireTruck[ii] = String.format("%04d", ii);
        }
        return new ObjectVectorDirect<>(fireTruck);
    }
}<|MERGE_RESOLUTION|>--- conflicted
+++ resolved
@@ -8,23 +8,18 @@
 import io.deephaven.configuration.Configuration;
 import io.deephaven.engine.context.ExecutionContext;
 import io.deephaven.engine.table.ColumnDefinition;
-import io.deephaven.engine.table.lang.QueryScope;
-import io.deephaven.stringset.HashStringSet;
 import io.deephaven.engine.table.Table;
 import io.deephaven.engine.table.TableDefinition;
+import io.deephaven.engine.table.impl.InMemoryTable;
+import io.deephaven.engine.table.impl.locations.TableDataException;
+import io.deephaven.engine.updategraph.UpdateGraphProcessor;
+import io.deephaven.engine.util.TableTools;
+import io.deephaven.engine.util.TestTableTools;
 import io.deephaven.parquet.table.layout.ParquetKeyValuePartitionedLayout;
+import io.deephaven.stringset.HashStringSet;
 import io.deephaven.stringset.StringSet;
-import io.deephaven.engine.util.TestTableTools;
-import io.deephaven.engine.updategraph.UpdateGraphProcessor;
-import io.deephaven.engine.table.impl.InMemoryTable;
-import io.deephaven.engine.table.impl.TstUtils;
-import io.deephaven.engine.table.impl.locations.TableDataException;
-import io.deephaven.engine.util.TableTools;
-<<<<<<< HEAD
+import io.deephaven.test.junit4.EngineCleanup;
 import io.deephaven.vector.*;
-=======
-import io.deephaven.test.junit4.EngineCleanup;
->>>>>>> 43ec6eb1
 import junit.framework.TestCase;
 import org.junit.*;
 
@@ -373,31 +368,27 @@
 
     @Test
     public void testBigArrays() {
-        try {
-            QueryLibrary.importClass(LongVectorDirect.class);
-            QueryLibrary.importClass(LongVector.class);
-            QueryLibrary.importClass(LongStream.class);
-            QueryLibrary.importClass(IntVectorDirect.class);
-            QueryLibrary.importClass(IntVector.class);
-            QueryLibrary.importClass(IntStream.class);
-            QueryLibrary.importClass(TestParquetTools.class);
-
-            final Table stuff = emptyTable(10)
-                    .update("Biggie = (int)(500_000/(k+1))",
-                            "Doobles = (LongVector)new LongVectorDirect(LongStream.range(0, Biggie).toArray())",
-                            "Woobles = TestParquetTools.generateDoubles(Biggie)",
-                            "Goobles = (IntVector)new IntVectorDirect(IntStream.range(0, 2*Biggie).toArray())",
-                            "Toobles = TestParquetTools.generateDoubles(2*Biggie)",
-                            "Noobles = TestParquetTools.makeSillyStringArray(Biggie)");
-
-            final File f2w = new File(testRoot, "bigArray.parquet");
-            ParquetTools.writeTable(stuff, f2w);
-
-            final Table readBack = ParquetTools.readTable(f2w);
-            assertTableEquals(stuff, readBack);
-        } finally {
-            QueryLibrary.resetLibrary();
-        }
+        ExecutionContext.getContext().getQueryLibrary().importClass(LongVectorDirect.class);
+        ExecutionContext.getContext().getQueryLibrary().importClass(LongVector.class);
+        ExecutionContext.getContext().getQueryLibrary().importClass(LongStream.class);
+        ExecutionContext.getContext().getQueryLibrary().importClass(IntVectorDirect.class);
+        ExecutionContext.getContext().getQueryLibrary().importClass(IntVector.class);
+        ExecutionContext.getContext().getQueryLibrary().importClass(IntStream.class);
+        ExecutionContext.getContext().getQueryLibrary().importClass(TestParquetTools.class);
+
+        final Table stuff = emptyTable(10)
+                .update("Biggie = (int)(500_000/(k+1))",
+                        "Doobles = (LongVector)new LongVectorDirect(LongStream.range(0, Biggie).toArray())",
+                        "Woobles = TestParquetTools.generateDoubles(Biggie)",
+                        "Goobles = (IntVector)new IntVectorDirect(IntStream.range(0, 2*Biggie).toArray())",
+                        "Toobles = TestParquetTools.generateDoubles(2*Biggie)",
+                        "Noobles = TestParquetTools.makeSillyStringArray(Biggie)");
+
+        final File f2w = new File(testRoot, "bigArray.parquet");
+        ParquetTools.writeTable(stuff, f2w);
+
+        final Table readBack = ParquetTools.readTable(f2w);
+        assertTableEquals(stuff, readBack);
     }
 
     public static DoubleVector generateDoubles(int howMany) {
