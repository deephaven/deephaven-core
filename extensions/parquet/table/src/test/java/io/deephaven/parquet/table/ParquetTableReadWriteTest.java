--- conflicted
+++ resolved
@@ -6,10 +6,6 @@
 import io.deephaven.UncheckedDeephavenException;
 import io.deephaven.api.Selectable;
 import io.deephaven.base.FileUtils;
-<<<<<<< HEAD
-import io.deephaven.configuration.Configuration;
-=======
->>>>>>> e937e40c
 import io.deephaven.datastructures.util.CollectionUtil;
 import io.deephaven.engine.context.ExecutionContext;
 import io.deephaven.engine.primitive.function.ByteConsumer;
@@ -19,11 +15,8 @@
 import io.deephaven.engine.primitive.iterator.CloseableIterator;
 import io.deephaven.engine.table.ColumnDefinition;
 import io.deephaven.engine.table.ColumnSource;
-<<<<<<< HEAD
-=======
 import io.deephaven.engine.table.impl.select.FunctionalColumn;
 import io.deephaven.engine.table.impl.select.SelectColumn;
->>>>>>> e937e40c
 import io.deephaven.engine.table.impl.sources.ReinterpretUtils;
 import io.deephaven.engine.table.impl.util.ColumnHolder;
 import io.deephaven.engine.table.impl.select.FormulaEvaluationException;
@@ -32,14 +25,10 @@
 import io.deephaven.engine.testutil.junit4.EngineCleanup;
 import io.deephaven.engine.util.BigDecimalUtils;
 import io.deephaven.engine.util.file.TrackedFileHandleFactory;
-<<<<<<< HEAD
-import io.deephaven.parquet.table.location.ParquetTableLocationKey;
-=======
 import io.deephaven.parquet.base.NullStatistics;
 import io.deephaven.parquet.base.InvalidParquetFileException;
 import io.deephaven.parquet.table.location.ParquetTableLocationKey;
 import io.deephaven.parquet.table.transfer.StringDictionary;
->>>>>>> e937e40c
 import io.deephaven.stringset.ArrayStringSet;
 import io.deephaven.engine.table.Table;
 import io.deephaven.engine.table.TableDefinition;
@@ -72,11 +61,6 @@
 import java.time.Instant;
 import java.util.ArrayList;
 import java.util.Arrays;
-<<<<<<< HEAD
-import java.util.List;
-import java.util.Collection;
-import java.util.function.DoubleConsumer;
-=======
 import java.util.HashMap;
 import java.util.List;
 import java.util.Collection;
@@ -84,7 +68,6 @@
 import java.util.Objects;
 import java.util.function.DoubleConsumer;
 import java.util.function.Function;
->>>>>>> e937e40c
 import java.util.function.IntConsumer;
 import java.util.function.LongConsumer;
 
@@ -136,10 +119,7 @@
                         "someCharColumn = (char)i",
                         "someTime = DateTimeUtils.now() + i",
                         "someKey = `` + (int)(i /100)",
-<<<<<<< HEAD
-=======
                         "biColumn = java.math.BigInteger.valueOf(ii)",
->>>>>>> e937e40c
                         "nullKey = i < -1?`123`:null",
                         "nullIntColumn = (int)null",
                         "nullLongColumn = (long)null",
@@ -154,10 +134,6 @@
                         "nullString = (String)null"));
         if (includeBigDecimal) {
             columns.add("bdColumn = java.math.BigDecimal.valueOf(ii).stripTrailingZeros()");
-<<<<<<< HEAD
-            columns.add("biColumn = java.math.BigInteger.valueOf(ii)");
-=======
->>>>>>> e937e40c
         }
         if (includeSerializable) {
             columns.add("someSerializable = new SomeSillyTest(i)");
@@ -390,19 +366,11 @@
             // LZ4_RAW. We should be able to read it anyway with no exceptions.
             String path = TestParquetTools.class.getResource("/sample_lz4_compressed.parquet").getFile();
             fromDisk = ParquetTools.readTable(path).select();
-<<<<<<< HEAD
-            File randomDest = new File(rootFile, "random.parquet");
-            ParquetTools.writeTable(fromDisk, randomDest, ParquetTools.LZ4_RAW);
         } catch (RuntimeException e) {
             TestCase.fail("Failed to read parquet file sample_lz4_compressed.parquet");
         }
-=======
-        } catch (RuntimeException e) {
-            TestCase.fail("Failed to read parquet file sample_lz4_compressed.parquet");
-        }
         File randomDest = new File(rootFile, "random.parquet");
         ParquetTools.writeTable(fromDisk, randomDest, ParquetTools.LZ4_RAW);
->>>>>>> e937e40c
 
         // Read the LZ4 compressed file again, to make sure we use a new adapter
         fromDisk = ParquetTools.readTable(dest).select();
@@ -456,22 +424,6 @@
         }
     }
 
-<<<<<<< HEAD
-    @Test
-    public void testNullVectorColumns() {
-        final Table nullTable = getTableFlat(10, true, false);
-
-        final File dest = new File(rootFile + File.separator + "nullTable.parquet");
-        ParquetTools.writeTable(nullTable, dest);
-        Table fromDisk = ParquetTools.readTable(dest);
-        assertTableEquals(nullTable, fromDisk);
-
-        // Take a groupBy to create vector columns containing null values
-        final Table nullVectorTable = nullTable.groupBy();
-        ParquetTools.writeTable(nullVectorTable, dest);
-        fromDisk = ParquetTools.readTable(dest);
-        assertTableEquals(nullVectorTable, fromDisk);
-=======
     private static void writeReadTableTest(final Table table, final File dest) {
         writeReadTableTest(table, dest, ParquetInstructions.EMPTY);
     }
@@ -527,25 +479,12 @@
                     columnName, sourceDataType, columnName, destinationDataType, componentType, vectorWrapFunction));
         }
         return arrayToVectorFormulas.isEmpty() ? table : table.updateView(arrayToVectorFormulas);
->>>>>>> e937e40c
     }
 
     @Test
     public void testArrayColumns() {
         ArrayList<String> columns =
                 new ArrayList<>(Arrays.asList(
-<<<<<<< HEAD
-                        "someStringArrayColumn = new String[] {i % 10 == 0?null:(`` + (i % 101))}",
-                        "someIntArrayColumn = new int[] {i}",
-                        "someLongArrayColumn = new long[] {ii}",
-                        "someDoubleArrayColumn = new double[] {i*1.1}",
-                        "someFloatArrayColumn = new float[] {(float)(i*1.1)}",
-                        "someBoolArrayColumn = new Boolean[] {i % 3 == 0?true:i%3 == 1?false:null}",
-                        "someShorArrayColumn = new short[] {(short)i}",
-                        "someByteArrayColumn = new byte[] {(byte)i}",
-                        "someCharArrayColumn = new char[] {(char)i}",
-                        "someTimeArrayColumn = new Instant[] {(Instant)DateTimeUtils.now() + i}",
-=======
                         "someStringArrayColumn = new String[] {i % 10 == 0 ? null : (`` + (i % 101))}",
                         "someIntArrayColumn = new int[] {i % 10 == 0 ? null : i}",
                         "someLongArrayColumn = new long[] {i % 10 == 0 ? null : i}",
@@ -557,7 +496,6 @@
                         "someCharArrayColumn = new char[] {i % 10 == 0 ? null : (char)i}",
                         "someTimeArrayColumn = new Instant[] {i % 10 == 0 ? null : (Instant)DateTimeUtils.now() + i}",
                         "someBiColumn = new java.math.BigInteger[] {i % 10 == 0 ? null : java.math.BigInteger.valueOf(i)}",
->>>>>>> e937e40c
                         "nullStringArrayColumn = new String[] {(String)null}",
                         "nullIntArrayColumn = new int[] {(int)null}",
                         "nullLongArrayColumn = new long[] {(long)null}",
@@ -567,16 +505,6 @@
                         "nullShorArrayColumn = new short[] {(short)null}",
                         "nullByteArrayColumn = new byte[] {(byte)null}",
                         "nullCharArrayColumn = new char[] {(char)null}",
-<<<<<<< HEAD
-                        "nullTimeArrayColumn = new Instant[] {(Instant)null}"));
-
-        final Table arrayTable = TableTools.emptyTable(20).select(
-                Selectable.from(columns));
-        final File dest = new File(rootFile + File.separator + "arrayTable.parquet");
-        ParquetTools.writeTable(arrayTable, dest);
-        Table fromDisk = ParquetTools.readTable(dest);
-        assertTableEquals(arrayTable, fromDisk);
-=======
                         "nullTimeArrayColumn = new Instant[] {(Instant)null}",
                         "nullBiColumn = new java.math.BigInteger[] {(java.math.BigInteger)null}"));
 
@@ -647,7 +575,6 @@
             TestCase.fail("Exception expected for exceeding dictionary size");
         } catch (DictionarySizeExceededException expected) {
         }
->>>>>>> e937e40c
     }
 
     /**
@@ -797,10 +724,6 @@
         assertTrue(parentDir.list().length == 0);
     }
 
-<<<<<<< HEAD
-
-=======
->>>>>>> e937e40c
     /**
      * These are tests for writing to a table with grouping columns to a parquet file and making sure there are no
      * unnecessary files left in the directory after we finish writing.
@@ -1070,11 +993,7 @@
     @Test
     public void overflowingStringsTest() {
         // Test the behavior of writing parquet files if entries exceed the page size limit
-<<<<<<< HEAD
-        final int pageSize = 2 << 10;
-=======
         final int pageSize = ParquetInstructions.MIN_TARGET_PAGE_SIZE;
->>>>>>> e937e40c
         final char[] data = new char[pageSize / 4];
         String someString = new String(data);
         Collection<String> columns = new ArrayList<>(Arrays.asList(
@@ -1097,19 +1016,11 @@
         // We will have 10 pages each containing 1 row.
         assertEquals(columnMetadata.getEncodingStats().getNumDataPagesEncodedAs(Encoding.PLAIN), 10);
 
-<<<<<<< HEAD
-        // Table with null rows
-        columns = new ArrayList<>(Arrays.asList("someStringColumn =  ii % 2 == 0 ? null : `" + someString + "` + ii"));
-        columnMetadata = overflowingStringsTestHelper(columns, numRows, pageSize);
-        // We will have 5 pages containing 3, 2, 2, 2, 1 rows.
-        assertEquals(columnMetadata.getEncodingStats().getNumDataPagesEncodedAs(Encoding.PLAIN), 5);
-=======
         // Table with rows of null alternating with strings exceeding the page size
         columns = new ArrayList<>(Arrays.asList("someStringColumn =  ii % 2 == 0 ? null : `" + someString + "` + ii"));
         columnMetadata = overflowingStringsTestHelper(columns, numRows, pageSize);
         // We will have 6 pages containing 1, 2, 2, 2, 2, 1 rows.
         assertEquals(columnMetadata.getEncodingStats().getNumDataPagesEncodedAs(Encoding.PLAIN), 6);
->>>>>>> e937e40c
     }
 
     private static ColumnChunkMetaData overflowingStringsTestHelper(final Collection<String> columns,
@@ -1131,11 +1042,7 @@
 
     @Test
     public void overflowingCodecsTest() {
-<<<<<<< HEAD
-        final int pageSize = 2 << 10;
-=======
         final int pageSize = ParquetInstructions.MIN_TARGET_PAGE_SIZE;
->>>>>>> e937e40c
         final ParquetInstructions writeInstructions = new ParquetInstructions.Builder()
                 .setTargetPageSize(pageSize) // Force a small page size to cause splitting across pages
                 .addColumnCodec("VariableWidthByteArrayColumn", SimpleByteArrayCodec.class.getName())
@@ -1242,10 +1149,6 @@
     public void verifyPyArrowStatistics() {
         final String path = ParquetTableReadWriteTest.class.getResource("/e0/pyarrow_stats.parquet").getFile();
         final File pyarrowDest = new File(path);
-<<<<<<< HEAD
-        final Table pyarrowFromDisk = ParquetTools.readTable(pyarrowDest);
-
-=======
         final Table pyarrowFromDisk;
         try {
             pyarrowFromDisk = ParquetTools.readTable(pyarrowDest);
@@ -1258,7 +1161,6 @@
             }
             throw e;
         }
->>>>>>> e937e40c
         // Verify that our verification code works for a pyarrow generated table.
         assertTableStatistics(pyarrowFromDisk, pyarrowDest);
 
