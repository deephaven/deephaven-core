/**
 * Copyright (c) 2016-2022 Deephaven Data Labs and Patent Pending
 */
package io.deephaven.parquet.table;

import io.deephaven.UncheckedDeephavenException;
import io.deephaven.api.Selectable;
import io.deephaven.base.FileUtils;
import io.deephaven.datastructures.util.CollectionUtil;
import io.deephaven.engine.context.ExecutionContext;
import io.deephaven.engine.primitive.function.ByteConsumer;
import io.deephaven.engine.primitive.function.CharConsumer;
import io.deephaven.engine.primitive.function.FloatConsumer;
import io.deephaven.engine.primitive.function.ShortConsumer;
import io.deephaven.engine.primitive.iterator.CloseableIterator;
import io.deephaven.engine.table.ColumnDefinition;
import io.deephaven.engine.table.ColumnSource;
import io.deephaven.engine.table.impl.SourceTable;
import io.deephaven.engine.table.impl.locations.TableDataException;
import io.deephaven.engine.table.impl.select.FunctionalColumn;
import io.deephaven.engine.table.impl.select.SelectColumn;
import io.deephaven.engine.table.impl.sources.ReinterpretUtils;
import io.deephaven.engine.table.impl.util.ColumnHolder;
import io.deephaven.engine.table.impl.select.FormulaEvaluationException;
import io.deephaven.engine.table.iterators.*;
import io.deephaven.engine.testutil.ControlledUpdateGraph;
import io.deephaven.engine.testutil.junit4.EngineCleanup;
import io.deephaven.engine.util.BigDecimalUtils;
import io.deephaven.engine.util.file.TrackedFileHandleFactory;
import io.deephaven.parquet.base.NullStatistics;
import io.deephaven.parquet.base.InvalidParquetFileException;
import io.deephaven.parquet.table.location.ParquetTableLocationKey;
import io.deephaven.parquet.table.transfer.StringDictionary;
import io.deephaven.stringset.ArrayStringSet;
import io.deephaven.engine.table.Table;
import io.deephaven.engine.table.TableDefinition;
import io.deephaven.stringset.StringSet;
import io.deephaven.engine.util.TableTools;
import io.deephaven.engine.table.impl.QueryTable;
import io.deephaven.test.types.OutOfBandTest;
import io.deephaven.util.QueryConstants;
import io.deephaven.util.codec.SimpleByteArrayCodec;
import junit.framework.TestCase;
import org.apache.parquet.column.Encoding;
import org.apache.parquet.hadoop.metadata.ColumnChunkMetaData;
import org.apache.parquet.hadoop.metadata.ParquetMetadata;
import io.deephaven.time.DateTimeUtils;
import io.deephaven.util.compare.DoubleComparisons;
import io.deephaven.util.compare.FloatComparisons;
import io.deephaven.vector.*;
import org.apache.commons.lang3.mutable.*;
import org.apache.parquet.column.statistics.Statistics;
import org.apache.parquet.io.api.Binary;
import org.apache.parquet.schema.LogicalTypeAnnotation;
import org.apache.parquet.schema.PrimitiveType;
import org.junit.After;
import org.junit.Before;
import org.junit.Ignore;
import org.junit.Rule;
import org.junit.Test;

import java.io.File;
import java.io.IOException;
import java.io.Serializable;
import java.math.BigDecimal;
import java.math.BigInteger;
import java.time.Instant;
import java.util.ArrayList;
import java.util.Arrays;
import java.util.HashMap;
import java.util.List;
import java.util.Collection;
import java.util.Map;
import java.util.Set;
import java.util.Objects;
import java.util.function.DoubleConsumer;
import java.util.function.Function;
import java.util.function.IntConsumer;
import java.util.function.LongConsumer;

import org.junit.experimental.categories.Category;

import javax.annotation.Nullable;

import static io.deephaven.engine.testutil.TstUtils.assertTableEquals;
import static io.deephaven.engine.util.TableTools.booleanCol;
import static io.deephaven.engine.util.TableTools.byteCol;
import static io.deephaven.engine.util.TableTools.charCol;
import static io.deephaven.engine.util.TableTools.doubleCol;
import static io.deephaven.engine.util.TableTools.floatCol;
import static io.deephaven.engine.util.TableTools.instantCol;
import static io.deephaven.engine.util.TableTools.intCol;
import static io.deephaven.engine.util.TableTools.longCol;
import static io.deephaven.engine.util.TableTools.merge;
import static io.deephaven.engine.util.TableTools.newTable;
import static io.deephaven.engine.util.TableTools.shortCol;
import static io.deephaven.engine.util.TableTools.stringCol;
import static io.deephaven.parquet.table.ParquetTools.readFlatPartitionedTable;
import static io.deephaven.parquet.table.ParquetTools.readKeyValuePartitionedTable;
import static io.deephaven.parquet.table.ParquetTools.readSingleTable;
import static io.deephaven.parquet.table.ParquetTools.readTable;
import static io.deephaven.parquet.table.ParquetTools.writeTable;
import static io.deephaven.util.QueryConstants.*;
import static org.junit.Assert.*;

@Category(OutOfBandTest.class)
public final class ParquetTableReadWriteTest {

    private static final String ROOT_FILENAME = ParquetTableReadWriteTest.class.getName() + "_root";
    private static final int LARGE_TABLE_SIZE = 2_000_000;

    private static final ParquetInstructions EMPTY = ParquetInstructions.EMPTY;
    private static final ParquetInstructions REFRESHING = ParquetInstructions.builder().setIsRefreshing(true).build();

    private static File rootFile;

    @Rule
    public final EngineCleanup framework = new EngineCleanup();

    @Before
    public void setUp() {
        rootFile = new File(ROOT_FILENAME);
        if (rootFile.exists()) {
            FileUtils.deleteRecursively(rootFile);
        }
        // noinspection ResultOfMethodCallIgnored
        rootFile.mkdirs();
    }

    @After
    public void tearDown() {
        FileUtils.deleteRecursively(rootFile);
    }

    private static Table getTableFlat(int size, boolean includeSerializable, boolean includeBigDecimal) {
        ExecutionContext.getContext().getQueryLibrary().importClass(SomeSillyTest.class);
        ArrayList<String> columns =
                new ArrayList<>(Arrays.asList("someStringColumn = i % 10 == 0?null:(`` + (i % 101))",
                        "nonNullString = `` + (i % 60)",
                        "nonNullPolyString = `` + (i % 600)",
                        "someIntColumn = i",
                        "someLongColumn = ii",
                        "someDoubleColumn = i*1.1",
                        "someFloatColumn = (float)(i*1.1)",
                        "someBoolColumn = i % 3 == 0?true:i%3 == 1?false:null",
                        "someShortColumn = (short)i",
                        "someByteColumn = (byte)i",
                        "someCharColumn = (char)i",
                        "someTime = DateTimeUtils.now() + i",
                        "someKey = `` + (int)(i /100)",
                        "someBiColumn = java.math.BigInteger.valueOf(ii)",
                        "someDateColumn = i % 10 == 0 ? null : java.time.LocalDate.ofEpochDay(i)",
                        "someTimeColumn = i % 10 == 0 ? null : java.time.LocalTime.of(i%24, i%60, (i+10)%60)",
                        "someDateTimeColumn = i % 10 == 0 ? null : java.time.LocalDateTime.of(2000+i%10, i%12+1, i%30+1, (i+4)%24, (i+5)%60, (i+6)%60, i)",
                        "nullKey = i < -1?`123`:null",
                        "nullIntColumn = (int)null",
                        "nullLongColumn = (long)null",
                        "nullDoubleColumn = (double)null",
                        "nullFloatColumn = (float)null",
                        "nullBoolColumn = (Boolean)null",
                        "nullShortColumn = (short)null",
                        "nullByteColumn = (byte)null",
                        "nullCharColumn = (char)null",
                        "nullTime = (Instant)null",
                        "nullBiColumn = (java.math.BigInteger)null",
                        "nullString = (String)null",
                        "nullDateColumn = (java.time.LocalDate)null",
                        "nullTimeColumn = (java.time.LocalTime)null"));
        if (includeBigDecimal) {
            columns.add("bdColumn = java.math.BigDecimal.valueOf(ii).stripTrailingZeros()");
        }
        if (includeSerializable) {
            columns.add("someSerializable = new SomeSillyTest(i)");
        }
        return TableTools.emptyTable(size).select(
                Selectable.from(columns));
    }

    private static Table getOneColumnTableFlat(int size) {
        ExecutionContext.getContext().getQueryLibrary().importClass(SomeSillyTest.class);
        return TableTools.emptyTable(size).select(
                // "someBoolColumn = i % 3 == 0?true:i%3 == 1?false:null"
                "someIntColumn = i % 3 == 0 ? null:i");
    }

    private static Table getGroupedOneColumnTable(int size) {
        Table t = getOneColumnTableFlat(size);
        ExecutionContext.getContext().getQueryLibrary().importClass(ArrayStringSet.class);
        ExecutionContext.getContext().getQueryLibrary().importClass(StringSet.class);
        Table result = t.updateView("groupKey = i % 100 + (int)(i/10)").groupBy("groupKey");
        result = result.select(result.getDefinition().getColumnNames().stream()
                .map(name -> name.equals("groupKey") ? name
                        : (name + " = i % 5 == 0 ? null:(i%3 == 0?" + name + ".subVector(0,0):" + name
                                + ")"))
                .toArray(String[]::new));
        return result;
    }

    public static class SomeSillyTest implements Serializable {
        private static final long serialVersionUID = 6668727512367188538L;
        final int value;

        public SomeSillyTest(int value) {
            this.value = value;
        }

        @Override
        public String toString() {
            return "SomeSillyTest{" +
                    "value=" + value +
                    '}';
        }

        @Override
        public boolean equals(Object obj) {
            if (!(obj instanceof SomeSillyTest)) {
                return false;
            }
            return value == ((SomeSillyTest) obj).value;
        }
    }

    private static Table getEmptyArray(int size) {
        ExecutionContext.getContext().getQueryLibrary().importClass(SomeSillyTest.class);
        return TableTools.emptyTable(size).select(
                "someEmptyString = new String[0]",
                "someEmptyInt = new int[0]",
                "someEmptyBool = new Boolean[0]",
                "someEmptyObject = new SomeSillyTest[0]");
    }

    private static Table getGroupedTable(int size, boolean includeSerializable) {
        Table t = getTableFlat(size, includeSerializable, true);
        ExecutionContext.getContext().getQueryLibrary().importClass(ArrayStringSet.class);
        ExecutionContext.getContext().getQueryLibrary().importClass(StringSet.class);
        Table result = t.updateView("groupKey = i % 100 + (int)(i/10)").groupBy("groupKey");
        result = result.select(result.getDefinition().getColumnNames().stream()
                .map(name -> name.equals("groupKey") ? name
                        : (name + " = i % 5 == 0 ? null:(i%3 == 0?" + name + ".subVector(0,0):" + name
                                + ")"))
                .toArray(String[]::new));
        result = result.update(
                "someStringSet = (StringSet)new ArrayStringSet( ((Object)nonNullString) == null?new String[0]:(String[])nonNullString.toArray())");
        result = result.update(
                "largeStringSet = (StringSet)new ArrayStringSet(((Object)nonNullPolyString) == null?new String[0]:(String[])nonNullPolyString.toArray())");
        result = result.update(
                "nullStringSet = (StringSet)null");
        result = result.update(
                "someStringColumn = (String[])(((Object)someStringColumn) == null?null:someStringColumn.toArray())",
                "nonNullString = (String[])(((Object)nonNullString) == null?null:nonNullString.toArray())",
                "nonNullPolyString = (String[])(((Object)nonNullPolyString) == null?null:nonNullPolyString.toArray())",
                "someBoolColumn = (Boolean[])(((Object)someBoolColumn) == null?null:someBoolColumn.toArray())",
                "someTime = (Instant[])(((Object)someTime) == null?null:someTime.toArray())");
        return result;
    }

    private void flatTable(String tableName, int size, boolean includeSerializable) {
        final Table tableToSave = getTableFlat(size, includeSerializable, true);
        final File dest = new File(rootFile, "ParquetTest_" + tableName + "_test.parquet");
        writeTable(tableToSave, dest);
        checkSingleTable(maybeFixBigDecimal(tableToSave), dest);
    }

    private void groupedTable(String tableName, int size, boolean includeSerializable) {
        final Table tableToSave = getGroupedTable(size, includeSerializable);
        final File dest = new File(rootFile, "ParquetTest_" + tableName + "_test.parquet");
        writeTable(tableToSave, dest, tableToSave.getDefinition());
        checkSingleTable(tableToSave, dest);
    }

    private void groupedOneColumnTable(String tableName, int size) {
        final Table tableToSave = getGroupedOneColumnTable(size);
        TableTools.show(tableToSave, 50);
        final File dest = new File(rootFile, "ParquetTest_" + tableName + "_test.parquet");
        writeTable(tableToSave, dest, tableToSave.getDefinition());
        checkSingleTable(tableToSave, dest);
    }

    private void testEmptyArrayStore(String tableName, int size) {
        final Table tableToSave = getEmptyArray(size);
        final File dest = new File(rootFile, "ParquetTest_" + tableName + "_test.parquet");
        writeTable(tableToSave, dest, tableToSave.getDefinition());
        checkSingleTable(tableToSave, dest);
    }

    @Test
    public void emptyTrivialTable() {
        final Table t = TableTools.emptyTable(0).select("A = i");
        assertEquals(int.class, t.getDefinition().getColumn("A").getDataType());
        final File dest = new File(rootFile, "ParquetTest_emptyTrivialTable.parquet");
        writeTable(t, dest);
        final Table fromDisk = checkSingleTable(t, dest);
        assertEquals(t.getDefinition(), fromDisk.getDefinition());
    }

    @Test
    public void flatParquetFormat() {
        flatTable("emptyFlatParquet", 0, true);
        flatTable("smallFlatParquet", 20, true);
        flatTable("largeFlatParquet", LARGE_TABLE_SIZE, false);
    }

    @Test
    public void vectorParquetFormat() {
        testEmptyArrayStore("smallEmpty", 20);
        groupedOneColumnTable("smallAggOneColumn", 20);
        groupedTable("smallAggParquet", 20, true);
        testEmptyArrayStore("largeEmpty", LARGE_TABLE_SIZE);
        groupedOneColumnTable("largeAggOneColumn", LARGE_TABLE_SIZE);
        groupedTable("largeAggParquet", LARGE_TABLE_SIZE, false);
    }

    @Test
    public void groupingByLongKey() {
        final TableDefinition definition = TableDefinition.of(
                ColumnDefinition.ofInt("someInt"),
                ColumnDefinition.ofLong("someLong").withGrouping());
        final Table testTable =
                ((QueryTable) TableTools.emptyTable(10).select("someInt = i", "someLong  = ii % 3")
                        .groupBy("someLong").ungroup("someInt")).withDefinitionUnsafe(definition);
        final File dest = new File(rootFile, "ParquetTest_groupByLong_test.parquet");
        writeTable(testTable, dest);
        final Table fromDisk = checkSingleTable(testTable, dest);
        TestCase.assertNotNull(fromDisk.getColumnSource("someLong").getGroupToRange());
    }

    @Test
    public void groupingByStringKey() {
        final TableDefinition definition = TableDefinition.of(
                ColumnDefinition.ofInt("someInt"),
                ColumnDefinition.ofString("someString").withGrouping());
        final Table testTable =
                ((QueryTable) TableTools.emptyTable(10).select("someInt = i", "someString  = `foo`")
                        .where("i % 2 == 0").groupBy("someString").ungroup("someInt"))
                        .withDefinitionUnsafe(definition);
        final File dest = new File(rootFile, "ParquetTest_groupByString_test.parquet");
        writeTable(testTable, dest);
        final Table fromDisk = checkSingleTable(testTable, dest);
        TestCase.assertNotNull(fromDisk.getColumnSource("someString").getGroupToRange());
    }

    @Test
    public void groupingByBigInt() {
        ExecutionContext.getContext().getQueryLibrary().importClass(BigInteger.class);
        final TableDefinition definition = TableDefinition.of(
                ColumnDefinition.ofInt("someInt"),
                ColumnDefinition.fromGenericType("someBigInt", BigInteger.class).withGrouping());
        final Table testTable = ((QueryTable) TableTools.emptyTable(10)
                .select("someInt = i", "someBigInt  =  BigInteger.valueOf(i % 3)").where("i % 2 == 0")
                .groupBy("someBigInt").ungroup("someInt")).withDefinitionUnsafe(definition);
        final File dest = new File(rootFile, "ParquetTest_groupByBigInt_test.parquet");
        writeTable(testTable, dest);
        final Table fromDisk = checkSingleTable(testTable, dest);
        TestCase.assertNotNull(fromDisk.getColumnSource("someBigInt").getGroupToRange());
    }

    private void compressionCodecTestHelper(final ParquetInstructions codec) {
        File dest = new File(rootFile + File.separator + "Table1.parquet");
        final Table table1 = getTableFlat(10000, false, true);
        writeTable(table1, dest, codec);
        assertTrue(dest.length() > 0L);
        checkSingleTable(maybeFixBigDecimal(table1), dest);
    }

    @Test
    public void testParquetUncompressedCompressionCodec() {
        compressionCodecTestHelper(ParquetTools.UNCOMPRESSED);
    }

    @Test
    public void testParquetLzoCompressionCodec() {
        compressionCodecTestHelper(ParquetTools.LZO);
    }

    @Test
    public void testParquetLz4CompressionCodec() {
        compressionCodecTestHelper(ParquetTools.LZ4);
    }

    @Test
    public void test_lz4_compressed() {
        // Write and read a LZ4 compressed file
        File dest = new File(rootFile + File.separator + "Table.parquet");
        final Table table = getTableFlat(100, false, false);
        writeTable(table, dest, ParquetTools.LZ4);

        final Table fromDisk = checkSingleTable(table, dest).select();

        try {
            // The following file is tagged as LZ4 compressed based on its metadata, but is actually compressed with
            // LZ4_RAW. We should be able to read it anyway with no exceptions.
            String path = TestParquetTools.class.getResource("/sample_lz4_compressed.parquet").getFile();
            readSingleTable(new File(path), EMPTY).select();
        } catch (RuntimeException e) {
            TestCase.fail("Failed to read parquet file sample_lz4_compressed.parquet");
        }
        File randomDest = new File(rootFile, "random.parquet");
        writeTable(fromDisk, randomDest, ParquetTools.LZ4_RAW);

        // Read the LZ4 compressed file again, to make sure we use a new adapter
        checkSingleTable(table, randomDest);
    }

    @Test
    public void testParquetLz4RawCompressionCodec() {
        compressionCodecTestHelper(ParquetTools.LZ4_RAW);
    }

    @Ignore("See BrotliParquetReadWriteTest instead")
    @Test
    public void testParquetBrotliCompressionCodec() {
        compressionCodecTestHelper(ParquetTools.BROTLI);
    }

    @Test
    public void testParquetZstdCompressionCodec() {
        compressionCodecTestHelper(ParquetTools.ZSTD);
    }

    @Test
    public void testParquetGzipCompressionCodec() {
        compressionCodecTestHelper(ParquetTools.GZIP);
    }

    @Test
    public void testParquetSnappyCompressionCodec() {
        // while Snappy is covered by other tests, this is a very fast test to quickly confirm that it works in the same
        // way as the other similar codec tests.
        compressionCodecTestHelper(ParquetTools.SNAPPY);
    }

    @Test
    public void testBigDecimalPrecisionScale() {
        // https://github.com/deephaven/deephaven-core/issues/3650
        final BigDecimal myBigDecimal = new BigDecimal(".0005");
        assertEquals(1, myBigDecimal.precision());
        assertEquals(4, myBigDecimal.scale());
        final Table table = newTable(new ColumnHolder<>("MyBigDecimal", BigDecimal.class, null, false, myBigDecimal));
        final File dest = new File(rootFile, "ParquetTest_testBigDecimalPrecisionScale.parquet");
        writeTable(table, dest);
        final Table fromDisk = readSingleTable(dest, EMPTY);
        try (final CloseableIterator<BigDecimal> it = fromDisk.objectColumnIterator("MyBigDecimal")) {
            assertTrue(it.hasNext());
            final BigDecimal item = it.next();
            assertFalse(it.hasNext());
            assertEquals(myBigDecimal, item);
        }
    }

    private static void writeReadTableTest(final Table table, final File dest) {
        writeReadTableTest(table, dest, EMPTY);
    }

    private static void writeReadTableTest(final Table table, final File dest,
            final ParquetInstructions writeInstructions) {
        writeTable(table, dest, writeInstructions);
        checkSingleTable(table, dest);
    }

    @Test
    public void testVectorColumns() {
        final Table table = getTableFlat(20000, true, false);
        // Take a groupBy to create vector columns containing null values
        Table vectorTable = table.groupBy().select();

        final File dest = new File(rootFile + File.separator + "testVectorColumns.parquet");
        writeReadTableTest(vectorTable, dest);

        // Take a join with empty table to repeat the same row multiple times
        vectorTable = vectorTable.join(TableTools.emptyTable(100)).select();
        writeReadTableTest(vectorTable, dest);

        // Convert the table from vector to array column
        final Table arrayTable = vectorTable.updateView(vectorTable.getDefinition()
                .getColumnStream()
                .map(ColumnDefinition::getName)
                .map(name -> name + " = " + name + ".toArray()")
                .toArray(String[]::new));
        writeReadTableTest(arrayTable, dest);

        // Enforce a smaller page size to overflow the page
        final ParquetInstructions writeInstructions = new ParquetInstructions.Builder()
                .setTargetPageSize(ParquetInstructions.MIN_TARGET_PAGE_SIZE)
                .build();
        writeReadTableTest(arrayTable, dest, writeInstructions);
        writeReadTableTest(vectorTable, dest, writeInstructions);
    }

    private static Table arrayToVectorTable(final Table table) {
        final TableDefinition tableDefinition = table.getDefinition();
        final Collection<SelectColumn> arrayToVectorFormulas = new ArrayList<>();
        for (final ColumnDefinition<?> columnDefinition : tableDefinition.getColumns()) {
            final String columnName = columnDefinition.getName();
            final Class<Object> sourceDataType = (Class<Object>) columnDefinition.getDataType();
            if (!sourceDataType.isArray()) {
                continue;
            }
            final Class<?> componentType = Objects.requireNonNull(columnDefinition.getComponentType());
            final VectorFactory vectorFactory = VectorFactory.forElementType(componentType);
            final Class<? extends Vector<?>> destinationDataType = vectorFactory.vectorType();
            final Function<Object, Vector<?>> vectorWrapFunction = vectorFactory::vectorWrap;
            // noinspection unchecked,rawtypes
            arrayToVectorFormulas.add(new FunctionalColumn(
                    columnName, sourceDataType, columnName, destinationDataType, componentType, vectorWrapFunction));
        }
        return arrayToVectorFormulas.isEmpty() ? table : table.updateView(arrayToVectorFormulas);
    }

    @Test
    public void testArrayColumns() {
        ArrayList<String> columns =
                new ArrayList<>(Arrays.asList(
                        "someStringArrayColumn = new String[] {i % 10 == 0 ? null : (`` + (i % 101))}",
                        "someIntArrayColumn = new int[] {i % 10 == 0 ? null : i}",
                        "someLongArrayColumn = new long[] {i % 10 == 0 ? null : i}",
                        "someDoubleArrayColumn = new double[] {i % 10 == 0 ? null : i*1.1}",
                        "someFloatArrayColumn = new float[] {i % 10 == 0 ? null : (float)(i*1.1)}",
                        "someBoolArrayColumn = new Boolean[] {i % 3 == 0 ? true :i % 3 == 1 ? false : null}",
                        "someShorArrayColumn = new short[] {i % 10 == 0 ? null : (short)i}",
                        "someByteArrayColumn = new byte[] {i % 10 == 0 ? null : (byte)i}",
                        "someCharArrayColumn = new char[] {i % 10 == 0 ? null : (char)i}",
                        "someTimeArrayColumn = new Instant[] {i % 10 == 0 ? null : (Instant)DateTimeUtils.now() + i}",
                        "someBiArrayColumn = new java.math.BigInteger[] {i % 10 == 0 ? null : java.math.BigInteger.valueOf(i)}",
                        "someDateArrayColumn = new java.time.LocalDate[] {i % 10 == 0 ? null : java.time.LocalDate.ofEpochDay(i)}",
                        "someTimeArrayColumn = new java.time.LocalTime[] {i % 10 == 0 ? null : java.time.LocalTime.of(i%24, i%60, (i+10)%60)}",
                        "someDateTimeArrayColumn = new java.time.LocalDateTime[] {i % 10 == 0 ? null : java.time.LocalDateTime.of(2000+i%10, i%12+1, i%30+1, (i+4)%24, (i+5)%60, (i+6)%60, i)}",
                        "nullStringArrayColumn = new String[] {(String)null}",
                        "nullIntArrayColumn = new int[] {(int)null}",
                        "nullLongArrayColumn = new long[] {(long)null}",
                        "nullDoubleArrayColumn = new double[] {(double)null}",
                        "nullFloatArrayColumn = new float[] {(float)null}",
                        "nullBoolArrayColumn = new Boolean[] {(Boolean)null}",
                        "nullShorArrayColumn = new short[] {(short)null}",
                        "nullByteArrayColumn = new byte[] {(byte)null}",
                        "nullCharArrayColumn = new char[] {(char)null}",
                        "nullTimeArrayColumn = new Instant[] {(Instant)null}",
                        "nullBiColumn = new java.math.BigInteger[] {(java.math.BigInteger)null}",
                        "nullDateColumn = new java.time.LocalDate[] {(java.time.LocalDate)null}",
                        "nullTimeColumn = new java.time.LocalTime[] {(java.time.LocalTime)null}"));

        Table arrayTable = TableTools.emptyTable(10000).select(Selectable.from(columns));
        final File dest = new File(rootFile + File.separator + "testArrayColumns.parquet");
        writeReadTableTest(arrayTable, dest);

        // Convert array table to vector
        Table vectorTable = arrayToVectorTable(arrayTable);
        writeReadTableTest(vectorTable, dest);

        // Enforce a smaller dictionary size to overflow the dictionary and test plain encoding
        final ParquetInstructions writeInstructions = new ParquetInstructions.Builder()
                .setMaximumDictionarySize(20)
                .build();
        arrayTable = arrayTable.select("someStringArrayColumn", "nullStringArrayColumn");
        writeReadTableTest(arrayTable, dest, writeInstructions);

        // Make sure the column didn't use dictionary encoding
        ParquetMetadata metadata = new ParquetTableLocationKey(dest, 0, null).getMetadata();
        String firstColumnMetadata = metadata.getBlocks().get(0).getColumns().get(0).toString();
        assertTrue(firstColumnMetadata.contains("someStringArrayColumn")
                && !firstColumnMetadata.contains("RLE_DICTIONARY"));

        vectorTable = vectorTable.select("someStringArrayColumn", "nullStringArrayColumn");
        writeReadTableTest(vectorTable, dest, writeInstructions);

        // Make sure the column didn't use dictionary encoding
        metadata = new ParquetTableLocationKey(dest, 0, null).getMetadata();
        firstColumnMetadata = metadata.getBlocks().get(0).getColumns().get(0).toString();
        assertTrue(firstColumnMetadata.contains("someStringArrayColumn")
                && !firstColumnMetadata.contains("RLE_DICTIONARY"));
    }

    @Test
    public void stringDictionaryTest() {
        final int nullPos = -5;
        final int maxKeys = 10;
        final int maxDictSize = 100;
        final Statistics<?> stats = NullStatistics.INSTANCE;
        StringDictionary dict = new StringDictionary(maxKeys, maxDictSize, NullStatistics.INSTANCE, nullPos);
        assertEquals(0, dict.getKeyCount());
        assertEquals(nullPos, dict.add(null));

        final String[] keys = {"A", "B", "C", "D", "E", "F", "G", "H", "I", "J"};
        final Map<String, Integer> keyToPos = new HashMap<>();
        for (int ii = 0; ii <= 6 * keys.length; ii += 3) {
            final String key = keys[ii % keys.length];
            final int dictPos = dict.add(key);
            if (keyToPos.containsKey(key)) {
                assertEquals(keyToPos.get(key).intValue(), dictPos);
            } else {
                keyToPos.put(key, dictPos);
                assertEquals(dictPos, dict.getKeyCount() - 1);
            }
        }
        assertEquals(keys.length, dict.getKeyCount());
        assertEquals(keys.length, keyToPos.size());
        final Binary[] encodedKeys = dict.getEncodedKeys();
        for (int i = 0; i < keys.length; i++) {
            final String decodedKey = encodedKeys[i].toStringUsingUTF8();
            final int expectedPos = keyToPos.get(decodedKey).intValue();
            assertEquals(i, expectedPos);
        }
        assertEquals(nullPos, dict.add(null));
        try {
            dict.add("Never before seen key which should take us over the allowed dictionary size");
            TestCase.fail("Exception expected for exceeding dictionary size");
        } catch (DictionarySizeExceededException expected) {
        }
    }

    /**
     * Encoding bigDecimal is tricky -- the writer will try to pick the precision and scale automatically. Because of
     * that tableTools.assertTableEquals will fail because, even though the numbers are identical, the representation
     * may not be, so we have to coerce the expected values to the same precision and scale value. We know how it should
     * be doing it, so we can use the same pattern of encoding/decoding with the codec.
     *
     * @param toFix
     * @return
     */
    private Table maybeFixBigDecimal(Table toFix) {
        final BigDecimalUtils.PrecisionAndScale pas = BigDecimalUtils.computePrecisionAndScale(toFix, "bdColumn");
        final BigDecimalParquetBytesCodec codec = new BigDecimalParquetBytesCodec(pas.precision, pas.scale, -1);

        ExecutionContext.getContext()
                .getQueryScope()
                .putParam("__codec", codec);
        return toFix
                .updateView("bdColE = __codec.encode(bdColumn)", "bdColumn=__codec.decode(bdColE, 0, bdColE.length)")
                .dropColumns("bdColE");
    }


    // Following is used for testing both writing APIs for parquet tables
    private interface TestParquetTableWriter {
        void writeTable(final Table table, final File destFile);
    }

    private static final TestParquetTableWriter SINGLE_WRITER = ParquetTools::writeTable;
    private static final TestParquetTableWriter MULTI_WRITER = (table, destFile) -> ParquetTools
            .writeTables(new Table[] {table}, table.getDefinition(), new File[] {destFile});

    /**
     * Verify that the parent directory contains the expected parquet files and index files in the right directory
     * structure.
     */
    private static void verifyFilesInDir(final File parentDir, final String[] expectedDataFiles,
            @Nullable final Map<String, String[]> indexingColumnToFileMap) {
        final List filesInParentDir = Arrays.asList(parentDir.list());
        for (String expectedFile : expectedDataFiles) {
            assertTrue(filesInParentDir.contains(expectedFile));
        }
        if (indexingColumnToFileMap == null) {
            assertTrue(filesInParentDir.size() == expectedDataFiles.length);
            return;
        }
        assertTrue(filesInParentDir.size() == expectedDataFiles.length + 1);
        final File metadataDir = new File(parentDir, ".dh_metadata");
        assertTrue(metadataDir.exists() && metadataDir.isDirectory() && metadataDir.list().length == 1);
        final File indexesDir = new File(metadataDir, "indexes");
        assertTrue(indexesDir.exists() && indexesDir.isDirectory()
                && indexesDir.list().length == indexingColumnToFileMap.size());
        for (Map.Entry<String, String[]> set : indexingColumnToFileMap.entrySet()) {
            final String indexColName = set.getKey();
            final String[] indexFilePaths = set.getValue();
            final File indexColDir = new File(indexesDir, indexColName);
            assertTrue(indexColDir.exists() && indexColDir.isDirectory()
                    && indexColDir.list().length == indexFilePaths.length);
            final List filesInIndexColDir = Arrays.asList(indexColDir.list());
            for (final String indexFilePath : indexFilePaths) {
                final File indexFile = new File(parentDir, indexFilePath);
                assertTrue(indexFile.exists() && indexFile.isFile() && indexFile.length() > 0 &&
                        filesInIndexColDir.contains(indexFile.getName()));
            }
        }
    }

    /**
     * These are tests for writing a table to a parquet file and making sure there are no unnecessary files left in the
     * directory after we finish writing.
     */
    @Test
    public void basicWriteTests() {
        basicWriteTestsImpl(SINGLE_WRITER);
        basicWriteTestsImpl(MULTI_WRITER);
    }

    private static void basicWriteTestsImpl(TestParquetTableWriter writer) {
        // Create an empty parent directory
        final File parentDir = new File(rootFile, "tempDir");
        parentDir.mkdir();
        assertTrue(parentDir.exists() && parentDir.isDirectory() && parentDir.list().length == 0);

        // There should be just one file in the directory on a successful write and no temporary files
        final Table tableToSave = TableTools.emptyTable(5).update("A=(int)i", "B=(long)i", "C=(double)i");
        final String filename = "basicWriteTests.parquet";
        final File destFile = new File(parentDir, filename);
        writer.writeTable(tableToSave, destFile);
        verifyFilesInDir(parentDir, new String[] {filename}, null);

        checkSingleTable(tableToSave, destFile);

        // This write should fail
        final Table badTable = TableTools.emptyTable(5)
                .updateView("InputString = ii % 2 == 0 ? Long.toString(ii) : null", "A=InputString.charAt(0)");
        try {
            writer.writeTable(badTable, destFile);
            TestCase.fail("Exception expected for invalid formula");
        } catch (UncheckedDeephavenException e) {
            assertTrue(e.getCause() instanceof FormulaEvaluationException);
        }

        // Make sure that original file is preserved and no temporary files
        verifyFilesInDir(parentDir, new String[] {filename}, null);
        checkSingleTable(tableToSave, destFile);

        // Write a new table successfully at the same path
        final Table newTableToSave = TableTools.emptyTable(5).update("A=(int)i");
        writer.writeTable(newTableToSave, destFile);
        verifyFilesInDir(parentDir, new String[] {filename}, null);
        checkSingleTable(newTableToSave, destFile);
        FileUtils.deleteRecursively(parentDir);
    }

    /**
     * These are tests for writing multiple parquet tables in a single call.
     */
    @Test
    public void writeMultiTableBasicTest() {
        // Create an empty parent directory
        final File parentDir = new File(rootFile, "tempDir");
        parentDir.mkdir();

        // Write two tables to parquet file and read them back
        final Table firstTable = TableTools.emptyTable(5)
                .updateView("InputString = Long.toString(ii)", "A=InputString.charAt(0)");
        final String firstFilename = "firstTable.parquet";
        final File firstDestFile = new File(parentDir, firstFilename);

        final Table secondTable = TableTools.emptyTable(5)
                .updateView("InputString = Long.toString(ii*5)", "A=InputString.charAt(0)");
        final String secondFilename = "secondTable.parquet";
        final File secondDestFile = new File(parentDir, secondFilename);

        Table[] tablesToSave = new Table[] {firstTable, secondTable};
        File[] destFiles = new File[] {firstDestFile, secondDestFile};

        ParquetTools.writeTables(tablesToSave, firstTable.getDefinition(), destFiles);

        verifyFilesInDir(parentDir, new String[] {firstFilename, secondFilename}, null);
        checkSingleTable(firstTable, firstDestFile);
        checkSingleTable(secondTable, secondDestFile);
    }

    /**
     * These are tests for writing multiple parquet tables such that there is an exception in the second write.
     */
    @Test
    public void writeMultiTableExceptionTest() {
        // Create an empty parent directory
        final File parentDir = new File(rootFile, "tempDir");
        parentDir.mkdir();

        // Write two tables to parquet file and read them back
        final Table firstTable = TableTools.emptyTable(5)
                .updateView("InputString = Long.toString(ii)", "A=InputString.charAt(0)");
        final File firstDestFile = new File(parentDir, "firstTable.parquet");

        final Table secondTable = TableTools.emptyTable(5)
                .updateView("InputString = ii % 2 == 0 ? Long.toString(ii*5) : null", "A=InputString.charAt(0)");
        final File secondDestFile = new File(parentDir, "secondTable.parquet");

        Table[] tablesToSave = new Table[] {firstTable, secondTable};
        File[] destFiles = new File[] {firstDestFile, secondDestFile};

        // This write should fail
        try {
            ParquetTools.writeTables(tablesToSave, firstTable.getDefinition(), destFiles);
            TestCase.fail("Exception expected for invalid formula");
        } catch (UncheckedDeephavenException e) {
            assertTrue(e.getCause() instanceof FormulaEvaluationException);
        }

        // All files should be deleted even though first table would be written successfully
        assertTrue(parentDir.list().length == 0);
    }

    /**
     * These are tests for writing to a table with grouping columns to a parquet file and making sure there are no
     * unnecessary files left in the directory after we finish writing.
     */
    @Test
    public void groupingColumnsBasicWriteTests() {
        groupingColumnsBasicWriteTestsImpl(SINGLE_WRITER);
        groupingColumnsBasicWriteTestsImpl(MULTI_WRITER);
    }

    public void groupingColumnsBasicWriteTestsImpl(TestParquetTableWriter writer) {
        // Create an empty parent directory
        final File parentDir = new File(rootFile, "tempDir");
        parentDir.mkdir();
        assertTrue(parentDir.exists() && parentDir.isDirectory() && parentDir.list().length == 0);

        Integer data[] = new Integer[500 * 4];
        for (int i = 0; i < data.length; i++) {
            data[i] = i / 4;
        }
        final TableDefinition tableDefinition = TableDefinition.of(ColumnDefinition.ofInt("vvv").withGrouping());
        final Table tableToSave = newTable(tableDefinition, TableTools.col("vvv", data));

        final String destFilename = "groupingColumnsWriteTests.parquet";
        final File destFile = new File(parentDir, destFilename);
        writer.writeTable(tableToSave, destFile);
        String vvvIndexFilePath = ".dh_metadata/indexes/vvv/index_vvv_groupingColumnsWriteTests.parquet";
        verifyFilesInDir(parentDir, new String[] {destFilename}, Map.of("vvv", new String[] {vvvIndexFilePath}));

        checkSingleTable(tableToSave, destFile);

        // Verify that the key-value metadata in the file has the correct name
        ParquetTableLocationKey tableLocationKey = new ParquetTableLocationKey(destFile, 0, null);
        String metadataString = tableLocationKey.getMetadata().getFileMetaData().toString();
        assertTrue(metadataString.contains(vvvIndexFilePath));

        // Write another table but this write should fail
        final TableDefinition badTableDefinition = TableDefinition.of(ColumnDefinition.ofInt("www").withGrouping());
        final Table badTable = newTable(badTableDefinition, TableTools.col("www", data))
                .updateView("InputString = ii % 2 == 0 ? Long.toString(ii) : null", "A=InputString.charAt(0)");
        try {
            writer.writeTable(badTable, destFile);
            TestCase.fail("Exception expected for invalid formula");
        } catch (UncheckedDeephavenException e) {
            assertTrue(e.getCause() instanceof FormulaEvaluationException);
        }

        // Make sure that original file is preserved and no temporary files
        verifyFilesInDir(parentDir, new String[] {destFilename}, Map.of("vvv", new String[] {vvvIndexFilePath}));
        checkSingleTable(tableToSave, destFile);
        FileUtils.deleteRecursively(parentDir);
    }

    @Test
    public void legacyGroupingFileReadTest() {
        final String path =
                ParquetTableReadWriteTest.class.getResource("/ParquetDataWithLegacyGroupingInfo.parquet").getFile();
        final File destFile = new File(path);

        // Read the legacy file and verify that grouping column is read correctly
        final Table fromDisk;
        try {
            fromDisk = readSingleTable(destFile, EMPTY);
        } catch (RuntimeException e) {
            if (e.getCause() instanceof InvalidParquetFileException) {
                final String InvalidParquetFileErrorMsgString = "Invalid parquet file detected, please ensure the " +
                        "file is fetched properly from Git LFS. Run commands 'git lfs install; git lfs pull' inside " +
                        "the repo to pull the files from LFS. Check cause of exception for more details.";
                throw new UncheckedDeephavenException(InvalidParquetFileErrorMsgString, e.getCause());
            }
            throw e;
        }
        final String groupingColName = "gcol";
        assertTrue(fromDisk.getDefinition().getColumn(groupingColName).isGrouping());

        // Verify that the key-value metadata in the file has the correct legacy grouping file name
        final ParquetTableLocationKey tableLocationKey = new ParquetTableLocationKey(destFile, 0, null);
        final String metadataString = tableLocationKey.getMetadata().getFileMetaData().toString();
        String groupingFileName = ParquetTools.legacyGroupingFileName(destFile, groupingColName);
        assertTrue(metadataString.contains(groupingFileName));

        // Following is how this file was generated, so verify the table read from disk against this
        Integer data[] = new Integer[500 * 4];
        for (int i = 0; i < data.length; i++) {
            data[i] = i / 4;
        }
        final TableDefinition tableDefinition =
                TableDefinition.of(ColumnDefinition.ofInt(groupingColName).withGrouping());
        final Table table = newTable(tableDefinition, TableTools.col(groupingColName, data));
        assertTableEquals(fromDisk, table);
    }

    @Test
    public void parquetDirectoryWithDotFilesTest() throws IOException {
        // Create an empty parent directory
        final File parentDir = new File(rootFile, "tempDir");
        parentDir.mkdir();
        assertTrue(parentDir.exists() && parentDir.isDirectory() && parentDir.list().length == 0);

        Integer data[] = new Integer[500 * 4];
        for (int i = 0; i < data.length; i++) {
            data[i] = i / 4;
        }
        final TableDefinition tableDefinition = TableDefinition.of(ColumnDefinition.ofInt("vvv").withGrouping());
        final Table tableToSave = newTable(tableDefinition, TableTools.col("vvv", data));

        final String destFilename = "data.parquet";
        final File destFile = new File(parentDir, destFilename);
        writeTable(tableToSave, destFile);
        String vvvIndexFilePath = ".dh_metadata/indexes/vvv/index_vvv_data.parquet";
        verifyFilesInDir(parentDir, new String[] {destFilename}, Map.of("vvv", new String[] {vvvIndexFilePath}));

        // Call readTable on parent directory
        Table fromDisk = readFlatPartitionedTable(parentDir, EMPTY);
        assertTableEquals(fromDisk, tableToSave);

        // Add an empty dot file and dot directory (with valid parquet files) in the parent directory
        final File dotFile = new File(parentDir, ".dotFile");
        assertTrue(dotFile.createNewFile());
        final File dotDir = new File(parentDir, ".dotDir");
        assertTrue(dotDir.mkdir());
        final Table someTable = TableTools.emptyTable(5).update("A=(int)i");
        writeTable(someTable, new File(dotDir, "data.parquet"));
        fromDisk = readFlatPartitionedTable(parentDir, EMPTY);
        assertTableEquals(fromDisk, tableToSave);

        // Add a dot parquet in parent directory
        final Table anotherTable = TableTools.emptyTable(5).update("A=(int)i");
        final File pqDotFile = new File(parentDir, ".dotFile.parquet");
        writeTable(anotherTable, pqDotFile);
        fromDisk = readFlatPartitionedTable(parentDir, EMPTY);
        assertTableEquals(fromDisk, tableToSave);
    }

    @Test
    public void partitionedParquetWithDotFilesTest() throws IOException {
        // Create an empty parent directory
        final File parentDir = new File(rootFile, "tempDir");
        parentDir.mkdir();
        assertTrue(parentDir.exists() && parentDir.isDirectory() && parentDir.list().length == 0);

        final Table someTable = TableTools.emptyTable(5).update("A=(int)i");
        final File firstPartition = new File(parentDir, "X=A");
        final File firstDataFile = new File(firstPartition, "data.parquet");
        final File secondPartition = new File(parentDir, "X=B");
        final File secondDataFile = new File(secondPartition, "data.parquet");

        writeTable(someTable, firstDataFile);
        writeTable(someTable, secondDataFile);

<<<<<<< HEAD
        Table partitionedTable = readKeyValuePartitionedTable(parentDir, EMPTY).select();
        final Set<?> columnsSet = partitionedTable.getColumnSourceMap().keySet();
=======
        Table partitionedTable = ParquetTools.readTable(parentDir).select();
        final Set<String> columnsSet = partitionedTable.getDefinition().getColumnNameSet();
>>>>>>> e60cb544
        assertTrue(columnsSet.size() == 2 && columnsSet.contains("A") && columnsSet.contains("X"));

        // Add an empty dot file and dot directory (with valid parquet files) in one of the partitions
        final File dotFile = new File(firstPartition, ".dotFile");
        assertTrue(dotFile.createNewFile());
        final File dotDir = new File(firstPartition, ".dotDir");
        assertTrue(dotDir.mkdir());
        writeTable(someTable, new File(dotDir, "data.parquet"));
        Table fromDisk = readKeyValuePartitionedTable(parentDir, EMPTY);
        assertTableEquals(fromDisk, partitionedTable);

        // Add a dot parquet file in one of the partitions directory
        final Table anotherTable = TableTools.emptyTable(5).update("B=(int)i");
        final File pqDotFile = new File(secondPartition, ".dotFile.parquet");
        writeTable(anotherTable, pqDotFile);
        fromDisk = readKeyValuePartitionedTable(parentDir, EMPTY);
        assertTableEquals(fromDisk, partitionedTable);
    }

    /**
     * These are tests for writing multiple parquet tables with grouping columns.
     */
    @Test
    public void writeMultiTableGroupingColumnTest() {
        // Create an empty parent directory
        final File parentDir = new File(rootFile, "tempDir");
        parentDir.mkdir();

        Integer data[] = new Integer[500 * 4];
        for (int i = 0; i < data.length; i++) {
            data[i] = i / 4;
        }
        final TableDefinition tableDefinition = TableDefinition.of(ColumnDefinition.ofInt("vvv").withGrouping());
        final Table firstTable = newTable(tableDefinition, TableTools.col("vvv", data));
        final String firstFilename = "firstTable.parquet";
        final File firstDestFile = new File(parentDir, firstFilename);

        final Table secondTable = newTable(tableDefinition, TableTools.col("vvv", data));
        final String secondFilename = "secondTable.parquet";
        final File secondDestFile = new File(parentDir, secondFilename);

        Table[] tablesToSave = new Table[] {firstTable, secondTable};
        File[] destFiles = new File[] {firstDestFile, secondDestFile};

        ParquetTools.writeTables(tablesToSave, firstTable.getDefinition(), destFiles);

        String firstIndexFilePath = ".dh_metadata/indexes/vvv/index_vvv_firstTable.parquet";
        String secondIndexFilePath = ".dh_metadata/indexes/vvv/index_vvv_secondTable.parquet";
        verifyFilesInDir(parentDir, new String[] {firstFilename, secondFilename},
                Map.of("vvv", new String[] {firstIndexFilePath, secondIndexFilePath}));

        // Verify that the key-value metadata in the file has the correct name
        ParquetTableLocationKey tableLocationKey = new ParquetTableLocationKey(firstDestFile, 0, null);
        String metadataString = tableLocationKey.getMetadata().getFileMetaData().toString();
        assertTrue(metadataString.contains(firstIndexFilePath));
        tableLocationKey = new ParquetTableLocationKey(secondDestFile, 0, null);
        metadataString = tableLocationKey.getMetadata().getFileMetaData().toString();
        assertTrue(metadataString.contains(secondIndexFilePath));

        // Read back the files and verify contents match
        checkSingleTable(firstTable, firstDestFile);
        checkSingleTable(secondTable, secondDestFile);
    }

    @Test
    public void groupingColumnsOverwritingTests() {
        groupingColumnsOverwritingTestsImpl(SINGLE_WRITER);
        groupingColumnsOverwritingTestsImpl(MULTI_WRITER);
    }

    public void groupingColumnsOverwritingTestsImpl(TestParquetTableWriter writer) {
        // Create an empty parent directory
        final File parentDir = new File(rootFile, "tempDir");
        parentDir.mkdir();
        assertTrue(parentDir.exists() && parentDir.isDirectory() && parentDir.list().length == 0);

        Integer data[] = new Integer[500 * 4];
        for (int i = 0; i < data.length; i++) {
            data[i] = i / 4;
        }
        final TableDefinition tableDefinition = TableDefinition.of(ColumnDefinition.ofInt("vvv").withGrouping());
        final Table tableToSave = newTable(tableDefinition, TableTools.col("vvv", data));

        final String destFilename = "groupingColumnsWriteTests.parquet";
        final File destFile = new File(parentDir, destFilename);
        writer.writeTable(tableToSave, destFile);
        String vvvIndexFilePath = ".dh_metadata/indexes/vvv/index_vvv_groupingColumnsWriteTests.parquet";

        // Write a new table successfully at the same position with different grouping columns
        final TableDefinition anotherTableDefinition = TableDefinition.of(ColumnDefinition.ofInt("xxx").withGrouping());
        Table anotherTableToSave = newTable(anotherTableDefinition, TableTools.col("xxx", data));
        writer.writeTable(anotherTableToSave, destFile);
        final String xxxIndexFilePath = ".dh_metadata/indexes/xxx/index_xxx_groupingColumnsWriteTests.parquet";

        // The directory now should contain the updated table, its grouping file for column xxx, and old grouping file
        // for column vvv
        verifyFilesInDir(parentDir, new String[] {destFilename},
                Map.of("vvv", new String[] {vvvIndexFilePath},
                        "xxx", new String[] {xxxIndexFilePath}));

        checkSingleTable(anotherTableToSave, destFile);

        ParquetTableLocationKey tableLocationKey = new ParquetTableLocationKey(destFile, 0, null);
        String metadataString = tableLocationKey.getMetadata().getFileMetaData().toString();
        assertTrue(metadataString.contains(xxxIndexFilePath) && !metadataString.contains(vvvIndexFilePath));

        // Overwrite the table
        writer.writeTable(anotherTableToSave, destFile);

        // The directory should still contain the updated table, its grouping file for column xxx, and old grouping file
        // for column vvv
        final File xxxIndexFile = new File(parentDir, xxxIndexFilePath);
        final File backupXXXIndexFile = ParquetTools.getBackupFile(xxxIndexFile);
        final String backupXXXIndexFileName = backupXXXIndexFile.getName();
        verifyFilesInDir(parentDir, new String[] {destFilename},
                Map.of("vvv", new String[] {vvvIndexFilePath},
                        "xxx", new String[] {xxxIndexFilePath}));

        tableLocationKey = new ParquetTableLocationKey(destFile, 0, null);
        metadataString = tableLocationKey.getMetadata().getFileMetaData().toString();
        assertTrue(metadataString.contains(xxxIndexFilePath) && !metadataString.contains(vvvIndexFilePath)
                && !metadataString.contains(backupXXXIndexFileName));
        FileUtils.deleteRecursively(parentDir);
    }

    @Test
    public void readChangedUnderlyingFileTests() {
        readChangedUnderlyingFileTestsImpl(SINGLE_WRITER);
        readChangedUnderlyingFileTestsImpl(MULTI_WRITER);
    }

    public void readChangedUnderlyingFileTestsImpl(TestParquetTableWriter writer) {
        // Write a table to parquet file and read it back
        final Table tableToSave = TableTools.emptyTable(5).update("A=(int)i", "B=(long)i", "C=(double)i");
        final String filename = "readChangedUnderlyingFileTests.parquet";
        final File destFile = new File(rootFile, filename);
        writer.writeTable(tableToSave, destFile);
        Table fromDisk = readSingleTable(destFile, EMPTY);
        // At this point, fromDisk is not fully materialized in the memory and would be read from the file on demand

        // Change the underlying file
        final Table stringTable = TableTools.emptyTable(5).update("InputString = Long.toString(ii)");
        writer.writeTable(stringTable, destFile);
        Table stringFromDisk = readSingleTable(destFile, EMPTY).select();
        assertTableEquals(stringTable, stringFromDisk);

        // Close all the file handles so that next time when fromDisk is accessed, we need to reopen the file handle
        TrackedFileHandleFactory.getInstance().closeAll();

        // Read back fromDisk. Since the underlying file has changed, we expect this to fail.
        try {
            fromDisk.coalesce();
            TestCase.fail("Expected TableDataException");
        } catch (TableDataException ignored) {
            // expected
        }
    }

    @Test
    public void readModifyWriteTests() {
        readModifyWriteTestsImpl(SINGLE_WRITER);
        readModifyWriteTestsImpl(MULTI_WRITER);
    }

    public void readModifyWriteTestsImpl(TestParquetTableWriter writer) {
        // Write a table to parquet file and read it back
        final Table tableToSave = TableTools.emptyTable(5).update("A=(int)i", "B=(long)i", "C=(double)i");
        final String filename = "readModifyWriteTests.parquet";
        final File destFile = new File(rootFile, filename);
        writer.writeTable(tableToSave, destFile);
        Table fromDisk = readSingleTable(destFile, EMPTY);
        // At this point, fromDisk is not fully materialized in the memory and would be read from the file on demand

        // Create a view table on fromDisk which should fail on writing, and try to write at the same location
        // Since we are doing a view() operation and adding a new column and overwriting an existing column, the table
        // won't be materialized in memory or cache.
        final Table badTable =
                fromDisk.view("InputString = ii % 2 == 0 ? Long.toString(ii) : null", "A=InputString.charAt(0)");
        try {
            writer.writeTable(badTable, destFile);
            TestCase.fail();
        } catch (UncheckedDeephavenException e) {
            assertTrue(e.getCause() instanceof FormulaEvaluationException);
        }

        // Close all old file handles so that we read the file path fresh instead of using any old handles
        TrackedFileHandleFactory.getInstance().closeAll();

        // Read back fromDisk and compare it with original table. If the underlying file has not been corrupted or
        // swapped out, then we would not be able to read from the file
        assertTableEquals(tableToSave, fromDisk);
    }

    @Test
    public void dictionaryEncodingTest() {
        Collection<String> columns = new ArrayList<>(Arrays.asList(
                "shortStringColumn = `Row ` + i",
                "longStringColumn = `This is row ` + i",
                "someIntColumn = i"));
        final int numRows = 10;
        final ParquetInstructions writeInstructions = new ParquetInstructions.Builder()
                .setMaximumDictionarySize(100) // Force "longStringColumn" to use non-dictionary encoding
                .build();
        final Table stringTable = TableTools.emptyTable(numRows).select(Selectable.from(columns));
        final File dest = new File(rootFile + File.separator + "dictEncoding.parquet");
        writeTable(stringTable, dest, writeInstructions);
        checkSingleTable(stringTable, dest);

        // Verify that string columns are properly dictionary encoded
        final ParquetMetadata metadata = new ParquetTableLocationKey(dest, 0, null).getMetadata();
        final String firstColumnMetadata = metadata.getBlocks().get(0).getColumns().get(0).toString();
        assertTrue(firstColumnMetadata.contains("shortStringColumn") && firstColumnMetadata.contains("RLE_DICTIONARY"));
        final String secondColumnMetadata = metadata.getBlocks().get(0).getColumns().get(1).toString();
        assertTrue(
                secondColumnMetadata.contains("longStringColumn") && !secondColumnMetadata.contains("RLE_DICTIONARY"));
        final String thirdColumnMetadata = metadata.getBlocks().get(0).getColumns().get(2).toString();
        assertTrue(thirdColumnMetadata.contains("someIntColumn") && !thirdColumnMetadata.contains("RLE_DICTIONARY"));
    }

    @Test
    public void overflowingStringsTest() {
        // Test the behavior of writing parquet files if entries exceed the page size limit
        final int pageSize = ParquetInstructions.MIN_TARGET_PAGE_SIZE;
        final char[] data = new char[pageSize / 4];
        String someString = new String(data);
        Collection<String> columns = new ArrayList<>(Arrays.asList(
                "someStringColumn = `" + someString + "` + i%10"));
        final long numRows = 10;
        ColumnChunkMetaData columnMetadata = overflowingStringsTestHelper(columns, numRows, pageSize);
        String metadataStr = columnMetadata.toString();
        assertTrue(metadataStr.contains("someStringColumn") && metadataStr.contains("PLAIN")
                && !metadataStr.contains("RLE_DICTIONARY"));

        // We exceed page size on hitting 4 rows, and we have 10 total rows.
        // Therefore, we should have total 4 pages containing 3, 3, 3, 1 rows respectively.
        assertEquals(columnMetadata.getEncodingStats().getNumDataPagesEncodedAs(Encoding.PLAIN), 4);

        final char[] veryLongData = new char[pageSize];
        someString = new String(veryLongData);
        columns = new ArrayList<>(
                Arrays.asList("someStringColumn =  ii % 2 == 0 ? Long.toString(ii) : `" + someString + "` + ii"));
        columnMetadata = overflowingStringsTestHelper(columns, numRows, pageSize);
        // We will have 10 pages each containing 1 row.
        assertEquals(columnMetadata.getEncodingStats().getNumDataPagesEncodedAs(Encoding.PLAIN), 10);

        // Table with rows of null alternating with strings exceeding the page size
        columns = new ArrayList<>(Arrays.asList("someStringColumn =  ii % 2 == 0 ? null : `" + someString + "` + ii"));
        columnMetadata = overflowingStringsTestHelper(columns, numRows, pageSize);
        // We will have 6 pages containing 1, 2, 2, 2, 2, 1 rows.
        assertEquals(columnMetadata.getEncodingStats().getNumDataPagesEncodedAs(Encoding.PLAIN), 6);
    }

    private static ColumnChunkMetaData overflowingStringsTestHelper(final Collection<String> columns,
            final long numRows, final int pageSize) {
        final ParquetInstructions writeInstructions = new ParquetInstructions.Builder()
                .setTargetPageSize(pageSize) // Force a small page size to cause splitting across pages
                .setMaximumDictionarySize(50) // Force "someStringColumn" to use non-dictionary encoding
                .build();
        Table stringTable = TableTools.emptyTable(numRows).select(Selectable.from(columns));
        final File dest = new File(rootFile + File.separator + "overflowingStringsTest.parquet");
        writeTable(stringTable, dest, writeInstructions);
        checkSingleTable(stringTable, dest);

        ParquetMetadata metadata = new ParquetTableLocationKey(dest, 0, null).getMetadata();
        ColumnChunkMetaData columnMetadata = metadata.getBlocks().get(0).getColumns().get(0);
        return columnMetadata;
    }

    @Test
    public void overflowingCodecsTest() {
        final int pageSize = ParquetInstructions.MIN_TARGET_PAGE_SIZE;
        final ParquetInstructions writeInstructions = new ParquetInstructions.Builder()
                .setTargetPageSize(pageSize) // Force a small page size to cause splitting across pages
                .addColumnCodec("VariableWidthByteArrayColumn", SimpleByteArrayCodec.class.getName())
                .build();

        final ColumnDefinition<byte[]> columnDefinition =
                ColumnDefinition.fromGenericType("VariableWidthByteArrayColumn", byte[].class, byte.class);
        final TableDefinition tableDefinition = TableDefinition.of(columnDefinition);
        final byte[] byteArray = new byte[pageSize / 2];
        final Table table = newTable(tableDefinition,
                TableTools.col("VariableWidthByteArrayColumn", byteArray, byteArray, byteArray));

        final File dest = new File(rootFile + File.separator + "overflowingCodecsTest.parquet");
        writeTable(table, dest, writeInstructions);
        checkSingleTable(table, dest);

        final ParquetMetadata metadata = new ParquetTableLocationKey(dest, 0, null).getMetadata();
        final String metadataStr = metadata.getFileMetaData().getKeyValueMetaData().get("deephaven");
        assertTrue(
                metadataStr.contains("VariableWidthByteArrayColumn") && metadataStr.contains("SimpleByteArrayCodec"));
        final ColumnChunkMetaData columnMetadata = metadata.getBlocks().get(0).getColumns().get(0);
        final String columnMetadataStr = columnMetadata.toString();
        assertTrue(columnMetadataStr.contains("VariableWidthByteArrayColumn") && columnMetadataStr.contains("PLAIN"));
        // Each byte array is of half the page size. So we exceed page size on hitting 3 byteArrays.
        // Therefore, we should have total 2 pages containing 2, 1 rows respectively.
        assertEquals(columnMetadata.getEncodingStats().getNumDataPagesEncodedAs(Encoding.PLAIN), 2);
    }

    @Test
    public void readWriteStatisticsTest() {
        // Test simple structured table.
        final ColumnDefinition<byte[]> columnDefinition =
                ColumnDefinition.fromGenericType("VariableWidthByteArrayColumn", byte[].class, byte.class);
        final TableDefinition tableDefinition = TableDefinition.of(columnDefinition);
        final byte[] byteArray = new byte[] {1, 2, 3, 4, NULL_BYTE, 6, 7, 8, 9, NULL_BYTE, 11, 12, 13};
        final Table simpleTable = newTable(tableDefinition,
                TableTools.col("VariableWidthByteArrayColumn", null, byteArray, byteArray, byteArray, byteArray,
                        byteArray));
        final File simpleTableDest = new File(rootFile, "ParquetTest_simple_statistics_test.parquet");
        writeTable(simpleTable, simpleTableDest);

        checkSingleTable(simpleTable, simpleTableDest);

        assertTableStatistics(simpleTable, simpleTableDest);

        // Test flat columns.
        final Table flatTableToSave = getTableFlat(10_000, true, true);
        final File flatTableDest = new File(rootFile, "ParquetTest_flat_statistics_test.parquet");
        writeTable(flatTableToSave, flatTableDest);

        checkSingleTable(maybeFixBigDecimal(flatTableToSave), flatTableDest);

        assertTableStatistics(flatTableToSave, flatTableDest);

        // Test nested columns.
        final Table groupedTableToSave = getGroupedTable(10_000, true);
        final File groupedTableDest = new File(rootFile, "ParquetTest_grouped_statistics_test.parquet");
        writeTable(groupedTableToSave, groupedTableDest, groupedTableToSave.getDefinition());

        checkSingleTable(groupedTableToSave, groupedTableDest);

        assertTableStatistics(groupedTableToSave, groupedTableDest);
    }

    @Test
    public void readWriteDateTimeTest() {
        final int NUM_ROWS = 1000;
        final Table table = TableTools.emptyTable(NUM_ROWS).view(
                "someDateColumn = java.time.LocalDate.ofEpochDay(i)",
                "someTimeColumn = java.time.LocalTime.of(i%24, i%60, (i+10)%60)",
                "someLocalDateTimeColumn = java.time.LocalDateTime.of(2000+i%10, i%12+1, i%30+1, (i+4)%24, (i+5)%60, (i+6)%60, i)",
                "someInstantColumn = DateTimeUtils.now() + i").select();
        final File dest = new File(rootFile, "readWriteDateTimeTest.parquet");
        writeReadTableTest(table, dest);

        // Verify that the types are correct in the schema
        final ParquetMetadata metadata = new ParquetTableLocationKey(dest, 0, null).getMetadata();
        final ColumnChunkMetaData dateColMetadata = metadata.getBlocks().get(0).getColumns().get(0);
        assertTrue(dateColMetadata.toString().contains("someDateColumn"));
        assertEquals(PrimitiveType.PrimitiveTypeName.INT32, dateColMetadata.getPrimitiveType().getPrimitiveTypeName());
        assertEquals(LogicalTypeAnnotation.dateType(), dateColMetadata.getPrimitiveType().getLogicalTypeAnnotation());

        final ColumnChunkMetaData timeColMetadata = metadata.getBlocks().get(0).getColumns().get(1);
        assertTrue(timeColMetadata.toString().contains("someTimeColumn"));
        assertEquals(PrimitiveType.PrimitiveTypeName.INT64, timeColMetadata.getPrimitiveType().getPrimitiveTypeName());
        assertEquals(LogicalTypeAnnotation.timeType(true, LogicalTypeAnnotation.TimeUnit.NANOS),
                timeColMetadata.getPrimitiveType().getLogicalTypeAnnotation());

        final ColumnChunkMetaData localDateTimeColMetadata = metadata.getBlocks().get(0).getColumns().get(2);
        assertTrue(localDateTimeColMetadata.toString().contains("someLocalDateTimeColumn"));
        assertEquals(PrimitiveType.PrimitiveTypeName.INT64,
                localDateTimeColMetadata.getPrimitiveType().getPrimitiveTypeName());
        assertEquals(LogicalTypeAnnotation.timestampType(false, LogicalTypeAnnotation.TimeUnit.NANOS),
                localDateTimeColMetadata.getPrimitiveType().getLogicalTypeAnnotation());

        final ColumnChunkMetaData instantColMetadata = metadata.getBlocks().get(0).getColumns().get(3);
        assertTrue(instantColMetadata.toString().contains("someInstantColumn"));
        assertEquals(PrimitiveType.PrimitiveTypeName.INT64,
                instantColMetadata.getPrimitiveType().getPrimitiveTypeName());
        assertEquals(LogicalTypeAnnotation.timestampType(true, LogicalTypeAnnotation.TimeUnit.NANOS),
                instantColMetadata.getPrimitiveType().getLogicalTypeAnnotation());
    }

    /**
     * Test our manual verification techniques against a file generated by pyarrow. Here is the code to produce the file
     * when/if this file needs to be re-generated or changed.
     *
     * <pre>
     * ###############################################################################
     * import pyarrow.parquet
     *
     * pa_table = pyarrow.table({
     *     'int': [0, None, 100, -100],
     *     'float': [0.0, None, 100.0, -100.0],
     *     'string': ["aaa", None, "111", "ZZZ"],
     *     'intList': [
     *         [0, None, 2],
     *         None,
     *         [3, 4, 6, 7, 8, 9, 10, 100, -100],
     *         [5]
     *     ],
     *     'floatList': [
     *         [0.0, None, 2.0],
     *         None,
     *         [3.0, 4.0, 6.0, 7.0, 8.0, 9.0, 10.0, 100.0, -100.0],
     *         [5.0]
     *     ],
     *     'stringList': [
     *         ["aaa", None, None],
     *         None,
     *         ["111", "zzz", "ZZZ", "AAA"],
     *         ["ccc"]
     *     ]})
     * pyarrow.parquet.write_table(pa_table, './extensions/parquet/table/src/test/resources/e0/pyarrow_stats.parquet')
     * ###############################################################################
     * </pre>
     */
    @Test
    public void verifyPyArrowStatistics() {
        final String path = ParquetTableReadWriteTest.class.getResource("/e0/pyarrow_stats.parquet").getFile();
        final File pyarrowDest = new File(path);
        final Table pyarrowFromDisk;
        try {
            pyarrowFromDisk = readSingleTable(pyarrowDest, EMPTY);
        } catch (RuntimeException e) {
            if (e.getCause() instanceof InvalidParquetFileException) {
                final String InvalidParquetFileErrorMsgString = "Invalid parquet file detected, please ensure the " +
                        "file is fetched properly from Git LFS. Run commands 'git lfs install; git lfs pull' inside " +
                        "the repo to pull the files from LFS. Check cause of exception for more details.";
                throw new UncheckedDeephavenException(InvalidParquetFileErrorMsgString, e.getCause());
            }
            throw e;
        }
        // Verify that our verification code works for a pyarrow generated table.
        assertTableStatistics(pyarrowFromDisk, pyarrowDest);

        // Write the table to disk using our code.
        final File dhDest = new File(rootFile, "ParquetTest_statistics_test.parquet");
        writeTable(pyarrowFromDisk, dhDest);

        final Table dhFromDisk = checkSingleTable(pyarrowFromDisk, dhDest);

        // Run the verification code against DHC writer stats.
        assertTableStatistics(pyarrowFromDisk, dhDest);
        assertTableStatistics(dhFromDisk, dhDest);
    }

    @Test
    public void singleTable() {
        final File fooSource = new File(rootFile, "singleTable/foo.parquet");
        final File fooBarSource = new File(rootFile, "singleTable/fooBar.parquet");
        final File barSource = new File(rootFile, "singleTable/bar.parquet");

        final Table foo;
        final Table fooBar;
        final Table bar;
        final Table fooBarNullFoo;
        final Table fooBarNullBar;

        final TableDefinition fooDefinition;
        final TableDefinition fooBarDefinition;
        final TableDefinition barDefinition;
        {
            fooSource.mkdirs();
            fooBarSource.mkdirs();
            barSource.mkdirs();

            final ColumnHolder<Integer> fooCol = intCol("Foo", 1, 2, 3);
            final ColumnHolder<String> barCol = stringCol("Bar", "Zip", "Zap", "Zoom");

            final ColumnHolder<Integer> nullFooCol =
                    intCol("Foo", QueryConstants.NULL_INT, QueryConstants.NULL_INT, QueryConstants.NULL_INT);
            final ColumnHolder<String> nullBarCol = stringCol("Bar", null, null, null);

            final ColumnDefinition<Integer> fooColDef = ColumnDefinition.ofInt("Foo");
            final ColumnDefinition<String> barColDef = ColumnDefinition.ofString("Bar");

            fooDefinition = TableDefinition.of(fooColDef);
            fooBarDefinition = TableDefinition.of(fooColDef, barColDef);
            barDefinition = TableDefinition.of(barColDef);

            foo = newTable(fooDefinition, fooCol);
            fooBar = newTable(fooBarDefinition, fooCol, barCol);
            bar = newTable(barDefinition, barCol);

            fooBarNullFoo = newTable(fooBarDefinition, nullFooCol, barCol);
            fooBarNullBar = newTable(fooBarDefinition, fooCol, nullBarCol);

            writeTable(foo, fooSource);
            writeTable(fooBar, fooBarSource);
            writeTable(bar, barSource);
        }

        // Infer
        {
            checkSingleTable(foo, fooSource);
            checkSingleTable(fooBar, fooBarSource);
            checkSingleTable(bar, barSource);
        }

        // readTable inference to readSingleTable
        {
            assertTableEquals(foo, readTable(fooSource));
            assertTableEquals(fooBar, readTable(fooBarSource));
            assertTableEquals(bar, readTable(barSource));
        }

        // Explicit
        {
            assertTableEquals(foo, readSingleTable(fooSource, EMPTY, fooDefinition));
            assertTableEquals(fooBar, readSingleTable(fooBarSource, EMPTY, fooBarDefinition));
            assertTableEquals(bar, readSingleTable(barSource, EMPTY, barDefinition));
        }

        // Explicit subset
        {
            // fooBar as foo
            assertTableEquals(foo, readSingleTable(fooBarSource, EMPTY, fooDefinition));
            // fooBar as bar
            assertTableEquals(bar, readSingleTable(fooBarSource, EMPTY, barDefinition));
        }

        // Explicit superset
        {
            // foo as fooBar
            assertTableEquals(fooBarNullBar, readSingleTable(fooSource, EMPTY, fooBarDefinition));
            // bar as fooBar
            assertTableEquals(fooBarNullFoo, readSingleTable(barSource, EMPTY, fooBarDefinition));
        }

        // No refreshing single table support
        {
            try {
                readSingleTable(fooSource, REFRESHING);
                fail("Expected IllegalArgumentException");
            } catch (IllegalArgumentException e) {
                assertEquals("Unable to have a refreshing single parquet file", e.getMessage());
            }

            try {
                readSingleTable(fooSource, REFRESHING, fooDefinition);
                fail("Expected IllegalArgumentException");
            } catch (IllegalArgumentException e) {
                assertEquals("Unable to have a refreshing single parquet file", e.getMessage());
            }
        }
    }

    @Test
    public void flatPartitionedTable() {
        // Create an empty parent directory
        final File source = new File(rootFile, "flatPartitionedTable/source");
        final File emptySource = new File(rootFile, "flatPartitionedTable/emptySource");

        final Table formerData;
        final Table latterData;
        final TableDefinition formerDefinition;
        final TableDefinition latterDefinition;
        final Runnable writeIntoEmptySource;
        {
            final File p1File = new File(source, "01.parquet");
            final File p2File = new File(source, "02.parquet");

            final File p1FileEmpty = new File(emptySource, "01.parquet");
            final File p2FileEmpty = new File(emptySource, "02.parquet");

            p1File.mkdirs();
            p2File.mkdirs();
            emptySource.mkdirs();

            final ColumnHolder<Integer> foo1 = intCol("Foo", 1, 2, 3);
            final ColumnHolder<Integer> foo2 = intCol("Foo", 4, 5);

            final ColumnHolder<String> bar1 = stringCol("Bar", null, null, null);
            final ColumnHolder<String> bar2 = stringCol("Bar", "Zip", "Zap");

            final Table p1 = newTable(foo1);
            final Table p2 = newTable(foo2, bar2);
            writeTable(p1, p1File);
            writeTable(p2, p2File);
            writeIntoEmptySource = () -> {
                p1FileEmpty.mkdirs();
                p2FileEmpty.mkdirs();
                writeTable(p1, p1FileEmpty);
                writeTable(p2, p2FileEmpty);
            };

            final ColumnDefinition<Integer> foo = ColumnDefinition.ofInt("Foo");
            final ColumnDefinition<String> bar = ColumnDefinition.ofString("Bar");

            formerDefinition = TableDefinition.of(foo);
            latterDefinition = TableDefinition.of(foo, bar);

            formerData = merge(
                    newTable(formerDefinition, foo1),
                    newTable(formerDefinition, foo2));
            latterData = merge(
                    newTable(latterDefinition, foo1, bar1),
                    newTable(latterDefinition, foo2, bar2));
        }

        // Infer from last key
        {
            final Table table = readFlatPartitionedTable(source, EMPTY);
            assertTableEquals(latterData, table);
        }
        // Infer from last key, refreshing
        {
            final Table table = readFlatPartitionedTable(source, REFRESHING);
            assertTableEquals(latterData, table);
        }
        // readTable inference to readFlatPartitionedTable
        {
            assertTableEquals(latterData, readTable(source));
        }

        // Explicit latter definition
        {
            final Table table = readFlatPartitionedTable(source, EMPTY, latterDefinition);
            assertTableEquals(latterData, table);
        }
        // Explicit latter definition, refreshing
        {
            final Table table = readFlatPartitionedTable(source, REFRESHING, latterDefinition);
            assertTableEquals(latterData, table);
        }

        // Explicit former definition
        {
            final Table table = readFlatPartitionedTable(source, EMPTY, formerDefinition);
            assertTableEquals(formerData, table);
        }
        // Explicit former definition, refreshing
        {
            final Table table = readFlatPartitionedTable(source, REFRESHING, formerDefinition);
            assertTableEquals(formerData, table);
        }

        // Explicit definition, empty directory
        {
            final Table table = readFlatPartitionedTable(emptySource, EMPTY, latterDefinition);
            assertTableEquals(TableTools.newTable(latterDefinition), table);
        }
        // Explicit definition, empty directory, refreshing with new data added
        {
            final Table table = readFlatPartitionedTable(emptySource, REFRESHING, latterDefinition);
            assertTableEquals(TableTools.newTable(latterDefinition), table);

            writeIntoEmptySource.run();
            ExecutionContext.getContext().getUpdateGraph().<ControlledUpdateGraph>cast().runWithinUnitTestCycle(() -> {
                // This is not generally a good way to do this sort of testing. Ideally, we'd be a bit smarter and use
                // a test-driven TableDataRefreshService.getSharedRefreshService.
                ((SourceTable<?>) table).tableLocationProvider().refresh();
                ((SourceTable<?>) table).refresh();
                assertTableEquals(latterData, table);
            });
        }
    }

    @Test
    public void keyValuePartitionedTable() {
        final File source = new File(rootFile, "keyValuePartitionedTable/source");
        final File emptySource = new File(rootFile, "keyValuePartitionedTable/emptySource");

        final Table formerData;
        final Table latterData;
        final TableDefinition formerDefinition;
        final TableDefinition latterDefinition;
        final Runnable writeIntoEmptySource;
        {
            final File p1File = new File(source, "Partition=1/z.parquet");
            final File p2File = new File(source, "Partition=2/a.parquet");

            final File p1FileEmpty = new File(emptySource, "Partition=1/z.parquet");
            final File p2FileEmpty = new File(emptySource, "Partition=2/a.parquet");

            p1File.mkdirs();
            p2File.mkdirs();
            emptySource.mkdirs();

            final ColumnHolder<Integer> part1 = intCol("Partition", 1, 1, 1);
            final ColumnHolder<Integer> part2 = intCol("Partition", 2, 2);

            final ColumnHolder<Integer> foo1 = intCol("Foo", 1, 2, 3);
            final ColumnHolder<Integer> foo2 = intCol("Foo", 4, 5);

            final ColumnHolder<String> bar1 = stringCol("Bar", null, null, null);
            final ColumnHolder<String> bar2 = stringCol("Bar", "Zip", "Zap");

            final Table p1 = newTable(foo1);
            final Table p2 = newTable(foo2, bar2);
            writeTable(p1, p1File);
            writeTable(p2, p2File);
            writeIntoEmptySource = () -> {
                p1FileEmpty.mkdirs();
                p2FileEmpty.mkdirs();
                writeTable(p1, p1FileEmpty);
                writeTable(p2, p2FileEmpty);
            };

            // Need to be explicit w/ definition so partitioning column applied to expected tables
            final ColumnDefinition<Integer> partition = ColumnDefinition.ofInt("Partition").withPartitioning();
            final ColumnDefinition<Integer> foo = ColumnDefinition.ofInt("Foo");
            final ColumnDefinition<String> bar = ColumnDefinition.ofString("Bar");

            // Note: merge does not preserve partition column designation, so we need to explicitly create them
            formerDefinition = TableDefinition.of(partition, foo);
            latterDefinition = TableDefinition.of(partition, foo, bar);

            formerData = merge(
                    newTable(formerDefinition, part1, foo1),
                    newTable(formerDefinition, part2, foo2));
            latterData = merge(
                    newTable(latterDefinition, part1, foo1, bar1),
                    newTable(latterDefinition, part2, foo2, bar2));
        }

        // Infer from last key
        {
            final Table table = readKeyValuePartitionedTable(source, EMPTY);
            assertTableEquals(latterData, table);
        }
        // Infer from last key, refreshing
        {
            final Table table = readKeyValuePartitionedTable(source, REFRESHING);
            assertTableEquals(latterData, table);
        }
        // readTable inference readKeyValuePartitionedTable
        {
            assertTableEquals(latterData, readTable(source));
        }

        // Explicit latter definition
        {
            final Table table = readKeyValuePartitionedTable(source, EMPTY, latterDefinition);
            assertTableEquals(latterData, table);
        }
        // Explicit latter definition, refreshing
        {
            final Table table = readKeyValuePartitionedTable(source, REFRESHING, latterDefinition);
            assertTableEquals(latterData, table);
        }

        // Explicit former definition
        {
            final Table table = readKeyValuePartitionedTable(source, EMPTY, formerDefinition);
            assertTableEquals(formerData, table);
        }
        // Explicit former definition, refreshing
        {
            final Table table = readKeyValuePartitionedTable(source, REFRESHING, formerDefinition);
            assertTableEquals(formerData, table);
        }

        // Explicit definition, empty directory
        {
            final Table table = readKeyValuePartitionedTable(emptySource, EMPTY, latterDefinition);
            assertTableEquals(TableTools.newTable(latterDefinition), table);
        }
        // Explicit definition, empty directory, refreshing with new data added
        {
            final Table table = readKeyValuePartitionedTable(emptySource, REFRESHING, latterDefinition);
            assertTableEquals(TableTools.newTable(latterDefinition), table);

            writeIntoEmptySource.run();
            ExecutionContext.getContext().getUpdateGraph().<ControlledUpdateGraph>cast().runWithinUnitTestCycle(() -> {
                // This is not generally a good way to do this sort of testing. Ideally, we'd be a bit smarter and use
                // a test-driven TableDataRefreshService.getSharedRefreshService.
                ((SourceTable<?>) table).tableLocationProvider().refresh();
                ((SourceTable<?>) table).refresh();
                assertTableEquals(latterData, table);
            });
        }
    }

    @Test
    public void readSingleColumn() {
        final File file = new File(rootFile, "readSingleColumn.parquet");
        final Table primitives = newTable(
                booleanCol("Bool", null, true),
                charCol("Char", NULL_CHAR, (char) 42),
                byteCol("Byte", NULL_BYTE, (byte) 42),
                shortCol("Short", NULL_SHORT, (short) 42),
                intCol("Int", NULL_INT, 42),
                longCol("Long", NULL_LONG, 42L),
                floatCol("Float", NULL_FLOAT, 42.0f),
                doubleCol("Double", NULL_DOUBLE, 42.0),
                stringCol("String", null, "42"),
                instantCol("Instant", null, Instant.ofEpochMilli(42)));
        {
            writeTable(primitives, file);
        }
        assertTableEquals(
                primitives.view("Bool"),
                readSingleTable(file, EMPTY, TableDefinition.of(ColumnDefinition.ofBoolean("Bool"))));
        assertTableEquals(
                primitives.view("Char"),
                readSingleTable(file, EMPTY, TableDefinition.of(ColumnDefinition.ofChar("Char"))));
        assertTableEquals(
                primitives.view("Byte"),
                readSingleTable(file, EMPTY, TableDefinition.of(ColumnDefinition.ofByte("Byte"))));
        assertTableEquals(
                primitives.view("Short"),
                readSingleTable(file, EMPTY, TableDefinition.of(ColumnDefinition.ofShort("Short"))));
        assertTableEquals(
                primitives.view("Int"),
                readSingleTable(file, EMPTY, TableDefinition.of(ColumnDefinition.ofInt("Int"))));
        assertTableEquals(
                primitives.view("Long"),
                readSingleTable(file, EMPTY, TableDefinition.of(ColumnDefinition.ofLong("Long"))));
        assertTableEquals(
                primitives.view("Float"),
                readSingleTable(file, EMPTY, TableDefinition.of(ColumnDefinition.ofFloat("Float"))));
        assertTableEquals(
                primitives.view("Double"),
                readSingleTable(file, EMPTY, TableDefinition.of(ColumnDefinition.ofDouble("Double"))));
        assertTableEquals(
                primitives.view("String"),
                readSingleTable(file, EMPTY, TableDefinition.of(ColumnDefinition.ofString("String"))));
        assertTableEquals(
                primitives.view("Instant"),
                readSingleTable(file, EMPTY, TableDefinition.of(ColumnDefinition.ofTime("Instant"))));
    }

    private void assertTableStatistics(Table inputTable, File dest) {
        // Verify that the columns have the correct statistics.
        final ParquetMetadata metadata = new ParquetTableLocationKey(dest, 0, null).getMetadata();

        final String[] colNames = inputTable.getDefinition().getColumnNamesArray();
        for (int colIdx = 0; colIdx < inputTable.numColumns(); ++colIdx) {
            final String colName = colNames[colIdx];

            final ColumnSource<?> columnSource = inputTable.getColumnSource(colName);
            final ColumnChunkMetaData columnChunkMetaData = metadata.getBlocks().get(0).getColumns().get(colIdx);
            final Statistics<?> statistics = columnChunkMetaData.getStatistics();

            final Class<?> csType = columnSource.getType();

            if (csType == boolean.class || csType == Boolean.class) {
                assertBooleanColumnStatistics(
                        new SerialByteColumnIterator(
                                ReinterpretUtils.booleanToByteSource((ColumnSource<Boolean>) columnSource),
                                inputTable.getRowSet()),
                        (Statistics<Integer>) statistics);
            } else if (csType == Boolean[].class) {
                assertBooleanArrayColumnStatistics(
                        new SerialObjectColumnIterator<>(
                                (ColumnSource<Boolean[]>) columnSource,
                                inputTable.getRowSet()),
                        (Statistics<Integer>) statistics);
            } else if (csType == byte.class || csType == Byte.class) {
                assertByteColumnStatistics(
                        new SerialByteColumnIterator(
                                (ColumnSource<Byte>) columnSource, inputTable.getRowSet()),
                        (Statistics<Integer>) statistics);
            } else if (csType == byte[].class) {
                assertByteArrayColumnStatistics(
                        new SerialObjectColumnIterator<>(
                                (ColumnSource<byte[]>) columnSource,
                                inputTable.getRowSet()),
                        (Statistics<Integer>) statistics);
            } else if (csType == ByteVector.class) {
                assertByteVectorColumnStatistics(
                        new SerialObjectColumnIterator<>(
                                (ColumnSource<ByteVector>) columnSource,
                                inputTable.getRowSet()),
                        (Statistics<Integer>) statistics);
            } else if (csType == char.class || csType == Character.class) {
                assertCharColumnStatistics(
                        new SerialCharacterColumnIterator(
                                (ColumnSource<Character>) columnSource, inputTable.getRowSet()),
                        (Statistics<Integer>) statistics);
            } else if (csType == char[].class) {
                assertCharArrayColumnStatistics(
                        new SerialObjectColumnIterator<>(
                                (ColumnSource<char[]>) columnSource,
                                inputTable.getRowSet()),
                        (Statistics<Integer>) statistics);
            } else if (csType == CharVector.class) {
                assertCharVectorColumnStatistics(
                        new SerialObjectColumnIterator<>(
                                (ColumnSource<CharVector>) columnSource,
                                inputTable.getRowSet()),
                        (Statistics<Integer>) statistics);
            } else if (csType == short.class || csType == Short.class) {
                assertShortColumnStatistics(
                        new SerialShortColumnIterator(
                                (ColumnSource<Short>) columnSource, inputTable.getRowSet()),
                        (Statistics<Integer>) statistics);
            } else if (csType == short[].class) {
                assertShortArrayColumnStatistics(
                        new SerialObjectColumnIterator<>(
                                (ColumnSource<short[]>) columnSource,
                                inputTable.getRowSet()),
                        (Statistics<Integer>) statistics);
            } else if (csType == ShortVector.class) {
                assertShortVectorColumnStatistics(
                        new SerialObjectColumnIterator<>(
                                (ColumnSource<ShortVector>) columnSource,
                                inputTable.getRowSet()),
                        (Statistics<Integer>) statistics);
            } else if (csType == int.class || csType == Integer.class) {
                assertIntColumnStatistics(
                        new SerialIntegerColumnIterator(
                                (ColumnSource<Integer>) columnSource, inputTable.getRowSet()),
                        (Statistics<Integer>) statistics);
            } else if (csType == int[].class) {
                assertIntArrayColumnStatistics(
                        new SerialObjectColumnIterator<>(
                                (ColumnSource<int[]>) columnSource,
                                inputTable.getRowSet()),
                        (Statistics<Integer>) statistics);
            } else if (csType == IntVector.class) {
                assertIntVectorColumnStatistics(
                        new SerialObjectColumnIterator<>(
                                (ColumnSource<IntVector>) columnSource,
                                inputTable.getRowSet()),
                        (Statistics<Integer>) statistics);
            } else if (csType == long.class || csType == Long.class) {
                assertLongColumnStatistics(
                        new SerialLongColumnIterator(
                                (ColumnSource<Long>) columnSource, inputTable.getRowSet()),
                        (Statistics<Long>) statistics);
            } else if (csType == long[].class) {
                assertLongArrayColumnStatistics(
                        new SerialObjectColumnIterator<>(
                                (ColumnSource<long[]>) columnSource,
                                inputTable.getRowSet()),
                        (Statistics<Long>) statistics);
            } else if (csType == LongVector.class) {
                assertLongVectorColumnStatistics(
                        new SerialObjectColumnIterator<>(
                                (ColumnSource<LongVector>) columnSource,
                                inputTable.getRowSet()),
                        (Statistics<Long>) statistics);
            } else if (csType == float.class || csType == Float.class) {
                assertFloatColumnStatistics(
                        new SerialFloatColumnIterator(
                                (ColumnSource<Float>) columnSource, inputTable.getRowSet()),
                        (Statistics<Float>) statistics);
            } else if (csType == float[].class) {
                assertFloatArrayColumnStatistics(
                        new SerialObjectColumnIterator<>(
                                (ColumnSource<float[]>) columnSource,
                                inputTable.getRowSet()),
                        (Statistics<Float>) statistics);
            } else if (csType == FloatVector.class) {
                assertFloatVectorColumnStatistics(
                        new SerialObjectColumnIterator<>(
                                (ColumnSource<FloatVector>) columnSource,
                                inputTable.getRowSet()),
                        (Statistics<Float>) statistics);
            } else if (csType == double.class || csType == Double.class) {
                assertDoubleColumnStatistics(
                        new SerialDoubleColumnIterator(
                                (ColumnSource<Double>) columnSource, inputTable.getRowSet()),
                        (Statistics<Double>) statistics);
            } else if (csType == double[].class) {
                assertDoubleArrayColumnStatistics(
                        new SerialObjectColumnIterator<>(
                                (ColumnSource<double[]>) columnSource,
                                inputTable.getRowSet()),
                        (Statistics<Double>) statistics);
            } else if (csType == DoubleVector.class) {
                assertDoubleVectorColumnStatistics(
                        new SerialObjectColumnIterator<>(
                                (ColumnSource<DoubleVector>) columnSource,
                                inputTable.getRowSet()),
                        (Statistics<Double>) statistics);
            } else if (csType == String.class) {
                assertStringColumnStatistics(
                        new SerialObjectColumnIterator<>(
                                (ColumnSource<String>) columnSource, inputTable.getRowSet()),
                        (Statistics<Binary>) statistics);
            } else if (csType == String[].class) {
                assertStringArrayColumnStatistics(
                        new SerialObjectColumnIterator<>(
                                (ColumnSource<String[]>) columnSource,
                                inputTable.getRowSet()),
                        (Statistics<Binary>) statistics);
            } else if (csType == ObjectVector.class && columnSource.getComponentType() == String.class) {
                assertStringVectorColumnStatistics(
                        new SerialObjectColumnIterator<>(
                                (ColumnSource<ObjectVector<String>>) columnSource,
                                inputTable.getRowSet()),
                        (Statistics<Binary>) statistics);
            } else if (csType == BigInteger.class) {
                assertBigIntegerColumnStatistics(
                        new SerialObjectColumnIterator(
                                (ColumnSource<BigInteger>) columnSource, inputTable.getRowSet()),
                        (Statistics<Binary>) statistics);
            } else if (csType == BigDecimal.class) {
                assertBigDecimalColumnStatistics(
                        new SerialObjectColumnIterator<>(
                                (ColumnSource<BigDecimal>) columnSource, inputTable.getRowSet()),
                        (Statistics<Binary>) statistics);
            } else if (csType == Instant.class) {
                assertInstantColumnStatistic(
                        new SerialObjectColumnIterator<>(
                                (ColumnSource<Instant>) columnSource, inputTable.getRowSet()),
                        (Statistics<Long>) statistics);
            } else if (csType == Instant[].class) {
                assertInstantArrayColumnStatistics(
                        new SerialObjectColumnIterator<>(
                                (ColumnSource<Instant[]>) columnSource,
                                inputTable.getRowSet()),
                        (Statistics<Long>) statistics);
            } else if (csType == ObjectVector.class && columnSource.getComponentType() == Instant.class) {
                assertInstantVectorColumnStatistics(
                        new SerialObjectColumnIterator<>(
                                (ColumnSource<ObjectVector<Instant>>) columnSource,
                                inputTable.getRowSet()),
                        (Statistics<Long>) statistics);
            } else {
                // We can't verify statistics for this column type, so just skip it.
                System.out.println("Ignoring column " + colName + " of type " + csType.getName());
            }
        }
    }

    // region Column Statistics Assertions
    private void assertBooleanColumnStatistics(SerialByteColumnIterator iterator, Statistics<Integer> statistics) {
        MutableLong itemCount = new MutableLong(0);
        MutableLong nullCount = new MutableLong(0);
        MutableInt min = new MutableInt(NULL_BYTE);
        MutableInt max = new MutableInt(NULL_BYTE);

        iterator.forEachRemaining((ByteConsumer) value -> {
            itemCount.increment();
            if (value == NULL_BYTE) {
                nullCount.increment();
            } else {
                if (min.getValue() == NULL_BYTE || value < min.getValue()) {
                    min.setValue(value);
                }
                if (max.getValue() == NULL_BYTE || value > max.getValue()) {
                    max.setValue(value);
                }
            }
        });

        assertEquals(nullCount.intValue(), statistics.getNumNulls());
        if (!itemCount.getValue().equals(nullCount.getValue())) {
            // There are some non-null values, so min and max should be non-null and equal to observed values.
            assertEquals(min.getValue() == 1, statistics.genericGetMin());
            assertEquals(max.getValue() == 1, statistics.genericGetMax());
        } else {
            // Everything is null, statistics should be empty.
            assertFalse(statistics.hasNonNullValue());
        }
    }

    private void assertBooleanArrayColumnStatistics(SerialObjectColumnIterator<Boolean[]> iterator,
            Statistics<Integer> statistics) {
        MutableLong itemCount = new MutableLong(0);
        MutableLong nullCount = new MutableLong(0);
        MutableInt min = new MutableInt(NULL_BYTE);
        MutableInt max = new MutableInt(NULL_BYTE);

        iterator.forEachRemaining(values -> {
            if (values == null) {
                itemCount.increment();
                nullCount.increment();
                return;
            }
            for (final Boolean value : values) {
                itemCount.increment();
                if (value == null) {
                    nullCount.increment();
                } else {
                    if (min.getValue() == NULL_BYTE || (value ? 1 : 0) < min.getValue()) {
                        min.setValue(value ? 1 : 0);
                    }
                    if (max.getValue() == NULL_BYTE || (value ? 1 : 0) > max.getValue()) {
                        max.setValue(value ? 1 : 0);
                    }
                }
            }
        });

        assertEquals(nullCount.intValue(), statistics.getNumNulls());
        if (!itemCount.getValue().equals(nullCount.getValue())) {
            // There are some non-null values, so min and max should be non-null and equal to observed values.
            assertEquals(min.getValue() == 1, statistics.genericGetMin());
            assertEquals(max.getValue() == 1, statistics.genericGetMax());
        } else {
            // Everything is null, statistics should be empty.
            assertFalse(statistics.hasNonNullValue());
        }
    }

    private void assertByteColumnStatistics(SerialByteColumnIterator iterator, Statistics<Integer> statistics) {
        MutableLong itemCount = new MutableLong(0);
        MutableLong nullCount = new MutableLong(0);
        MutableInt min = new MutableInt(NULL_BYTE);
        MutableInt max = new MutableInt(NULL_BYTE);

        iterator.forEachRemaining((ByteConsumer) value -> {
            itemCount.increment();
            if (value == NULL_BYTE) {
                nullCount.increment();
            } else {
                if (min.getValue() == NULL_BYTE || value < min.getValue()) {
                    min.setValue(value);
                }
                if (max.getValue() == NULL_BYTE || value > max.getValue()) {
                    max.setValue(value);
                }
            }
        });

        assertEquals(nullCount.intValue(), statistics.getNumNulls());
        if (!itemCount.getValue().equals(nullCount.getValue())) {
            // There are some non-null values, so min and max should be non-null and equal to observed values.
            assertEquals(min.getValue(), statistics.genericGetMin());
            assertEquals(max.getValue(), statistics.genericGetMax());
        } else {
            // Everything is null, statistics should be empty.
            assertFalse(statistics.hasNonNullValue());
        }
    }

    private void assertByteArrayColumnStatistics(SerialObjectColumnIterator<byte[]> iterator,
            Statistics<Integer> statistics) {
        MutableLong itemCount = new MutableLong(0);
        MutableLong nullCount = new MutableLong(0);
        MutableInt min = new MutableInt(NULL_BYTE);
        MutableInt max = new MutableInt(NULL_BYTE);

        iterator.forEachRemaining(values -> {
            if (values == null) {
                itemCount.increment();
                nullCount.increment();
                return;
            }
            for (final byte value : values) {
                itemCount.increment();
                if (value == NULL_BYTE) {
                    nullCount.increment();
                } else {
                    if (min.getValue() == NULL_BYTE || value < min.getValue()) {
                        min.setValue(value);
                    }
                    if (max.getValue() == NULL_BYTE || value > max.getValue()) {
                        max.setValue(value);
                    }
                }
            }
        });

        assertEquals(nullCount.intValue(), statistics.getNumNulls());
        if (!itemCount.getValue().equals(nullCount.getValue())) {
            // There are some non-null values, so min and max should be non-null and equal to observed values.
            assertEquals(min.getValue(), statistics.genericGetMin());
            assertEquals(max.getValue(), statistics.genericGetMax());
        } else {
            // Everything is null, statistics should be empty.
            assertFalse(statistics.hasNonNullValue());
        }
    }

    private void assertByteVectorColumnStatistics(SerialObjectColumnIterator<ByteVector> iterator,
            Statistics<Integer> statistics) {
        MutableLong itemCount = new MutableLong(0);
        MutableLong nullCount = new MutableLong(0);
        MutableInt min = new MutableInt(NULL_BYTE);
        MutableInt max = new MutableInt(NULL_BYTE);

        iterator.forEachRemaining(values -> {
            if (values == null) {
                itemCount.increment();
                nullCount.increment();
                return;
            }
            for (final byte value : values) {
                itemCount.increment();
                if (value == NULL_BYTE) {
                    nullCount.increment();
                } else {
                    if (min.getValue() == NULL_BYTE || value < min.getValue()) {
                        min.setValue(value);
                    }
                    if (max.getValue() == NULL_BYTE || value > max.getValue()) {
                        max.setValue(value);
                    }
                }
            }
        });

        assertEquals(nullCount.intValue(), statistics.getNumNulls());
        if (!itemCount.getValue().equals(nullCount.getValue())) {
            // There are some non-null values, so min and max should be non-null and equal to observed values.
            assertEquals(min.getValue(), statistics.genericGetMin());
            assertEquals(max.getValue(), statistics.genericGetMax());
        } else {
            // Everything is null, statistics should be empty.
            assertFalse(statistics.hasNonNullValue());
        }
    }

    private void assertCharColumnStatistics(SerialCharacterColumnIterator iterator, Statistics<Integer> statistics) {
        MutableLong itemCount = new MutableLong(0);
        MutableLong nullCount = new MutableLong(0);
        MutableInt min = new MutableInt(NULL_CHAR);
        MutableInt max = new MutableInt(NULL_CHAR);

        iterator.forEachRemaining((CharConsumer) value -> {
            itemCount.increment();
            if (value == NULL_CHAR) {
                nullCount.increment();
            } else {
                if (min.getValue() == NULL_CHAR || value < min.getValue()) {
                    min.setValue(value);
                }
                if (max.getValue() == NULL_CHAR || value > max.getValue()) {
                    max.setValue(value);
                }
            }
        });

        assertEquals(nullCount.intValue(), statistics.getNumNulls());
        if (!itemCount.getValue().equals(nullCount.getValue())) {
            // There are some non-null values, so min and max should be non-null and equal to observed values.
            assertEquals(min.getValue(), statistics.genericGetMin());
            assertEquals(max.getValue(), statistics.genericGetMax());
        } else {
            // Everything is null, statistics should be empty.
            assertFalse(statistics.hasNonNullValue());
        }
    }

    private void assertCharArrayColumnStatistics(SerialObjectColumnIterator<char[]> iterator,
            Statistics<Integer> statistics) {
        MutableLong itemCount = new MutableLong(0);
        MutableLong nullCount = new MutableLong(0);
        MutableInt min = new MutableInt(NULL_CHAR);
        MutableInt max = new MutableInt(NULL_CHAR);

        iterator.forEachRemaining(values -> {
            if (values == null) {
                itemCount.increment();
                nullCount.increment();
                return;
            }
            for (final char value : values) {
                itemCount.increment();
                if (value == NULL_CHAR) {
                    nullCount.increment();
                } else {
                    if (min.getValue() == NULL_CHAR || value < min.getValue()) {
                        min.setValue(value);
                    }
                    if (max.getValue() == NULL_CHAR || value > max.getValue()) {
                        max.setValue(value);
                    }
                }
            }
        });

        assertEquals(nullCount.intValue(), statistics.getNumNulls());
        if (!itemCount.getValue().equals(nullCount.getValue())) {
            // There are some non-null values, so min and max should be non-null and equal to observed values.
            assertEquals(min.getValue(), statistics.genericGetMin());
            assertEquals(max.getValue(), statistics.genericGetMax());
        } else {
            // Everything is null, statistics should be empty.
            assertFalse(statistics.hasNonNullValue());
        }
    }

    private void assertCharVectorColumnStatistics(SerialObjectColumnIterator<CharVector> iterator,
            Statistics<Integer> statistics) {
        MutableLong itemCount = new MutableLong(0);
        MutableLong nullCount = new MutableLong(0);
        MutableInt min = new MutableInt(NULL_CHAR);
        MutableInt max = new MutableInt(NULL_CHAR);

        iterator.forEachRemaining(values -> {
            if (values == null) {
                itemCount.increment();
                nullCount.increment();
                return;
            }
            for (final char value : values) {
                itemCount.increment();
                if (value == NULL_CHAR) {
                    nullCount.increment();
                } else {
                    if (min.getValue() == NULL_CHAR || value < min.getValue()) {
                        min.setValue(value);
                    }
                    if (max.getValue() == NULL_CHAR || value > max.getValue()) {
                        max.setValue(value);
                    }
                }
            }
        });

        assertEquals(nullCount.intValue(), statistics.getNumNulls());
        if (!itemCount.getValue().equals(nullCount.getValue())) {
            // There are some non-null values, so min and max should be non-null and equal to observed values.
            assertEquals(min.getValue(), statistics.genericGetMin());
            assertEquals(max.getValue(), statistics.genericGetMax());
        } else {
            // Everything is null, statistics should be empty.
            assertFalse(statistics.hasNonNullValue());
        }
    }

    private void assertShortColumnStatistics(SerialShortColumnIterator iterator, Statistics<Integer> statistics) {
        MutableLong itemCount = new MutableLong(0);
        MutableLong nullCount = new MutableLong(0);
        MutableInt min = new MutableInt(NULL_SHORT);
        MutableInt max = new MutableInt(NULL_SHORT);

        iterator.forEachRemaining((ShortConsumer) value -> {
            itemCount.increment();
            if (value == NULL_SHORT) {
                nullCount.increment();
            } else {
                if (min.getValue() == NULL_SHORT || value < min.getValue()) {
                    min.setValue(value);
                }
                if (max.getValue() == NULL_SHORT || value > max.getValue()) {
                    max.setValue(value);
                }
            }
        });

        assertEquals(nullCount.intValue(), statistics.getNumNulls());
        if (!itemCount.getValue().equals(nullCount.getValue())) {
            // There are some non-null values, so min and max should be non-null and equal to observed values.
            assertEquals(min.getValue(), statistics.genericGetMin());
            assertEquals(max.getValue(), statistics.genericGetMax());
        } else {
            // Everything is null, statistics should be empty.
            assertFalse(statistics.hasNonNullValue());
        }
    }

    private void assertShortArrayColumnStatistics(SerialObjectColumnIterator<short[]> iterator,
            Statistics<Integer> statistics) {
        MutableLong itemCount = new MutableLong(0);
        MutableLong nullCount = new MutableLong(0);
        MutableInt min = new MutableInt(NULL_SHORT);
        MutableInt max = new MutableInt(NULL_SHORT);

        iterator.forEachRemaining(values -> {
            if (values == null) {
                itemCount.increment();
                nullCount.increment();
                return;
            }
            for (final short value : values) {
                itemCount.increment();
                if (value == NULL_SHORT) {
                    nullCount.increment();
                } else {
                    if (min.getValue() == NULL_SHORT || value < min.getValue()) {
                        min.setValue(value);
                    }
                    if (max.getValue() == NULL_SHORT || value > max.getValue()) {
                        max.setValue(value);
                    }
                }
            }
        });

        assertEquals(nullCount.intValue(), statistics.getNumNulls());
        if (!itemCount.getValue().equals(nullCount.getValue())) {
            // There are some non-null values, so min and max should be non-null and equal to observed values.
            assertEquals(min.getValue(), statistics.genericGetMin());
            assertEquals(max.getValue(), statistics.genericGetMax());
        } else {
            // Everything is null, statistics should be empty.
            assertFalse(statistics.hasNonNullValue());
        }
    }

    private void assertShortVectorColumnStatistics(SerialObjectColumnIterator<ShortVector> iterator,
            Statistics<Integer> statistics) {
        MutableLong itemCount = new MutableLong(0);
        MutableLong nullCount = new MutableLong(0);
        MutableInt min = new MutableInt(NULL_SHORT);
        MutableInt max = new MutableInt(NULL_SHORT);

        iterator.forEachRemaining(values -> {
            if (values == null) {
                itemCount.increment();
                nullCount.increment();
                return;
            }
            for (final short value : values) {
                itemCount.increment();
                if (value == NULL_SHORT) {
                    nullCount.increment();
                } else {
                    if (min.getValue() == NULL_SHORT || value < min.getValue()) {
                        min.setValue(value);
                    }
                    if (max.getValue() == NULL_SHORT || value > max.getValue()) {
                        max.setValue(value);
                    }
                }
            }
        });

        assertEquals(nullCount.intValue(), statistics.getNumNulls());
        if (!itemCount.getValue().equals(nullCount.getValue())) {
            // There are some non-null values, so min and max should be non-null and equal to observed values.
            assertEquals(min.getValue(), statistics.genericGetMin());
            assertEquals(max.getValue(), statistics.genericGetMax());
        } else {
            // Everything is null, statistics should be empty.
            assertFalse(statistics.hasNonNullValue());
        }
    }

    private void assertIntColumnStatistics(SerialIntegerColumnIterator iterator, Statistics<Integer> statistics) {
        MutableLong itemCount = new MutableLong(0);
        MutableLong nullCount = new MutableLong(0);
        MutableInt min = new MutableInt(NULL_INT);
        MutableInt max = new MutableInt(NULL_INT);

        iterator.forEachRemaining((IntConsumer) value -> {
            itemCount.increment();
            if (value == NULL_INT) {
                nullCount.increment();
            } else {
                if (min.getValue() == NULL_INT || value < min.getValue()) {
                    min.setValue(value);
                }
                if (max.getValue() == NULL_INT || value > max.getValue()) {
                    max.setValue(value);
                }
            }
        });

        assertEquals(nullCount.intValue(), statistics.getNumNulls());
        if (!itemCount.getValue().equals(nullCount.getValue())) {
            // There are some non-null values, so min and max should be non-null and equal to observed values.
            assertEquals(min.getValue(), statistics.genericGetMin());
            assertEquals(max.getValue(), statistics.genericGetMax());
        } else {
            // Everything is null, statistics should be empty.
            assertFalse(statistics.hasNonNullValue());
        }
    }

    private void assertIntArrayColumnStatistics(SerialObjectColumnIterator<int[]> iterator,
            Statistics<Integer> statistics) {
        MutableLong itemCount = new MutableLong(0);
        MutableLong nullCount = new MutableLong(0);
        MutableInt min = new MutableInt(NULL_INT);
        MutableInt max = new MutableInt(NULL_INT);

        iterator.forEachRemaining(values -> {
            if (values == null) {
                itemCount.increment();
                nullCount.increment();
                return;
            }
            for (final int value : values) {
                itemCount.increment();
                if (value == NULL_INT) {
                    nullCount.increment();
                } else {
                    if (min.getValue() == NULL_INT || value < min.getValue()) {
                        min.setValue(value);
                    }
                    if (max.getValue() == NULL_INT || value > max.getValue()) {
                        max.setValue(value);
                    }
                }
            }
        });

        assertEquals(nullCount.intValue(), statistics.getNumNulls());
        if (!itemCount.getValue().equals(nullCount.getValue())) {
            // There are some non-null values, so min and max should be non-null and equal to observed values.
            assertEquals(min.getValue(), statistics.genericGetMin());
            assertEquals(max.getValue(), statistics.genericGetMax());
        } else {
            // Everything is null, statistics should be empty.
            assertFalse(statistics.hasNonNullValue());
        }
    }

    private void assertIntVectorColumnStatistics(SerialObjectColumnIterator<IntVector> iterator,
            Statistics<Integer> statistics) {
        MutableLong itemCount = new MutableLong(0);
        MutableLong nullCount = new MutableLong(0);
        MutableInt min = new MutableInt(NULL_INT);
        MutableInt max = new MutableInt(NULL_INT);

        iterator.forEachRemaining(values -> {
            if (values == null) {
                itemCount.increment();
                nullCount.increment();
                return;
            }
            for (final int value : values) {
                itemCount.increment();
                if (value == NULL_INT) {
                    nullCount.increment();
                } else {
                    if (min.getValue() == NULL_INT || value < min.getValue()) {
                        min.setValue(value);
                    }
                    if (max.getValue() == NULL_INT || value > max.getValue()) {
                        max.setValue(value);
                    }
                }
            }
        });

        assertEquals(nullCount.intValue(), statistics.getNumNulls());
        if (!itemCount.getValue().equals(nullCount.getValue())) {
            // There are some non-null values, so min and max should be non-null and equal to observed values.
            assertEquals(min.getValue(), statistics.genericGetMin());
            assertEquals(max.getValue(), statistics.genericGetMax());
        } else {
            // Everything is null, statistics should be empty.
            assertFalse(statistics.hasNonNullValue());
        }
    }

    private void assertLongColumnStatistics(SerialLongColumnIterator iterator, Statistics<Long> statistics) {
        MutableLong itemCount = new MutableLong(0);
        MutableLong nullCount = new MutableLong(0);
        MutableLong min = new MutableLong(NULL_LONG);
        MutableLong max = new MutableLong(NULL_LONG);

        iterator.forEachRemaining((LongConsumer) value -> {
            itemCount.increment();
            if (value == NULL_LONG) {
                nullCount.increment();
            } else {
                if (min.getValue() == NULL_LONG || value < min.getValue()) {
                    min.setValue(value);
                }
                if (max.getValue() == NULL_LONG || value > max.getValue()) {
                    max.setValue(value);
                }
            }
        });

        assertEquals(nullCount.intValue(), statistics.getNumNulls());
        if (!itemCount.getValue().equals(nullCount.getValue())) {
            // There are some non-null values, so min and max should be non-null and equal to observed values.
            assertEquals(min.getValue(), statistics.genericGetMin());
            assertEquals(max.getValue(), statistics.genericGetMax());
        } else {
            // Everything is null, statistics should be empty.
            assertFalse(statistics.hasNonNullValue());
        }
    }

    private void assertLongArrayColumnStatistics(SerialObjectColumnIterator<long[]> iterator,
            Statistics<Long> statistics) {
        MutableLong itemCount = new MutableLong(0);
        MutableLong nullCount = new MutableLong(0);
        MutableLong min = new MutableLong(NULL_LONG);
        MutableLong max = new MutableLong(NULL_LONG);

        iterator.forEachRemaining(values -> {
            if (values == null) {
                itemCount.increment();
                nullCount.increment();
                return;
            }
            for (final long value : values) {
                itemCount.increment();
                if (value == NULL_LONG) {
                    nullCount.increment();
                } else {
                    if (min.getValue() == NULL_LONG || value < min.getValue()) {
                        min.setValue(value);
                    }
                    if (max.getValue() == NULL_LONG || value > max.getValue()) {
                        max.setValue(value);
                    }
                }
            }
        });

        assertEquals(nullCount.intValue(), statistics.getNumNulls());
        if (!itemCount.getValue().equals(nullCount.getValue())) {
            // There are some non-null values, so min and max should be non-null and equal to observed values.
            assertEquals(min.getValue(), statistics.genericGetMin());
            assertEquals(max.getValue(), statistics.genericGetMax());
        } else {
            // Everything is null, statistics should be empty.
            assertFalse(statistics.hasNonNullValue());
        }
    }

    private void assertLongVectorColumnStatistics(SerialObjectColumnIterator<LongVector> iterator,
            Statistics<Long> statistics) {
        MutableLong itemCount = new MutableLong(0);
        MutableLong nullCount = new MutableLong(0);
        MutableLong min = new MutableLong(NULL_LONG);
        MutableLong max = new MutableLong(NULL_LONG);

        iterator.forEachRemaining(values -> {
            if (values == null) {
                itemCount.increment();
                nullCount.increment();
                return;
            }
            for (final long value : values) {
                itemCount.increment();
                if (value == NULL_LONG) {
                    nullCount.increment();
                } else {
                    if (min.getValue() == NULL_LONG || value < min.getValue()) {
                        min.setValue(value);
                    }
                    if (max.getValue() == NULL_LONG || value > max.getValue()) {
                        max.setValue(value);
                    }
                }
            }
        });

        assertEquals(nullCount.intValue(), statistics.getNumNulls());
        if (!itemCount.getValue().equals(nullCount.getValue())) {
            // There are some non-null values, so min and max should be non-null and equal to observed values.
            assertEquals(min.getValue(), statistics.genericGetMin());
            assertEquals(max.getValue(), statistics.genericGetMax());
        } else {
            // Everything is null, statistics should be empty.
            assertFalse(statistics.hasNonNullValue());
        }
    }

    private void assertFloatColumnStatistics(SerialFloatColumnIterator iterator, Statistics<Float> statistics) {
        MutableLong itemCount = new MutableLong(0);
        MutableLong nullCount = new MutableLong(0);
        MutableFloat min = new MutableFloat(NULL_FLOAT);
        MutableFloat max = new MutableFloat(NULL_FLOAT);

        iterator.forEachRemaining((FloatConsumer) value -> {
            itemCount.increment();
            if (value == NULL_FLOAT) {
                nullCount.increment();
            } else {
                if (min.getValue() == NULL_FLOAT || value < min.getValue()) {
                    min.setValue(value);
                }
                if (max.getValue() == NULL_FLOAT || value > max.getValue()) {
                    max.setValue(value);
                }
            }
        });

        assertEquals(nullCount.intValue(), statistics.getNumNulls());
        if (!itemCount.getValue().equals(nullCount.getValue())) {
            // There are some non-null values, so min and max should be non-null and equal to observed values.
            // Use FloatComparisons.compare() to handle -0.0f == 0.0f properly
            assertEquals(FloatComparisons.compare(min.getValue(), statistics.genericGetMin()), 0);
            assertEquals(FloatComparisons.compare(max.getValue(), statistics.genericGetMax()), 0);
        } else {
            // Everything is null, statistics should be empty.
            assertFalse(statistics.hasNonNullValue());
        }
    }

    private void assertFloatArrayColumnStatistics(SerialObjectColumnIterator<float[]> iterator,
            Statistics<Float> statistics) {
        MutableLong itemCount = new MutableLong(0);
        MutableLong nullCount = new MutableLong(0);
        MutableFloat min = new MutableFloat(NULL_FLOAT);
        MutableFloat max = new MutableFloat(NULL_FLOAT);

        iterator.forEachRemaining(values -> {
            if (values == null) {
                itemCount.increment();
                nullCount.increment();
                return;
            }
            for (final float value : values) {
                itemCount.increment();
                if (value == NULL_FLOAT) {
                    nullCount.increment();
                } else {
                    if (min.getValue() == NULL_FLOAT || value < min.getValue()) {
                        min.setValue(value);
                    }
                    if (max.getValue() == NULL_FLOAT || value > max.getValue()) {
                        max.setValue(value);
                    }
                }
            }
        });

        assertEquals(nullCount.intValue(), statistics.getNumNulls());
        if (!itemCount.getValue().equals(nullCount.getValue())) {
            // There are some non-null values, so min and max should be non-null and equal to observed values.
            // Use FloatComparisons.compare() to handle -0.0f == 0.0f properly
            assertEquals(FloatComparisons.compare(min.getValue(), statistics.genericGetMin()), 0);
            assertEquals(FloatComparisons.compare(max.getValue(), statistics.genericGetMax()), 0);
        } else {
            // Everything is null, statistics should be empty.
            assertFalse(statistics.hasNonNullValue());
        }
    }

    private void assertFloatVectorColumnStatistics(SerialObjectColumnIterator<FloatVector> iterator,
            Statistics<Float> statistics) {
        MutableLong itemCount = new MutableLong(0);
        MutableLong nullCount = new MutableLong(0);
        MutableFloat min = new MutableFloat(NULL_FLOAT);
        MutableFloat max = new MutableFloat(NULL_FLOAT);

        iterator.forEachRemaining(values -> {
            if (values == null) {
                itemCount.increment();
                nullCount.increment();
                return;
            }
            for (final float value : values) {
                itemCount.increment();
                if (value == NULL_FLOAT) {
                    nullCount.increment();
                } else {
                    if (min.getValue() == NULL_FLOAT || value < min.getValue()) {
                        min.setValue(value);
                    }
                    if (max.getValue() == NULL_FLOAT || value > max.getValue()) {
                        max.setValue(value);
                    }
                }
            }
        });

        assertEquals(nullCount.intValue(), statistics.getNumNulls());
        if (!itemCount.getValue().equals(nullCount.getValue())) {
            // There are some non-null values, so min and max should be non-null and equal to observed values.
            // Use FloatComparisons.compare() to handle -0.0f == 0.0f properly
            assertEquals(FloatComparisons.compare(min.getValue(), statistics.genericGetMin()), 0);
            assertEquals(FloatComparisons.compare(max.getValue(), statistics.genericGetMax()), 0);
        } else {
            // Everything is null, statistics should be empty.
            assertFalse(statistics.hasNonNullValue());
        }
    }

    private void assertDoubleColumnStatistics(SerialDoubleColumnIterator iterator, Statistics<Double> statistics) {
        MutableLong itemCount = new MutableLong(0);
        MutableLong nullCount = new MutableLong(0);
        MutableDouble min = new MutableDouble(NULL_DOUBLE);
        MutableDouble max = new MutableDouble(NULL_DOUBLE);

        iterator.forEachRemaining((DoubleConsumer) value -> {
            itemCount.increment();
            if (value == NULL_DOUBLE) {
                nullCount.increment();
            } else {
                if (min.getValue() == NULL_DOUBLE || value < min.getValue()) {
                    min.setValue(value);
                }
                if (max.getValue() == NULL_DOUBLE || value > max.getValue()) {
                    max.setValue(value);
                }
            }
        });

        assertEquals(nullCount.intValue(), statistics.getNumNulls());
        if (!itemCount.getValue().equals(nullCount.getValue())) {
            // There are some non-null values, so min and max should be non-null and equal to observed values.
            // Use DoubleComparisons.compare() to handle -0.0f == 0.0f properly
            assertEquals(DoubleComparisons.compare(min.getValue(), statistics.genericGetMin()), 0);
            assertEquals(DoubleComparisons.compare(max.getValue(), statistics.genericGetMax()), 0);
        } else {
            // Everything is null, statistics should be empty.
            assertFalse(statistics.hasNonNullValue());
        }
    }

    private void assertDoubleArrayColumnStatistics(SerialObjectColumnIterator<double[]> iterator,
            Statistics<Double> statistics) {
        MutableLong itemCount = new MutableLong(0);
        MutableLong nullCount = new MutableLong(0);
        MutableDouble min = new MutableDouble(NULL_DOUBLE);
        MutableDouble max = new MutableDouble(NULL_DOUBLE);

        iterator.forEachRemaining(values -> {
            if (values == null) {
                itemCount.increment();
                nullCount.increment();
                return;
            }
            for (final double value : values) {
                itemCount.increment();
                if (value == NULL_DOUBLE) {
                    nullCount.increment();
                } else {
                    if (min.getValue() == NULL_DOUBLE || value < min.getValue()) {
                        min.setValue(value);
                    }
                    if (max.getValue() == NULL_DOUBLE || value > max.getValue()) {
                        max.setValue(value);
                    }
                }
            }
        });

        assertEquals(nullCount.intValue(), statistics.getNumNulls());
        if (!itemCount.getValue().equals(nullCount.getValue())) {
            // There are some non-null values, so min and max should be non-null and equal to observed values.
            // Use DoubleComparisons.compare() to handle -0.0f == 0.0f properly
            assertEquals(DoubleComparisons.compare(min.getValue(), statistics.genericGetMin()), 0);
            assertEquals(DoubleComparisons.compare(max.getValue(), statistics.genericGetMax()), 0);
        } else {
            // Everything is null, statistics should be empty.
            assertFalse(statistics.hasNonNullValue());
        }
    }

    private void assertDoubleVectorColumnStatistics(SerialObjectColumnIterator<DoubleVector> iterator,
            Statistics<Double> statistics) {
        MutableLong itemCount = new MutableLong(0);
        MutableLong nullCount = new MutableLong(0);
        MutableDouble min = new MutableDouble(NULL_DOUBLE);
        MutableDouble max = new MutableDouble(NULL_DOUBLE);

        iterator.forEachRemaining(values -> {
            if (values == null) {
                itemCount.increment();
                nullCount.increment();
                return;
            }
            for (final double value : values) {
                itemCount.increment();
                if (value == NULL_DOUBLE) {
                    nullCount.increment();
                } else {
                    if (min.getValue() == NULL_DOUBLE || value < min.getValue()) {
                        min.setValue(value);
                    }
                    if (max.getValue() == NULL_DOUBLE || value > max.getValue()) {
                        max.setValue(value);
                    }
                }
            }
        });

        assertEquals(nullCount.intValue(), statistics.getNumNulls());
        if (!itemCount.getValue().equals(nullCount.getValue())) {
            // There are some non-null values, so min and max should be non-null and equal to observed values.
            // Use DoubleComparisons.compare() to handle -0.0f == 0.0f properly
            assertEquals(DoubleComparisons.compare(min.getValue(), statistics.genericGetMin()), 0);
            assertEquals(DoubleComparisons.compare(max.getValue(), statistics.genericGetMax()), 0);
        } else {
            // Everything is null, statistics should be empty.
            assertFalse(statistics.hasNonNullValue());
        }
    }

    private void assertStringColumnStatistics(SerialObjectColumnIterator<String> iterator,
            Statistics<Binary> statistics) {
        MutableLong itemCount = new MutableLong(0);
        MutableLong nullCount = new MutableLong(0);
        MutableObject<String> min = new MutableObject<>(null);
        MutableObject<String> max = new MutableObject<>(null);

        iterator.forEachRemaining((value) -> {
            itemCount.increment();
            if (value == null) {
                nullCount.increment();
            } else {
                if (min.getValue() == null || value.compareTo(min.getValue()) < 0) {
                    min.setValue(value);
                }
                if (max.getValue() == null || value.compareTo(max.getValue()) > 0) {
                    max.setValue(value);
                }
            }
        });

        assertEquals(nullCount.intValue(), statistics.getNumNulls());
        if (!itemCount.getValue().equals(nullCount.getValue())) {
            // There are some non-null values, so min and max should be non-null and equal to observed values.
            assertEquals(Binary.fromString(min.getValue()), statistics.genericGetMin());
            assertEquals(Binary.fromString(max.getValue()), statistics.genericGetMax());
        } else {
            // Everything is null, statistics should be empty.
            assertFalse(statistics.hasNonNullValue());
        }
    }

    private void assertStringArrayColumnStatistics(SerialObjectColumnIterator<String[]> iterator,
            Statistics<Binary> statistics) {
        MutableLong itemCount = new MutableLong(0);
        MutableLong nullCount = new MutableLong(0);
        MutableObject<String> min = new MutableObject<>(null);
        MutableObject<String> max = new MutableObject<>(null);

        iterator.forEachRemaining(values -> {
            if (values == null) {
                itemCount.increment();
                nullCount.increment();
                return;
            }
            for (final String value : values) {
                itemCount.increment();
                if (value == null) {
                    nullCount.increment();
                } else {
                    if (min.getValue() == null || value.compareTo(min.getValue()) < 0) {
                        min.setValue(value);
                    }
                    if (max.getValue() == null || value.compareTo(max.getValue()) > 0) {
                        max.setValue(value);
                    }
                }
            }
        });

        assertEquals(nullCount.intValue(), statistics.getNumNulls());
        if (!itemCount.getValue().equals(nullCount.getValue())) {
            // There are some non-null values, so min and max should be non-null and equal to observed values.
            assertEquals(Binary.fromString(min.getValue()), statistics.genericGetMin());
            assertEquals(Binary.fromString(max.getValue()), statistics.genericGetMax());
        } else {
            // Everything is null, statistics should be empty.
            assertFalse(statistics.hasNonNullValue());
        }
    }

    private void assertStringVectorColumnStatistics(SerialObjectColumnIterator<ObjectVector<String>> iterator,
            Statistics<Binary> statistics) {
        MutableLong itemCount = new MutableLong(0);
        MutableLong nullCount = new MutableLong(0);
        MutableObject<String> min = new MutableObject<>(null);
        MutableObject<String> max = new MutableObject<>(null);

        iterator.forEachRemaining(values -> {
            if (values == null) {
                itemCount.increment();
                nullCount.increment();
                return;
            }
            for (String value : values) {
                itemCount.increment();
                if (value == null) {
                    nullCount.increment();
                } else {
                    if (min.getValue() == null || value.compareTo(min.getValue()) < 0) {
                        min.setValue(value);
                    }
                    if (max.getValue() == null || value.compareTo(max.getValue()) > 0) {
                        max.setValue(value);
                    }
                }
            }
        });

        assertEquals(nullCount.intValue(), statistics.getNumNulls());
        if (!itemCount.getValue().equals(nullCount.getValue())) {
            // There are some non-null values, so min and max should be non-null and equal to observed values.
            assertEquals(Binary.fromString(min.getValue()), statistics.genericGetMin());
            assertEquals(Binary.fromString(max.getValue()), statistics.genericGetMax());
        } else {
            // Everything is null, statistics should be empty.
            assertFalse(statistics.hasNonNullValue());
        }
    }

    private void assertInstantColumnStatistic(SerialObjectColumnIterator<Instant> iterator,
            Statistics<Long> statistics) {
        MutableLong itemCount = new MutableLong(0);
        MutableLong nullCount = new MutableLong(0);
        MutableLong min = new MutableLong(NULL_LONG);
        MutableLong max = new MutableLong(NULL_LONG);

        iterator.forEachRemaining((value) -> {
            itemCount.increment();
            if (value == null) {
                nullCount.increment();
            } else {
                // DateTimeUtils.epochNanos() is the correct conversion for Instant to long.
                if (min.getValue() == NULL_LONG || DateTimeUtils.epochNanos(value) < min.getValue()) {
                    min.setValue(DateTimeUtils.epochNanos(value));
                }
                if (max.getValue() == NULL_LONG || DateTimeUtils.epochNanos(value) > max.getValue()) {
                    max.setValue(DateTimeUtils.epochNanos(value));
                }
            }
        });

        assertEquals(nullCount.intValue(), statistics.getNumNulls());
        if (!itemCount.getValue().equals(nullCount.getValue())) {
            // There are some non-null values, so min and max should be non-null and equal to observed values.
            assertEquals(min.getValue(), statistics.genericGetMin());
            assertEquals(max.getValue(), statistics.genericGetMax());
        } else {
            // Everything is null, statistics should be empty.
            assertFalse(statistics.hasNonNullValue());
        }
    }

    private void assertInstantArrayColumnStatistics(SerialObjectColumnIterator<Instant[]> iterator,
            Statistics<Long> statistics) {
        MutableLong itemCount = new MutableLong(0);
        MutableLong nullCount = new MutableLong(0);
        MutableLong min = new MutableLong(NULL_LONG);
        MutableLong max = new MutableLong(NULL_LONG);

        iterator.forEachRemaining(values -> {
            if (values == null) {
                itemCount.increment();
                nullCount.increment();
                return;
            }
            for (final Instant value : values) {
                itemCount.increment();
                if (value == null) {
                    nullCount.increment();
                } else {
                    // DateTimeUtils.epochNanos() is the correct conversion for Instant to long.
                    if (min.getValue() == NULL_LONG || DateTimeUtils.epochNanos(value) < min.getValue()) {
                        min.setValue(DateTimeUtils.epochNanos(value));
                    }
                    if (max.getValue() == NULL_LONG || DateTimeUtils.epochNanos(value) > max.getValue()) {
                        max.setValue(DateTimeUtils.epochNanos(value));
                    }
                }
            }
        });

        assertEquals(nullCount.intValue(), statistics.getNumNulls());
        if (!itemCount.getValue().equals(nullCount.getValue())) {
            // There are some non-null values, so min and max should be non-null and equal to observed values.
            assertEquals(min.getValue(), statistics.genericGetMin());
            assertEquals(max.getValue(), statistics.genericGetMax());
        } else {
            // Everything is null, statistics should be empty.
            assertFalse(statistics.hasNonNullValue());
        }
    }

    private void assertInstantVectorColumnStatistics(SerialObjectColumnIterator<ObjectVector<Instant>> iterator,
            Statistics<Long> statistics) {
        MutableLong itemCount = new MutableLong(0);
        MutableLong nullCount = new MutableLong(0);
        MutableLong min = new MutableLong(NULL_LONG);
        MutableLong max = new MutableLong(NULL_LONG);

        iterator.forEachRemaining(values -> {
            if (values == null) {
                itemCount.increment();
                nullCount.increment();
                return;
            }
            for (Instant value : values) {
                itemCount.increment();
                if (value == null) {
                    nullCount.increment();
                } else {
                    // DateTimeUtils.epochNanos() is the correct conversion for Instant to long.
                    if (min.getValue() == NULL_LONG || DateTimeUtils.epochNanos(value) < min.getValue()) {
                        min.setValue(DateTimeUtils.epochNanos(value));
                    }
                    if (max.getValue() == NULL_LONG || DateTimeUtils.epochNanos(value) > max.getValue()) {
                        max.setValue(DateTimeUtils.epochNanos(value));
                    }
                }
            }
        });

        assertEquals(nullCount.intValue(), statistics.getNumNulls());
        if (!itemCount.getValue().equals(nullCount.getValue())) {
            // There are some non-null values, so min and max should be non-null and equal to observed
            // values.
            assertEquals(min.getValue(), statistics.genericGetMin());
            assertEquals(max.getValue(), statistics.genericGetMax());
        } else {
            // Everything is null, statistics should be empty.
            assertFalse(statistics.hasNonNullValue());
        }
    }

    private void assertBigDecimalColumnStatistics(SerialObjectColumnIterator<BigDecimal> iterator,
            Statistics<Binary> statistics) {
        MutableLong itemCount = new MutableLong(0);
        MutableLong nullCount = new MutableLong(0);
        MutableObject<BigDecimal> min = new MutableObject<>(null);
        MutableObject<BigDecimal> max = new MutableObject<>(null);

        iterator.forEachRemaining((value) -> {
            itemCount.increment();
            if (value == null) {
                nullCount.increment();
            } else {
                if (min.getValue() == null || value.compareTo(min.getValue()) < 0) {
                    min.setValue(value);
                }
                if (max.getValue() == null || value.compareTo(max.getValue()) > 0) {
                    max.setValue(value);
                }
            }
        });

        assertEquals(nullCount.intValue(), statistics.getNumNulls());
        if (!itemCount.getValue().equals(nullCount.getValue())) {
            // There are some non-null values, so min and max should be non-null and equal to observed values.
            assertEquals(Binary.fromConstantByteArray(min.getValue().unscaledValue().toByteArray()),
                    statistics.genericGetMin());
            assertEquals(Binary.fromConstantByteArray(max.getValue().unscaledValue().toByteArray()),
                    statistics.genericGetMax());
        } else {
            // Everything is null, statistics should be empty.
            assertFalse(statistics.hasNonNullValue());
        }
    }

    private void assertBigIntegerColumnStatistics(SerialObjectColumnIterator<BigInteger> iterator,
            Statistics<Binary> statistics) {
        MutableLong itemCount = new MutableLong(0);
        MutableLong nullCount = new MutableLong(0);
        MutableObject<BigInteger> min = new MutableObject<>(null);
        MutableObject<BigInteger> max = new MutableObject<>(null);

        iterator.forEachRemaining((value) -> {
            itemCount.increment();
            if (value == null) {
                nullCount.increment();
            } else {
                if (min.getValue() == null || value.compareTo(min.getValue()) < 0) {
                    min.setValue(value);
                }
                if (max.getValue() == null || value.compareTo(max.getValue()) > 0) {
                    max.setValue(value);
                }
            }
        });

        assertEquals(nullCount.intValue(), statistics.getNumNulls());
        if (!itemCount.getValue().equals(nullCount.getValue())) {
            // There are some non-null values, so min and max should be non-null and equal to observed values.
            assertEquals(Binary.fromConstantByteArray(min.getValue().toByteArray()), statistics.genericGetMin());
            assertEquals(Binary.fromConstantByteArray(max.getValue().toByteArray()), statistics.genericGetMax());
        } else {
            // Everything is null, statistics should be empty.
            assertFalse(statistics.hasNonNullValue());
        }
    }
    // endregion Column Statistics Assertions

    private static Table checkSingleTable(Table expected, File source) {
        return checkSingleTable(expected, source, EMPTY);
    }

    private static Table checkSingleTable(Table expected, File source, ParquetInstructions instructions) {
        final Table singleTable = readSingleTable(source, instructions);
        assertTableEquals(expected, singleTable);
        // Note: we can uncomment out the below lines for extra testing of readTable inference and readSingleTable via
        // definition, but it's ultimately extra work that we've already explicitly tested.
        // TstUtils.assertTableEquals(expected, readTable(source, instructions));
        // TstUtils.assertTableEquals(expected, readSingleTable(source, instructions, expected.getDefinition()));
        return singleTable;
    }
}<|MERGE_RESOLUTION|>--- conflicted
+++ resolved
@@ -933,13 +933,8 @@
         writeTable(someTable, firstDataFile);
         writeTable(someTable, secondDataFile);
 
-<<<<<<< HEAD
         Table partitionedTable = readKeyValuePartitionedTable(parentDir, EMPTY).select();
-        final Set<?> columnsSet = partitionedTable.getColumnSourceMap().keySet();
-=======
-        Table partitionedTable = ParquetTools.readTable(parentDir).select();
         final Set<String> columnsSet = partitionedTable.getDefinition().getColumnNameSet();
->>>>>>> e60cb544
         assertTrue(columnsSet.size() == 2 && columnsSet.contains("A") && columnsSet.contains("X"));
 
         // Add an empty dot file and dot directory (with valid parquet files) in one of the partitions
