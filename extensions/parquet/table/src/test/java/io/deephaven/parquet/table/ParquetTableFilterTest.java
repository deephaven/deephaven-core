--- conflicted
+++ resolved
@@ -97,11 +97,7 @@
     private static void verifyResults(Table filteredDiskTable, Table filteredMemTable) {
         Assert.assertFalse("filteredMemTable.isEmpty()", filteredMemTable.isEmpty());
         Assert.assertFalse("filteredDiskTable.isEmpty()", filteredDiskTable.isEmpty());
-<<<<<<< HEAD
-        assertTableEquals(filteredMemTable, filteredDiskTable);
-=======
         verifyResultsAllowEmpty(filteredDiskTable, filteredMemTable);
->>>>>>> 90afe285
     }
 
     private static void filterAndVerifyResults(Table diskTable, Table memTable, String... filters) {
@@ -480,7 +476,6 @@
 
         complexFilter = Filter.or(Filter.from("sequential_val_renamed <= 500", "sequential_val_renamed = 555"));
         verifyResults(diskTable.where(complexFilter), memTable.where(complexFilter));
-
 
         // Rename again and do some more tests.
         final Table renamedDiskTable = diskTable.renameColumns(
