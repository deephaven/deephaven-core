//
// Copyright (c) 2016-2025 Deephaven Data Labs and Patent Pending
//
package io.deephaven.parquet.table;

import io.deephaven.api.filter.Filter;
import io.deephaven.base.FileUtils;
import io.deephaven.engine.context.ExecutionContext;
import io.deephaven.engine.context.QueryScope;
import io.deephaven.engine.table.*;
import io.deephaven.engine.table.impl.BasePushdownFilterContext;
import io.deephaven.engine.table.impl.PushdownFilterContext;
import io.deephaven.engine.table.impl.indexer.DataIndexer;
import io.deephaven.engine.table.impl.locations.impl.StandaloneTableKey;
import io.deephaven.engine.table.impl.select.DoubleRangeFilter;
import io.deephaven.engine.table.impl.select.FloatRangeFilter;
import io.deephaven.engine.table.impl.select.MatchFilter;
import io.deephaven.engine.table.impl.select.WhereFilter;
import io.deephaven.engine.table.impl.util.ColumnHolder;
import io.deephaven.engine.table.impl.util.ImmediateJobScheduler;
import io.deephaven.engine.testutil.junit4.EngineCleanup;
import io.deephaven.engine.util.TableTools;
import io.deephaven.parquet.table.location.ParquetColumnResolverMap;
import io.deephaven.parquet.table.location.ParquetTableLocation;
import io.deephaven.parquet.table.location.ParquetTableLocationKey;
import io.deephaven.stringset.ArrayStringSet;
import io.deephaven.stringset.StringSet;
import io.deephaven.test.types.OutOfBandTest;
import org.apache.parquet.column.statistics.Statistics;
import org.apache.parquet.hadoop.metadata.ColumnChunkMetaData;
import org.apache.parquet.hadoop.metadata.ParquetMetadata;
import org.apache.parquet.schema.ColumnOrder;
import org.apache.parquet.schema.MessageType;
import org.apache.parquet.schema.Type;
import org.jetbrains.annotations.NotNull;
import org.junit.*;
import org.junit.experimental.categories.Category;

import java.io.File;
import java.math.BigDecimal;
import java.math.BigInteger;
import java.nio.file.Path;
import java.time.Instant;
import java.util.*;
import java.util.concurrent.CompletableFuture;
import java.util.function.BiFunction;

import static io.deephaven.base.FileUtils.convertToURI;
import static io.deephaven.engine.table.impl.select.WhereFilterFactory.getExpression;
import static io.deephaven.engine.testutil.TstUtils.assertTableEquals;
import static io.deephaven.engine.util.TableTools.doubleCol;
import static io.deephaven.engine.util.TableTools.floatCol;
import static io.deephaven.engine.util.TableTools.intCol;
import static io.deephaven.engine.util.TableTools.newTable;
import static io.deephaven.engine.util.TableTools.stringCol;
import static io.deephaven.parquet.table.ParquetTools.readTable;
import static io.deephaven.parquet.table.ParquetTools.writeTable;
import static io.deephaven.time.DateTimeUtils.parseInstant;
import static org.junit.Assert.assertEquals;
import static org.junit.Assert.assertTrue;
import static org.junit.Assert.assertFalse;

@Category(OutOfBandTest.class)
public final class ParquetTableFilterTest {

    private static final String ROOT_FILENAME = ParquetTableFilterTest.class.getName() + "_root";
    private static final ParquetInstructions EMPTY = ParquetInstructions.EMPTY;

    private static File rootFile;

    @Rule
    public final EngineCleanup framework = new EngineCleanup();

    @Before
    public void setUp() {
        rootFile = new File(ROOT_FILENAME);
        if (rootFile.exists()) {
            FileUtils.deleteRecursively(rootFile);
        }
        // noinspection ResultOfMethodCallIgnored
        rootFile.mkdirs();
    }

    @After
    public void tearDown() {
        FileUtils.deleteRecursively(rootFile);
    }

    private Table[] splitTable(final Table source, int numSplits, boolean randomSizes) {
        final Table[] result = new Table[numSplits];
        final long splitSize = source.size() / numSplits;

        if (randomSizes) {
            // Random sized splits
            final Random random = new Random(1234567890L);
            final long maxSplitSize = splitSize * 2;
            long startPos = 0;
            for (int i = 0; i < numSplits / 2; i++) {
                // Create in pairs, where the two sum to the maxSplitSize
                final long localSplitSize = Math.abs(random.nextLong()) % maxSplitSize;
                result[2 * i] = source.slice(startPos, startPos + localSplitSize);
                result[2 * i + 1] = source.slice(startPos + localSplitSize, startPos + maxSplitSize);
                startPos += maxSplitSize;
            }
            if (numSplits % 2 == 1) {
                // If odd, add the last split
                result[numSplits - 1] = source.slice(startPos, source.size());
            }
            return result;
        }

        // Even sized splits
        for (int i = 0; i < numSplits - 1; i++) {
            result[i] = source.slice(i * splitSize, (i + 1) * splitSize);
        }
        result[numSplits - 1] = source.slice((numSplits - 1) * splitSize, source.size());
        return result;
    }

    private void writeTables(final String destPath, final Table[] tables, final ParquetInstructions instructions) {
        for (int i = 0; i < tables.length; i++) {
            final Table table = tables[i];
            final String tableName = "table_" + String.format("%05d", i) + ".parquet";
            // System.out.println("Writing table " + tableName + " to " + destPath);
            ParquetTools.writeTable(table, Path.of(destPath, tableName).toString(), instructions);
        }
    }

    private static void verifyResults(Table filteredDiskTable, Table filteredMemTable) {
        Assert.assertFalse("filteredMemTable.isEmpty()", filteredMemTable.isEmpty());
        Assert.assertFalse("filteredDiskTable.isEmpty()", filteredDiskTable.isEmpty());
        verifyResultsAllowEmpty(filteredDiskTable, filteredMemTable);
    }

    private static void filterAndVerifyResults(Table diskTable, Table memTable, String... filters) {
        verifyResults(diskTable.where(filters).coalesce(), memTable.where(filters).coalesce());
    }

    private static void filterAndVerifyResults(Table diskTable, Table memTable, WhereFilter filter) {
        verifyResults(diskTable.where(filter).coalesce(), memTable.where(filter).coalesce());
    }

    private static void filterAndVerifyResultsAllowEmpty(Table diskTable, Table memTable, String... filters) {
        verifyResultsAllowEmpty(diskTable.where(filters).coalesce(), memTable.where(filters).coalesce());
    }

    private static void filterAndVerifyResultsAllowEmpty(Table diskTable, Table memTable, WhereFilter filter) {
        verifyResultsAllowEmpty(diskTable.where(filter).coalesce(), memTable.where(filter).coalesce());
    }

    private static void verifyResultsAllowEmpty(Table filteredDiskTable, Table filteredMemTable) {
        assertTableEquals(filteredDiskTable, filteredMemTable);
    }

    @Test
    public void filterDatatypeMismatchTest() {
        final String destPath = Path.of(rootFile.getPath(), "ParquetTest_flatPartitionsTest").toString();
        final int tableSize = 1_000_000;

        final Instant baseTime = parseInstant("2023-01-01T00:00:00 NY");
        QueryScope.addParam("baseTime", baseTime);

        final Table largeTable = TableTools.emptyTable(tableSize).update(
                "sequential_val = i % 117 == 0 ? null : i", // with nulls
                "price = randomInt(0,100000) * 0.01f");
        final int partitionCount = 5;

        final Table[] randomPartitions = splitTable(largeTable, partitionCount, true);
        writeTables(destPath, randomPartitions, EMPTY);

        // Re-write the schema to have only long and double datatypes
        final TableDefinition readDef = TableDefinition.of(
                ColumnDefinition.ofLong("sequential_val"), // int to long
                ColumnDefinition.ofDouble("price") // float to double
        );

        final ParquetInstructions instructions = ParquetInstructions.builder()
                .setTableDefinition(readDef)
                .build();

        final Table fromDisk = ParquetTools.readTable(destPath, instructions);

        // Assert that we have identical row set sizes when we filter on upcast columns
        Assert.assertEquals("Row set sizes do not match",
                fromDisk.where("sequential_val = null").size(),
                largeTable.where("sequential_val = null").size());

        Assert.assertEquals("Row set sizes do not match",
                fromDisk.where("sequential_val != null").size(),
                largeTable.where("sequential_val != null").size());

        Assert.assertEquals("Row set sizes do not match",
                fromDisk.where("sequential_val < 1000").size(),
                largeTable.where("sequential_val < 1000").size());

        Assert.assertEquals("Row set sizes do not match",
                fromDisk.where("sequential_val = 1000").size(),
                largeTable.where("sequential_val = 1000").size());

        Assert.assertEquals("Row set sizes do not match",
                fromDisk.where("price < 500.0").size(),
                largeTable.where("price < 500.0").size());

        Assert.assertEquals("Row set sizes do not match",
                fromDisk.where("price = 500.0").size(),
                largeTable.where("price = 500.0").size());
    }

    /**
     * This test fails because of the mismatch between the data index and the upcast parquet column types. This test
     * will continue to fail until the data index is also upcast to match the parquet column types (DH-19443).
     * <p>
     * When the data index is fixed, this test should be re-enabled.
     *
     */
    @Ignore
    @Test
    public void filterDatatypeMismatchDataIndexTest() {
        final String destPath = Path.of(rootFile.getPath(), "ParquetTest_flatPartitionsTest").toString();
        final int tableSize = 1_000_000;

        final Instant baseTime = parseInstant("2023-01-01T00:00:00 NY");
        QueryScope.addParam("baseTime", baseTime);

        final Table largeTable = TableTools.emptyTable(tableSize).update(
                "symbol = String.format(`%04d`, randomInt(0,10000))",
                "exchange = randomInt(0,100)",
                "price = randomInt(0,10000) * 0.01f");
        final int partitionCount = 5;

        final Table[] randomPartitions = splitTable(largeTable, partitionCount, true);

        final ParquetInstructions writeInstructions = ParquetInstructions.builder()
                .addIndexColumns("symbol")
                .addIndexColumns("exchange")
                .build();

        writeTables(destPath, randomPartitions, writeInstructions);

        // Re-write the schema to have only long and double datatypes
        final TableDefinition readDef = TableDefinition.of(
                ColumnDefinition.ofString("symbol"),
                ColumnDefinition.ofLong("exchange"), // int to long
                ColumnDefinition.ofDouble("price") // float to double
        );

        final ParquetInstructions readInstructions = ParquetInstructions.builder()
                .setTableDefinition(readDef)
                .build();

        final Table diskTable = ParquetTools.readTable(destPath, readInstructions);
        final Table memTable = diskTable.select();

        assertTableEquals(diskTable, memTable);

        // Assert that we have identical row set sizes when we filter on upcast columns
        Assert.assertEquals("Row set sizes do not match",
                diskTable.where("symbol < `0050`").size(),
                largeTable.where("symbol < `0050`").size());

        Assert.assertEquals("Row set sizes do not match",
                diskTable.where("symbol < `0050`", "symbol >= `0049`").size(),
                largeTable.where("symbol < `0050`", "symbol >= `0049`").size());

        Assert.assertEquals("Row set sizes do not match",
                diskTable.where("exchange <= 10").size(),
                largeTable.where("exchange <= 10").size());

        Assert.assertEquals("Row set sizes do not match",
                diskTable.where("exchange = 10").size(),
                largeTable.where("exchange = 10").size());

        // string range and match filters
        filterAndVerifyResults(diskTable, memTable, "symbol < `0050`");
        filterAndVerifyResults(diskTable, memTable, "symbol < `0050`", "symbol >= `0049`");
        filterAndVerifyResults(diskTable, memTable, "symbol = `0050`");
        filterAndVerifyResults(diskTable, memTable, "symbol.startsWith(`002`)");

        // int range and match filters
        filterAndVerifyResults(diskTable, memTable, "exchange <= 10");
        filterAndVerifyResults(diskTable, memTable, "exchange <= 10", "exchange >= 9");
        filterAndVerifyResults(diskTable, memTable, "exchange = 10");
        filterAndVerifyResults(diskTable, memTable, "exchange % 10 == 0");

        // combined filters
        filterAndVerifyResults(diskTable, memTable, "symbol < `0050`", "exchange <= 10");
        filterAndVerifyResults(diskTable, memTable, "symbol < `0050`", "exchange <= 10", "exchange >= 9");
        filterAndVerifyResults(diskTable, memTable, "symbol < `0050`", "exchange = 10");
        filterAndVerifyResults(diskTable, memTable, "symbol.startsWith(`002`)", "exchange % 10 == 0");

        // mixed type with complex filters
        Filter complexFilter = Filter.or(Filter.from("symbol < `1000`", "symbol > `0900`", "exchange = 10"));
        verifyResults(diskTable.where(complexFilter), memTable.where(complexFilter));

        complexFilter = Filter.or(Filter.from("symbol < `1000`", "symbol > `0900`"));
        verifyResults(diskTable.where(complexFilter), memTable.where(complexFilter));
    }

    @Test
    public void flatPartitionsNoDataIndexTest() {
        final String destPath = Path.of(rootFile.getPath(), "ParquetTest_flatPartitionsTest").toString();
        final int tableSize = 1_000_000;

        final Instant baseTime = parseInstant("2023-01-01T00:00:00 NY");
        QueryScope.addParam("baseTime", baseTime);

        final Table largeTable = TableTools.emptyTable(tableSize).update(
                "Timestamp = baseTime + i * 1_000_000_000L",
<<<<<<< HEAD
=======
                "boolean_col = ii % 3 == 0 ? null : ii % 2 == 0? true : false", // with nulls
>>>>>>> 25d993c6
                "sequential_val = ii % 117 == 0 ? null : ii", // with nulls
                "symbol = ii % 119 == 0 ? null : String.format(`%04d`, randomInt(0,10_000))",
                "sequential_bd = java.math.BigDecimal.valueOf(ii * 0.1)",
                "sequential_bi = java.math.BigInteger.valueOf(ii)");
        final int partitionCount = 11;

        final Table[] randomPartitions = splitTable(largeTable, partitionCount, true);
        writeTables(destPath, randomPartitions, EMPTY);

        final Table diskTable = ParquetTools.readTable(destPath);
        final Table memTable = diskTable.select();

        assertTableEquals(diskTable, memTable);

        // string range and match filters
        filterAndVerifyResults(diskTable, memTable, "symbol = null");
        filterAndVerifyResults(diskTable, memTable, "symbol != null");
        filterAndVerifyResults(diskTable, memTable, "symbol = `1000`");
        filterAndVerifyResults(diskTable, memTable, "symbol < `1000`");
        filterAndVerifyResults(diskTable, memTable, "symbol = `5000`");

        // Timestamp range and match filters
        filterAndVerifyResults(diskTable, memTable, "Timestamp < '2023-01-02T00:00:00 NY'");
        filterAndVerifyResults(diskTable, memTable, "Timestamp = '2023-01-02T00:00:00 NY'");

        // Boolean column filters
        filterAndVerifyResults(diskTable, memTable, "boolean_col = null");
        filterAndVerifyResults(diskTable, memTable, "boolean_col != null");
        filterAndVerifyResults(diskTable, memTable, "boolean_col = true");
        filterAndVerifyResultsAllowEmpty(diskTable, memTable, "boolean_col = false");

        // BigDecimal range filters (match is complicated with BD, given
        ExecutionContext.getContext().getQueryScope().putParam("bd_500", BigDecimal.valueOf(500.0));
        ExecutionContext.getContext().getQueryScope().putParam("bd_1000", BigDecimal.valueOf(1000.00));

        filterAndVerifyResults(diskTable, memTable, "sequential_bd < bd_500");
        filterAndVerifyResults(diskTable, memTable, "sequential_bd >= bd_500", "sequential_bd < bd_1000");
        // test integer and double values in the filter strings
        filterAndVerifyResults(diskTable, memTable, "sequential_bd < 500");
        filterAndVerifyResults(diskTable, memTable, "sequential_bd >= 500.0", "sequential_bd < 1000");
        filterAndVerifyResults(diskTable, memTable, "sequential_bd < 1000", "sequential_bd >= 500.0");

        // BigInteger range and match filters
        ExecutionContext.getContext().getQueryScope().putParam("bi_500", BigInteger.valueOf(500));
        ExecutionContext.getContext().getQueryScope().putParam("bi_1000", BigInteger.valueOf(1000));

        filterAndVerifyResults(diskTable, memTable, "sequential_bi < bi_500");
        filterAndVerifyResults(diskTable, memTable, "sequential_bi >= bi_500", "sequential_bi < bi_1000");
        filterAndVerifyResults(diskTable, memTable, "sequential_bi = bi_500");
        // test integer and double values in the filter strings
        filterAndVerifyResults(diskTable, memTable, "sequential_bi < 500");
        filterAndVerifyResults(diskTable, memTable, "sequential_bi >= 500.0", "sequential_bi < 1000");
        filterAndVerifyResults(diskTable, memTable, "sequential_bi = 500");

        // long range and match filters
        filterAndVerifyResults(diskTable, memTable, "sequential_val = null");
        filterAndVerifyResults(diskTable, memTable, "sequential_val != null");
        filterAndVerifyResults(diskTable, memTable, "sequential_val <= 500");
        filterAndVerifyResults(diskTable, memTable, "sequential_val <= 5000", "sequential_val > 3000");
        filterAndVerifyResults(diskTable, memTable, "sequential_val = 500");

        // mixed type with complex filters
        Filter complexFilter =
                Filter.or(Filter.from("sequential_val <= 500", "sequential_val = 555", "symbol > `1000`"));
        verifyResults(diskTable.where(complexFilter), memTable.where(complexFilter));

        complexFilter = Filter.or(Filter.from("sequential_val <= 500", "sequential_val = 555"));
        verifyResults(diskTable.where(complexFilter), memTable.where(complexFilter));

        verifyResults(diskTable.where(complexFilter), memTable.where(complexFilter));
    }

    @Test
    public void flatPartitionsNoDataIndexAllNullTest() {
        final String destPath = Path.of(rootFile.getPath(), "ParquetTest_flatPartitionsTest").toString();
        final int tableSize = 1_000_000;

        final Instant baseTime = parseInstant("2023-01-01T00:00:00 NY");
        QueryScope.addParam("baseTime", baseTime);

        final Table largeTable = TableTools.emptyTable(tableSize).update(
                "Timestamp = baseTime + i * 1_000_000_000L",
                "boolean_col = (Boolean)null", // all nulls
                "sequential_val = (Long)null", // all nulls
                "symbol = (String)null"); // all nulls
        final int partitionCount = 11;

        final Table[] randomPartitions = splitTable(largeTable, partitionCount, true);
        writeTables(destPath, randomPartitions, EMPTY);

        final Table diskTable = ParquetTools.readTable(destPath);
        final Table memTable = diskTable.select();

        assertTableEquals(diskTable, memTable);

        // string range and match filters
        filterAndVerifyResultsAllowEmpty(diskTable, memTable, "symbol = null");
        filterAndVerifyResultsAllowEmpty(diskTable, memTable, "symbol != null");
        filterAndVerifyResultsAllowEmpty(diskTable, memTable, "symbol = `1000`");
        filterAndVerifyResultsAllowEmpty(diskTable, memTable, "symbol < `1000`");
        filterAndVerifyResultsAllowEmpty(diskTable, memTable, "symbol = `5000`");


        // long range and match filters
        filterAndVerifyResultsAllowEmpty(diskTable, memTable, "sequential_val = null");
        filterAndVerifyResultsAllowEmpty(diskTable, memTable, "sequential_val != null");
        filterAndVerifyResultsAllowEmpty(diskTable, memTable, "sequential_val <= 500");
        filterAndVerifyResultsAllowEmpty(diskTable, memTable, "sequential_val <= 5000", "sequential_val > 3000");
        filterAndVerifyResultsAllowEmpty(diskTable, memTable, "sequential_val = 500");

        // mixed type with complex filters
        final Filter complexFilter =
                Filter.or(Filter.from("sequential_val = null", "symbol = null"));
        verifyResults(diskTable.where(complexFilter), memTable.where(complexFilter));

        // boolean column filters
        filterAndVerifyResultsAllowEmpty(diskTable, memTable, "boolean_col = null");
        filterAndVerifyResultsAllowEmpty(diskTable, memTable, "boolean_col != null");
        filterAndVerifyResultsAllowEmpty(diskTable, memTable, "boolean_col = true");
    }

    @Test
    public void partitionedNoDataIndexTest() {
        final String destPath = Path.of(rootFile.getPath(), "ParquetTest_kvPartitionsTest").toString();
        final int tableSize = 1_000_000;

        final Instant baseTime = parseInstant("2023-01-01T00:00:00 NY");
        QueryScope.addParam("baseTime", baseTime);

        final Table largeTable = TableTools.emptyTable(tableSize).update(
                "Timestamp = baseTime + i * 1_000_000_000L",
                "sequential_val = ii % 117 == 0 ? null : ii", // with nulls
<<<<<<< HEAD
                "symbol = ii % 119 == 0 ? null : String.format(`s%04d`, randomInt(0,10_000))",
=======
                "symbol = ii % 119 == 0 ? null : String.format(`s%03d`, randomInt(0,1_000))",
>>>>>>> 25d993c6
                "sequential_bd = java.math.BigDecimal.valueOf(ii * 0.1)",
                "sequential_bi = java.math.BigInteger.valueOf(ii)");

        final PartitionedTable partitionedTable = largeTable.partitionBy("symbol");
        ParquetTools.writeKeyValuePartitionedTable(partitionedTable, destPath, EMPTY);

        final Table diskTable = ParquetTools.readTable(destPath);
        final Table memTable = diskTable.select();

        assertTableEquals(diskTable, memTable);

        // string range and match filters
        filterAndVerifyResults(diskTable, memTable, "symbol = null");
        filterAndVerifyResults(diskTable, memTable, "symbol != null");
<<<<<<< HEAD
        filterAndVerifyResults(diskTable, memTable, "symbol = `s1000`");
        filterAndVerifyResults(diskTable, memTable, "symbol < `s1000`");
        filterAndVerifyResults(diskTable, memTable, "symbol = `s5000`");
=======
        filterAndVerifyResultsAllowEmpty(diskTable, memTable, "symbol = `s100`");
        filterAndVerifyResults(diskTable, memTable, "symbol < `s100`");
        filterAndVerifyResults(diskTable, memTable, "symbol = `s500`");
>>>>>>> 25d993c6

        // Timestamp range and match filters
        filterAndVerifyResults(diskTable, memTable, "Timestamp < '2023-01-02T00:00:00 NY'");
        filterAndVerifyResults(diskTable, memTable, "Timestamp = '2023-01-02T00:00:00 NY'");

        // BigDecimal range filters (match is complicated with BD, given
        ExecutionContext.getContext().getQueryScope().putParam("bd_500", BigDecimal.valueOf(500.0));
        ExecutionContext.getContext().getQueryScope().putParam("bd_1000", BigDecimal.valueOf(1000.00));

        filterAndVerifyResults(diskTable, memTable, "sequential_bd < bd_500");
        filterAndVerifyResults(diskTable, memTable, "sequential_bd >= bd_500", "sequential_bd < bd_1000");
        // test integer and double values in the filter strings
        filterAndVerifyResults(diskTable, memTable, "sequential_bd < 500");
        filterAndVerifyResults(diskTable, memTable, "sequential_bd >= 500.0", "sequential_bd < 1000");

        // BigInteger range and match filters
        ExecutionContext.getContext().getQueryScope().putParam("bi_500", BigInteger.valueOf(500));
        ExecutionContext.getContext().getQueryScope().putParam("bi_1000", BigInteger.valueOf(1000));

        filterAndVerifyResults(diskTable, memTable, "sequential_bi < bi_500");
        filterAndVerifyResults(diskTable, memTable, "sequential_bi >= bi_500", "sequential_bi < bi_1000");
        filterAndVerifyResults(diskTable, memTable, "sequential_bi = bi_500");
        // test integer and double values in the filter strings
        filterAndVerifyResults(diskTable, memTable, "sequential_bi < 500");
        filterAndVerifyResults(diskTable, memTable, "sequential_bi >= 500.0", "sequential_bi < 1000");
        filterAndVerifyResults(diskTable, memTable, "sequential_bi = 500");

        // long range and match filters
        filterAndVerifyResults(diskTable, memTable, "sequential_val = null");
        filterAndVerifyResults(diskTable, memTable, "sequential_val != null");
        filterAndVerifyResults(diskTable, memTable, "sequential_val <= 500");
        filterAndVerifyResults(diskTable, memTable, "sequential_val <= 5000", "sequential_val > 3000");
        filterAndVerifyResults(diskTable, memTable, "sequential_val = 500");

        // mixed type with complex filters
<<<<<<< HEAD
        Filter complexFilter =
                Filter.or(Filter.from("sequential_val <= 500", "sequential_val = 555", "symbol > `1000`"));
=======
        final Filter complexFilter =
                Filter.or(Filter.from("sequential_val <= 500", "sequential_val = 555", "symbol > `100`"));
>>>>>>> 25d993c6
        verifyResults(diskTable.where(complexFilter), memTable.where(complexFilter));

        complexFilter = Filter.or(Filter.from("sequential_val <= 500", "sequential_val = 555"));
        verifyResults(diskTable.where(complexFilter), memTable.where(complexFilter));
    }

    @Test
    public void flatPartitionsColumnRenameTest() {
        final String destPath = Path.of(rootFile.getPath(), "ParquetTest_flatPartitionsTest").toString();
        final int tableSize = 1_000_000;

        final Instant baseTime = parseInstant("2023-01-01T00:00:00 NY");
        QueryScope.addParam("baseTime", baseTime);

        final Table largeTable = TableTools.emptyTable(tableSize).update(
                "Timestamp = baseTime + i * 1_000_000_000L",
                "sequential_val = ii % 117 == 0 ? null : ii", // with nulls
                "symbol = ii % 119 == 0 ? null : String.format(`%04d`, randomInt(0,10_000))",
                "sequential_bd = java.math.BigDecimal.valueOf(ii * 0.1)",
                "sequential_bi = java.math.BigInteger.valueOf(ii)");
        final int partitionCount = 11;

        final Table[] randomPartitions = splitTable(largeTable, partitionCount, true);
        writeTables(destPath, randomPartitions, EMPTY);

        // Rename the columns after loading from the disk.
        final Table diskTable = ParquetTools.readTable(destPath).renameColumns(
                "Timestamp_renamed=Timestamp",
                "sequential_val_renamed=sequential_val",
                "symbol_renamed=symbol",
                "sequential_bd_renamed=sequential_bd",
                "sequential_bi_renamed=sequential_bi");
        final Table memTable = diskTable.select();

        assertTableEquals(diskTable, memTable);

        // string range and match filters
        filterAndVerifyResults(diskTable, memTable, "symbol_renamed = null");
        filterAndVerifyResults(diskTable, memTable, "symbol_renamed != null");
        filterAndVerifyResults(diskTable, memTable, "symbol_renamed = `1000`");
        filterAndVerifyResults(diskTable, memTable, "symbol_renamed < `1000`");
        filterAndVerifyResults(diskTable, memTable, "symbol_renamed = `5000`");

        // Timestamp range and match filters
        filterAndVerifyResults(diskTable, memTable, "Timestamp_renamed < '2023-01-02T00:00:00 NY'");
        filterAndVerifyResults(diskTable, memTable, "Timestamp_renamed = '2023-01-02T00:00:00 NY'");

        // BigDecimal range filters (match is complicated with BD, given
        ExecutionContext.getContext().getQueryScope().putParam("bd_500", BigDecimal.valueOf(500.0));
        ExecutionContext.getContext().getQueryScope().putParam("bd_1000", BigDecimal.valueOf(1000.00));

        filterAndVerifyResults(diskTable, memTable, "sequential_bd_renamed < bd_500");
        filterAndVerifyResults(diskTable, memTable, "sequential_bd_renamed >= bd_500",
                "sequential_bd_renamed < bd_1000");
        // test integer and double values in the filter strings
        filterAndVerifyResults(diskTable, memTable, "sequential_bd_renamed < 500");
        filterAndVerifyResults(diskTable, memTable, "sequential_bd_renamed >= 500.0", "sequential_bd_renamed < 1000");
        filterAndVerifyResults(diskTable, memTable, "sequential_bd_renamed < 1000", "sequential_bd_renamed >= 500.0");

        // BigInteger range and match filters
        ExecutionContext.getContext().getQueryScope().putParam("bi_500", BigInteger.valueOf(500));
        ExecutionContext.getContext().getQueryScope().putParam("bi_1000", BigInteger.valueOf(1000));

        filterAndVerifyResults(diskTable, memTable, "sequential_bi_renamed < bi_500");
        filterAndVerifyResults(diskTable, memTable, "sequential_bi_renamed >= bi_500",
                "sequential_bi_renamed < bi_1000");
        filterAndVerifyResults(diskTable, memTable, "sequential_bi_renamed = bi_500");
        // test integer and double values in the filter strings
        filterAndVerifyResults(diskTable, memTable, "sequential_bi_renamed < 500");
        filterAndVerifyResults(diskTable, memTable, "sequential_bi_renamed >= 500.0", "sequential_bi_renamed < 1000");
        filterAndVerifyResults(diskTable, memTable, "sequential_bi_renamed = 500");

        // long range and match filters
        filterAndVerifyResults(diskTable, memTable, "sequential_val_renamed = null");
        filterAndVerifyResults(diskTable, memTable, "sequential_val_renamed != null");
        filterAndVerifyResults(diskTable, memTable, "sequential_val_renamed <= 500");
        filterAndVerifyResults(diskTable, memTable, "sequential_val_renamed <= 5000", "sequential_val_renamed > 3000");
        filterAndVerifyResults(diskTable, memTable, "sequential_val_renamed = 500");

        // mixed type with complex filters
        Filter complexFilter = Filter.or(Filter.from("sequential_val_renamed <= 500", "sequential_val_renamed = 555",
                "symbol_renamed > `1000`"));
        verifyResults(diskTable.where(complexFilter), memTable.where(complexFilter));

        complexFilter = Filter.or(Filter.from("sequential_val_renamed <= 500", "sequential_val_renamed = 555"));
        verifyResults(diskTable.where(complexFilter), memTable.where(complexFilter));

        // Rename again and do some more tests.
        final Table renamedDiskTable = diskTable.renameColumns(
                "Timestamp_renamed_again=Timestamp_renamed",
                "symbol_renamed_again=symbol_renamed");

        final Table renamedMemTable = renamedDiskTable.select();

        // string range and match filters
        filterAndVerifyResults(renamedDiskTable, renamedMemTable, "symbol_renamed_again < `1000`");
        filterAndVerifyResults(renamedDiskTable, renamedMemTable, "symbol_renamed_again = `5000`");

        // Timestamp range and match filters
        filterAndVerifyResults(renamedDiskTable, renamedMemTable, "Timestamp_renamed_again < '2023-01-02T00:00:00 NY'");
        filterAndVerifyResults(renamedDiskTable, renamedMemTable, "Timestamp_renamed_again = '2023-01-02T00:00:00 NY'");
    }

    @Test
    public void flatPartitionsInstructionColumnRenameTest() {
        final String destPath = Path.of(rootFile.getPath(), "ParquetTest_flatPartitionsTest").toString();
        final int tableSize = 1_000_000;

        final Instant baseTime = parseInstant("2023-01-01T00:00:00 NY");
        QueryScope.addParam("baseTime", baseTime);

        final Table largeTable = TableTools.emptyTable(tableSize).update(
                "Timestamp = baseTime + i * 1_000_000_000L",
                "sequential_val = ii % 117 == 0 ? null : ii", // with nulls
                "symbol = ii % 119 == 0 ? null : String.format(`%04d`, randomInt(0,10_000))",
                "sequential_bd = java.math.BigDecimal.valueOf(ii * 0.1)",
                "sequential_bi = java.math.BigInteger.valueOf(ii)");
        final int partitionCount = 11;

        final Table[] randomPartitions = splitTable(largeTable, partitionCount, true);
        writeTables(destPath, randomPartitions, EMPTY);

        // Rename the columns using parquet instructions.
        final ParquetInstructions instructions = ParquetInstructions.builder()
                .addColumnNameMapping("Timestamp", "Timestamp_renamed")
                .addColumnNameMapping("sequential_val", "sequential_val_renamed")
                .addColumnNameMapping("symbol", "symbol_renamed")
                .addColumnNameMapping("sequential_bd", "sequential_bd_renamed")
                .addColumnNameMapping("sequential_bi", "sequential_bi_renamed")
                .build();

        final Table diskTable = ParquetTools.readTable(destPath, instructions);
        final Table memTable = diskTable.select();

        assertTableEquals(diskTable, memTable);

        // string range and match filters
        filterAndVerifyResults(diskTable, memTable, "symbol_renamed = null");
        filterAndVerifyResults(diskTable, memTable, "symbol_renamed != null");
        filterAndVerifyResults(diskTable, memTable, "symbol_renamed = `1000`");
        filterAndVerifyResults(diskTable, memTable, "symbol_renamed < `1000`");
        filterAndVerifyResults(diskTable, memTable, "symbol_renamed = `5000`");

        // Timestamp range and match filters
        filterAndVerifyResults(diskTable, memTable, "Timestamp_renamed < '2023-01-02T00:00:00 NY'");
        filterAndVerifyResults(diskTable, memTable, "Timestamp_renamed = '2023-01-02T00:00:00 NY'");

        // BigDecimal range filters (match is complicated with BD, given
        ExecutionContext.getContext().getQueryScope().putParam("bd_500", BigDecimal.valueOf(500.0));
        ExecutionContext.getContext().getQueryScope().putParam("bd_1000", BigDecimal.valueOf(1000.00));

        filterAndVerifyResults(diskTable, memTable, "sequential_bd_renamed < bd_500");
        filterAndVerifyResults(diskTable, memTable, "sequential_bd_renamed >= bd_500",
                "sequential_bd_renamed < bd_1000");
        // test integer and double values in the filter strings
        filterAndVerifyResults(diskTable, memTable, "sequential_bd_renamed < 500");
        filterAndVerifyResults(diskTable, memTable, "sequential_bd_renamed >= 500.0", "sequential_bd_renamed < 1000");
        filterAndVerifyResults(diskTable, memTable, "sequential_bd_renamed < 1000", "sequential_bd_renamed >= 500.0");

        // BigInteger range and match filters
        ExecutionContext.getContext().getQueryScope().putParam("bi_500", BigInteger.valueOf(500));
        ExecutionContext.getContext().getQueryScope().putParam("bi_1000", BigInteger.valueOf(1000));

        filterAndVerifyResults(diskTable, memTable, "sequential_bi_renamed < bi_500");
        filterAndVerifyResults(diskTable, memTable, "sequential_bi_renamed >= bi_500",
                "sequential_bi_renamed < bi_1000");
        filterAndVerifyResults(diskTable, memTable, "sequential_bi_renamed = bi_500");
        // test integer and double values in the filter strings
        filterAndVerifyResults(diskTable, memTable, "sequential_bi_renamed < 500");
        filterAndVerifyResults(diskTable, memTable, "sequential_bi_renamed >= 500.0", "sequential_bi_renamed < 1000");
        filterAndVerifyResults(diskTable, memTable, "sequential_bi_renamed = 500");

        // long range and match filters
        filterAndVerifyResults(diskTable, memTable, "sequential_val_renamed = null");
        filterAndVerifyResults(diskTable, memTable, "sequential_val_renamed != null");
        filterAndVerifyResults(diskTable, memTable, "sequential_val_renamed = 500");
        filterAndVerifyResults(diskTable, memTable, "sequential_val_renamed <= 500");
        filterAndVerifyResults(diskTable, memTable, "sequential_val_renamed <= 5000", "sequential_val_renamed > 3000");
        filterAndVerifyResults(diskTable, memTable, "sequential_val_renamed = 500");

        // mixed type with complex filters
        Filter complexFilter = Filter.or(Filter.from("sequential_val_renamed <= 500", "sequential_val_renamed = 555",
                "symbol_renamed > `1000`"));
        verifyResults(diskTable.where(complexFilter), memTable.where(complexFilter));

        complexFilter = Filter.or(Filter.from("sequential_val_renamed <= 500", "sequential_val_renamed = 555"));
        verifyResults(diskTable.where(complexFilter), memTable.where(complexFilter));

        // Rename again and do some more tests.
        final Table renamedDiskTable = diskTable.renameColumns(
                "Timestamp_renamed_again=Timestamp_renamed",
                "symbol_renamed_again=symbol_renamed");

        final Table renamedMemTable = renamedDiskTable.select();

        // string range and match filters
        filterAndVerifyResults(renamedDiskTable, renamedMemTable, "symbol_renamed_again < `1000`");
        filterAndVerifyResults(renamedDiskTable, renamedMemTable, "symbol_renamed_again = `5000`");

        // Timestamp range and match filters
        filterAndVerifyResults(renamedDiskTable, renamedMemTable, "Timestamp_renamed_again < '2023-01-02T00:00:00 NY'");
        filterAndVerifyResults(renamedDiskTable, renamedMemTable, "Timestamp_renamed_again = '2023-01-02T00:00:00 NY'");
    }

    @Test
    public void flatPartitionsDataIndexRandomTest() {
        final String destPath = Path.of(rootFile.getPath(), "ParquetTest_flatPartitionsTest").toString();
        final int tableSize = 1_000_000;

        final Instant baseTime = parseInstant("2023-01-01T00:00:00 NY");
        QueryScope.addParam("baseTime", baseTime);

        final Table largeTable = TableTools.emptyTable(tableSize).update(
                "symbol = ii % 119 == 0 ? null : String.format(`%04d`, randomInt(0,10_000))",
                "exchange = randomInt(0,100)",
                "price = randomInt(0,10000) * 0.01");
        final int partitionCount = 11;

        final Table[] randomPartitions = splitTable(largeTable, partitionCount, true);

        final ParquetInstructions instructions = ParquetInstructions.builder()
                .addIndexColumns("symbol")
                .addIndexColumns("exchange")
                .build();

        writeTables(destPath, randomPartitions, instructions);

        final Table diskTable = ParquetTools.readTable(destPath);
        final Table memTable = diskTable.select();

        assertTableEquals(diskTable, memTable);

        // string range and match filters
        filterAndVerifyResults(diskTable, memTable, "symbol = null");
        filterAndVerifyResults(diskTable, memTable, "symbol != null");
        filterAndVerifyResults(diskTable, memTable, "symbol < `0050`");
        filterAndVerifyResults(diskTable, memTable, "symbol < `0050`", "symbol >= `0049`");
        filterAndVerifyResults(diskTable, memTable, "symbol = `0050`");
        filterAndVerifyResults(diskTable, memTable, "symbol != null && symbol.startsWith(`002`)");

        // int range and match filters
        filterAndVerifyResults(diskTable, memTable, "exchange <= 10");
        filterAndVerifyResults(diskTable, memTable, "exchange <= 10", "exchange >= 9");
        filterAndVerifyResults(diskTable, memTable, "exchange = 10");
        filterAndVerifyResults(diskTable, memTable, "exchange % 10 == 0");

        // combined filters
        filterAndVerifyResults(diskTable, memTable, "symbol < `0050`", "exchange <= 10");
        filterAndVerifyResults(diskTable, memTable, "symbol < `0050`", "exchange <= 10", "exchange >= 9");
        filterAndVerifyResults(diskTable, memTable, "symbol < `0050`", "exchange = 10");
        filterAndVerifyResults(diskTable, memTable, "symbol != null && symbol.startsWith(`002`)", "exchange % 10 == 0");

        // mixed type with complex filters
        Filter complexFilter = Filter.or(Filter.from("symbol < `1000`", "symbol > `0900`", "exchange = 10"));
        verifyResults(diskTable.where(complexFilter), memTable.where(complexFilter));

        complexFilter = Filter.or(Filter.from("symbol < `1000`", "symbol > `0900`"));
        verifyResults(diskTable.where(complexFilter), memTable.where(complexFilter));
    }

    @Test
    public void flatPartitionsDataIndexSequentialTest() {
        final String destPath = Path.of(rootFile.getPath(), "ParquetTest_flatPartitionsTest").toString();
        final int tableSize = 1_000_000;

        final Instant baseTime = parseInstant("2023-01-01T00:00:00 NY");
        QueryScope.addParam("baseTime", baseTime);

        // large consecutive blocks of sequential data
        final Table largeTable = TableTools.emptyTable(tableSize).update(
                "symbol = ii % 119 == 0 ? null : String.format(`%04d`, (long)(ii / 1000))", // produces 0000 to 0999
<<<<<<< HEAD
                                                                                            // given 1M rows
=======
                // given 1M rows
>>>>>>> 25d993c6
                "exchange = (int)(i / 100)", // produces 0 to 9999 given 1M rows
                "price = randomInt(0,10000) * 0.01");

        final int partitionCount = 11;
        final Table[] randomPartitions = splitTable(largeTable, partitionCount, true);

        final ParquetInstructions instructions = ParquetInstructions.builder()
                .addIndexColumns("symbol")
                .addIndexColumns("exchange")
                .build();

        writeTables(destPath, randomPartitions, instructions);

        final Table diskTable = ParquetTools.readTable(destPath);
        final Table memTable = diskTable.select();

        assertTableEquals(diskTable, memTable);

        // string range and match filters
        filterAndVerifyResults(diskTable, memTable, "symbol = null");
        filterAndVerifyResults(diskTable, memTable, "symbol < `0050`");
        filterAndVerifyResults(diskTable, memTable, "symbol < `0050`", "symbol >= `0049`");
        filterAndVerifyResults(diskTable, memTable, "symbol = `0050`");
        filterAndVerifyResults(diskTable, memTable, "symbol != null && symbol.startsWith(`002`)");

        // int range and match filters
        filterAndVerifyResults(diskTable, memTable, "exchange <= 10");
        filterAndVerifyResults(diskTable, memTable, "exchange <= 10", "exchange >= 9");
        filterAndVerifyResults(diskTable, memTable, "exchange = 10");
        filterAndVerifyResults(diskTable, memTable, "exchange % 10 == 0");

        // combined filters
        filterAndVerifyResults(diskTable, memTable, "symbol < `0050`", "exchange <= 10");
        filterAndVerifyResults(diskTable, memTable, "symbol < `0050`", "exchange <= 10", "exchange >= 9");
        filterAndVerifyResults(diskTable, memTable, "symbol < `0050`", "exchange = 10");
        filterAndVerifyResults(diskTable, memTable, "symbol != null && symbol.startsWith(`002`)", "exchange % 10 == 0");

        // mixed type with complex filters
        Filter complexFilter = Filter.or(Filter.from("symbol < `1000`", "symbol > `0900`", "exchange = 10"));
        verifyResults(diskTable.where(complexFilter), memTable.where(complexFilter));

        complexFilter = Filter.or(Filter.from("symbol < `1000`", "symbol > `0900`"));
        verifyResults(diskTable.where(complexFilter), memTable.where(complexFilter));


        // Rename columns and do some more tests.
        final Table renamedDiskTable = diskTable.renameColumns(
                "symbol_renamed=symbol",
                "exchange_renamed=exchange");

        final Table renamedMemTable = renamedDiskTable.select();

        // string range and match filters
        filterAndVerifyResults(renamedDiskTable, renamedMemTable, "symbol_renamed < `0050`");
        filterAndVerifyResults(renamedDiskTable, renamedMemTable, "symbol_renamed < `0050`",
                "symbol_renamed >= `0049`");
        filterAndVerifyResults(renamedDiskTable, renamedMemTable, "symbol_renamed = `0050`");
        filterAndVerifyResults(renamedDiskTable, renamedMemTable,
                "symbol_renamed != null && symbol_renamed.startsWith(`002`)");

        // int range and match filters
        filterAndVerifyResults(renamedDiskTable, renamedMemTable, "exchange_renamed <= 10");
        filterAndVerifyResults(renamedDiskTable, renamedMemTable, "exchange_renamed <= 10", "exchange_renamed >= 9");
        filterAndVerifyResults(renamedDiskTable, renamedMemTable, "exchange_renamed = 10");
        filterAndVerifyResults(renamedDiskTable, renamedMemTable, "exchange_renamed % 10 == 0");

        // combined filters
        filterAndVerifyResults(renamedDiskTable, renamedMemTable, "symbol_renamed < `0050`", "exchange_renamed <= 10");
        filterAndVerifyResults(renamedDiskTable, renamedMemTable, "symbol_renamed < `0050`", "exchange_renamed <= 10",
                "exchange_renamed >= 9");
        filterAndVerifyResults(renamedDiskTable, renamedMemTable, "symbol_renamed < `0050`", "exchange_renamed = 10");
        filterAndVerifyResults(renamedDiskTable, renamedMemTable,
                "symbol_renamed != null && symbol_renamed.startsWith(`002`)",
                "exchange_renamed % 10 == 0");

    }

    @Test
    public void flatPartitionsCachedDataIndexRandomTest() {
        final String destPath = Path.of(rootFile.getPath(), "ParquetTest_flatPartitionsTest").toString();
        final int tableSize = 1_000_000;

        final Instant baseTime = parseInstant("2023-01-01T00:00:00 NY");
        QueryScope.addParam("baseTime", baseTime);

        final Table largeTable = TableTools.emptyTable(tableSize).update(
                "symbol = String.format(`%04d`, randomInt(0,10000))",
                "exchange = randomInt(0,100)",
                "price = randomInt(0,10000) * 0.01");
        final int partitionCount = 11;

        final Table[] randomPartitions = splitTable(largeTable, partitionCount, true);

        final ParquetInstructions instructions = ParquetInstructions.builder()
                .addIndexColumns("symbol")
                .addIndexColumns("exchange")
                .build();

        writeTables(destPath, randomPartitions, instructions);

        final Table diskTable = ParquetTools.readTable(destPath);
        final Table memTable = diskTable.select();

        assertTableEquals(diskTable, memTable);

        // Read the top-level index tables, causing the location indexes to be cached as well.
        final Table symbolIndexTable = DataIndexer.getDataIndex(diskTable, "symbol").table();
        final Table exchangeIndex = DataIndexer.getDataIndex(diskTable, "exchange").table();

        // string range and match filters
        filterAndVerifyResults(diskTable, memTable, "symbol < `0050`");
        filterAndVerifyResults(diskTable, memTable, "symbol < `0050`", "symbol >= `0049`");
        filterAndVerifyResults(diskTable, memTable, "symbol = `0050`");
        filterAndVerifyResults(diskTable, memTable, "symbol.startsWith(`002`)");

        // int range and match filters
        filterAndVerifyResults(diskTable, memTable, "exchange <= 10");
        filterAndVerifyResults(diskTable, memTable, "exchange <= 10", "exchange >= 9");
        filterAndVerifyResults(diskTable, memTable, "exchange = 10");
        filterAndVerifyResults(diskTable, memTable, "exchange % 10 == 0");

        // combined filters
        filterAndVerifyResults(diskTable, memTable, "symbol < `0050`", "exchange <= 10");
        filterAndVerifyResults(diskTable, memTable, "symbol < `0050`", "exchange <= 10", "exchange >= 9");
        filterAndVerifyResults(diskTable, memTable, "symbol < `0050`", "exchange = 10");
        filterAndVerifyResults(diskTable, memTable, "symbol.startsWith(`002`)", "exchange % 10 == 0");

        // mixed type with complex filters
        Filter complexFilter = Filter.or(Filter.from("symbol < `1000`", "symbol > `0900`", "exchange = 10"));
        verifyResults(diskTable.where(complexFilter), memTable.where(complexFilter));

        complexFilter = Filter.or(Filter.from("symbol < `1000`", "symbol > `0900`"));
        verifyResults(diskTable.where(complexFilter), memTable.where(complexFilter));

        // Rename columns and do some more tests.
        final Table renamedDiskTable = diskTable.renameColumns(
                "symbol_renamed=symbol",
                "exchange_renamed=exchange");

        final Table renamedMemTable = renamedDiskTable.select();

        // string range and match filters
        filterAndVerifyResults(renamedDiskTable, renamedMemTable, "symbol_renamed < `0050`");
        filterAndVerifyResults(renamedDiskTable, renamedMemTable, "symbol_renamed < `0050`",
                "symbol_renamed >= `0049`");
        filterAndVerifyResults(renamedDiskTable, renamedMemTable, "symbol_renamed = `0050`");
        filterAndVerifyResults(renamedDiskTable, renamedMemTable, "symbol_renamed.startsWith(`002`)");

        // int range and match filters
        filterAndVerifyResults(renamedDiskTable, renamedMemTable, "exchange_renamed <= 10");
        filterAndVerifyResults(renamedDiskTable, renamedMemTable, "exchange_renamed <= 10", "exchange_renamed >= 9");
        filterAndVerifyResults(renamedDiskTable, renamedMemTable, "exchange_renamed = 10");
        filterAndVerifyResults(renamedDiskTable, renamedMemTable, "exchange_renamed % 10 == 0");

        // combined filters
        filterAndVerifyResults(renamedDiskTable, renamedMemTable, "symbol_renamed < `0050`", "exchange_renamed <= 10");
        filterAndVerifyResults(renamedDiskTable, renamedMemTable, "symbol_renamed < `0050`", "exchange_renamed <= 10",
                "exchange_renamed >= 9");
        filterAndVerifyResults(renamedDiskTable, renamedMemTable, "symbol_renamed < `0050`", "exchange_renamed = 10");
        filterAndVerifyResults(renamedDiskTable, renamedMemTable, "symbol_renamed.startsWith(`002`)",
                "exchange_renamed % 10 == 0");
    }

    @Test
    public void flatPartitionsWithMissingRowGroupMetadata() {
        // This dataset has two files, 0000 and 0005 that have missing row group metadata. Make sure to do some
        // tests which include row groups from these files.

        final String dirPath = ParquetTableFilterTest.class.getResource("/parquet_no_stat").getFile();

        final Table diskTable = ParquetTools.readTable(dirPath);
        final Table memTable = diskTable.select();

        assertTableEquals(diskTable, memTable);

        // NOTE: first file has 10k rows and `id` column is sequential, so id 0-9999 are in a file without
        // row group stats.

        filterAndVerifyResults(diskTable, memTable, "random_string = `xgsah`");
        filterAndVerifyResults(diskTable, memTable, "random_string < `zzzzz`", "random_string = `fiaai`");

        // int range and match filters
        filterAndVerifyResults(diskTable, memTable, "id <= 3000"); // entirely inside file with no metadata
        filterAndVerifyResults(diskTable, memTable, "id <= 1000", "id >= 900"); // inside
        filterAndVerifyResults(diskTable, memTable, "id <= 100000", "id >= 1900"); // all
        filterAndVerifyResults(diskTable, memTable, "id = 3000"); // inside
        filterAndVerifyResults(diskTable, memTable, "id = 50000"); // outside
        filterAndVerifyResults(diskTable, memTable, "id % 10 == 0"); // all

        // combined filters
        filterAndVerifyResults(diskTable, memTable, "random_int < 50", "id <= 3000");
        filterAndVerifyResults(diskTable, memTable, "random_int < 50", "id <= 100000", "id >= 1900");
        filterAndVerifyResults(diskTable, memTable, "random_int < 900", "id = 3000");
        filterAndVerifyResults(diskTable, memTable, "random_int < 900", "id = 50000");
    }

    /**
     * @see ParquetTableReadWriteTest#testReadingParquetDataWithEmptyRowGroups()
     */
    @Test
    public void parquetFilesWithEmptyRowGroup() {
        {
            // Single parquet file with empty row group
            final String path =
                    ParquetTableFilterTest.class.getResource("/ReferenceParquetWithEmptyRowGroup1.parquet")
                            .getFile();
            final Table diskTable = readTable(path);
            final Table memTable = diskTable.select();

            filterAndVerifyResultsAllowEmpty(diskTable, memTable, "Foo <= 3000");
            filterAndVerifyResultsAllowEmpty(diskTable, memTable, "Foo == null");
        }

        {
            // Single parquet file with three row groups, first and third row group are non-empty, and second row group
            // is empty.
            final String path =
                    ParquetTableFilterTest.class.getResource("/ReferenceParquetWithEmptyRowGroup2.parquet")
                            .getFile();
            final Table diskTable = readTable(path);
            final Table memTable = diskTable.select();

            filterAndVerifyResultsAllowEmpty(diskTable, memTable, "integers <= -1");
            filterAndVerifyResultsAllowEmpty(diskTable, memTable, "integers == null");
            filterAndVerifyResultsAllowEmpty(diskTable, memTable, "integers <= 1");
            filterAndVerifyResultsAllowEmpty(diskTable, memTable, "integers <= 3");
        }
    }

    @Test
    public void filterArrayColumnsTest() {
        final String destPath = Path.of(rootFile.getPath(), "ParquetTest_filterArrayColumnsTest.parquet").toString();
        final int tableSize = 1_000_000;

        final Table largeTable = TableTools.emptyTable(tableSize).update(
                "array_col = ii%2 == 0 ? null : new long[] {ii + 1}");

        writeTable(largeTable, destPath);

        final Table diskTable = ParquetTools.readTable(destPath);
        final Table memTable = diskTable.select();

        assertTableEquals(diskTable, memTable);

        filterAndVerifyResults(diskTable, memTable, "array_col == null");
        filterAndVerifyResults(diskTable, memTable, "array_col != null");
        filterAndVerifyResults(diskTable, memTable, "array_col != null && array_col[0] > 1");
        filterAndVerifyResultsAllowEmpty(diskTable, memTable, "array_col != null && array_col[0] < 1");
    }

    /**
     * <pre>
     * import pyarrow as pa
     * import pyarrow.parquet as pq
     *
     * schema = pa.schema([
     *     pa.field("Foo",
     *              pa.struct([pa.field("Field1", pa.int32(), nullable=False),
     *                         pa.field("Field2", pa.int32(), nullable=False)])),
     *     pa.field("Bar",
     *              pa.struct([pa.field("Field1", pa.int32(), nullable=False),
     *                         pa.field("Field2", pa.int32(), nullable=False)])),
     *     pa.field("Baz",   pa.int32()),
     *     pa.field("Longs", pa.list_(pa.int64()))
     * ])
     *
     * N = 10
     * table = pa.Table.from_pydict(
     *     {
     *         "Foo":   [{"Field1": i,      "Field2": -i}      for i in range(N)],
     *         "Bar":   [{"Field1": i * 10, "Field2": -i * 10} for i in range(N)],
     *         "Baz":   list(range(N)),
     *         "Longs": [[i * 1_000 + j for j in range(3)]     for i in range(N)],
     *     },
     *     schema=schema,
     * )
     *
     * pq.write_table(table, "NestedStruct3.parquet")
     * </pre>
     */
    @Test
    public void nestedStructsFilterTest() {
        // If we use an explicit definition, we can skip over struct columns and just read the Baz column.
        final ParquetInstructions instructions = ParquetInstructions.builder()
                .setTableDefinition(TableDefinition.of(
                        ColumnDefinition.ofInt("Baz"),
                        ColumnDefinition.fromGenericType("Longs", long[].class, long.class)))
                .build();
        nestedStructsFilterImpl(instructions);
    }

    /**
     * @see #nestedStructsFilterTest
     */
    @Test
    public void nestedStructsFilterWithResolverTest() {
        final ParquetInstructions instructions = ParquetInstructions.builder()
                .setTableDefinition(TableDefinition.of(
                        ColumnDefinition.ofInt("Baz"),
                        ColumnDefinition.fromGenericType("Longs", long[].class, long.class)))
                .setColumnResolverFactory((tk, tlk) -> ParquetColumnResolverMap.builder()
                        .putMap("Baz", List.of("Baz"))
                        .putMap("Longs", List.of("Longs", "list", "element"))
                        .build())
                .build();
        nestedStructsFilterImpl(instructions);
    }

    private static void nestedStructsFilterImpl(@NotNull final ParquetInstructions readInstructions) {
        final String path = ParquetTableFilterTest.class.getResource("/NestedStruct3.parquet").getFile();
        final Table diskTable = ParquetTools.readTable(path, readInstructions);
        final Table memTable = diskTable.select();
        assertTableEquals(diskTable, memTable);

        filterAndVerifyResults(diskTable, memTable, "Baz != null");
        filterAndVerifyResults(diskTable, memTable, "Baz < 5");
        filterAndVerifyResultsAllowEmpty(diskTable, memTable, "Baz == null");

        filterAndVerifyResults(diskTable, memTable, "Longs != null");
        filterAndVerifyResultsAllowEmpty(diskTable, memTable, "Longs == null");
    }

    private static final PushdownFilterContext TEST_PUSHDOWN_FILTER_CONTEXT = new BasePushdownFilterContext() {
        @Override
        public Map<String, String> renameMap() {
            return Map.of();
        }
    };

    @Test
    public void unsupportedColumnTypesPushdownTest() {
        final String dest = Path.of(rootFile.getPath(), "unsupportedColumnTypesPushdown.parquet").toString();

        // Array column
        {
            final Table source = TableTools.emptyTable(1_000).update(
                    "ArrayCol = ii % 2 == 0 ? null : new long[] {ii + 1}");
            assertUnsupportedPushdown(source, "ArrayCol != null", dest, EMPTY);
        }

        // StringSet column
        {
            ExecutionContext.getContext().getQueryLibrary().importClass(ArrayStringSet.class);
            ExecutionContext.getContext().getQueryLibrary().importClass(StringSet.class);
            final Table source = TableTools.emptyTable(1_000).update(
                    "StringSetCol = (StringSet) new ArrayStringSet(\"Hello\")");
            assertUnsupportedPushdown(source, "StringSetCol != null", dest, EMPTY);
        }

        // Custom codec
        {
            final Table source = TableTools.newTable(
                    new ColumnHolder<>("Decimals", BigDecimal.class, null, false,
                            BigDecimal.valueOf(123_423_367_532L), null, BigDecimal.valueOf(422_123_132_234L)));
            final ParquetInstructions writeInstructions = ParquetInstructions.builder()
                    .addColumnCodec("Decimals",
                            "io.deephaven.util.codec.BigDecimalCodec",
                            "20,1,allowrounding")
                    .build();
            assertUnsupportedPushdown(source, "Decimals != null", dest, writeInstructions);
        }
    }

    private static void assertUnsupportedPushdown(
            final Table source,
            final String filterExpr,
            final String destPath,
            final ParquetInstructions writeInstructions) {
        writeTable(source, destPath, writeInstructions);

        final ParquetTableLocation location = new ParquetTableLocation(
                StandaloneTableKey.getInstance(),
                new ParquetTableLocationKey(
                        convertToURI(destPath, false),
                        0, Map.of(), EMPTY),
                EMPTY);
        final WhereFilter filter = getExpression(filterExpr);
        filter.init(source.getDefinition());

        final CompletableFuture<Long> costFuture = new CompletableFuture<>();
        location.estimatePushdownFilterCost(
                filter,
                source.getRowSet(),
                false,
                TEST_PUSHDOWN_FILTER_CONTEXT,
                new ImmediateJobScheduler(),
                costFuture::complete,
                costFuture::completeExceptionally);
        Assert.assertTrue(costFuture.isDone());
        Assert.assertEquals(Long.MAX_VALUE, (long) costFuture.join());
    }

    /**
     * <pre>
     * import pandas as pd
     * import numpy as np
     * import pyarrow as pa
     * import pyarrow.parquet as pq
     *
     * float_max = np.float32(float.fromhex('0x1.fffffep+127'))  # DH NULL_FLOAT
     * double_max = float.fromhex('0x1.fffffffffffffp+1023') # DH NULL_DOUBLE
     *
     * byte_vals  = np.array([-128, -42, -1, 0, 1, 42, 127],  dtype=np.int8)
     * short_vals = np.array([-32768, -12345, -1, 0, 1, 12345, 32767], dtype=np.int16)
     * char_vals  = np.array([0, 10000, 30000, 40000, 50000, 60000, 65535], dtype=np.uint16)
     * int_vals   = np.array([-2147483648, -123456, -1, 0, 1, 123456, 2147483647], dtype=np.int32)
     * long_vals  = np.array([-9223372036854775808, -1234567890123456789, -1, 0, 1, 1234567890123456789,  9223372036854775807], dtype=np.int64)
     * float_vals  = np.array([-float_max, -1.2345e5, -1.0, 0.0, 1.0, 1.2345e5, float_max], dtype=np.float32)
     * double_vals = np.array([-double_max, -1.23456789012345e12, -1.0, 0.0, 1.0, 1.23456789012345e12, double_max], dtype=np.float64)
     *
     * df = pd.DataFrame({
     *     "Bytes"  : byte_vals,
     *     "Shorts" : short_vals,
     *     "Chars"  : char_vals,
     *     "Ints"   : int_vals,
     *     "Longs"  : long_vals,
     *     "Floats" : float_vals,
     *     "Doubles": double_vals
     * })
     *
     * table = pa.Table.from_pandas(df)
     * pq.write_table(table, "ReferenceExtremeValues.parquet")
     * </pre>
     */
    @Test
    public void testForExtremes() {
        final String path = ParquetTableFilterTest.class.getResource("/ReferenceExtremeValues.parquet").getFile();
        final Table diskTable = readTable(path);
        final Table memTable = diskTable.select();

        assertTableEquals(diskTable, memTable);

        filterAndVerifyResultsAllowEmpty(diskTable, memTable, "Bytes == null");
        filterAndVerifyResultsAllowEmpty(diskTable, memTable, "Bytes != null");

        filterAndVerifyResultsAllowEmpty(diskTable, memTable, "Shorts == null");
        filterAndVerifyResultsAllowEmpty(diskTable, memTable, "Shorts != null");

        filterAndVerifyResultsAllowEmpty(diskTable, memTable, "Chars == null");
        filterAndVerifyResultsAllowEmpty(diskTable, memTable, "Chars != null");

        filterAndVerifyResultsAllowEmpty(diskTable, memTable, "Ints == null");
        filterAndVerifyResultsAllowEmpty(diskTable, memTable, "Ints != null");

        filterAndVerifyResultsAllowEmpty(diskTable, memTable, "Longs == null");
        filterAndVerifyResultsAllowEmpty(diskTable, memTable, "Longs != null");

        filterAndVerifyResultsAllowEmpty(diskTable, memTable, "Floats == null");
        filterAndVerifyResultsAllowEmpty(diskTable, memTable, "Floats != null");

        filterAndVerifyResultsAllowEmpty(diskTable, memTable, "Doubles == null");
        filterAndVerifyResultsAllowEmpty(diskTable, memTable, "Doubles != null");
    }

    @Test
    public void testInt96Timestamps() {
        // Int96 timestamps do not have column-order as TYPE_DEFINED, so we cannot use the statistics to filter
        final String path = ParquetTableFilterTest.class.getResource("/ReferenceInt96Timestamps.parquet").getFile();
        {
            final ParquetMetadata metadata = new ParquetTableLocationKey(
                    new File(path).toURI(), 0, null, ParquetInstructions.EMPTY).getMetadata();
            final MessageType schema = metadata.getFileMetaData().getSchema();
            final Type type = schema.getType("event_time");
            assertTrue(type.isPrimitive());
            assertEquals(ColumnOrder.undefined(), type.asPrimitiveType().columnOrder());
        }
        final Table diskTable = ParquetTools.readTable(path);
        final Table memTable = diskTable.select();
        filterAndVerifyResultsAllowEmpty(diskTable, memTable, "event_time == null");
        filterAndVerifyResults(diskTable, memTable, "event_time != null");
        filterAndVerifyResults(diskTable, memTable, "event_time <= java.time.Instant.parse(\"2025-01-01T00:00:00Z\")");
    }

    /**
     * <pre>
     * import pyarrow as pa
     * import pyarrow.parquet as pq
     * import numpy as np
     *
     * floats   = pa.array([1.23, np.nan, -4.56],  type=pa.float32())
     * doubles  = pa.array([1.23, np.nan, -4.56],  type=pa.float64())
     * table = pa.Table.from_arrays(
     *     [floats, doubles],
     *     names=["Floats", "Doubles"]
     * )
     * pq.write_table(table, "example.parquet")
     * </pre>
     */
    @Test
    public void testFilteringNaN() {
        // Read the reference parquet file with NaN values generated using PyArrow.
        final String path = ParquetTableFilterTest.class.getResource("/ReferenceFloatingPointNan.parquet").getFile();

        {
            // Pyarrow's parquet writing code does not write NaN values to statistics
            final Statistics<?> floatStats = getColumnStatistics(new File(path), "Floats");
            assertTrue(floatStats.hasNonNullValue());
            assertEquals(-4.56f, floatStats.genericGetMin());
            assertEquals(1.23f, floatStats.genericGetMax());
            final Statistics<?> doubleStats = getColumnStatistics(new File(path), "Doubles");
            assertTrue(doubleStats.hasNonNullValue());
            assertEquals(-4.56, doubleStats.genericGetMin());
            assertEquals(1.23, doubleStats.genericGetMax());
        }

        testFilteringNanImpl(ParquetTools.readTable(path));

        // Write a new parquet file with NaN values using DH and test the filtering.
        final String dest = Path.of(rootFile.getPath(), "filteringNan.parquet").toString();
        final Table source = newTable(
                floatCol("Floats", 1.23f, Float.NaN, -4.56f),
                doubleCol("Doubles", 1.23, Double.NaN, -4.56));
        writeTable(source, dest);

        {
            // Deephaven's parquet writing code writes NaN values to statistics, which are then corrected by Parquet
            // reading code.
            // TODO (DH-10771): Fix this so DH does not write NaN values to statistics.
            final Statistics<?> floatStats = getColumnStatistics(new File(dest), "Floats");
            assertFalse(floatStats.hasNonNullValue());
            final Statistics<?> doubleStats = getColumnStatistics(new File(dest), "Doubles");
            assertFalse(doubleStats.hasNonNullValue());
        }

        testFilteringNanImpl(readTable(dest));
    }

    @Test
    public void testEmptyMatchFilter() {
        final Table source = newTable(
                stringCol("strings", "a", "b", "c"),
                intCol("ints", 1, 2, 3));
        final String dest = Path.of(rootFile.getPath(), "testEmptyMatchFilter.parquet").toString();
        writeTable(source, dest);
        final Table diskTable = ParquetTools.readTable(dest);
        final Table memTable = diskTable.select();

        // Empty match filter should return no rows
        filterAndVerifyResultsAllowEmpty(diskTable, memTable,
                new MatchFilter(MatchFilter.MatchType.Regular, "ints"));
        filterAndVerifyResultsAllowEmpty(diskTable, memTable,
                new MatchFilter(MatchFilter.CaseSensitivity.MatchCase, MatchFilter.MatchType.Regular, "strings"));

        // Inverted empty match filter should return all rows
        filterAndVerifyResults(diskTable, memTable,
                new MatchFilter(MatchFilter.MatchType.Inverted, "ints"));
        filterAndVerifyResults(diskTable, memTable,
                new MatchFilter(MatchFilter.MatchType.Inverted, "strings"));
    }

    @Test
    public void testInstantMatchFilter() {
        final Instant baseTime = parseInstant("2023-01-01T00:00:00 NY");
        QueryScope.addParam("baseTime", baseTime);
        final Table source = TableTools.emptyTable(100).update("Timestamp = baseTime");

        final String dest = Path.of(rootFile.getPath(), "ParquetTest_InstantMatchFilter.parquet").toString();
        writeTable(source, dest);
        final Table diskTable = ParquetTools.readTable(dest);
        final Table memTable = diskTable.select();

        filterAndVerifyResults(diskTable, memTable,
                new MatchFilter(MatchFilter.MatchType.Regular, "Timestamp", baseTime));
        filterAndVerifyResultsAllowEmpty(diskTable, memTable,
                new MatchFilter(MatchFilter.MatchType.Inverted, "Timestamp", baseTime));
    }

    @Test
    public void testFilteringFloatInfinity() {
        final Table source = newTable(
                floatCol("floats", Float.POSITIVE_INFINITY, Float.NEGATIVE_INFINITY, 1.0f, -1.0f));
        final String dest = Path.of(rootFile.getPath(), "testFilteringFloatInfinity.parquet").toString();
        writeTable(source, dest);
        {
            final Statistics<?> floatStats = getColumnStatistics(new File(dest), "floats");
            assertEquals(Float.NEGATIVE_INFINITY, floatStats.genericGetMin());
            assertEquals(Float.POSITIVE_INFINITY, floatStats.genericGetMax());
        }

        final Table diskTable = ParquetTools.readTable(dest);
        final Table memTable = diskTable.select();
        assertTableEquals(diskTable, memTable);

        filterAndVerifyResultsAllowEmpty(diskTable, memTable, "floats != null");
        filterAndVerifyResultsAllowEmpty(diskTable, memTable, "floats == null");
        filterAndVerifyResultsAllowEmpty(diskTable, memTable, "floats > 0");
        filterAndVerifyResultsAllowEmpty(diskTable, memTable, "floats <= 0");
        filterAndVerifyResultsAllowEmpty(diskTable, memTable,
                new FloatRangeFilter("floats", Float.NEGATIVE_INFINITY, 5.0f));
        filterAndVerifyResultsAllowEmpty(diskTable, memTable,
                new FloatRangeFilter("floats", Float.NEGATIVE_INFINITY, Float.POSITIVE_INFINITY));
        filterAndVerifyResultsAllowEmpty(diskTable, memTable,
                new FloatRangeFilter("floats", -2.0f, Float.POSITIVE_INFINITY));
        filterAndVerifyResultsAllowEmpty(diskTable, memTable,
                new FloatRangeFilter("floats", Float.POSITIVE_INFINITY, Float.POSITIVE_INFINITY));
        filterAndVerifyResultsAllowEmpty(diskTable, memTable,
                new MatchFilter(MatchFilter.MatchType.Inverted, "floats", Float.POSITIVE_INFINITY));
        filterAndVerifyResultsAllowEmpty(diskTable, memTable,
                new MatchFilter(MatchFilter.MatchType.Inverted, "floats", Float.NEGATIVE_INFINITY));
        filterAndVerifyResultsAllowEmpty(diskTable, memTable,
                new MatchFilter(MatchFilter.MatchType.Regular, "floats", Float.POSITIVE_INFINITY));
        filterAndVerifyResultsAllowEmpty(diskTable, memTable,
                new MatchFilter(MatchFilter.MatchType.Regular, "floats", Float.NEGATIVE_INFINITY));
    }

    @Test
    public void testFilteringDoubleInfinity() {
        final Table source = newTable(
                doubleCol("doubles", Double.POSITIVE_INFINITY, Double.NEGATIVE_INFINITY, 1.0f, -1.0f));
        final String dest = Path.of(rootFile.getPath(), "testFilteringDoubleInfinity.parquet").toString();
        writeTable(source, dest);
        {
            final Statistics<?> doubleStats = getColumnStatistics(new File(dest), "doubles");
            assertEquals(Double.NEGATIVE_INFINITY, doubleStats.genericGetMin());
            assertEquals(Double.POSITIVE_INFINITY, doubleStats.genericGetMax());
        }
        final Table diskTable = ParquetTools.readTable(dest);
        final Table memTable = diskTable.select();

        assertTableEquals(diskTable, memTable);

        filterAndVerifyResultsAllowEmpty(diskTable, memTable, "doubles != null");
        filterAndVerifyResultsAllowEmpty(diskTable, memTable, "doubles == null");
        filterAndVerifyResultsAllowEmpty(diskTable, memTable, "doubles > 0");
        filterAndVerifyResultsAllowEmpty(diskTable, memTable, "doubles <= 0");
        filterAndVerifyResultsAllowEmpty(diskTable, memTable,
                new DoubleRangeFilter("doubles", Double.NEGATIVE_INFINITY, 5.0));
        filterAndVerifyResultsAllowEmpty(diskTable, memTable,
                new DoubleRangeFilter("doubles", Double.NEGATIVE_INFINITY, Double.POSITIVE_INFINITY));
        filterAndVerifyResultsAllowEmpty(diskTable, memTable,
                new DoubleRangeFilter("doubles", -2.0, Double.POSITIVE_INFINITY));
        filterAndVerifyResultsAllowEmpty(diskTable, memTable,
                new DoubleRangeFilter("doubles", Double.POSITIVE_INFINITY, Double.POSITIVE_INFINITY));
        filterAndVerifyResultsAllowEmpty(diskTable, memTable,
                new MatchFilter(MatchFilter.MatchType.Inverted, "doubles", Double.POSITIVE_INFINITY));
        filterAndVerifyResultsAllowEmpty(diskTable, memTable,
                new MatchFilter(MatchFilter.MatchType.Inverted, "doubles", Double.NEGATIVE_INFINITY));
        filterAndVerifyResultsAllowEmpty(diskTable, memTable,
                new MatchFilter(MatchFilter.MatchType.Regular, "doubles", Double.POSITIVE_INFINITY));
        filterAndVerifyResultsAllowEmpty(diskTable, memTable,
                new MatchFilter(MatchFilter.MatchType.Regular, "doubles", Double.NEGATIVE_INFINITY));
    }

    /**
     * Helper method to get the column statistics for the specified column name.
     */
    private static Statistics<?> getColumnStatistics(final File dest, final String columnName) {
        final ParquetMetadata metadata = new ParquetTableLocationKey(
                dest.toURI(), 0, null, ParquetInstructions.EMPTY).getMetadata();
        final MessageType schema = metadata.getFileMetaData().getSchema();
        final int colIdx = schema.getFieldIndex(columnName);
        final ColumnChunkMetaData columnChunkMetaData = metadata.getBlocks().get(0).getColumns().get(colIdx);
        return columnChunkMetaData.getStatistics();
    }

    private static void testFilteringNanImpl(final Table diskTable) {
        final Table memTable = diskTable.select();
        assertTableEquals(diskTable, memTable);

        filterAndVerifyResultsAllowEmpty(diskTable, memTable, "Floats != null");
        filterAndVerifyResultsAllowEmpty(diskTable, memTable, "Floats == null");
        filterAndVerifyResultsAllowEmpty(diskTable, memTable, "Floats > 1");
        filterAndVerifyResultsAllowEmpty(diskTable, memTable, "Floats <= 1");

        filterAndVerifyResultsAllowEmpty(diskTable, memTable, "Doubles != null");
        filterAndVerifyResultsAllowEmpty(diskTable, memTable, "Doubles == null");
        filterAndVerifyResultsAllowEmpty(diskTable, memTable, "Doubles > 1");
        filterAndVerifyResultsAllowEmpty(diskTable, memTable, "Doubles <= 1");
    }

    @Test
    public void testFilteringVirtualRowVariables() {
        final BiFunction<Long, Long, Boolean> function = (i, j) -> i > j;
        QueryScope.addParam("testFunction", function);

        final String destPath = Path.of(rootFile.getPath(), "ParquetTest_virtualRowVariables") + ".parquet";
        final int tableSize = 100_000;

        final Table largeTable = TableTools.emptyTable(tableSize).update("val = ii % 50000");

        ParquetTools.writeTable(largeTable, destPath);

        final Table diskTable = ParquetTools.readTable(destPath);
        final Table memTable = diskTable.select();

        assertTableEquals(diskTable, memTable);

        filterAndVerifyResults(diskTable, memTable, "(boolean)testFunction.apply(ii, val)");
    }
}<|MERGE_RESOLUTION|>--- conflicted
+++ resolved
@@ -206,14 +206,6 @@
                 largeTable.where("price = 500.0").size());
     }
 
-    /**
-     * This test fails because of the mismatch between the data index and the upcast parquet column types. This test
-     * will continue to fail until the data index is also upcast to match the parquet column types (DH-19443).
-     * <p>
-     * When the data index is fixed, this test should be re-enabled.
-     *
-     */
-    @Ignore
     @Test
     public void filterDatatypeMismatchDataIndexTest() {
         final String destPath = Path.of(rootFile.getPath(), "ParquetTest_flatPartitionsTest").toString();
@@ -306,10 +298,7 @@
 
         final Table largeTable = TableTools.emptyTable(tableSize).update(
                 "Timestamp = baseTime + i * 1_000_000_000L",
-<<<<<<< HEAD
-=======
                 "boolean_col = ii % 3 == 0 ? null : ii % 2 == 0? true : false", // with nulls
->>>>>>> 25d993c6
                 "sequential_val = ii % 117 == 0 ? null : ii", // with nulls
                 "symbol = ii % 119 == 0 ? null : String.format(`%04d`, randomInt(0,10_000))",
                 "sequential_bd = java.math.BigDecimal.valueOf(ii * 0.1)",
@@ -442,11 +431,7 @@
         final Table largeTable = TableTools.emptyTable(tableSize).update(
                 "Timestamp = baseTime + i * 1_000_000_000L",
                 "sequential_val = ii % 117 == 0 ? null : ii", // with nulls
-<<<<<<< HEAD
-                "symbol = ii % 119 == 0 ? null : String.format(`s%04d`, randomInt(0,10_000))",
-=======
                 "symbol = ii % 119 == 0 ? null : String.format(`s%03d`, randomInt(0,1_000))",
->>>>>>> 25d993c6
                 "sequential_bd = java.math.BigDecimal.valueOf(ii * 0.1)",
                 "sequential_bi = java.math.BigInteger.valueOf(ii)");
 
@@ -461,15 +446,9 @@
         // string range and match filters
         filterAndVerifyResults(diskTable, memTable, "symbol = null");
         filterAndVerifyResults(diskTable, memTable, "symbol != null");
-<<<<<<< HEAD
-        filterAndVerifyResults(diskTable, memTable, "symbol = `s1000`");
-        filterAndVerifyResults(diskTable, memTable, "symbol < `s1000`");
-        filterAndVerifyResults(diskTable, memTable, "symbol = `s5000`");
-=======
         filterAndVerifyResultsAllowEmpty(diskTable, memTable, "symbol = `s100`");
         filterAndVerifyResults(diskTable, memTable, "symbol < `s100`");
         filterAndVerifyResults(diskTable, memTable, "symbol = `s500`");
->>>>>>> 25d993c6
 
         // Timestamp range and match filters
         filterAndVerifyResults(diskTable, memTable, "Timestamp < '2023-01-02T00:00:00 NY'");
@@ -505,13 +484,8 @@
         filterAndVerifyResults(diskTable, memTable, "sequential_val = 500");
 
         // mixed type with complex filters
-<<<<<<< HEAD
         Filter complexFilter =
                 Filter.or(Filter.from("sequential_val <= 500", "sequential_val = 555", "symbol > `1000`"));
-=======
-        final Filter complexFilter =
-                Filter.or(Filter.from("sequential_val <= 500", "sequential_val = 555", "symbol > `100`"));
->>>>>>> 25d993c6
         verifyResults(diskTable.where(complexFilter), memTable.where(complexFilter));
 
         complexFilter = Filter.or(Filter.from("sequential_val <= 500", "sequential_val = 555"));
@@ -783,11 +757,7 @@
         // large consecutive blocks of sequential data
         final Table largeTable = TableTools.emptyTable(tableSize).update(
                 "symbol = ii % 119 == 0 ? null : String.format(`%04d`, (long)(ii / 1000))", // produces 0000 to 0999
-<<<<<<< HEAD
-                                                                                            // given 1M rows
-=======
                 // given 1M rows
->>>>>>> 25d993c6
                 "exchange = (int)(i / 100)", // produces 0 to 9999 given 1M rows
                 "price = randomInt(0,10000) * 0.01");
 
