plugins {
    id 'java-library'
    id 'io.deephaven.project.register'
}
import io.deephaven.tools.docker.Architecture

description 'Parquet Table: Integrating Engine tables with Parquet'



sourceSets {
    brotliTest {}
}

// Order matters, declare configurations after sourceSets https://github.com/gradle/gradle/issues/26255
configurations {
    brotliTestImplementation.extendsFrom(testImplementation)
}

dependencies {
    api project(':engine-api')
    api project(':engine-stringset')
    api project(':engine-table')

    implementation project(':extensions-parquet-base')
    Classpaths.inheritParquetHadoop(project)

    implementation project(':engine-base')
    implementation project(':extensions-csv')
    implementation project(':log-factory')
    implementation project(':Configuration')
    implementation depCommonsLang3

    Classpaths.inheritCommonsText(project, 'implementation')

    Classpaths.inheritJacksonPlatform(project)
    implementation 'com.fasterxml.jackson.dataformat:jackson-dataformat-yaml'
    implementation 'com.fasterxml.jackson.datatype:jackson-datatype-jdk8'

    Classpaths.inheritImmutables(project)

    compileOnly 'com.google.code.findbugs:jsr305:3.0.2'

    testImplementation project(':base-test-utils')
    testImplementation project(':engine-test-utils')
    testImplementation TestTools.projectDependency(project, 'engine-context')
    Classpaths.inheritJUnitClassic(project, 'testImplementation')

    testRuntimeOnly project(':log-to-slf4j'),
            project(path: ':configs'),
            project(path: ':test-configs')
    Classpaths.inheritSlf4j(project, 'slf4j-simple', 'testRuntimeOnly')

    runtimeOnly project(':extensions-trackedfile')
    testImplementation project(':extensions-s3')

    brotliTestImplementation project(':extensions-parquet-table')
    brotliTestImplementation('com.github.rdblue:brotli-codec:0.1.1')
    brotliTestRuntimeOnly project(':log-to-slf4j'),
                         project(path: ':configs'),
                         project(path: ':test-configs')
}

// if architecture is x86, run the brotli test
if (Architecture.fromHost() == Architecture.AMD64) {
    check.dependsOn(tasks.register('brotliTest', Test) {
        classpath = sourceSets.brotliTest.runtimeClasspath
        testClassesDirs = sourceSets.brotliTest.output.classesDirs
    })
}

<<<<<<< HEAD
spotless {
    java {
        targetExclude(
                '**/*Boolean*.java',
                '**/*Byte*.java',
                '**/*Char*.java',
                '**/*Short*.java',
                '**/*Int*.java',
                '**/*Long*.java',
                '**/*Float*.java',
                '**/*Double*.java',
                '**/*Object*.java',
                '**/*Transfer*.java',
        )
    }
}

=======
>>>>>>> 45121bf4
TestTools.addEngineOutOfBandTest(project)<|MERGE_RESOLUTION|>--- conflicted
+++ resolved
@@ -69,24 +69,4 @@
     })
 }
 
-<<<<<<< HEAD
-spotless {
-    java {
-        targetExclude(
-                '**/*Boolean*.java',
-                '**/*Byte*.java',
-                '**/*Char*.java',
-                '**/*Short*.java',
-                '**/*Int*.java',
-                '**/*Long*.java',
-                '**/*Float*.java',
-                '**/*Double*.java',
-                '**/*Object*.java',
-                '**/*Transfer*.java',
-        )
-    }
-}
-
-=======
->>>>>>> 45121bf4
 TestTools.addEngineOutOfBandTest(project)