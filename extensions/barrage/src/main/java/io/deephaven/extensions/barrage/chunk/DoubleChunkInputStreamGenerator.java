//
// Copyright (c) 2016-2024 Deephaven Data Labs and Patent Pending
//
// ****** AUTO-GENERATED CLASS - DO NOT EDIT MANUALLY
// ****** Edit CharChunkInputStreamGenerator and run "./gradlew replicateBarrageUtils" to regenerate
//
// @formatter:off
package io.deephaven.extensions.barrage.chunk;

import java.util.function.ToDoubleFunction;

import io.deephaven.chunk.ObjectChunk;
import io.deephaven.chunk.attributes.Values;
import io.deephaven.chunk.util.pools.PoolableChunk;
import io.deephaven.engine.rowset.RowSet;
import com.google.common.io.LittleEndianDataOutputStream;
import io.deephaven.UncheckedDeephavenException;
import io.deephaven.extensions.barrage.util.StreamReaderOptions;
import io.deephaven.util.datastructures.LongSizedDataStructure;
import io.deephaven.chunk.DoubleChunk;
import io.deephaven.chunk.WritableDoubleChunk;
import io.deephaven.util.type.TypeUtils;
import org.jetbrains.annotations.Nullable;

import java.io.IOException;
import java.io.OutputStream;

import static io.deephaven.util.QueryConstants.*;

public class DoubleChunkInputStreamGenerator extends BaseChunkInputStreamGenerator<DoubleChunk<Values>> {
    private static final String DEBUG_NAME = "DoubleChunkInputStreamGenerator";

    public static DoubleChunkInputStreamGenerator convertBoxed(
            final ObjectChunk<Double, Values> inChunk, final long rowOffset) {
        return convertWithTransform(inChunk, rowOffset, TypeUtils::unbox);
    }

    public static <T> DoubleChunkInputStreamGenerator convertWithTransform(
            final ObjectChunk<T, Values> inChunk, final long rowOffset, final ToDoubleFunction<T> transform) {
        // This code path is utilized for arrays and vectors of DateTimes, LocalDate, and LocalTime, which cannot be
        // reinterpreted.
        WritableDoubleChunk<Values> outChunk = WritableDoubleChunk.makeWritableChunk(inChunk.size());
        for (int i = 0; i < inChunk.size(); ++i) {
            T value = inChunk.get(i);
            outChunk.set(i, transform.applyAsDouble(value));
        }
        // inChunk is a transfer of ownership to us, but we've converted what we need, so we must close it now
        if (inChunk instanceof PoolableChunk) {
            ((PoolableChunk) inChunk).close();
        }
        return new DoubleChunkInputStreamGenerator(outChunk, Double.BYTES, rowOffset);
    }

    DoubleChunkInputStreamGenerator(final DoubleChunk<Values> chunk, final int elementSize, final long rowOffset) {
        super(chunk, elementSize, rowOffset);
    }

    @Override
    public DrainableColumn getInputStream(final StreamReaderOptions options, @Nullable final RowSet subset) {
        return new DoubleChunkInputStream(options, subset);
    }

    private class DoubleChunkInputStream extends BaseChunkInputStream {
        private DoubleChunkInputStream(final StreamReaderOptions options, final RowSet subset) {
            super(chunk, options, subset);
        }

        private int cachedNullCount = -1;

        @Override
        public int nullCount() {
            if (options.useDeephavenNulls()) {
                return 0;
            }
            if (cachedNullCount == -1) {
                cachedNullCount = 0;
                subset.forAllRowKeys(row -> {
                    if (chunk.get((int) row) == NULL_DOUBLE) {
                        ++cachedNullCount;
                    }
                });
            }
            return cachedNullCount;
        }

        @Override
        public void visitFieldNodes(final FieldNodeListener listener) {
            listener.noteLogicalFieldNode(subset.intSize(DEBUG_NAME), nullCount());
        }

        @Override
        public void visitBuffers(final BufferListener listener) {
            // validity
            listener.noteLogicalBuffer(sendValidityBuffer() ? getValidityMapSerializationSizeFor(subset.intSize()) : 0);
            // payload
            long length = elementSize * subset.size();
            final long bytesExtended = length & REMAINDER_MOD_8_MASK;
            if (bytesExtended > 0) {
                length += 8 - bytesExtended;
            }
            listener.noteLogicalBuffer(length);
        }

        @Override
        public int drainTo(final OutputStream outputStream) throws IOException {
            if (read || subset.isEmpty()) {
                return 0;
            }

            long bytesWritten = 0;
            read = true;
            final LittleEndianDataOutputStream dos = new LittleEndianDataOutputStream(outputStream);
            // write the validity array with LSB indexing
            if (sendValidityBuffer()) {
                final SerContext context = new SerContext();
                final Runnable flush = () -> {
                    try {
                        dos.writeLong(context.accumulator);
                    } catch (final IOException e) {
                        throw new UncheckedDeephavenException(
                                "Unexpected exception while draining data to OutputStream: ", e);
                    }
                    context.accumulator = 0;
                    context.count = 0;
                };
                subset.forAllRowKeys(row -> {
                    if (chunk.get((int) row) != NULL_DOUBLE) {
                        context.accumulator |= 1L << context.count;
                    }
                    if (++context.count == 64) {
                        flush.run();
                    }
                });
                if (context.count > 0) {
                    flush.run();
                }

                bytesWritten += getValidityMapSerializationSizeFor(subset.intSize());
            }

            // write the included values
            subset.forAllRowKeys(row -> {
                try {
                    final double val = chunk.get((int) row);
                    dos.writeDouble(val);
                } catch (final IOException e) {
                    throw new UncheckedDeephavenException("Unexpected exception while draining data to OutputStream: ",
                            e);
                }
            });

            bytesWritten += elementSize * subset.size();
            final long bytesExtended = bytesWritten & REMAINDER_MOD_8_MASK;
            if (bytesExtended > 0) {
                bytesWritten += 8 - bytesExtended;
                dos.write(PADDING_BUFFER, 0, (int) (8 - bytesExtended));
            }

            return LongSizedDataStructure.intSize("DoubleChunkInputStreamGenerator", bytesWritten);
        }
    }
<<<<<<< HEAD

    @FunctionalInterface
    public interface DoubleConversion {
        double apply(double in);

        DoubleConversion IDENTITY = (double a) -> a;
    }

    static WritableDoubleChunk<Values> extractChunkFromInputStream(
            final int elementSize,
            final StreamReaderOptions options,
            final Iterator<FieldNodeInfo> fieldNodeIter,
            final PrimitiveIterator.OfLong bufferInfoIter,
            final DataInput is,
            final WritableChunk<Values> outChunk,
            final int outOffset,
            final int totalRows) throws IOException {
        return extractChunkFromInputStreamWithConversion(
                elementSize, options, DoubleConversion.IDENTITY, fieldNodeIter, bufferInfoIter, is, outChunk, outOffset,
                totalRows);
    }

    static <T> WritableObjectChunk<T, Values> extractChunkFromInputStreamWithTransform(
            final int elementSize,
            final StreamReaderOptions options,
            final Function<Double, T> transform,
            final Iterator<FieldNodeInfo> fieldNodeIter,
            final PrimitiveIterator.OfLong bufferInfoIter,
            final DataInput is,
            final WritableChunk<Values> outChunk,
            final int outOffset,
            final int totalRows) throws IOException {

        try (final WritableDoubleChunk<Values> inner = extractChunkFromInputStream(
                elementSize, options, fieldNodeIter, bufferInfoIter, is, null, 0, 0)) {

            final WritableObjectChunk<T, Values> chunk = castOrCreateChunk(
                    outChunk,
                    Math.max(totalRows, inner.size()),
                    WritableObjectChunk::makeWritableChunk,
                    WritableChunk::asWritableObjectChunk);

            if (outChunk == null) {
                // if we're not given an output chunk then we better be writing at the front of the new one
                Assert.eqZero(outOffset, "outOffset");
            }

            for (int ii = 0; ii < inner.size(); ++ii) {
                double value = inner.get(ii);
                chunk.set(outOffset + ii, transform.apply(value));
            }

            return chunk;
        }
    }

    static WritableDoubleChunk<Values> extractChunkFromInputStreamWithConversion(
            final int elementSize,
            final StreamReaderOptions options,
            final DoubleConversion conversion,
            final Iterator<FieldNodeInfo> fieldNodeIter,
            final PrimitiveIterator.OfLong bufferInfoIter,
            final DataInput is,
            final WritableChunk<Values> outChunk,
            final int outOffset,
            final int totalRows) throws IOException {

        final FieldNodeInfo nodeInfo = fieldNodeIter.next();
        final long validityBuffer = bufferInfoIter.nextLong();
        final long payloadBuffer = bufferInfoIter.nextLong();

        final WritableDoubleChunk<Values> chunk = castOrCreateChunk(
                outChunk,
                Math.max(totalRows, nodeInfo.numElements),
                WritableDoubleChunk::makeWritableChunk,
                WritableChunk::asWritableDoubleChunk);

        if (nodeInfo.numElements == 0) {
            return chunk;
        }

        final int numValidityLongs = options.useDeephavenNulls() ? 0 : (nodeInfo.numElements + 63) / 64;
        try (final WritableLongChunk<Values> isValid = WritableLongChunk.makeWritableChunk(numValidityLongs)) {
            if (options.useDeephavenNulls() && validityBuffer != 0) {
                throw new IllegalStateException("validity buffer is non-empty, but is unnecessary");
            }
            int jj = 0;
            for (; jj < Math.min(numValidityLongs, validityBuffer / 8); ++jj) {
                isValid.set(jj, is.readLong());
            }
            final long valBufRead = jj * 8L;
            if (valBufRead < validityBuffer) {
                is.skipBytes(LongSizedDataStructure.intSize(DEBUG_NAME, validityBuffer - valBufRead));
            }
            // we support short validity buffers
            for (; jj < numValidityLongs; ++jj) {
                isValid.set(jj, -1); // -1 is bit-wise representation of all ones
            }
            // consumed entire validity buffer by here

            final long payloadRead = (long) nodeInfo.numElements * elementSize;
            Assert.geq(payloadBuffer, "payloadBuffer", payloadRead, "payloadRead");

            if (options.useDeephavenNulls()) {
                useDeephavenNulls(conversion, is, nodeInfo, chunk, outOffset);
            } else {
                useValidityBuffer(elementSize, conversion, is, nodeInfo, chunk, outOffset, isValid);
            }

            final long overhangPayload = payloadBuffer - payloadRead;
            if (overhangPayload > 0) {
                is.skipBytes(LongSizedDataStructure.intSize(DEBUG_NAME, overhangPayload));
            }
        }

        return chunk;
    }

    private static <T extends WritableChunk<Values>> T castOrCreateChunk(
            final WritableChunk<Values> outChunk,
            final int numRows,
            final IntFunction<T> chunkFactory,
            final Function<WritableChunk<Values>, T> castFunction) {
        if (outChunk != null) {
            return castFunction.apply(outChunk);
        }
        final T newChunk = chunkFactory.apply(numRows);
        newChunk.setSize(numRows);
        return newChunk;
    }

    private static void useDeephavenNulls(
            final DoubleConversion conversion,
            final DataInput is,
            final FieldNodeInfo nodeInfo,
            final WritableDoubleChunk<Values> chunk,
            final int offset) throws IOException {
        if (conversion == DoubleConversion.IDENTITY) {
            for (int ii = 0; ii < nodeInfo.numElements; ++ii) {
                chunk.set(offset + ii, is.readDouble());
            }
        } else {
            for (int ii = 0; ii < nodeInfo.numElements; ++ii) {
                final double in = is.readDouble();
                final double out = in == NULL_DOUBLE ? in : conversion.apply(in);
                chunk.set(offset + ii, out);
            }
        }
    }

    private static void useValidityBuffer(
            final int elementSize,
            final DoubleConversion conversion,
            final DataInput is,
            final FieldNodeInfo nodeInfo,
            final WritableDoubleChunk<Values> chunk,
            final int offset,
            final WritableLongChunk<Values> isValid) throws IOException {
        final int numElements = nodeInfo.numElements;
        final int numValidityWords = (numElements + 63) / 64;

        int ei = 0;
        int pendingSkips = 0;

        for (int vi = 0; vi < numValidityWords; ++vi) {
            int bitsLeftInThisWord = Math.min(64, numElements - vi * 64);
            long validityWord = isValid.get(vi);
            do {
                if ((validityWord & 1) == 1) {
                    if (pendingSkips > 0) {
                        is.skipBytes(pendingSkips * elementSize);
                        chunk.fillWithNullValue(offset + ei, pendingSkips);
                        ei += pendingSkips;
                        pendingSkips = 0;
                    }
                    chunk.set(offset + ei++, conversion.apply(is.readDouble()));
                    validityWord >>= 1;
                    bitsLeftInThisWord--;
                } else {
                    final int skips = Math.min(Long.numberOfTrailingZeros(validityWord), bitsLeftInThisWord);
                    pendingSkips += skips;
                    validityWord >>= skips;
                    bitsLeftInThisWord -= skips;
                }
            } while (bitsLeftInThisWord > 0);
        }

        if (pendingSkips > 0) {
            is.skipBytes(pendingSkips * elementSize);
            chunk.fillWithNullValue(offset + ei, pendingSkips);
        }
    }
=======
>>>>>>> 8c280108
}<|MERGE_RESOLUTION|>--- conflicted
+++ resolved
@@ -159,199 +159,4 @@
             return LongSizedDataStructure.intSize("DoubleChunkInputStreamGenerator", bytesWritten);
         }
     }
-<<<<<<< HEAD
-
-    @FunctionalInterface
-    public interface DoubleConversion {
-        double apply(double in);
-
-        DoubleConversion IDENTITY = (double a) -> a;
-    }
-
-    static WritableDoubleChunk<Values> extractChunkFromInputStream(
-            final int elementSize,
-            final StreamReaderOptions options,
-            final Iterator<FieldNodeInfo> fieldNodeIter,
-            final PrimitiveIterator.OfLong bufferInfoIter,
-            final DataInput is,
-            final WritableChunk<Values> outChunk,
-            final int outOffset,
-            final int totalRows) throws IOException {
-        return extractChunkFromInputStreamWithConversion(
-                elementSize, options, DoubleConversion.IDENTITY, fieldNodeIter, bufferInfoIter, is, outChunk, outOffset,
-                totalRows);
-    }
-
-    static <T> WritableObjectChunk<T, Values> extractChunkFromInputStreamWithTransform(
-            final int elementSize,
-            final StreamReaderOptions options,
-            final Function<Double, T> transform,
-            final Iterator<FieldNodeInfo> fieldNodeIter,
-            final PrimitiveIterator.OfLong bufferInfoIter,
-            final DataInput is,
-            final WritableChunk<Values> outChunk,
-            final int outOffset,
-            final int totalRows) throws IOException {
-
-        try (final WritableDoubleChunk<Values> inner = extractChunkFromInputStream(
-                elementSize, options, fieldNodeIter, bufferInfoIter, is, null, 0, 0)) {
-
-            final WritableObjectChunk<T, Values> chunk = castOrCreateChunk(
-                    outChunk,
-                    Math.max(totalRows, inner.size()),
-                    WritableObjectChunk::makeWritableChunk,
-                    WritableChunk::asWritableObjectChunk);
-
-            if (outChunk == null) {
-                // if we're not given an output chunk then we better be writing at the front of the new one
-                Assert.eqZero(outOffset, "outOffset");
-            }
-
-            for (int ii = 0; ii < inner.size(); ++ii) {
-                double value = inner.get(ii);
-                chunk.set(outOffset + ii, transform.apply(value));
-            }
-
-            return chunk;
-        }
-    }
-
-    static WritableDoubleChunk<Values> extractChunkFromInputStreamWithConversion(
-            final int elementSize,
-            final StreamReaderOptions options,
-            final DoubleConversion conversion,
-            final Iterator<FieldNodeInfo> fieldNodeIter,
-            final PrimitiveIterator.OfLong bufferInfoIter,
-            final DataInput is,
-            final WritableChunk<Values> outChunk,
-            final int outOffset,
-            final int totalRows) throws IOException {
-
-        final FieldNodeInfo nodeInfo = fieldNodeIter.next();
-        final long validityBuffer = bufferInfoIter.nextLong();
-        final long payloadBuffer = bufferInfoIter.nextLong();
-
-        final WritableDoubleChunk<Values> chunk = castOrCreateChunk(
-                outChunk,
-                Math.max(totalRows, nodeInfo.numElements),
-                WritableDoubleChunk::makeWritableChunk,
-                WritableChunk::asWritableDoubleChunk);
-
-        if (nodeInfo.numElements == 0) {
-            return chunk;
-        }
-
-        final int numValidityLongs = options.useDeephavenNulls() ? 0 : (nodeInfo.numElements + 63) / 64;
-        try (final WritableLongChunk<Values> isValid = WritableLongChunk.makeWritableChunk(numValidityLongs)) {
-            if (options.useDeephavenNulls() && validityBuffer != 0) {
-                throw new IllegalStateException("validity buffer is non-empty, but is unnecessary");
-            }
-            int jj = 0;
-            for (; jj < Math.min(numValidityLongs, validityBuffer / 8); ++jj) {
-                isValid.set(jj, is.readLong());
-            }
-            final long valBufRead = jj * 8L;
-            if (valBufRead < validityBuffer) {
-                is.skipBytes(LongSizedDataStructure.intSize(DEBUG_NAME, validityBuffer - valBufRead));
-            }
-            // we support short validity buffers
-            for (; jj < numValidityLongs; ++jj) {
-                isValid.set(jj, -1); // -1 is bit-wise representation of all ones
-            }
-            // consumed entire validity buffer by here
-
-            final long payloadRead = (long) nodeInfo.numElements * elementSize;
-            Assert.geq(payloadBuffer, "payloadBuffer", payloadRead, "payloadRead");
-
-            if (options.useDeephavenNulls()) {
-                useDeephavenNulls(conversion, is, nodeInfo, chunk, outOffset);
-            } else {
-                useValidityBuffer(elementSize, conversion, is, nodeInfo, chunk, outOffset, isValid);
-            }
-
-            final long overhangPayload = payloadBuffer - payloadRead;
-            if (overhangPayload > 0) {
-                is.skipBytes(LongSizedDataStructure.intSize(DEBUG_NAME, overhangPayload));
-            }
-        }
-
-        return chunk;
-    }
-
-    private static <T extends WritableChunk<Values>> T castOrCreateChunk(
-            final WritableChunk<Values> outChunk,
-            final int numRows,
-            final IntFunction<T> chunkFactory,
-            final Function<WritableChunk<Values>, T> castFunction) {
-        if (outChunk != null) {
-            return castFunction.apply(outChunk);
-        }
-        final T newChunk = chunkFactory.apply(numRows);
-        newChunk.setSize(numRows);
-        return newChunk;
-    }
-
-    private static void useDeephavenNulls(
-            final DoubleConversion conversion,
-            final DataInput is,
-            final FieldNodeInfo nodeInfo,
-            final WritableDoubleChunk<Values> chunk,
-            final int offset) throws IOException {
-        if (conversion == DoubleConversion.IDENTITY) {
-            for (int ii = 0; ii < nodeInfo.numElements; ++ii) {
-                chunk.set(offset + ii, is.readDouble());
-            }
-        } else {
-            for (int ii = 0; ii < nodeInfo.numElements; ++ii) {
-                final double in = is.readDouble();
-                final double out = in == NULL_DOUBLE ? in : conversion.apply(in);
-                chunk.set(offset + ii, out);
-            }
-        }
-    }
-
-    private static void useValidityBuffer(
-            final int elementSize,
-            final DoubleConversion conversion,
-            final DataInput is,
-            final FieldNodeInfo nodeInfo,
-            final WritableDoubleChunk<Values> chunk,
-            final int offset,
-            final WritableLongChunk<Values> isValid) throws IOException {
-        final int numElements = nodeInfo.numElements;
-        final int numValidityWords = (numElements + 63) / 64;
-
-        int ei = 0;
-        int pendingSkips = 0;
-
-        for (int vi = 0; vi < numValidityWords; ++vi) {
-            int bitsLeftInThisWord = Math.min(64, numElements - vi * 64);
-            long validityWord = isValid.get(vi);
-            do {
-                if ((validityWord & 1) == 1) {
-                    if (pendingSkips > 0) {
-                        is.skipBytes(pendingSkips * elementSize);
-                        chunk.fillWithNullValue(offset + ei, pendingSkips);
-                        ei += pendingSkips;
-                        pendingSkips = 0;
-                    }
-                    chunk.set(offset + ei++, conversion.apply(is.readDouble()));
-                    validityWord >>= 1;
-                    bitsLeftInThisWord--;
-                } else {
-                    final int skips = Math.min(Long.numberOfTrailingZeros(validityWord), bitsLeftInThisWord);
-                    pendingSkips += skips;
-                    validityWord >>= skips;
-                    bitsLeftInThisWord -= skips;
-                }
-            } while (bitsLeftInThisWord > 0);
-        }
-
-        if (pendingSkips > 0) {
-            is.skipBytes(pendingSkips * elementSize);
-            chunk.fillWithNullValue(offset + ei, pendingSkips);
-        }
-    }
-=======
->>>>>>> 8c280108
 }