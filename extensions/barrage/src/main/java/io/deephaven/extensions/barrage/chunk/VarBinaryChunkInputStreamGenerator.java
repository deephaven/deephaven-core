/*
 * Copyright (c) 2016-2021 Deephaven Data Labs and Patent Pending
 */

package io.deephaven.extensions.barrage.chunk;

import com.google.common.io.LittleEndianDataOutputStream;
import gnu.trove.iterator.TLongIterator;
import io.deephaven.UncheckedDeephavenException;
import io.deephaven.chunk.*;
import io.deephaven.chunk.attributes.ChunkPositions;
import io.deephaven.chunk.attributes.Values;
import io.deephaven.chunk.util.pools.ChunkPoolConstants;
import io.deephaven.extensions.barrage.util.StreamReaderOptions;
import io.deephaven.util.SafeCloseable;
import io.deephaven.util.datastructures.LongSizedDataStructure;
import io.deephaven.chunk.util.pools.PoolableChunk;
import io.deephaven.engine.rowset.RowSet;
import org.apache.commons.lang3.mutable.MutableInt;
import org.apache.commons.lang3.mutable.MutableLong;
import org.jetbrains.annotations.NotNull;
import org.jetbrains.annotations.Nullable;

import java.io.DataInput;
import java.io.IOException;
import java.io.OutputStream;
import java.util.ArrayList;
import java.util.Iterator;

public class VarBinaryChunkInputStreamGenerator<T> extends BaseChunkInputStreamGenerator<ObjectChunk<T, Values>> {
    private static final String DEBUG_NAME = "ObjectChunkInputStream Serialization";
    private static final int BYTE_CHUNK_SIZE = 1 << ChunkPoolConstants.LARGEST_POOLED_CHUNK_LOG2_CAPACITY;

    private final Appender<T> appendItem;

    public static class ByteStorage extends OutputStream implements SafeCloseable {

        private final WritableLongChunk<ChunkPositions> offsets;
        private final ArrayList<WritableByteChunk<Values>> byteChunks;

        /**
         * The total number of bytes written to this output stream
         */
        private long writtenTotalByteCount = 0L;
        /**
         * The total number of bytes written to the current ByteChunk
         */
        private int activeChunkByteCount = 0;
        /**
         * The ByteChunk to which we are currently writing
         */
        private WritableByteChunk<Values> activeChunk = null;

        public ByteStorage(int size) {
            offsets = WritableLongChunk.makeWritableChunk(size);
            byteChunks = new ArrayList<>();

            // create an initial chunk for data storage.  it might not be needed, but eliminates testing on every
            // write operation and the costs for creating and disposing from the pool are minimal
            byteChunks.add(activeChunk = WritableByteChunk.makeWritableChunk(BYTE_CHUNK_SIZE));
        }

        public boolean isEmpty() {
            return writtenTotalByteCount == 0;
        }

        /**
         * Writes the specified byte to the underlying {@code ByteChunk}.
         *
         * @param   b   the byte to be written.
         */
        public synchronized void write(int b) throws IOException {
            // do the write
            activeChunk.set(activeChunkByteCount++, (byte)b);

            // increment the offset
            writtenTotalByteCount += 1;

            // allocate a new chunk when needed
            if (activeChunkByteCount == BYTE_CHUNK_SIZE) {
                byteChunks.add(activeChunk = WritableByteChunk.makeWritableChunk(BYTE_CHUNK_SIZE));
                activeChunkByteCount = 0;
            }
        }

        /**
         * Writes {@code len} bytes from the specified byte array
         * starting at offset {@code off} to the underlying {@code ByteChunk}.
         *
         * @param   b     the data.
         * @param   off   the start offset in the data.
         * @param   len   the number of bytes to write.
         * @throws  IndexOutOfBoundsException if {@code off} is negative,
         * {@code len} is negative, or {@code len} is greater than
         * {@code b.length - off}
         */
        public synchronized void write(@NotNull byte[] b, int off, int len) throws IOException {
            int remaining = len;
            while (remaining > 0) {
                final int writeLen = Math.min(remaining, BYTE_CHUNK_SIZE - activeChunkByteCount);

                // do the write
                activeChunk.copyFromTypedArray(b, off, activeChunkByteCount, writeLen);

                // increment the counts
                writtenTotalByteCount += writeLen;
                activeChunkByteCount += writeLen;
                off += writeLen;

                remaining -= writeLen;

                // allocate a new chunk when needed
                if (activeChunkByteCount == BYTE_CHUNK_SIZE) {
                    byteChunks.add(activeChunk = WritableByteChunk.makeWritableChunk(BYTE_CHUNK_SIZE));
                    activeChunkByteCount = 0;
                }
            }
        }

        public long size() {
            return writtenTotalByteCount;
        }

        /***
         * computes the size of the payload from sPos to ePos (inclusive)
         *
         * @param sPos the first data item to include in this payload
         * @param ePos the last data item to include in this payload
         * @return number of bytes in the payload
         */
        public long getPayloadSize(int sPos, int ePos) {
            return offsets.get(ePos + 1) - offsets.get(sPos);
        }

        /***
         * write payload from sPos to ePos (inclusive) to the output stream
         *
         * @param dos the data output stream to populate with data
         * @param sPos the first data item to include in this payload
         * @param ePos the last data item to include in this payload
         * @return number of bytes written to the outputstream
         * @throws IOException if there is a problem writing to the output stream
         */
        public long writePayload(LittleEndianDataOutputStream dos, int sPos, int ePos) throws IOException {
            final long writeLen = getPayloadSize(sPos, ePos);
            long remainingBytes = writeLen;

            long startBytePos = offsets.get(sPos);
            while (remainingBytes > 0) {
                final int chunkIdx = (int)(startBytePos / BYTE_CHUNK_SIZE);
                final int byteIdx = (int)(startBytePos % BYTE_CHUNK_SIZE);

                final ByteChunk<?> chunk = byteChunks.get(chunkIdx);

                final int len = (int) Math.min(remainingBytes, BYTE_CHUNK_SIZE - byteIdx);

                // do the write (using the stream adapter utility)
                ByteChunkToOutputStreamAdapter.write(dos, chunk, byteIdx, len);

                // increment the offsets
                startBytePos += len;
                remainingBytes -= len;
            }
            return writeLen;
        }

        @Override
        public void close() {
            try {
                super.close();
            } catch (IOException e) {
                // ignore this error
            }

            // close the offset and byte chunks
<<<<<<< HEAD
            if (offsets instanceof PoolableChunk) {
                ((PoolableChunk) offsets).close();
            }
            for (ByteChunk<?> chunk : byteChunks) {
                if (chunk instanceof PoolableChunk) {
                    ((PoolableChunk) chunk).close();
                }
=======
            offsets.close();
            for (WritableByteChunk<?> chunk : byteChunks) {
                chunk.close();
>>>>>>> e69dcc15
            }
        }
    }

    private ByteStorage byteStorage = null;

    public interface Appender<T> {
        void append(OutputStream out, T item) throws IOException;
    }

    public interface Mapper<T> {
        T constructFrom(byte[] buf, int offset, int length) throws IOException;
    }

    VarBinaryChunkInputStreamGenerator(final ObjectChunk<T, Values> chunk,
                                       final Appender<T> appendItem) {
        super(chunk, 0);
        this.appendItem = appendItem;
    }

    private synchronized void computePayload() throws IOException {
        if (byteStorage != null) {
            return;
        }
        byteStorage = new ByteStorage(chunk.size() == 0 ? 0 : (chunk.size() + 1));

        if (chunk.size() > 0) {
            byteStorage.offsets.set(0, 0);
        }
        for (int i = 0; i < chunk.size(); ++i) {
            if (chunk.get(i) != null) {
                appendItem.append(byteStorage, chunk.get(i));
            }
            byteStorage.offsets.set(i + 1, byteStorage.size());
        }
    }

    @Override
    public void close() {
        if (REFERENCE_COUNT_UPDATER.decrementAndGet(this) == 0) {
            if (chunk instanceof PoolableChunk) {
                ((PoolableChunk) chunk).close();
            }
            if (byteStorage != null) {
                byteStorage.close();
            }
        }
    }

    @Override
    public DrainableColumn getInputStream(final StreamReaderOptions options, final @Nullable RowSet subset)
                throws IOException {
        computePayload();
        return new ObjectChunkInputStream(options, subset);
    }

    private class ObjectChunkInputStream extends BaseChunkInputStream {

        private int cachedSize = -1;

        private ObjectChunkInputStream(
                final StreamReaderOptions options, final RowSet subset) {
            super(chunk, options, subset);
        }

        private int cachedNullCount = -1;

        @Override
        public int nullCount() {
            if (cachedNullCount == -1) {
                cachedNullCount = 0;
                subset.forAllRowKeys(i -> {
                    if (chunk.get((int) i) == null) {
                        ++cachedNullCount;
                    }
                });
            }
            return cachedNullCount;
        }

        @Override
        public void visitFieldNodes(FieldNodeListener listener) {
            listener.noteLogicalFieldNode(subset.intSize(DEBUG_NAME), nullCount());
        }

        @Override
        public void visitBuffers(final BufferListener listener) {
            // validity
            final int numElements = subset.intSize(DEBUG_NAME);
            listener.noteLogicalBuffer(sendValidityBuffer() ? getValidityMapSerializationSizeFor(numElements) : 0);

            // offsets
            long numOffsetBytes = Integer.BYTES * (((long) numElements) + (numElements > 0 ? 1 : 0));
            final long bytesExtended = numOffsetBytes & REMAINDER_MOD_8_MASK;
            if (bytesExtended > 0) {
                numOffsetBytes += 8 - bytesExtended;
            }
            listener.noteLogicalBuffer(numOffsetBytes);

            // payload
            final MutableLong numPayloadBytes = new MutableLong();
            subset.forAllRowKeyRanges((s, e) -> {
                numPayloadBytes.add(byteStorage.getPayloadSize((int) s, (int) e));
            });
            final long payloadExtended = numPayloadBytes.longValue() & REMAINDER_MOD_8_MASK;
            if (payloadExtended > 0) {
                numPayloadBytes.add(8 - payloadExtended);
            }
            listener.noteLogicalBuffer(numPayloadBytes.longValue());
        }

        @Override
        protected int getRawSize() {
            if (cachedSize == -1) {
                MutableLong totalCachedSize = new MutableLong(0L);
                if (sendValidityBuffer()) {
                    totalCachedSize.add(getValidityMapSerializationSizeFor(subset.intSize(DEBUG_NAME)));
                }

                // there are n+1 offsets; it is not assumed first offset is zero
                if (!subset.isEmpty() && subset.size() == byteStorage.offsets.size() - 1) {
                    totalCachedSize.add(byteStorage.offsets.size() * (long) Integer.BYTES);
                    totalCachedSize.add(byteStorage.size());
                } else {
                    totalCachedSize.add(subset.isEmpty() ? 0 : Integer.BYTES); // account for the n+1 offset
                    subset.forAllRowKeyRanges((s, e) -> {
                        // account for offsets
                        totalCachedSize.add((e - s + 1) * Integer.BYTES);

                        // account for payload
                        totalCachedSize.add(byteStorage.getPayloadSize((int)s, (int)e));
                    });
                }

                if (!subset.isEmpty() && (subset.size() & 0x1) == 0) {
                    // then we must also align offset array
                    totalCachedSize.add(Integer.BYTES);
                }
                cachedSize = LongSizedDataStructure.intSize(DEBUG_NAME, totalCachedSize.longValue());
            }
            return cachedSize;
        }

        @Override
        public int drainTo(final OutputStream outputStream) throws IOException {
            if (read || subset.isEmpty()) {
                return 0;
            }

            read = true;
            long bytesWritten = 0;
            final LittleEndianDataOutputStream dos = new LittleEndianDataOutputStream(outputStream);
            // write the validity array with LSB indexing
            if (sendValidityBuffer()) {
                final SerContext context = new SerContext();
                final Runnable flush = () -> {
                    try {
                        dos.writeLong(context.accumulator);
                    } catch (final IOException e) {
                        throw new UncheckedDeephavenException("couldn't drain data to OutputStream", e);
                    }
                    context.accumulator = 0;
                    context.count = 0;
                };
                subset.forAllRowKeys(rawRow -> {
                    final int row = LongSizedDataStructure.intSize(DEBUG_NAME, rawRow);
                    if (chunk.get(row) != null) {
                        context.accumulator |= 1L << context.count;
                    }
                    if (++context.count == 64) {
                        flush.run();
                    }
                });
                if (context.count > 0) {
                    flush.run();
                }
                bytesWritten += getValidityMapSerializationSizeFor(subset.intSize(DEBUG_NAME));
            }

            // write offsets array
            dos.writeInt(0);

            final MutableInt logicalSize = new MutableInt();
            subset.forAllRowKeys((idx) -> {
                try {
                    logicalSize.add(byteStorage.getPayloadSize((int) idx, (int) idx));
                    dos.writeInt(logicalSize.intValue());
                } catch (final IOException e) {
                    throw new UncheckedDeephavenException("couldn't drain data to OutputStream", e);
                }
            });
            bytesWritten += Integer.BYTES * (subset.size() + 1);

            if ((subset.size() & 0x1) == 0) {
                // then we must pad to align next buffer
                dos.writeInt(0);
                bytesWritten += Integer.BYTES;
            }

            final MutableLong payloadLen = new MutableLong();
            subset.forAllRowKeyRanges((s, e) -> {
                try {
                    payloadLen.add(byteStorage.writePayload(dos, (int) s, (int) e));
                } catch (final IOException err) {
                    throw new UncheckedDeephavenException("couldn't drain data to OutputStream", err);
                }
            });
            bytesWritten += payloadLen.longValue();

            final long bytesExtended = bytesWritten & REMAINDER_MOD_8_MASK;
            if (bytesExtended > 0) {
                bytesWritten += 8 - bytesExtended;
                dos.write(PADDING_BUFFER, 0, (int) (8 - bytesExtended));
            }

            return LongSizedDataStructure.intSize(DEBUG_NAME, bytesWritten);
        }
    }

    static <T> WritableObjectChunk<T, Values> extractChunkFromInputStream(
            final DataInput is,
            final Iterator<FieldNodeInfo> fieldNodeIter,
            final TLongIterator bufferInfoIter,
            final Mapper<T> mapper,
            final WritableChunk<Values> outChunk,
            final int outOffset,
            final int totalRows) throws IOException {
        final FieldNodeInfo nodeInfo = fieldNodeIter.next();
        final long validityBuffer = bufferInfoIter.next();
        final long offsetsBuffer = bufferInfoIter.next();
        final long payloadBuffer = bufferInfoIter.next();

        final int numElements = nodeInfo.numElements;
        final WritableObjectChunk<T, Values> chunk;
        if (outChunk != null) {
            chunk = outChunk.asWritableObjectChunk();
        } else {
            final int numRows = Math.max(totalRows, numElements);
            chunk = WritableObjectChunk.makeWritableChunk(numRows);
            chunk.setSize(numRows);
        }

        if (numElements == 0) {
            return chunk;
        }

        final int numValidityWords = (numElements + 63) / 64;
        try (final WritableLongChunk<Values> isValid = WritableLongChunk.makeWritableChunk(numValidityWords);
             final WritableIntChunk<Values> offsets = WritableIntChunk.makeWritableChunk(numElements + 1)) {
            // Read validity buffer:
            int jj = 0;
            for (; jj < Math.min(numValidityWords, validityBuffer / 8); ++jj) {
                isValid.set(jj, is.readLong());
            }
            final long valBufRead = jj * 8L;
            if (valBufRead < validityBuffer) {
                is.skipBytes(LongSizedDataStructure.intSize(DEBUG_NAME, validityBuffer - valBufRead));
            }
            // we support short validity buffers
            for (; jj < numValidityWords; ++jj) {
                isValid.set(jj, -1); // -1 is bit-wise representation of all ones
            }

            // Read offsets:
            final long offBufRead = (numElements + 1L) * Integer.BYTES;
            if (offsetsBuffer < offBufRead) {
                throw new IllegalStateException("offset buffer is too short for the expected number of elements");
            }
            for (int i = 0; i < numElements + 1; ++i) {
                offsets.set(i, is.readInt());
            }
            if (offBufRead < offsetsBuffer) {
                is.skipBytes(LongSizedDataStructure.intSize(DEBUG_NAME, offsetsBuffer - offBufRead));
            }

            // Read data:
            final int bytesRead = LongSizedDataStructure.intSize(DEBUG_NAME, payloadBuffer);
            final byte[] serializedData = new byte[bytesRead];
            is.readFully(serializedData);

            // Deserialize:
            int ei = 0;
            int pendingSkips = 0;

            for (int vi = 0; vi < numValidityWords; ++vi) {
                int bitsLeftInThisWord = Math.min(64, numElements - vi * 64);
                long validityWord = isValid.get(vi);
                do {
                    if ((validityWord & 1) == 1) {
                        if (pendingSkips > 0) {
                            chunk.fillWithNullValue(outOffset + ei, pendingSkips);
                            ei += pendingSkips;
                            pendingSkips = 0;
                        }
                        final int offset = offsets.get(ei);
                        final int length = offsets.get(ei + 1) - offset;
                        if (offset + length > serializedData.length) {
                            throw new IllegalStateException("not enough data was serialized to parse this element: " +
                                    "elementIndex=" + ei + " offset=" + offset + " length=" + length +
                                    " serializedLen=" + serializedData.length);
                        }
                        chunk.set(outOffset + ei++, mapper.constructFrom(serializedData, offset, length));                        validityWord >>= 1;
                        bitsLeftInThisWord--;
                    } else {
                        final int skips = Math.min(Long.numberOfTrailingZeros(validityWord), bitsLeftInThisWord);
                        pendingSkips += skips;
                        validityWord >>= skips;
                        bitsLeftInThisWord -= skips;
                    }
                } while (bitsLeftInThisWord > 0);
            }

            if (pendingSkips > 0) {
                chunk.fillWithNullValue(outOffset + ei, pendingSkips);
            }
        }

        return chunk;
    }
}<|MERGE_RESOLUTION|>--- conflicted
+++ resolved
@@ -173,19 +173,9 @@
             }
 
             // close the offset and byte chunks
-<<<<<<< HEAD
-            if (offsets instanceof PoolableChunk) {
-                ((PoolableChunk) offsets).close();
-            }
-            for (ByteChunk<?> chunk : byteChunks) {
-                if (chunk instanceof PoolableChunk) {
-                    ((PoolableChunk) chunk).close();
-                }
-=======
             offsets.close();
             for (WritableByteChunk<?> chunk : byteChunks) {
                 chunk.close();
->>>>>>> e69dcc15
             }
         }
     }
