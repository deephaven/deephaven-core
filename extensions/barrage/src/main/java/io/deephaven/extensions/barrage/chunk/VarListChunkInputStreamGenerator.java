//
// Copyright (c) 2016-2024 Deephaven Data Labs and Patent Pending
//
package io.deephaven.extensions.barrage.chunk;

import com.google.common.annotations.GwtIncompatible;
import com.google.common.io.LittleEndianDataOutputStream;
import io.deephaven.UncheckedDeephavenException;
import io.deephaven.chunk.attributes.ChunkPositions;
import io.deephaven.chunk.attributes.Values;
import io.deephaven.extensions.barrage.util.StreamReaderOptions;
import io.deephaven.util.datastructures.LongSizedDataStructure;
import io.deephaven.chunk.ChunkType;
import io.deephaven.chunk.ObjectChunk;
import io.deephaven.chunk.WritableChunk;
import io.deephaven.chunk.WritableIntChunk;
import io.deephaven.chunk.util.pools.PoolableChunk;
import io.deephaven.engine.rowset.RowSet;
import io.deephaven.engine.rowset.RowSetBuilderSequential;
import io.deephaven.engine.rowset.RowSetFactory;
import io.deephaven.extensions.barrage.chunk.array.ArrayExpansionKernel;
import io.deephaven.util.mutable.MutableInt;
import org.jetbrains.annotations.Nullable;

import java.io.IOException;
import java.io.OutputStream;

public class VarListChunkInputStreamGenerator<T> extends BaseChunkInputStreamGenerator<ObjectChunk<T, Values>> {
    private static final String DEBUG_NAME = "VarListChunkInputStreamGenerator";

    private final Factory factory;
    private final Class<T> type;

    private WritableIntChunk<ChunkPositions> offsets;
    private ChunkInputStreamGenerator innerGenerator;

    VarListChunkInputStreamGenerator(ChunkInputStreamGenerator.Factory factory, final Class<T> type,
            final ObjectChunk<T, Values> chunk, final long rowOffset) {
        super(chunk, 0, rowOffset);
        this.factory = factory;
        this.type = type;
    }

    private synchronized void computePayload() {
        if (innerGenerator != null) {
            return;
        }

        final Class<?> myType = type.getComponentType();
        final Class<?> myComponentType = myType != null ? myType.getComponentType() : null;
        ChunkType chunkType = ChunkType.fromElementType(myType);
        if (chunkType == ChunkType.Boolean) {
            // the internal payload is in bytes (to handle nulls), but the wire format is packed bits
            chunkType = ChunkType.Byte;
        }
        final ArrayExpansionKernel kernel = ArrayExpansionKernel.makeExpansionKernel(chunkType, myType);
        offsets = WritableIntChunk.makeWritableChunk(chunk.size() + 1);

        final WritableChunk<Values> innerChunk = kernel.expand(chunk, offsets);
<<<<<<< HEAD
        innerGenerator =
                ChunkInputStreamGenerator.makeInputStreamGenerator(chunkType, myType, myComponentType, innerChunk, 0);
=======
        innerGenerator = factory.makeInputStreamGenerator(
                chunkType, myType, myComponentType, innerChunk, 0);
>>>>>>> b00c57e9
    }

    @Override
    @GwtIncompatible
    public void close() {
        if (REFERENCE_COUNT_UPDATER.decrementAndGet(this) == 0) {
            if (chunk instanceof PoolableChunk) {
                ((PoolableChunk) chunk).close();
            }
            if (offsets != null) {
                offsets.close();
            }
            if (innerGenerator != null) {
                innerGenerator.close();
            }
        }
    }

    @Override
    public DrainableColumn getInputStream(final StreamReaderOptions options,
            @Nullable final RowSet subset) throws IOException {
        computePayload();
        return new VarListInputStream(options, subset);
    }

    private class VarListInputStream extends BaseChunkInputStream {
        private int cachedSize = -1;
        private final WritableIntChunk<ChunkPositions> myOffsets;
        private final DrainableColumn innerStream;

        private VarListInputStream(
                final StreamReaderOptions options, final RowSet subsetIn) throws IOException {
            super(chunk, options, subsetIn);
            if (subset.size() != offsets.size() - 1) {
                myOffsets = WritableIntChunk.makeWritableChunk(subset.intSize(DEBUG_NAME) + 1);
                myOffsets.set(0, 0);
                final RowSetBuilderSequential myOffsetBuilder = RowSetFactory.builderSequential();
                final MutableInt off = new MutableInt();
                subset.forAllRowKeys(key -> {
                    final int startOffset = offsets.get(LongSizedDataStructure.intSize(DEBUG_NAME, key));
                    final int endOffset = offsets.get(LongSizedDataStructure.intSize(DEBUG_NAME, key + 1));
                    final int idx = off.incrementAndGet();
                    myOffsets.set(idx, endOffset - startOffset + myOffsets.get(idx - 1));
                    if (endOffset > startOffset) {
                        myOffsetBuilder.appendRange(startOffset, endOffset - 1);
                    }
                });
                try (final RowSet mySubset = myOffsetBuilder.build()) {
                    innerStream = innerGenerator.getInputStream(options, mySubset);
                }
            } else {
                myOffsets = null;
                innerStream = innerGenerator.getInputStream(options, null);
            }
        }

        private int cachedNullCount = -1;

        @Override
        public int nullCount() {
            if (cachedNullCount == -1) {
                cachedNullCount = 0;
                subset.forAllRowKeys(i -> {
                    if (chunk.get((int) i) == null) {
                        ++cachedNullCount;
                    }
                });
            }
            return cachedNullCount;
        }

        @Override
        public void visitFieldNodes(final FieldNodeListener listener) {
            listener.noteLogicalFieldNode(subset.intSize(DEBUG_NAME), nullCount());
            innerStream.visitFieldNodes(listener);
        }

        @Override
        public void visitBuffers(final BufferListener listener) {
            // validity
            final int numElements = subset.intSize(DEBUG_NAME);
            listener.noteLogicalBuffer(sendValidityBuffer() ? getValidityMapSerializationSizeFor(numElements) : 0);

            // offsets
            long numOffsetBytes = Integer.BYTES * (((long) numElements) + (numElements > 0 ? 1 : 0));
            final long bytesExtended = numOffsetBytes & REMAINDER_MOD_8_MASK;
            if (bytesExtended > 0) {
                numOffsetBytes += 8 - bytesExtended;
            }
            listener.noteLogicalBuffer(numOffsetBytes);

            // payload
            innerStream.visitBuffers(listener);
        }

        @Override
        public void close() throws IOException {
            super.close();
            if (myOffsets != null) {
                myOffsets.close();
            }
            innerStream.close();
        }

        @Override
        protected int getRawSize() throws IOException {
            if (cachedSize == -1) {
                // there are n+1 offsets; it is not assumed first offset is zero
                cachedSize = sendValidityBuffer() ? getValidityMapSerializationSizeFor(subset.intSize(DEBUG_NAME)) : 0;
                cachedSize += subset.size() * Integer.BYTES + (subset.isEmpty() ? 0 : Integer.BYTES);

                if (!subset.isEmpty() && (subset.size() & 0x1) == 0) {
                    // then we must also align offset array
                    cachedSize += Integer.BYTES;
                }
                cachedSize += innerStream.available();
            }
            return cachedSize;
        }

        @Override
        public int drainTo(final OutputStream outputStream) throws IOException {
            if (read || subset.isEmpty()) {
                return 0;
            }

            read = true;
            long bytesWritten = 0;
            final LittleEndianDataOutputStream dos = new LittleEndianDataOutputStream(outputStream);
            // write the validity array with LSB indexing
            if (sendValidityBuffer()) {
                final SerContext context = new SerContext();
                final Runnable flush = () -> {
                    try {
                        dos.writeLong(context.accumulator);
                    } catch (final IOException e) {
                        throw new UncheckedDeephavenException("couldn't drain data to OutputStream", e);
                    }
                    context.accumulator = 0;
                    context.count = 0;
                };
                subset.forAllRowKeys(rawRow -> {
                    final int row = LongSizedDataStructure.intSize(DEBUG_NAME, rawRow);
                    if (chunk.get(row) != null) {
                        context.accumulator |= 1L << context.count;
                    }
                    if (++context.count == 64) {
                        flush.run();
                    }
                });
                if (context.count > 0) {
                    flush.run();
                }
                bytesWritten += getValidityMapSerializationSizeFor(subset.intSize(DEBUG_NAME));
            }

            // write offsets array
            final WritableIntChunk<ChunkPositions> offsetsToUse = myOffsets == null ? offsets : myOffsets;
            for (int i = 0; i < offsetsToUse.size(); ++i) {
                dos.writeInt(offsetsToUse.get(i));
            }
            bytesWritten += ((long) offsetsToUse.size()) * Integer.BYTES;

            final long bytesExtended = bytesWritten & REMAINDER_MOD_8_MASK;
            if (bytesExtended > 0) {
                bytesWritten += 8 - bytesExtended;
                dos.write(PADDING_BUFFER, 0, (int) (8 - bytesExtended));
            }

            bytesWritten += innerStream.drainTo(outputStream);
            return LongSizedDataStructure.intSize(DEBUG_NAME, bytesWritten);
        }
    }

}
<|MERGE_RESOLUTION|>--- conflicted
+++ resolved
@@ -57,13 +57,7 @@
         offsets = WritableIntChunk.makeWritableChunk(chunk.size() + 1);
 
         final WritableChunk<Values> innerChunk = kernel.expand(chunk, offsets);
-<<<<<<< HEAD
-        innerGenerator =
-                ChunkInputStreamGenerator.makeInputStreamGenerator(chunkType, myType, myComponentType, innerChunk, 0);
-=======
-        innerGenerator = factory.makeInputStreamGenerator(
-                chunkType, myType, myComponentType, innerChunk, 0);
->>>>>>> b00c57e9
+        innerGenerator = factory.makeInputStreamGenerator(chunkType, myType, myComponentType, innerChunk, 0);
     }
 
     @Override
