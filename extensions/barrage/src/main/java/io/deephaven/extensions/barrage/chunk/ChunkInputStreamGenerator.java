//
// Copyright (c) 2016-2024 Deephaven Data Labs and Patent Pending
//
package io.deephaven.extensions.barrage.chunk;

<<<<<<< HEAD
import io.deephaven.chunk.Chunk;
=======
>>>>>>> c665c009
import io.deephaven.chunk.attributes.Values;
import io.deephaven.engine.rowset.RowSet;
import io.deephaven.extensions.barrage.util.DefensiveDrainable;
import io.deephaven.extensions.barrage.util.StreamReaderOptions;
import io.deephaven.util.QueryConstants;
import io.deephaven.util.datastructures.LongSizedDataStructure;
import io.deephaven.chunk.ChunkType;
import io.deephaven.util.SafeCloseable;
import org.jetbrains.annotations.Nullable;

import java.io.IOException;

public interface ChunkInputStreamGenerator extends SafeCloseable {
    long MS_PER_DAY = 24 * 60 * 60 * 1000L;
    long MIN_LOCAL_DATE_VALUE = QueryConstants.MIN_LONG / MS_PER_DAY;
    long MAX_LOCAL_DATE_VALUE = QueryConstants.MAX_LONG / MS_PER_DAY;

    /**
     * Creator of {@link ChunkInputStreamGenerator} instances.
     * <p>
     * This API may not be stable, while the JS API's usages of it are implemented.
     */
    interface Factory {
        /**
         * Returns an instance capable of writing the given chunk
<<<<<<< HEAD
         * 
=======
         *
>>>>>>> c665c009
         * @param chunkType the type of the chunk to be written
         * @param type the Java type of the column being written
         * @param componentType the Java type of data in an array/vector, or null if irrelevant
         * @param chunk the chunk that will be written out to an input stream
         * @param rowOffset the offset into the chunk to start writing from
         * @return an instance capable of serializing the given chunk
         * @param <T> the type of data in the column
         */
        <T> ChunkInputStreamGenerator makeInputStreamGenerator(
                final ChunkType chunkType,
                final Class<T> type,
                final Class<?> componentType,
                final Chunk<Values> chunk,
                final long rowOffset);
    }

    /**
     * Returns the number of rows that were sent before the first row in this generator.
     */
    long getRowOffset();

    /**
     * Returns the offset of the final row this generator can produce.
     */
    long getLastRowOffset();

    /**
     * Get an input stream optionally position-space filtered using the provided RowSet.
     *
     * @param options the serializable options for this subscription
     * @param subset if provided, is a position-space filter of source data
     * @return a single-use DrainableColumn ready to be drained via grpc
     */
    DrainableColumn getInputStream(final StreamReaderOptions options, @Nullable final RowSet subset) throws IOException;

    final class FieldNodeInfo {
        public final int numElements;
        public final int nullCount;

        public FieldNodeInfo(final int numElements, final int nullCount) {
            this.numElements = numElements;
            this.nullCount = nullCount;
        }

        public FieldNodeInfo(final org.apache.arrow.flatbuf.FieldNode node) {
            this(LongSizedDataStructure.intSize("FieldNodeInfo", node.length()),
                    LongSizedDataStructure.intSize("FieldNodeInfo", node.nullCount()));
        }
    }

    @FunctionalInterface
    interface FieldNodeListener {
        void noteLogicalFieldNode(final int numElements, final int nullCount);
    }

    @FunctionalInterface
    interface BufferListener {
        void noteLogicalBuffer(final long length);
    }

    abstract class DrainableColumn extends DefensiveDrainable {
        /**
         * Append the field nde to the flatbuffer payload via the supplied listener.
         * 
         * @param listener the listener to notify for each logical field node in this payload
         */
        public abstract void visitFieldNodes(final FieldNodeListener listener);

        /**
         * Append the buffer boundaries to the flatbuffer payload via the supplied listener.
         * 
         * @param listener the listener to notify for each sub-buffer in this payload
         */
        public abstract void visitBuffers(final BufferListener listener);

        /**
         * Count the number of null elements in the outer-most layer of this column (i.e. does not count nested nulls
         * inside of arrays)
         * 
         * @return the number of null elements -- 'useDeephavenNulls' counts are always 0 so that we may omit the
         *         validity buffer
         */
        public abstract int nullCount();
    }
}<|MERGE_RESOLUTION|>--- conflicted
+++ resolved
@@ -3,10 +3,7 @@
 //
 package io.deephaven.extensions.barrage.chunk;
 
-<<<<<<< HEAD
 import io.deephaven.chunk.Chunk;
-=======
->>>>>>> c665c009
 import io.deephaven.chunk.attributes.Values;
 import io.deephaven.engine.rowset.RowSet;
 import io.deephaven.extensions.barrage.util.DefensiveDrainable;
@@ -32,11 +29,7 @@
     interface Factory {
         /**
          * Returns an instance capable of writing the given chunk
-<<<<<<< HEAD
-         * 
-=======
          *
->>>>>>> c665c009
          * @param chunkType the type of the chunk to be written
          * @param type the Java type of the column being written
          * @param componentType the Java type of data in an array/vector, or null if irrelevant
