--- conflicted
+++ resolved
@@ -3,14 +3,7 @@
 //
 package io.deephaven.extensions.barrage.chunk;
 
-<<<<<<< HEAD
-import com.google.common.annotations.GwtIncompatible;
-import com.google.common.base.Charsets;
 import io.deephaven.chunk.Chunk;
-import io.deephaven.chunk.ObjectChunk;
-import io.deephaven.chunk.WritableLongChunk;
-=======
->>>>>>> b00c57e9
 import io.deephaven.chunk.attributes.Values;
 import io.deephaven.engine.rowset.RowSet;
 import io.deephaven.extensions.barrage.util.DefensiveDrainable;
@@ -28,155 +21,6 @@
     long MIN_LOCAL_DATE_VALUE = QueryConstants.MIN_LONG / MS_PER_DAY;
     long MAX_LOCAL_DATE_VALUE = QueryConstants.MAX_LONG / MS_PER_DAY;
 
-<<<<<<< HEAD
-
-    @GwtIncompatible
-    static <T> ChunkInputStreamGenerator makeInputStreamGenerator(
-            final ChunkType chunkType,
-            final Class<T> type,
-            final Class<?> componentType,
-            final Chunk<Values> chunk,
-            final long rowOffset) {
-        // TODO (deephaven-core#5453): pass in ArrowType to enable ser/deser of single java class in multiple formats
-        switch (chunkType) {
-            case Boolean:
-                throw new UnsupportedOperationException("Booleans are reinterpreted as bytes");
-            case Char:
-                return new CharChunkInputStreamGenerator(chunk.asCharChunk(), Character.BYTES, rowOffset);
-            case Byte:
-                if (type == Boolean.class || type == boolean.class) {
-                    // internally we represent booleans as bytes, but the wire format respects arrow's specification
-                    return new BooleanChunkInputStreamGenerator(chunk.asByteChunk(), rowOffset);
-                }
-                return new ByteChunkInputStreamGenerator(chunk.asByteChunk(), Byte.BYTES, rowOffset);
-            case Short:
-                return new ShortChunkInputStreamGenerator(chunk.asShortChunk(), Short.BYTES, rowOffset);
-            case Int:
-                return new IntChunkInputStreamGenerator(chunk.asIntChunk(), Integer.BYTES, rowOffset);
-            case Long:
-                return new LongChunkInputStreamGenerator(chunk.asLongChunk(), Long.BYTES, rowOffset);
-            case Float:
-                return new FloatChunkInputStreamGenerator(chunk.asFloatChunk(), Float.BYTES, rowOffset);
-            case Double:
-                return new DoubleChunkInputStreamGenerator(chunk.asDoubleChunk(), Double.BYTES, rowOffset);
-            case Object:
-                if (type.isArray()) {
-                    if (componentType == byte.class) {
-                        return new VarBinaryChunkInputStreamGenerator<>(chunk.asObjectChunk(), rowOffset,
-                                (out, item) -> out.write((byte[]) item));
-                    } else {
-                        return new VarListChunkInputStreamGenerator<>(type, chunk.asObjectChunk(), rowOffset);
-                    }
-                }
-                if (Vector.class.isAssignableFrom(type)) {
-                    // noinspection unchecked
-                    return new VectorChunkInputStreamGenerator(
-                            (Class<Vector<?>>) type, componentType, chunk.asObjectChunk(), rowOffset);
-                }
-                if (type == String.class) {
-                    return new VarBinaryChunkInputStreamGenerator<String>(chunk.asObjectChunk(), rowOffset,
-                            (out, str) -> out.write(str.getBytes(Charsets.UTF_8)));
-                }
-                if (type == BigInteger.class) {
-                    return new VarBinaryChunkInputStreamGenerator<BigInteger>(chunk.asObjectChunk(), rowOffset,
-                            (out, item) -> out.write(item.toByteArray()));
-                }
-                if (type == BigDecimal.class) {
-                    return new VarBinaryChunkInputStreamGenerator<BigDecimal>(chunk.asObjectChunk(), rowOffset,
-                            (out, item) -> {
-                                final BigDecimal normal = item.stripTrailingZeros();
-                                final int v = normal.scale();
-                                // Write as little endian, arrow endianness.
-                                out.write(0xFF & v);
-                                out.write(0xFF & (v >> 8));
-                                out.write(0xFF & (v >> 16));
-                                out.write(0xFF & (v >> 24));
-                                out.write(normal.unscaledValue().toByteArray());
-                            });
-                }
-                if (type == Instant.class) {
-                    // This code path is utilized for arrays and vectors of Instant, which cannot be reinterpreted.
-                    ObjectChunk<Instant, Values> objChunk = chunk.asObjectChunk();
-                    WritableLongChunk<Values> outChunk = WritableLongChunk.makeWritableChunk(objChunk.size());
-                    for (int i = 0; i < objChunk.size(); ++i) {
-                        outChunk.set(i, DateTimeUtils.epochNanos(objChunk.get(i)));
-                    }
-                    if (chunk instanceof PoolableChunk) {
-                        ((PoolableChunk) chunk).close();
-                    }
-                    return new LongChunkInputStreamGenerator(outChunk, Long.BYTES, rowOffset);
-                }
-                if (type == ZonedDateTime.class) {
-                    // This code path is utilized for arrays and vectors of Instant, which cannot be reinterpreted.
-                    ObjectChunk<ZonedDateTime, Values> objChunk = chunk.asObjectChunk();
-                    WritableLongChunk<Values> outChunk = WritableLongChunk.makeWritableChunk(objChunk.size());
-                    for (int i = 0; i < objChunk.size(); ++i) {
-                        outChunk.set(i, DateTimeUtils.epochNanos(objChunk.get(i)));
-                    }
-                    if (chunk instanceof PoolableChunk) {
-                        ((PoolableChunk) chunk).close();
-                    }
-                    return new LongChunkInputStreamGenerator(outChunk, Long.BYTES, rowOffset);
-                }
-                if (type == Boolean.class) {
-                    return BooleanChunkInputStreamGenerator.convertBoxed(chunk.asObjectChunk(), rowOffset);
-                }
-                if (type == Byte.class) {
-                    return ByteChunkInputStreamGenerator.convertBoxed(chunk.asObjectChunk(), rowOffset);
-                }
-                if (type == Character.class) {
-                    return CharChunkInputStreamGenerator.convertBoxed(chunk.asObjectChunk(), rowOffset);
-                }
-                if (type == Double.class) {
-                    return DoubleChunkInputStreamGenerator.convertBoxed(chunk.asObjectChunk(), rowOffset);
-                }
-                if (type == Float.class) {
-                    return FloatChunkInputStreamGenerator.convertBoxed(chunk.asObjectChunk(), rowOffset);
-                }
-                if (type == Integer.class) {
-                    return IntChunkInputStreamGenerator.convertBoxed(chunk.asObjectChunk(), rowOffset);
-                }
-                if (type == Long.class) {
-                    return LongChunkInputStreamGenerator.convertBoxed(chunk.asObjectChunk(), rowOffset);
-                }
-                if (type == Short.class) {
-                    return ShortChunkInputStreamGenerator.convertBoxed(chunk.asObjectChunk(), rowOffset);
-                }
-                if (type == LocalDate.class) {
-                    return LongChunkInputStreamGenerator.<LocalDate>convertWithTransform(chunk.asObjectChunk(),
-                            rowOffset, date -> {
-                                if (date == null) {
-                                    return QueryConstants.NULL_LONG;
-                                }
-                                final long epochDay = date.toEpochDay();
-                                if (epochDay < MIN_LOCAL_DATE_VALUE || epochDay > MAX_LOCAL_DATE_VALUE) {
-                                    throw new IllegalArgumentException("Date out of range: " + date + " (" + epochDay
-                                            + " not in [" + MIN_LOCAL_DATE_VALUE + ", " + MAX_LOCAL_DATE_VALUE + "])");
-                                }
-                                return epochDay * MS_PER_DAY;
-                            });
-                }
-                if (type == LocalTime.class) {
-                    return LongChunkInputStreamGenerator.<LocalTime>convertWithTransform(chunk.asObjectChunk(),
-                            rowOffset, time -> {
-                                if (time == null) {
-                                    return QueryConstants.NULL_LONG;
-                                }
-                                final long nanoOfDay = time.toNanoOfDay();
-                                if (nanoOfDay < 0) {
-                                    throw new IllegalArgumentException("Time out of range: " + time);
-                                }
-                                return nanoOfDay;
-                            });
-                }
-                // TODO (core#936): support column conversion modes
-
-                return new VarBinaryChunkInputStreamGenerator<>(chunk.asObjectChunk(), rowOffset,
-                        (out, item) -> out.write(item.toString().getBytes(Charsets.UTF_8)));
-            default:
-                throw new UnsupportedOperationException();
-        }
-=======
     /**
      * Creator of {@link ChunkInputStreamGenerator} instances.
      * <p>
@@ -200,7 +44,6 @@
                 final Class<?> componentType,
                 final Chunk<Values> chunk,
                 final long rowOffset);
->>>>>>> b00c57e9
     }
 
     /**
