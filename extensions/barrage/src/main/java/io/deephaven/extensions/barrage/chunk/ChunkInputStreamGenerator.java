--- conflicted
+++ resolved
@@ -259,103 +259,59 @@
                                 options, type, fieldNodeIter, bufferInfoIter, is, outChunk, outOffset, totalRows);
                     }
                 }
-<<<<<<< HEAD
-                // if (Vector.class.isAssignableFrom(type)) {
-                // // noinspection unchecked
-                // return VectorChunkInputStreamGenerator.extractChunkFromInputStream(
-                // options, (Class<Vector<?>>) type, componentType, fieldNodeIter, bufferInfoIter, is,
-                // outChunk, outOffset, totalRows);
-                // }
-                // if (type == BigInteger.class) {
-                // return VarBinaryChunkInputStreamGenerator.extractChunkFromInputStream(
-                // is,
-                // fieldNodeIter,
-                // bufferInfoIter,
-                // BigInteger::new,
-                // outChunk, outOffset, totalRows);
-                // }
-                // if (type == BigDecimal.class) {
-                // return VarBinaryChunkInputStreamGenerator.extractChunkFromInputStream(
-                // is,
-                // fieldNodeIter,
-                // bufferInfoIter,
-                // (final byte[] buf, final int offset, final int length) -> {
-                // // read the int scale value as little endian, arrow's endianness.
-                // final byte b1 = buf[offset];
-                // final byte b2 = buf[offset + 1];
-                // final byte b3 = buf[offset + 2];
-                // final byte b4 = buf[offset + 3];
-                // final int scale = b4 << 24 | (b3 & 0xFF) << 16 | (b2 & 0xFF) << 8 | (b1 & 0xFF);
-                // return new BigDecimal(new BigInteger(buf, offset + 4, length - 4), scale);
-                // },
-                // outChunk, outOffset, totalRows);
-                // }
-                // if (type == Instant.class) {
-                // return FixedWidthChunkInputStreamGenerator.extractChunkFromInputStreamWithTypeConversion(
-                // Long.BYTES, options, io -> DateTimeUtils.epochNanosToInstant(io.readLong()),
-                // fieldNodeIter, bufferInfoIter, is, outChunk, outOffset, totalRows);
-                // }
-                // if (type == ZonedDateTime.class) {
-                // return FixedWidthChunkInputStreamGenerator.extractChunkFromInputStreamWithTypeConversion(
-                // Long.BYTES, options,
-                // io -> DateTimeUtils.epochNanosToZonedDateTime(io.readLong(), DateTimeUtils.timeZone()),
-                // fieldNodeIter, bufferInfoIter, is, outChunk, outOffset, totalRows);
-                // }
-=======
-                if (Vector.class.isAssignableFrom(type)) {
-                    // noinspection unchecked
-                    return VectorChunkInputStreamGenerator.extractChunkFromInputStream(
-                            options, (Class<Vector<?>>) type, componentType, fieldNodeIter, bufferInfoIter, is,
-                            outChunk, outOffset, totalRows);
-                }
-                if (type == BigInteger.class) {
-                    return VarBinaryChunkInputStreamGenerator.extractChunkFromInputStream(
-                            is,
-                            fieldNodeIter,
-                            bufferInfoIter,
-                            BigInteger::new,
-                            outChunk, outOffset, totalRows);
-                }
-                if (type == BigDecimal.class) {
-                    return VarBinaryChunkInputStreamGenerator.extractChunkFromInputStream(
-                            is,
-                            fieldNodeIter,
-                            bufferInfoIter,
-                            (final byte[] buf, final int offset, final int length) -> {
-                                // read the int scale value as little endian, arrow's endianness.
-                                final byte b1 = buf[offset];
-                                final byte b2 = buf[offset + 1];
-                                final byte b3 = buf[offset + 2];
-                                final byte b4 = buf[offset + 3];
-                                final int scale = b4 << 24 | (b3 & 0xFF) << 16 | (b2 & 0xFF) << 8 | (b1 & 0xFF);
-                                return new BigDecimal(new BigInteger(buf, offset + 4, length - 4), scale);
-                            },
-                            outChunk, outOffset, totalRows);
-                }
-                if (type == Instant.class) {
-                    return FixedWidthChunkInputStreamGenerator.extractChunkFromInputStreamWithTypeConversion(
-                            Long.BYTES, options, io -> {
-                                final long value = io.readLong();
-                                if (value == QueryConstants.NULL_LONG) {
-                                    return null;
-                                }
-                                return DateTimeUtils.epochNanosToInstant(value * factor);
-                            },
-                            fieldNodeIter, bufferInfoIter, is, outChunk, outOffset, totalRows);
-                }
-                if (type == ZonedDateTime.class) {
-                    return FixedWidthChunkInputStreamGenerator.extractChunkFromInputStreamWithTypeConversion(
-                            Long.BYTES, options, io -> {
-                                final long value = io.readLong();
-                                if (value == QueryConstants.NULL_LONG) {
-                                    return null;
-                                }
-                                return DateTimeUtils.epochNanosToZonedDateTime(
-                                        value * factor, DateTimeUtils.timeZone());
-                            },
-                            fieldNodeIter, bufferInfoIter, is, outChunk, outOffset, totalRows);
-                }
->>>>>>> f8e269a2
+//                if (Vector.class.isAssignableFrom(type)) {
+//                    // noinspection unchecked
+//                    return VectorChunkInputStreamGenerator.extractChunkFromInputStream(
+//                            options, (Class<Vector<?>>) type, componentType, fieldNodeIter, bufferInfoIter, is,
+//                            outChunk, outOffset, totalRows);
+//                }
+//                if (type == BigInteger.class) {
+//                    return VarBinaryChunkInputStreamGenerator.extractChunkFromInputStream(
+//                            is,
+//                            fieldNodeIter,
+//                            bufferInfoIter,
+//                            BigInteger::new,
+//                            outChunk, outOffset, totalRows);
+//                }
+//                if (type == BigDecimal.class) {
+//                    return VarBinaryChunkInputStreamGenerator.extractChunkFromInputStream(
+//                            is,
+//                            fieldNodeIter,
+//                            bufferInfoIter,
+//                            (final byte[] buf, final int offset, final int length) -> {
+//                                // read the int scale value as little endian, arrow's endianness.
+//                                final byte b1 = buf[offset];
+//                                final byte b2 = buf[offset + 1];
+//                                final byte b3 = buf[offset + 2];
+//                                final byte b4 = buf[offset + 3];
+//                                final int scale = b4 << 24 | (b3 & 0xFF) << 16 | (b2 & 0xFF) << 8 | (b1 & 0xFF);
+//                                return new BigDecimal(new BigInteger(buf, offset + 4, length - 4), scale);
+//                            },
+//                            outChunk, outOffset, totalRows);
+//                }
+//                if (type == Instant.class) {
+//                    return FixedWidthChunkInputStreamGenerator.extractChunkFromInputStreamWithTypeConversion(
+//                            Long.BYTES, options, io -> {
+//                                final long value = io.readLong();
+//                                if (value == QueryConstants.NULL_LONG) {
+//                                    return null;
+//                                }
+//                                return DateTimeUtils.epochNanosToInstant(value * factor);
+//                            },
+//                            fieldNodeIter, bufferInfoIter, is, outChunk, outOffset, totalRows);
+//                }
+//                if (type == ZonedDateTime.class) {
+//                    return FixedWidthChunkInputStreamGenerator.extractChunkFromInputStreamWithTypeConversion(
+//                            Long.BYTES, options, io -> {
+//                                final long value = io.readLong();
+//                                if (value == QueryConstants.NULL_LONG) {
+//                                    return null;
+//                                }
+//                                return DateTimeUtils.epochNanosToZonedDateTime(
+//                                        value * factor, DateTimeUtils.timeZone());
+//                            },
+//                            fieldNodeIter, bufferInfoIter, is, outChunk, outOffset, totalRows);
+//                }
                 if (type == Byte.class) {
                     return FixedWidthChunkInputStreamGenerator.extractChunkFromInputStreamWithTypeConversion(
                             Byte.BYTES, options, io -> TypeUtils.box(io.readByte()),
