--- conflicted
+++ resolved
@@ -47,11 +47,7 @@
     private Class<?>[] columnTypes;
     private Class<?>[] componentTypes;
     protected BarrageSubscriptionOptions options = DEFAULT_SER_OPTIONS;
-<<<<<<< HEAD
-    private Schema schema;
-=======
     private final List<ChunkReader> readers = new ArrayList<>();
->>>>>>> f81ad20f
 
     private volatile boolean completed = false;
 
@@ -209,14 +205,7 @@
             msg.addColumnData[ci] = acd;
             msg.addColumnData[ci].data = new ArrayList<>();
             try {
-<<<<<<< HEAD
-                ChunkReader reader = DefaultChunkReadingFactory.INSTANCE.extractChunkFromInputStream(options, factor,
-                        new ChunkReadingFactory.ChunkTypeInfo(columnChunkTypes[ci], columnTypes[ci], componentTypes[ci],
-                                schema.fields(ci)));
-                acd.data.add(reader.read(fieldNodeIter, bufferInfoIter, mi.inputStream, null, 0, 0));
-=======
                 acd.data.add(readers.get(ci).read(fieldNodeIter, bufferInfoIter, mi.inputStream, null, 0, 0));
->>>>>>> f81ad20f
             } catch (final IOException unexpected) {
                 throw new UncheckedDeephavenException(unexpected);
             }
