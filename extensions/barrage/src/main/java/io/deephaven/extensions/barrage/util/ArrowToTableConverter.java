--- conflicted
+++ resolved
@@ -174,13 +174,8 @@
             throw Exceptions.statusRuntimeException(Code.INVALID_ARGUMENT, "Schema evolution not supported");
         }
 
-<<<<<<< HEAD
-        final BarrageUtil.ConvertedArrowSchema result = BarrageUtil.convertArrowSchema(schema);
+        final BarrageUtil.ConvertedArrowSchema result = BarrageUtil.convertArrowSchema(schema, options);
         final BarrageTable res = BarrageTable.make(ArrowToTableConverter.class.getName(), null, result, true, null);
-=======
-        final BarrageUtil.ConvertedArrowSchema result = BarrageUtil.convertArrowSchema(schema, options);
-        final BarrageTable res = BarrageTable.make(null, result, true, null);
->>>>>>> c0aeeb8c
         res.setFlat();
 
         columnTypes = result.computeWireTypes();
