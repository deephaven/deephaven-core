--- conflicted
+++ resolved
@@ -12,8 +12,6 @@
 import io.deephaven.chunk.WritableIntChunk;
 import io.deephaven.chunk.WritableObjectChunk;
 import io.deephaven.util.datastructures.LongSizedDataStructure;
-
-import java.lang.reflect.Array;
 
 public class ObjectArrayExpansionKernel implements ArrayExpansionKernel {
 
@@ -82,15 +80,8 @@
         int lenRead = 0;
         for (int i = 0; i < itemsInBatch; ++i) {
             final int rowLen = perElementLengthDest.get(i + 1) - perElementLengthDest.get(i);
-<<<<<<< HEAD
-            if (rowLen == 0) {
-                result.set(outOffset + i, CollectionUtil.ZERO_LENGTH_OBJECT_ARRAY);
-            } else {
-                final Object[] row = (Object[]) new Object[rowLen];
-=======
-            final Object[] row = (Object[]) Array.newInstance(componentType, rowLen);
+            final Object[] row = new Object[rowLen];
             if (rowLen != 0) {
->>>>>>> f8e269a2
                 typedSource.copyToArray(lenRead, row, 0, rowLen);
                 lenRead += rowLen;
             }
