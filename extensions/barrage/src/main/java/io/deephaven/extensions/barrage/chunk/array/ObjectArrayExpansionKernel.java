//
// Copyright (c) 2016-2024 Deephaven Data Labs and Patent Pending
//
package io.deephaven.extensions.barrage.chunk.array;

import io.deephaven.chunk.attributes.Any;
import io.deephaven.chunk.attributes.ChunkPositions;
import io.deephaven.chunk.Chunk;
import io.deephaven.chunk.IntChunk;
import io.deephaven.chunk.ObjectChunk;
import io.deephaven.chunk.WritableChunk;
import io.deephaven.chunk.WritableIntChunk;
import io.deephaven.chunk.WritableObjectChunk;
import io.deephaven.util.datastructures.LongSizedDataStructure;

public class ObjectArrayExpansionKernel implements ArrayExpansionKernel {

    private final Class<?> componentType;

    public ObjectArrayExpansionKernel(final Class<?> componentType) {
        this.componentType = componentType;
    }

    @Override
    public <T, A extends Any> WritableChunk<A> expand(final ObjectChunk<T, A> source,
            final WritableIntChunk<ChunkPositions> perElementLengthDest) {
        if (source.size() == 0) {
            perElementLengthDest.setSize(0);
            return WritableObjectChunk.makeWritableChunk(0);
        }

        final ObjectChunk<T[], A> typedSource = source.asObjectChunk();

        long totalSize = 0;
        for (int i = 0; i < typedSource.size(); ++i) {
            final T[] row = typedSource.get(i);
            totalSize += row == null ? 0 : row.length;
        }
        final WritableObjectChunk<T, A> result = WritableObjectChunk.makeWritableChunk(
                LongSizedDataStructure.intSize("ExpansionKernel", totalSize));

        int lenWritten = 0;
        perElementLengthDest.setSize(source.size() + 1);
        for (int i = 0; i < typedSource.size(); ++i) {
            final T[] row = typedSource.get(i);
            perElementLengthDest.set(i, lenWritten);
            if (row == null) {
                continue;
            }
            result.copyFromArray(row, 0, lenWritten, row.length);
            lenWritten += row.length;
        }
        perElementLengthDest.set(typedSource.size(), lenWritten);

        return result;
    }

    @Override
    public <T, A extends Any> WritableObjectChunk<T, A> contract(
            final Chunk<A> source, final IntChunk<ChunkPositions> perElementLengthDest,
            final WritableChunk<A> outChunk, final int outOffset, final int totalRows) {
        if (perElementLengthDest.size() == 0) {
            if (outChunk != null) {
                return outChunk.asWritableObjectChunk();
            }
            return WritableObjectChunk.makeWritableChunk(totalRows);
        }

        final int itemsInBatch = perElementLengthDest.size() - 1;
        final ObjectChunk<T, A> typedSource = source.asObjectChunk();
        final WritableObjectChunk<Object, A> result;
        if (outChunk != null) {
            result = outChunk.asWritableObjectChunk();
        } else {
            final int numRows = Math.max(itemsInBatch, totalRows);
            result = WritableObjectChunk.makeWritableChunk(numRows);
            result.setSize(numRows);
        }

        int lenRead = 0;
        for (int i = 0; i < itemsInBatch; ++i) {
            final int rowLen = perElementLengthDest.get(i + 1) - perElementLengthDest.get(i);
<<<<<<< HEAD
            final Object[] row = new Object[rowLen];
=======
            final Object[] row = (Object[]) ArrayReflectUtil.newInstance(componentType, rowLen);
>>>>>>> c1f8c34d
            if (rowLen != 0) {
                typedSource.copyToArray(lenRead, row, 0, rowLen);
                lenRead += rowLen;
            }
            result.set(outOffset + i, row);
        }

        // noinspection unchecked
        return (WritableObjectChunk<T, A>) result;
    }
}<|MERGE_RESOLUTION|>--- conflicted
+++ resolved
@@ -80,11 +80,7 @@
         int lenRead = 0;
         for (int i = 0; i < itemsInBatch; ++i) {
             final int rowLen = perElementLengthDest.get(i + 1) - perElementLengthDest.get(i);
-<<<<<<< HEAD
-            final Object[] row = new Object[rowLen];
-=======
             final Object[] row = (Object[]) ArrayReflectUtil.newInstance(componentType, rowLen);
->>>>>>> c1f8c34d
             if (rowLen != 0) {
                 typedSource.copyToArray(lenRead, row, 0, rowLen);
                 lenRead += rowLen;
