--- conflicted
+++ resolved
@@ -33,13 +33,8 @@
             rowOffset += valuesChunk.size();
         }
         this.generators = Arrays.asList(generators);
-<<<<<<< HEAD
-        emptyGenerator = ChunkInputStreamGenerator.makeInputStreamGenerator(chunkType, type, componentType,
+        emptyGenerator = factory.makeInputStreamGenerator(chunkType, type, componentType,
                 chunkType.getEmptyChunk(), 0);
-=======
-        emptyGenerator = factory.makeInputStreamGenerator(
-                chunkType, type, componentType, chunkType.getEmptyChunk(), 0);
->>>>>>> b00c57e9
     }
 
     public List<ChunkInputStreamGenerator> generators() {
