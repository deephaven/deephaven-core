--- conflicted
+++ resolved
@@ -687,11 +687,7 @@
 
     private static boolean isTypeNativelySupported(final Class<?> typ) {
         if (typ.isPrimitive() || TypeUtils.isBoxedType(typ) || supportedTypes.contains(typ)
-<<<<<<< HEAD
-                || Vector.class.isAssignableFrom(typ) || DateTimeUtils.isDateTime(typ)) {
-=======
                 || Vector.class.isAssignableFrom(typ) || Instant.class == typ || ZonedDateTime.class == typ) {
->>>>>>> 6d19851e
             return true;
         }
         if (typ.isArray()) {
