//
// Copyright (c) 2016-2025 Deephaven Data Labs and Patent Pending
//
package io.deephaven.extensions.barrage.util;

import com.google.flatbuffers.Constants;
import com.google.flatbuffers.FlatBufferBuilder;
import com.google.protobuf.ByteString;
import com.google.protobuf.ByteStringAccess;
import com.google.rpc.Code;
import io.deephaven.UncheckedDeephavenException;
import io.deephaven.api.util.NameValidator;
import io.deephaven.barrage.flatbuf.BarrageMessageType;
import io.deephaven.barrage.flatbuf.BarrageMessageWrapper;
import io.deephaven.barrage.flatbuf.BarrageSnapshotRequest;
import io.deephaven.barrage.flatbuf.BarrageSubscriptionRequest;
import io.deephaven.base.ArrayUtil;
import io.deephaven.base.ClassUtil;
import io.deephaven.base.verify.Assert;
import io.deephaven.chunk.Chunk;
import io.deephaven.chunk.attributes.Values;
import io.deephaven.chunk.ChunkType;
import io.deephaven.configuration.Configuration;
import io.deephaven.engine.context.PoisonedUpdateGraph;
import io.deephaven.engine.rowset.RowSequence;
import io.deephaven.engine.rowset.RowSet;
import io.deephaven.engine.rowset.RowSetFactory;
import io.deephaven.engine.rowset.WritableRowSet;
import io.deephaven.engine.table.ColumnDefinition;
import io.deephaven.engine.table.GridAttributes;
import io.deephaven.engine.table.Table;
import io.deephaven.engine.table.TableDefinition;
import io.deephaven.engine.table.impl.BaseTable;
import io.deephaven.engine.table.impl.ComparatorRegistry;
import io.deephaven.engine.table.impl.remote.ConstructSnapshot;
import io.deephaven.engine.table.impl.sources.ReinterpretUtils;
import io.deephaven.engine.table.impl.util.BarrageMessage;
import io.deephaven.engine.updategraph.UpdateGraph;
import io.deephaven.engine.updategraph.impl.PeriodicUpdateGraph;
import io.deephaven.extensions.barrage.BarrageMessageWriter;
import io.deephaven.extensions.barrage.BarrageOptions;
import io.deephaven.engine.util.ColumnFormatting;
import io.deephaven.engine.util.input.InputTableUpdater;
import io.deephaven.extensions.barrage.BarragePerformanceLog;
import io.deephaven.extensions.barrage.BarrageSnapshotOptions;
import io.deephaven.extensions.barrage.BarrageSubscriptionOptions;
import io.deephaven.extensions.barrage.BarrageTypeInfo;
import io.deephaven.extensions.barrage.chunk.ChunkWriter;
import io.deephaven.extensions.barrage.chunk.DefaultChunkWriterFactory;
import io.deephaven.extensions.barrage.chunk.ChunkReader;
import io.deephaven.extensions.barrage.chunk.vector.VectorExpansionKernel;
import io.deephaven.internal.log.LoggerFactory;
import io.deephaven.io.logger.Logger;
import io.deephaven.proto.backplane.grpc.ExportedTableCreationResponse;
import io.deephaven.proto.flight.util.MessageHelper;
import io.deephaven.proto.flight.util.SchemaHelper;
import io.deephaven.proto.util.Exceptions;
import io.deephaven.util.type.TypeUtils;
import io.deephaven.vector.ObjectVector;
import io.deephaven.vector.Vector;
import io.grpc.stub.StreamObserver;
import org.apache.arrow.flatbuf.KeyValue;
import org.apache.arrow.flatbuf.Message;
import org.apache.arrow.util.Collections2;
import org.apache.arrow.vector.PeriodDuration;
import org.apache.arrow.vector.types.IntervalUnit;
import org.apache.arrow.vector.types.TimeUnit;
import org.apache.arrow.vector.types.Types;
import org.apache.arrow.vector.types.pojo.ArrowType;
import org.apache.arrow.vector.types.pojo.Field;
import org.apache.arrow.vector.types.pojo.FieldType;
import org.apache.arrow.vector.types.pojo.Schema;
import org.apache.commons.lang3.mutable.MutableObject;
import org.jetbrains.annotations.NotNull;
import org.jetbrains.annotations.Nullable;

import java.lang.reflect.Array;
import java.lang.reflect.InvocationTargetException;
import java.lang.reflect.Method;
import java.math.BigDecimal;
import java.math.BigInteger;
import java.nio.ByteBuffer;
import java.time.Duration;
import java.time.Instant;
import java.time.LocalDate;
import java.time.LocalTime;
import java.time.Period;
import java.time.ZonedDateTime;
import java.util.ArrayList;
import java.util.Arrays;
import java.util.BitSet;
import java.util.Collection;
import java.util.Collections;
import java.util.HashMap;
import java.util.HashSet;
import java.util.LinkedHashMap;
import java.util.List;
import java.util.Map;
import java.util.Optional;
import java.util.Set;
import java.util.function.BiConsumer;
import java.util.function.Consumer;
import java.util.function.Function;
import java.util.function.IntFunction;
import java.util.function.ToIntFunction;
import java.util.regex.Matcher;
import java.util.regex.Pattern;
import java.util.stream.Collectors;
import java.util.stream.Stream;

public class BarrageUtil {
    /**
     * Re-usable constant for the "true" value.
     */
    private static final String TRUE_STRING = Boolean.toString(true);

    public static final BarrageSubscriptionOptions DEFAULT_SUBSCRIPTION_OPTIONS =
            BarrageSubscriptionOptions.builder().build();
    public static final BarrageSnapshotOptions DEFAULT_SNAPSHOT_OPTIONS =
            BarrageSnapshotOptions.builder().build();

    public static final long FLATBUFFER_MAGIC = 0x6E687064;

    private static final Logger log = LoggerFactory.getLogger(BarrageUtil.class);

    public static final double TARGET_SNAPSHOT_PERCENTAGE =
            Configuration.getInstance().getDoubleForClassWithDefault(BarrageUtil.class,
                    "targetSnapshotPercentage", 0.25);

    // TODO (deephaven-core#188): drop this default to 50k once the jsapi can handle many batches
    public static final long MIN_SNAPSHOT_CELL_COUNT =
            Configuration.getInstance().getLongForClassWithDefault(BarrageUtil.class,
                    "minSnapshotCellCount", Long.MAX_VALUE);
    public static final long MAX_SNAPSHOT_CELL_COUNT =
            Configuration.getInstance().getLongForClassWithDefault(BarrageUtil.class,
                    "maxSnapshotCellCount", Long.MAX_VALUE);

    /**
     * Note that arrow's wire format states that Timestamps without timezones are not UTC -- that they are no timezone
     * at all. It's very important that we mark these times as UTC.
     */
    public static final ArrowType.Timestamp NANO_SINCE_EPOCH_TYPE =
            new ArrowType.Timestamp(TimeUnit.NANOSECOND, "UTC");

    /**
     * By default we'll use nanosecond resolution for Duration columns.
     */
    public static final ArrowType.Duration NANO_DURATION_TYPE =
            new ArrowType.Duration(TimeUnit.NANOSECOND);

    /**
     * The name of the attribute that indicates that a table is flat.
     */
    public static final String TABLE_ATTRIBUTE_IS_FLAT = "IsFlat";

    /**
     * The Apache Arrow metadata prefix for Deephaven attributes.
     */
    public static final String ATTR_DH_PREFIX = "deephaven:";

    /**
     * The deephaven metadata tag to indicate an attribute.
     */
    private static final String ATTR_ATTR_TAG = "attribute";

    /**
     * The deephaven metadata tag to indicate an attribute's type.
     */
    private static final String ATTR_ATTR_TYPE_TAG = "attribute_type";

    /**
     * The deephaven metadata tag to indicate the deephaven column type.
     */
    public static final String ATTR_TYPE_TAG = "type";

    /**
     * The deephaven metadata tag to indicate the deephaven column component type.
     */
    public static final String ATTR_COMPONENT_TYPE_TAG = "componentType";

    private static final boolean ENFORCE_FLATBUFFER_VERSION_CHECK =
            Configuration.getInstance().getBooleanWithDefault("barrage.version.check", true);

    static {
        verifyFlatbufferCompatibility(Message.class);
        verifyFlatbufferCompatibility(BarrageMessageWrapper.class);
    }

    private static void verifyFlatbufferCompatibility(Class<?> clazz) {
        try {
            clazz.getMethod("ValidateVersion").invoke(null);
        } catch (InvocationTargetException e) {
            Throwable targetException = e.getTargetException();
            if (targetException instanceof NoSuchMethodError) {
                // Caused when the reflective method is found and cannot be used because the flatbuffer version doesn't
                // match
                String requiredVersion = extractFlatBufferVersion(targetException.getMessage())
                        .orElseThrow(() -> new UncheckedDeephavenException(
                                "FlatBuffers version mismatch, can't read expected version", targetException));
                Optional<String> foundVersion = Arrays.stream(Constants.class.getDeclaredMethods())
                        .map(Method::getName)
                        .map(BarrageUtil::extractFlatBufferVersion)
                        .filter(Optional::isPresent)
                        .map(Optional::get)
                        .findFirst();
                String dependentLibrary = clazz.getPackage().getSpecificationTitle();
                final String message;
                if (foundVersion.isEmpty()) {
                    message = "Library '" + dependentLibrary + "' requires FlatBuffer " + requiredVersion
                            + ", cannot detect present version";
                } else {
                    message = "Library '" + dependentLibrary + "' requires FlatBuffer " + requiredVersion + ", found "
                            + foundVersion.get();
                }
                if (ENFORCE_FLATBUFFER_VERSION_CHECK) {
                    throw new UncheckedDeephavenException(message);
                } else {
                    log.warn().append(message).endl();
                }
            } else {
                throw new UncheckedDeephavenException("Cannot validate flatbuffer compatibility, unexpected exception",
                        targetException);
            }
        } catch (IllegalAccessException e) {
            throw new UncheckedDeephavenException(
                    "Cannot validate flatbuffer compatibility, " + clazz + "'s ValidateVersion() isn't accessible!", e);
        } catch (NoSuchMethodException e) {
            // Caused when the type isn't actually a flatbuffer Table (or the codegen format has changed)
            throw new UncheckedDeephavenException(
                    "Cannot validate flatbuffer compatibility, " + clazz + " is not a flatbuffer table!", e);
        }
    }

    private static Optional<String> extractFlatBufferVersion(String method) {
        Matcher matcher = Pattern.compile("FLATBUFFERS_([0-9]+)_([0-9]+)_([0-9]+)").matcher(method);

        if (matcher.find()) {
            if (Integer.valueOf(matcher.group(1)) <= 2) {
                // semver, third decimal doesn't matter
                return Optional.of(matcher.group(1) + "." + matcher.group(2) + ".x");
            }
            // "date" version, all three components should be shown
            return Optional.of(matcher.group(1) + "." + matcher.group(2) + "." + matcher.group(3));
        }
        return Optional.empty();
    }

    /**
     * These are the types that get special encoding but are otherwise not primitives. TODO (core#58): add custom
     * barrage serialization/deserialization support
     */
    @SuppressWarnings("unchecked")
    private static final Set<Class<?>> supportedTypes = new HashSet<>(Collections2.asImmutableList(
            BigDecimal.class,
            BigInteger.class,
            Boolean.class,
            Duration.class,
            Instant.class,
            LocalDate.class,
            LocalTime.class,
            Period.class,
            PeriodDuration.class,
            Schema.class,
            String.class,
            ZonedDateTime.class));

    /**
     * Create a subscription request payload to be sent via DoExchange.
     *
     * @param ticketId the ticket id of the table to subscribe to
     * @param options the barrage options
     * @return the subscription request payload
     */
    public static byte[] createSubscriptionRequestMetadataBytes(
            @NotNull final byte[] ticketId,
            @Nullable final BarrageSubscriptionOptions options) {
        return createSubscriptionRequestMetadataBytes(ticketId, options, null, null, false);
    }

    /**
     * Create a subscription request payload to be sent via DoExchange.
     *
     * @param ticketId the ticket id of the table to subscribe to
     * @param options the barrage options
     * @param viewport the viewport to subscribe to
     * @param columns the columns to subscribe to
     * @param reverseViewport whether to reverse the viewport
     * @return the subscription request payload
     */
    public static byte[] createSubscriptionRequestMetadataBytes(
            @NotNull final byte[] ticketId,
            @Nullable final BarrageSubscriptionOptions options,
            @Nullable final RowSet viewport,
            @Nullable final BitSet columns,
            final boolean reverseViewport) {
        return createSubscriptionRequestMetadataBytes(ticketId, options,
                viewport != null ? BarrageProtoUtil.toByteBuffer(viewport) : null,
                columns == null ? null : columns.toByteArray(), reverseViewport,
                BarrageMessageType.BarrageSubscriptionRequest);
    }

    /**
     * Create a subscription request payload to be sent via DoExchange.
     *
     * @param ticketId the ticket id of the table to subscribe to
     * @param options the barrage options
     * @param viewportBuffer the viewport to subscribe to, already converted to a ByteBuffer
     * @param columns the columns to subscribe to
     * @param reverseViewport whether to reverse the viewport
     * @param requestType the type of the request
     * @return the subscription request payload
     */
    public static byte[] createSubscriptionRequestMetadataBytes(
            @NotNull final byte[] ticketId,
            @Nullable final BarrageSubscriptionOptions options,
            final @Nullable ByteBuffer viewportBuffer,
            @Nullable final byte[] columns,
            final boolean reverseViewport,
            final byte requestType) {

        final FlatBufferBuilder metadata = new FlatBufferBuilder();

        int colOffset = 0;
        if (columns != null) {
            colOffset = BarrageSubscriptionRequest.createColumnsVector(metadata, columns);
        }
        int vpOffset = 0;
        if (viewportBuffer != null) {
            vpOffset = BarrageSubscriptionRequest.createViewportVector(
                    metadata, viewportBuffer);
        }
        int optOffset = 0;
        if (options != null) {
            optOffset = options.appendTo(metadata);
        }

        final int ticOffset = BarrageSubscriptionRequest.createTicketVector(metadata, ticketId);
        BarrageSubscriptionRequest.startBarrageSubscriptionRequest(metadata);
        BarrageSubscriptionRequest.addColumns(metadata, colOffset);
        BarrageSubscriptionRequest.addViewport(metadata, vpOffset);
        BarrageSubscriptionRequest.addSubscriptionOptions(metadata, optOffset);
        BarrageSubscriptionRequest.addTicket(metadata, ticOffset);
        BarrageSubscriptionRequest.addReverseViewport(metadata, reverseViewport);
        metadata.finish(BarrageSubscriptionRequest.endBarrageSubscriptionRequest(metadata));

        final FlatBufferBuilder wrapper = new FlatBufferBuilder();
        final int innerOffset = wrapper.createByteVector(metadata.dataBuffer());
        wrapper.finish(BarrageMessageWrapper.createBarrageMessageWrapper(
                wrapper,
                BarrageUtil.FLATBUFFER_MAGIC,
                requestType,
                innerOffset));
        return wrapper.sizedByteArray();
    }

    /**
     * Create a snapshot request payload to be sent via DoExchange.
     *
     * @param ticketId the ticket id of the table to subscribe to
     * @param options the barrage options
     * @return the subscription request payload
     */
    public static byte[] createSnapshotRequestMetadataBytes(
            @NotNull final byte[] ticketId,
            @Nullable final BarrageSnapshotOptions options) {
        return createSnapshotRequestMetadataBytes(ticketId, options, null, null, false);
    }

    /**
     * Create a subscription request payload to be sent via DoExchange.
     *
     * @param ticketId the ticket id of the table to subscribe to
     * @param options the barrage options
     * @param viewport the viewport to subscribe to
     * @param columns the columns to subscribe to
     * @param reverseViewport whether to reverse the viewport
     * @return the subscription request payload
     */
    static public byte[] createSnapshotRequestMetadataBytes(
            @NotNull final byte[] ticketId,
            @Nullable final BarrageSnapshotOptions options,
            @Nullable final RowSet viewport,
            @Nullable final BitSet columns,
            final boolean reverseViewport) {

        final FlatBufferBuilder metadata = new FlatBufferBuilder();

        int colOffset = 0;
        if (columns != null) {
            colOffset = BarrageSnapshotRequest.createColumnsVector(metadata, columns.toByteArray());
        }
        int vpOffset = 0;
        if (viewport != null) {
            vpOffset = BarrageSnapshotRequest.createViewportVector(
                    metadata, BarrageProtoUtil.toByteBuffer(viewport));
        }
        int optOffset = 0;
        if (options != null) {
            optOffset = options.appendTo(metadata);
        }

        final int ticOffset = BarrageSnapshotRequest.createTicketVector(metadata, ticketId);
        BarrageSnapshotRequest.startBarrageSnapshotRequest(metadata);
        BarrageSnapshotRequest.addColumns(metadata, colOffset);
        BarrageSnapshotRequest.addViewport(metadata, vpOffset);
        BarrageSnapshotRequest.addSnapshotOptions(metadata, optOffset);
        BarrageSnapshotRequest.addTicket(metadata, ticOffset);
        BarrageSnapshotRequest.addReverseViewport(metadata, reverseViewport);
        metadata.finish(BarrageSnapshotRequest.endBarrageSnapshotRequest(metadata));

        final FlatBufferBuilder wrapper = new FlatBufferBuilder();
        final int innerOffset = wrapper.createByteVector(metadata.dataBuffer());
        wrapper.finish(BarrageMessageWrapper.createBarrageMessageWrapper(
                wrapper,
                BarrageUtil.FLATBUFFER_MAGIC,
                BarrageMessageType.BarrageSnapshotRequest,
                innerOffset));
        return wrapper.sizedByteArray();
    }

    /**
     * Create a snapshot request payload to be sent via DoExchange.
     *
     * @param ticketId the ticket id of the table to subscribe to
     * @param options the barrage options
     * @return the subscription request payload
     */
    public static byte[] createSerializationOptionsMetadataBytes(
            @NotNull final byte[] ticketId,
            @Nullable final BarrageSubscriptionOptions options) {
        final FlatBufferBuilder metadata = new FlatBufferBuilder();

        int optOffset = 0;
        if (options != null) {
            optOffset = options.appendTo(metadata);
        }

        final int ticOffset = BarrageSubscriptionRequest.createTicketVector(metadata, ticketId);
        BarrageSubscriptionRequest.startBarrageSubscriptionRequest(metadata);
        BarrageSubscriptionRequest.addColumns(metadata, 0);
        BarrageSubscriptionRequest.addViewport(metadata, 0);
        BarrageSubscriptionRequest.addSubscriptionOptions(metadata, optOffset);
        BarrageSubscriptionRequest.addTicket(metadata, ticOffset);
        BarrageSubscriptionRequest.addReverseViewport(metadata, false);
        metadata.finish(BarrageSubscriptionRequest.endBarrageSubscriptionRequest(metadata));

        final FlatBufferBuilder wrapper = new FlatBufferBuilder();
        final int innerOffset = wrapper.createByteVector(metadata.dataBuffer());
        wrapper.finish(BarrageMessageWrapper.createBarrageMessageWrapper(
                wrapper,
                BarrageUtil.FLATBUFFER_MAGIC,
                BarrageMessageType.BarrageSerializationOptions,
                innerOffset));
        return wrapper.sizedByteArray();
    }

    public static ByteString schemaBytesFromTable(@NotNull final Table table) {
        return schemaBytesFromTableDefinition(table.getDefinition(), table.getAttributes(), table.isFlat());
    }

    public static ByteString schemaBytesFromTableDefinition(
            @NotNull final TableDefinition tableDefinition,
            @NotNull final Map<String, Object> attributes,
            final boolean isFlat) {
        return schemaBytes(fbb -> makeTableSchemaPayload(
                fbb, DEFAULT_SNAPSHOT_OPTIONS, tableDefinition, attributes, isFlat));
    }

    public static Schema schemaFromTable(@NotNull final Table table) {
        return makeSchema(DEFAULT_SNAPSHOT_OPTIONS, table.getDefinition(), table.getAttributes(), table.isFlat());
    }

    public static Schema toSchema(final TableDefinition definition, Map<String, Object> attributes, boolean isFlat) {
        return makeSchema(DEFAULT_SNAPSHOT_OPTIONS, definition, attributes, isFlat);
    }

    public static ByteString schemaBytes(@NotNull final ToIntFunction<FlatBufferBuilder> schemaPayloadWriter) {

        // note that flight expects the Schema to be wrapped in a Message prefixed by a 4-byte identifier
        // (to detect end-of-stream in some cases) followed by the size of the flatbuffer message

        final FlatBufferBuilder builder = new FlatBufferBuilder();
        final int schemaOffset = schemaPayloadWriter.applyAsInt(builder);
        builder.finish(MessageHelper.wrapInMessage(builder, schemaOffset,
                org.apache.arrow.flatbuf.MessageHeader.Schema));

        return ByteStringAccess.wrap(MessageHelper.toIpcBytes(builder));
    }

    public static int makeTableSchemaPayload(
            @NotNull final FlatBufferBuilder builder,
            @NotNull final BarrageOptions options,
            @NotNull final TableDefinition tableDefinition,
            @NotNull final Map<String, Object> attributes,
            final boolean isFlat) {
        return makeSchema(options, tableDefinition, attributes, isFlat).getSchema(builder);
    }

    public static Schema makeSchema(
            @NotNull final BarrageOptions options,
            @NotNull final TableDefinition tableDefinition,
            @NotNull final Map<String, Object> attributes,
            final boolean isFlat) {
        final Map<String, String> schemaMetadata = attributesToMetadata(attributes, isFlat);
        final Map<String, String> descriptions = GridAttributes.getColumnDescriptions(attributes);
        final InputTableUpdater inputTableUpdater = (InputTableUpdater) attributes.get(Table.INPUT_TABLE_ATTRIBUTE);
        final List<Field> fields = columnDefinitionsToFields(
                descriptions, inputTableUpdater, tableDefinition, tableDefinition.getColumns(),
                ignored -> new HashMap<>(),
                attributes, options.columnsAsList())
                .collect(Collectors.toList());
        return new Schema(fields, schemaMetadata);
    }

    @NotNull
    public static Map<String, String> attributesToMetadata(@NotNull final Map<String, Object> attributes) {
        return attributesToMetadata(attributes, false);
    }

    @NotNull
    public static Map<String, String> attributesToMetadata(
            @NotNull final Map<String, Object> attributes,
            final boolean isFlat) {
        final Map<String, String> metadata = new HashMap<>();
        if (isFlat) {
            putMetadata(metadata, ATTR_ATTR_TAG + "." + TABLE_ATTRIBUTE_IS_FLAT, TRUE_STRING);
            putMetadata(metadata, ATTR_ATTR_TYPE_TAG + "." + TABLE_ATTRIBUTE_IS_FLAT,
                    Boolean.class.getCanonicalName());
        }
        for (final Map.Entry<String, Object> entry : attributes.entrySet()) {
            final String key = entry.getKey();
            final Object val = entry.getValue();
            if (val instanceof Byte || val instanceof Short || val instanceof Integer ||
                    val instanceof Long || val instanceof Float || val instanceof Double ||
                    val instanceof Character || val instanceof Boolean || val instanceof String) {
                // Copy primitives as strings
                putMetadata(metadata, ATTR_ATTR_TAG + "." + key, val.toString());
                putMetadata(metadata, ATTR_ATTR_TYPE_TAG + "." + key, val.getClass().getCanonicalName());
            } else {
                // Mote which attributes have a value we couldn't send
                putMetadata(metadata, "unsent." + ATTR_ATTR_TAG + "." + key, "");
            }
        }
        return metadata;
    }

    public static Stream<Field> columnDefinitionsToFields(
            @NotNull final Map<String, String> columnDescriptions,
            @Nullable final InputTableUpdater inputTableUpdater,
            @NotNull final TableDefinition tableDefinition,
            @NotNull final Collection<ColumnDefinition<?>> columnDefinitions,
            @NotNull final Function<String, Map<String, String>> fieldMetadataFactory,
            @NotNull final Map<String, Object> attributes) {
        return columnDefinitionsToFields(columnDescriptions, inputTableUpdater, tableDefinition, columnDefinitions,
                fieldMetadataFactory,
                attributes,
                false);
    }

    private static boolean isDataTypeSortable(final Class<?> dataType) {
        return dataType.isPrimitive() || Comparable.class.isAssignableFrom(dataType)
                || ComparatorRegistry.INSTANCE.getComparator(dataType) != null;
    }

    public static Stream<Field> columnDefinitionsToFields(
            @NotNull final Map<String, String> columnDescriptions,
            @Nullable final InputTableUpdater inputTableUpdater,
            @NotNull final TableDefinition tableDefinition,
            @NotNull final Collection<ColumnDefinition<?>> columnDefinitions,
            @NotNull final Function<String, Map<String, String>> fieldMetadataFactory,
            @NotNull final Map<String, Object> attributes,
            final boolean columnsAsList) {
        boolean wireFormatSpecified = attributes.containsKey(Table.BARRAGE_SCHEMA_ATTRIBUTE);

        // Find columns that are sortable
        final Set<String> sortableColumns;
        if (attributes.containsKey(GridAttributes.SORTABLE_COLUMNS_ATTRIBUTE)) {
            final String[] restrictedSortColumns =
                    attributes.get(GridAttributes.SORTABLE_COLUMNS_ATTRIBUTE).toString().split(",");
            sortableColumns = Arrays.stream(restrictedSortColumns)
                    .filter(columnName -> isDataTypeSortable(tableDefinition.getColumn(columnName).getDataType()))
                    .collect(Collectors.toSet());
        } else {
            sortableColumns = columnDefinitions.stream()
                    .filter(column -> isDataTypeSortable(column.getDataType()))
                    .map(ColumnDefinition::getName)
                    .collect(Collectors.toSet());
        }

        final Schema targetSchema;
        final Set<String> formatColumns = new HashSet<>();
        final Map<String, Field> fieldMap = new LinkedHashMap<>();

        final Function<ColumnDefinition<?>, Field> fieldFor = (final ColumnDefinition<?> column) -> {
            Field field = fieldMap.get(column.getName());
            final String name = column.getName();
            Class<?> dataType = column.getDataType();
            Class<?> componentType = column.getComponentType();
            final Map<String, String> metadata = fieldMetadataFactory.apply(name);

            if (column.isPartitioning()) {
                putMetadata(metadata, "isPartitioning", TRUE_STRING);
            }
            if (sortableColumns.contains(name)) {
                putMetadata(metadata, "isSortable", TRUE_STRING);
            }

            // Wire up style and format column references
            final String styleFormatName = ColumnFormatting.getStyleFormatColumn(name);
            if (formatColumns.contains(styleFormatName)) {
                putMetadata(metadata, "styleColumn", styleFormatName);
            }
            final String numberFormatName = ColumnFormatting.getNumberFormatColumn(name);
            if (formatColumns.contains(numberFormatName)) {
                putMetadata(metadata, "numberFormatColumn", numberFormatName);
            }
            final String dateFormatName = ColumnFormatting.getDateFormatColumn(name);
            if (formatColumns.contains(dateFormatName)) {
                putMetadata(metadata, "dateFormatColumn", dateFormatName);
            }

            // Add type information
            if (wireFormatSpecified || isTypeNativelySupported(dataType)) {
                putMetadata(metadata, ATTR_TYPE_TAG, dataType.getCanonicalName());
                if (componentType != null) {
                    if (isTypeNativelySupported(componentType)) {
                        putMetadata(metadata, ATTR_COMPONENT_TYPE_TAG, componentType.getCanonicalName());
                    } else {
                        // Otherwise, component type will be converted to a string
                        putMetadata(metadata, ATTR_COMPONENT_TYPE_TAG, String.class.getCanonicalName());
                    }
                }
            } else {
                // Otherwise, send the data type as is, but we will serialize to a string
                putMetadata(metadata, ATTR_TYPE_TAG, dataType.getCanonicalName());
            }

            // Only one of these will be true, if any are true the column will not be visible
            if (ColumnFormatting.isRowStyleFormatColumn(name)) {
                putMetadata(metadata, "isRowStyle", TRUE_STRING);
            }
            if (ColumnFormatting.isStyleFormatColumn(name)) {
                putMetadata(metadata, "isStyle", TRUE_STRING);
            }
            if (ColumnFormatting.isNumberFormatColumn(name)) {
                putMetadata(metadata, "isNumberFormat", TRUE_STRING);
            }
            if (ColumnFormatting.isDateFormatColumn(name)) {
                putMetadata(metadata, "isDateFormat", TRUE_STRING);
            }

            final String columnDescription = columnDescriptions.get(name);
            if (columnDescription != null) {
                putMetadata(metadata, "description", columnDescription);
            }
            if (inputTableUpdater != null) {
<<<<<<< HEAD
                putMetadata(metadata, "inputtable.isKey",
                        Boolean.toString(inputTableUpdater.getKeyNames().contains(name)));
                putMetadata(metadata, "inputtable.isValue",
                        Boolean.toString(inputTableUpdater.getValueNames().contains(name)));
                final String columnRestrictions = inputTableUpdater.getColumnRestrictions(name);
                if (columnRestrictions != null) {
                    putMetadata(metadata, "inputtable.restrictions", columnRestrictions);
=======
                if (inputTableUpdater.getKeyNames().contains(name)) {
                    putMetadata(metadata, "inputtable.isKey", TRUE_STRING);
                }
                if (inputTableUpdater.getValueNames().contains(name)) {
                    putMetadata(metadata, "inputtable.isValue", TRUE_STRING);
>>>>>>> ace2fc09
                }
            }

            if (field != null) {
                final FieldType origType = field.getFieldType();
                // user defined metadata should override the default metadata
                metadata.putAll(field.getMetadata());
                final FieldType newType =
                        new FieldType(origType.isNullable(), origType.getType(), origType.getDictionary(), metadata);
                field = new Field(field.getName(), newType, field.getChildren());
            } else if (Vector.class.isAssignableFrom(dataType)) {
                field = arrowFieldForVectorType(name, dataType, componentType, metadata);
            } else {
                field = arrowFieldFor(name, dataType, componentType, metadata, columnsAsList);
            }

            if (columnsAsList) {
                final boolean nullable = false;
                final FieldType wrappedType =
                        new FieldType(nullable, Types.MinorType.LIST.getType(), null, field.getMetadata());
                field = new Field(field.getName(), wrappedType, Collections.singletonList(field));
            }
            return field;
        };

        if (wireFormatSpecified) {
            targetSchema = (Schema) attributes.get(Table.BARRAGE_SCHEMA_ATTRIBUTE);
            targetSchema.getFields().forEach(field -> fieldMap.put(field.getName(), field));

            fieldMap.keySet().stream()
                    .filter(ColumnFormatting::isFormattingColumn)
                    .forEach(formatColumns::add);

            final Map<String, ColumnDefinition<?>> columnDefinitionMap = new LinkedHashMap<>();
            columnDefinitions.stream().filter(column -> fieldMap.containsKey(column.getName()))
                    .forEach(column -> columnDefinitionMap.put(column.getName(), column));

            return fieldMap.keySet().stream().map(columnDefinitionMap::get).map(fieldFor);
        }

        // Find the format columns
        columnDefinitions.stream().map(ColumnDefinition::getName)
                .filter(ColumnFormatting::isFormattingColumn)
                .forEach(formatColumns::add);

        // Build metadata for columns and add the fields
        return columnDefinitions.stream().map(fieldFor);
    }

    public static void putMetadata(final Map<String, String> metadata, final String key, final String value) {
        metadata.put(ATTR_DH_PREFIX + key, value);
    }

    public static BarrageTypeInfo<Field> getDefaultType(@NotNull final Field field) {

        Class<?> explicitClass = null;
        final String explicitClassName = field.getMetadata().get(ATTR_DH_PREFIX + ATTR_TYPE_TAG);
        if (explicitClassName != null) {
            try {
                explicitClass = ClassUtil.lookupClass(explicitClassName);
            } catch (final ClassNotFoundException e) {
                throw Exceptions.statusRuntimeException(Code.INVALID_ARGUMENT,
                        String.format("BarrageUtil could not find class: %s", explicitClassName));
            }
        }

        final String explicitComponentTypeName = field.getMetadata().get(ATTR_DH_PREFIX + ATTR_COMPONENT_TYPE_TAG);
        Class<?> columnComponentType = null;
        if (explicitComponentTypeName != null) {
            try {
                columnComponentType = ClassUtil.lookupClass(explicitComponentTypeName);
            } catch (final ClassNotFoundException e) {
                throw Exceptions.statusRuntimeException(Code.INVALID_ARGUMENT,
                        String.format("BarrageUtil could not find class: %s", explicitComponentTypeName));
            }
        }

        if (field.getType().getTypeID() == ArrowType.ArrowTypeID.Map) {
            return new BarrageTypeInfo<>(Map.class, null, field);
        }

        final Class<?> columnType = getDefaultType(field, explicitClass);
        if (columnComponentType == null && columnType.isArray()) {
            columnComponentType = columnType.getComponentType();
        }

        return new BarrageTypeInfo<>(columnType, columnComponentType, field);
    }

    private static Class<?> getDefaultType(
            final Field arrowField,
            final Class<?> explicitType) {
        if (explicitType != null) {
            return explicitType;
        }

        final String exMsg = "Schema did not include `" + ATTR_DH_PREFIX + ATTR_TYPE_TAG + "` metadata for field";
        switch (arrowField.getType().getTypeID()) {
            case Int:
                final ArrowType.Int intType = (ArrowType.Int) arrowField.getType();
                if (intType.getIsSigned()) {
                    // SIGNED
                    switch (intType.getBitWidth()) {
                        case 8:
                            return byte.class;
                        case 16:
                            return short.class;
                        case 32:
                            return int.class;
                        case 64:
                            return long.class;
                    }
                } else {
                    // UNSIGNED
                    switch (intType.getBitWidth()) {
                        case 8:
                            return short.class;
                        case 16:
                            return char.class;
                        case 32:
                            return long.class;
                        case 64:
                            return BigInteger.class;
                    }
                }
                throw Exceptions.statusRuntimeException(Code.INVALID_ARGUMENT, exMsg +
                        " of intType(signed=" + intType.getIsSigned() + ", bitWidth=" + intType.getBitWidth() + ")");
            case Bool:
                if (arrowField.isNullable()) {
                    return Boolean.class;
                }
                return boolean.class;
            case Duration:
                return Duration.class;
            case Time:
                return LocalTime.class;
            case Date:
                return LocalDate.class;
            case Timestamp:
                final ArrowType.Timestamp timestampType = (ArrowType.Timestamp) arrowField.getType();
                final String tz = timestampType.getTimezone();
                if ((tz == null || "UTC".equals(tz))) {
                    return Instant.class;
                } else {
                    return ZonedDateTime.class;
                }
            case FloatingPoint:
                final ArrowType.FloatingPoint floatingPointType = (ArrowType.FloatingPoint) arrowField.getType();
                switch (floatingPointType.getPrecision()) {
                    case HALF:
                    case SINGLE:
                        return float.class;
                    case DOUBLE:
                        return double.class;
                    default:
                        throw Exceptions.statusRuntimeException(Code.INVALID_ARGUMENT, exMsg +
                                " of floatingPointType(Precision=" + floatingPointType.getPrecision() + ")");
                }
            case Decimal:
                return BigDecimal.class;
            case Utf8:
                return java.lang.String.class;
            case Binary:
            case FixedSizeBinary:
                return byte[].class;
            case Interval:
                final ArrowType.Interval intervalType = (ArrowType.Interval) arrowField.getType();
                switch (intervalType.getUnit()) {
                    case DAY_TIME:
                        return Duration.class;
                    case YEAR_MONTH:
                        return Period.class;
                    case MONTH_DAY_NANO:
                        return PeriodDuration.class;
                    default:
                        throw Exceptions.statusRuntimeException(Code.INVALID_ARGUMENT, exMsg +
                                " of intervalType(IntervalUnit=" + intervalType.getUnit() + ")");
                }
            case Map:
                return Map.class;
            case Union:
            case Null:
                return Object.class;
            default:
                if (arrowField.getType().getTypeID() == ArrowType.ArrowTypeID.List
                        || arrowField.getType().getTypeID() == ArrowType.ArrowTypeID.ListView
                        || arrowField.getType().getTypeID() == ArrowType.ArrowTypeID.FixedSizeList) {
                    final Class<?> childType = getDefaultType(arrowField.getChildren().get(0), null);
                    return Array.newInstance(childType, 0).getClass();
                }
                if (arrowField.getType().getTypeID() == ArrowType.ArrowTypeID.Union) {
                    return Object.class;
                }
                throw Exceptions.statusRuntimeException(Code.INVALID_ARGUMENT, exMsg +
                        " of type " + arrowField.getType().getTypeID().toString());
        }
    }

    public static class ConvertedArrowSchema {
        public final TableDefinition tableDef;
        public final Schema arrowSchema;
        public final Map<String, Object> attributes = new HashMap<>();

        private ConvertedArrowSchema(
                @NotNull final TableDefinition tableDef,
                @NotNull final Schema arrowSchema) {
            this.tableDef = tableDef;
            this.arrowSchema = arrowSchema;
        }

        public ChunkType[] computeWireChunkTypes() {
            return tableDef.getColumnStream()
                    .map(ColumnDefinition::getDataType)
                    .map(ReinterpretUtils::maybeConvertToWritablePrimitiveChunkType)
                    .toArray(ChunkType[]::new);
        }

        public Class<?>[] computeWireTypes() {
            return tableDef.getColumnStream()
                    .map(ColumnDefinition::getDataType)
                    .map(ReinterpretUtils::maybeConvertToPrimitiveDataType)
                    .toArray(Class[]::new);
        }

        public Class<?>[] computeWireComponentTypes() {
            return tableDef.getColumnStream()
                    .map(ColumnDefinition::getComponentType).toArray(Class[]::new);
        }

        public ChunkReader<? extends Values>[] computeChunkReaders(
                @NotNull final ChunkReader.Factory chunkReaderFactory,
                @NotNull final org.apache.arrow.flatbuf.Schema schema,
                @NotNull final BarrageOptions barrageOptions) {
            // noinspection unchecked
            final ChunkReader<? extends Values>[] readers =
                    (ChunkReader<? extends Values>[]) new ChunkReader[tableDef.numColumns()];

            final List<ColumnDefinition<?>> columns = tableDef.getColumns();
            for (int ii = 0; ii < tableDef.numColumns(); ++ii) {
                final ColumnDefinition<?> columnDefinition = ReinterpretUtils.maybeConvertToPrimitive(columns.get(ii));
                final BarrageTypeInfo<org.apache.arrow.flatbuf.Field> typeInfo = BarrageTypeInfo.make(
                        columnDefinition.getDataType(), columnDefinition.getComponentType(), schema.fields(ii));
                readers[ii] = chunkReaderFactory.newReader(typeInfo, barrageOptions);
            }

            return readers;
        }
    }

    public static TableDefinition convertTableDefinition(@NotNull final ExportedTableCreationResponse response) {
        return convertArrowSchema(SchemaHelper.flatbufSchema(response)).tableDef;
    }

    public static ConvertedArrowSchema convertArrowSchema(@NotNull final ExportedTableCreationResponse response) {
        return convertArrowSchema(SchemaHelper.flatbufSchema(response));
    }

    public static ConvertedArrowSchema convertArrowSchema(@NotNull final org.apache.arrow.flatbuf.Schema schema) {
        return convertArrowSchema(schema, null);
    }

    public static ConvertedArrowSchema convertArrowSchema(
            @NotNull final org.apache.arrow.flatbuf.Schema schema,
            @Nullable final BarrageOptions options) {
        return convertArrowSchema(
                Schema.convertSchema(schema),
                options,
                schema.fieldsLength(),
                i -> Field.convertField(schema.fields(i)),
                i -> visitor -> {
                    final org.apache.arrow.flatbuf.Field field = schema.fields(i);
                    if (field.dictionary() != null) {
                        throw Exceptions.statusRuntimeException(Code.INVALID_ARGUMENT,
                                "Dictionary encoding is not supported: " + field.name());
                    }
                    for (int j = 0; j < field.customMetadataLength(); j++) {
                        final KeyValue keyValue = field.customMetadata(j);
                        visitor.accept(keyValue.key(), keyValue.value());
                    }
                },
                visitor -> {
                    for (int j = 0; j < schema.customMetadataLength(); j++) {
                        final KeyValue keyValue = schema.customMetadata(j);
                        visitor.accept(keyValue.key(), keyValue.value());
                    }
                });
    }

    public static ConvertedArrowSchema convertArrowSchema(final Schema schema) {
        return convertArrowSchema(schema, null);
    }

    public static ConvertedArrowSchema convertArrowSchema(
            final Schema schema,
            final BarrageOptions options) {
        return convertArrowSchema(
                schema,
                options,
                schema.getFields().size(),
                i -> schema.getFields().get(i),
                i -> visitor -> {
                    schema.getFields().get(i).getMetadata().forEach(visitor);
                },
                visitor -> schema.getCustomMetadata().forEach(visitor));
    }

    private static ConvertedArrowSchema convertArrowSchema(
            @NotNull final Schema schema,
            @Nullable final BarrageOptions options,
            final int numColumns,
            @NotNull final IntFunction<Field> getField,
            @NotNull final IntFunction<Consumer<BiConsumer<String, String>>> columnMetadataVisitor,
            @NotNull final Consumer<BiConsumer<String, String>> tableMetadataVisitor) {
        final ColumnDefinition<?>[] columns = new ColumnDefinition[numColumns];

        for (int i = 0; i < numColumns; ++i) {
            Field field = getField.apply(i);
            final String origName = field.getName();
            final String name = NameValidator.legalizeColumnName(origName);
            final MutableObject<Class<?>> type = new MutableObject<>();
            final MutableObject<Class<?>> componentType = new MutableObject<>();

            columnMetadataVisitor.apply(i).accept((key, value) -> {
                if (key.equals(ATTR_DH_PREFIX + ATTR_TYPE_TAG)) {
                    try {
                        type.setValue(ClassUtil.lookupClass(value));
                    } catch (final ClassNotFoundException e) {
                        throw Exceptions.statusRuntimeException(Code.INVALID_ARGUMENT,
                                String.format("BarrageUtil could not find class: %s", value));
                    }
                } else if (key.equals(ATTR_DH_PREFIX + ATTR_COMPONENT_TYPE_TAG)) {
                    try {
                        componentType.setValue(ClassUtil.lookupClass(value));
                    } catch (final ClassNotFoundException e) {
                        throw Exceptions.statusRuntimeException(Code.INVALID_ARGUMENT,
                                String.format("BarrageUtil could not find class: %s", value));
                    }
                }
            });

            // this has side effects such as type validation; must call even if dest type is well known
            if (options != null && options.columnsAsList()) {
                field = field.getChildren().get(0);
            }
            Class<?> defaultType = getDefaultType(field, type.getValue());

            if (type.getValue() == null) {
                type.setValue(defaultType);
            } else if (type.getValue() == boolean.class || type.getValue() == Boolean.class) {
                // force to boxed boolean to allow nullability in the column sources
                type.setValue(Boolean.class);
            }
            if (defaultType == ObjectVector.class && componentType.getValue() == null) {
                componentType.setValue(getDefaultType(field.getChildren().get(0), null));
            }
            columns[i] = ColumnDefinition.fromGenericType(name, type.getValue(), componentType.getValue());
        }

        final Schema resultSchema;
        if (options == null || !options.columnsAsList()) {
            resultSchema = schema;
        } else {
            // must unwrap each column's list wrapper
            final List<Field> unwrappedFields = new ArrayList<>(numColumns);
            for (final Field wrappedCol : schema.getFields()) {
                Assert.eq(wrappedCol.getType().getTypeID(), "wrappedCol.getType().getTypeID()",
                        ArrowType.ArrowTypeID.List, "ArrowType.ArrowTypeID.List");
                final Field realCol = wrappedCol.getChildren().get(0);
                unwrappedFields.add(new Field(wrappedCol.getName(), realCol.getFieldType(), realCol.getChildren()));
            }
            resultSchema = new Schema(unwrappedFields, schema.getCustomMetadata());
        }
        final ConvertedArrowSchema result = new ConvertedArrowSchema(TableDefinition.of(columns), resultSchema);

        final HashMap<String, String> attributeTypeMap = new HashMap<>();
        tableMetadataVisitor.accept((key, value) -> {
            final String isAttributePrefix = ATTR_DH_PREFIX + ATTR_ATTR_TAG + ".";
            final String isAttributeTypePrefix = ATTR_DH_PREFIX + ATTR_ATTR_TYPE_TAG + ".";
            if (key.startsWith(isAttributePrefix)) {
                result.attributes.put(key.substring(isAttributePrefix.length()), value);
            } else if (key.startsWith(isAttributeTypePrefix)) {
                attributeTypeMap.put(key.substring(isAttributeTypePrefix.length()), value);
            }
        });

        attributeTypeMap.forEach((attrKey, attrType) -> {
            if (!result.attributes.containsKey(attrKey)) {
                // ignore if we receive a type for an unsent key (server code won't do this)
                log.warn().append("Schema included ").append(ATTR_ATTR_TYPE_TAG).append(" tag but not a corresponding ")
                        .append(ATTR_ATTR_TAG).append(" tag for key ").append(attrKey).append(".").endl();
                return;
            }

            Object currValue = result.attributes.get(attrKey);
            if (!(currValue instanceof String)) {
                // we just inserted this as a string in the block above
                throw new IllegalStateException();
            }

            final String stringValue = (String) currValue;
            switch (attrType) {
                case "java.lang.Byte":
                    result.attributes.put(attrKey, Byte.valueOf(stringValue));
                    break;
                case "java.lang.Short":
                    result.attributes.put(attrKey, Short.valueOf(stringValue));
                    break;
                case "java.lang.Integer":
                    result.attributes.put(attrKey, Integer.valueOf(stringValue));
                    break;
                case "java.lang.Long":
                    result.attributes.put(attrKey, Long.valueOf(stringValue));
                    break;
                case "java.lang.Float":
                    result.attributes.put(attrKey, Float.valueOf(stringValue));
                    break;
                case "java.lang.Double":
                    result.attributes.put(attrKey, Double.valueOf(stringValue));
                    break;
                case "java.lang.Character":
                    result.attributes.put(attrKey, stringValue.isEmpty() ? (char) 0 : stringValue.charAt(0));
                    break;
                case "java.lang.Boolean":
                    result.attributes.put(attrKey, Boolean.valueOf(stringValue));
                    break;
                case "java.lang.String":
                    // leave as is
                    break;
                default:
                    log.warn().append("Schema included unsupported ").append(ATTR_ATTR_TYPE_TAG).append(" tag of '")
                            .append(attrType).append("' for key ").append(attrKey).append(".").endl();
            }
        });

        return result;
    }

    private static boolean isTypeNativelySupported(final Class<?> typ) {
        if (typ.isPrimitive() || TypeUtils.isBoxedType(typ) || supportedTypes.contains(typ)
                || Vector.class.isAssignableFrom(typ) || Instant.class == typ || ZonedDateTime.class == typ) {
            return true;
        }
        if (typ.isArray()) {
            return isTypeNativelySupported(typ.getComponentType());
        }
        return false;
    }

    public static Field arrowFieldFor(
            final String name,
            final Class<?> type,
            final Class<?> componentType,
            final Map<String, String> metadata,
            final boolean columnAsList) {
        List<Field> children = Collections.emptyList();

        final FieldType fieldType = arrowFieldTypeFor(type, metadata, columnAsList);
        if (fieldType.getType().isComplex()) {
            if (type.isArray()) {
                Assert.eq(componentType, "componentType", type.getComponentType(), "type.getComponentType()");
                children = Collections.singletonList(arrowFieldFor(
                        "", componentType, componentType.getComponentType(),
                        Collections.emptyMap(),
                        false));
            } else if (Vector.class.isAssignableFrom(type)) {
                Class<?> vectorComponentType =
                        componentType == null ? VectorExpansionKernel.getComponentType(type, null) : componentType;
                children = Collections.singletonList(arrowFieldFor(
                        "", vectorComponentType,
                        vectorComponentType == null ? null : vectorComponentType.getComponentType(),
                        Collections.emptyMap(),
                        false));
            } else {
                throw Exceptions.statusRuntimeException(Code.INVALID_ARGUMENT,
                        "No default mapping for Arrow complex type: " + fieldType.getType());
            }
        }

        return new Field(name, fieldType, children);
    }

    public static org.apache.arrow.flatbuf.Field flatbufFieldFor(
            final ColumnDefinition<?> columnDefinition,
            final Map<String, String> metadata) {
        return flatbufFieldFor(
                columnDefinition.getName(),
                columnDefinition.getDataType(),
                columnDefinition.getComponentType(),
                metadata);
    }

    public static org.apache.arrow.flatbuf.Field flatbufFieldFor(
            final String name,
            final Class<?> type,
            final Class<?> componentType,
            final Map<String, String> metadata) {
        final Field field = arrowFieldFor(name, type, componentType, metadata, false);
        final FlatBufferBuilder builder = new FlatBufferBuilder();
        builder.finish(field.getField(builder));
        return org.apache.arrow.flatbuf.Field.getRootAsField(builder.dataBuffer());
    }

    private static FieldType arrowFieldTypeFor(
            final Class<?> type,
            final Map<String, String> metadata,
            final boolean columnAsList) {
        return new FieldType(true, arrowTypeFor(type, columnAsList), null, metadata);
    }

    private static ArrowType arrowTypeFor(
            Class<?> type,
            final boolean columnAsList) {
        if (TypeUtils.isBoxedType(type)) {
            type = TypeUtils.getUnboxedType(type);
        }
        final ChunkType chunkType = ChunkType.fromElementType(type);
        switch (chunkType) {
            case Boolean:
                return Types.MinorType.BIT.getType();
            case Char:
                return Types.MinorType.UINT2.getType();
            case Byte:
                return Types.MinorType.TINYINT.getType();
            case Short:
                return Types.MinorType.SMALLINT.getType();
            case Int:
                return Types.MinorType.INT.getType();
            case Long:
                return Types.MinorType.BIGINT.getType();
            case Float:
                return Types.MinorType.FLOAT4.getType();
            case Double:
                return Types.MinorType.FLOAT8.getType();
            case Object:
                if (type != null) {
                    if (type.isArray()) {
                        if (type.getComponentType() == byte.class && !columnAsList) {
                            return Types.MinorType.VARBINARY.getType();
                        }
                        return Types.MinorType.LIST.getType();
                    }
                    if (Vector.class.isAssignableFrom(type)) {
                        return Types.MinorType.LIST.getType();
                    }
                    if (type == LocalDate.class) {
                        return Types.MinorType.DATEMILLI.getType();
                    }
                    if (type == LocalTime.class) {
                        return Types.MinorType.TIMENANO.getType();
                    }
                    if (type == BigDecimal.class
                            || type == BigInteger.class
                            || type == Schema.class) {
                        return Types.MinorType.VARBINARY.getType();
                    }
                    if (type == Instant.class || type == ZonedDateTime.class) {
                        return NANO_SINCE_EPOCH_TYPE;
                    }
                    if (type == Duration.class) {
                        return NANO_DURATION_TYPE;
                    }
                    if (type == Period.class) {
                        return new ArrowType.Interval(IntervalUnit.YEAR_MONTH);
                    }
                    if (type == PeriodDuration.class) {
                        return new ArrowType.Interval(IntervalUnit.MONTH_DAY_NANO);
                    }
                }

                // everything gets converted to a string
                return Types.MinorType.VARCHAR.getType(); // aka Utf8
        }
        throw new IllegalStateException("No ArrowType for type: " + type + " w/chunkType: " + chunkType);
    }

    private static Field arrowFieldForVectorType(
            final String name, final Class<?> type, final Class<?> knownComponentType,
            final Map<String, String> metadata) {

        // Vectors are always lists.
        final FieldType fieldType = new FieldType(true, Types.MinorType.LIST.getType(), null, metadata);
        final Class<?> componentType = VectorExpansionKernel.getComponentType(type, knownComponentType);
        final Class<?> innerComponentType = componentType == null ? null : componentType.getComponentType();

        final List<Field> children = Collections.singletonList(arrowFieldFor(
                "", componentType, innerComponentType, Collections.emptyMap(), false));

        return new Field(name, fieldType, children);
    }

    public static void createAndSendStaticSnapshot(
            BarrageMessageWriter.Factory bmwFactory,
            BaseTable<?> table,
            BitSet columns,
            RowSet viewport,
            boolean reverseViewport,
            BarrageSnapshotOptions snapshotRequestOptions,
            StreamObserver<BarrageMessageWriter.MessageView> listener,
            BarragePerformanceLog.SnapshotMetricsHelper metrics) {
        // start with small value and grow
        long snapshotTargetCellCount = MIN_SNAPSHOT_CELL_COUNT;
        double snapshotNanosPerCell = 0.0;

        final Map<String, org.apache.arrow.flatbuf.Field> fieldFor;
        if (table.hasAttribute(Table.BARRAGE_SCHEMA_ATTRIBUTE)) {
            fieldFor = new HashMap<>();
            final Schema targetSchema = (Schema) table.getAttribute(Table.BARRAGE_SCHEMA_ATTRIBUTE);
            // noinspection DataFlowIssue
            targetSchema.getFields().forEach(f -> {
                final FlatBufferBuilder fbb = new FlatBufferBuilder();
                final int offset = f.getField(fbb);
                fbb.finish(offset);
                fieldFor.put(f.getName(), org.apache.arrow.flatbuf.Field.getRootAsField(fbb.dataBuffer()));
            });
        } else {
            fieldFor = null;
        }

        // noinspection unchecked
        final ChunkWriter<Chunk<Values>>[] chunkWriters = table.getDefinition().getColumns().stream()
                .map(cd -> DefaultChunkWriterFactory.INSTANCE.newWriter(BarrageTypeInfo.make(
                        ReinterpretUtils.maybeConvertToPrimitiveDataType(cd.getDataType()),
                        cd.getComponentType(),
                        fieldFor != null ? fieldFor.get(cd.getName()) : flatbufFieldFor(cd, Map.of()))))
                .toArray(ChunkWriter[]::new);

        final long columnCount =
                Math.max(1, columns != null ? columns.cardinality() : table.getDefinition().getColumns().size());

        try (final WritableRowSet snapshotViewport = RowSetFactory.empty();
                final WritableRowSet targetViewport = RowSetFactory.empty()) {
            // compute the target viewport
            if (viewport == null) {
                targetViewport.insertRange(0, table.size() - 1);
            } else if (!reverseViewport) {
                targetViewport.insert(viewport);
            } else {
                // compute the forward version of the reverse viewport
                try (final RowSet rowKeys = table.getRowSet().subSetForReversePositions(viewport);
                        final RowSet inverted = table.getRowSet().invert(rowKeys)) {
                    targetViewport.insert(inverted);
                }
            }

            try (final RowSequence.Iterator rsIt = targetViewport.getRowSequenceIterator()) {
                while (rsIt.hasMore()) {
                    // compute the next range to snapshot
                    final long cellCount = Math.max(
                            MIN_SNAPSHOT_CELL_COUNT, Math.min(snapshotTargetCellCount, MAX_SNAPSHOT_CELL_COUNT));
                    final long numRows = Math.min(Math.max(1, cellCount / columnCount), ArrayUtil.MAX_ARRAY_SIZE);

                    final RowSequence snapshotPartialViewport = rsIt.getNextRowSequenceWithLength(numRows);
                    // add these ranges to the running total
                    snapshotPartialViewport.forAllRowKeyRanges(snapshotViewport::insertRange);

                    // grab the snapshot and measure elapsed time for next projections
                    long start = System.nanoTime();
                    final BarrageMessage msg = ConstructSnapshot.constructBackplaneSnapshotInPositionSpace(
                            log, table, columns, snapshotPartialViewport, null);
                    msg.modColumnData = BarrageMessage.ZERO_MOD_COLUMNS; // no mod column data for DoGet
                    long elapsed = System.nanoTime() - start;
                    // accumulate snapshot time in the metrics
                    metrics.snapshotNanos += elapsed;

                    // send out the data. Note that although a `BarrageUpdateMetaData` object will
                    // be provided with each unique snapshot, vanilla Flight clients will ignore
                    // these and see only an incoming stream of batches
                    try (final BarrageMessageWriter bmw = bmwFactory.newMessageWriter(msg, chunkWriters, metrics)) {
                        if (rsIt.hasMore()) {
                            listener.onNext(bmw.getSnapshotView(snapshotRequestOptions,
                                    snapshotViewport, false,
                                    msg.rowsIncluded, columns));
                        } else {
                            listener.onNext(bmw.getSnapshotView(snapshotRequestOptions,
                                    viewport, reverseViewport,
                                    msg.rowsIncluded, columns));
                        }
                    }

                    if (!msg.rowsIncluded.isEmpty()) {
                        // very simplistic logic to take the last snapshot and extrapolate max
                        // number of rows that will not exceed the target UGP processing time
                        // percentage
                        final long targetCycleDurationMillis;
                        final UpdateGraph updateGraph = table.getUpdateGraph();
                        if (updateGraph == null || updateGraph instanceof PoisonedUpdateGraph) {
                            targetCycleDurationMillis = PeriodicUpdateGraph.getDefaultTargetCycleDurationMillis();
                        } else {
                            targetCycleDurationMillis = updateGraph.<PeriodicUpdateGraph>cast()
                                    .getTargetCycleDurationMillis();
                        }
                        long targetNanos = (long) (TARGET_SNAPSHOT_PERCENTAGE
                                * targetCycleDurationMillis
                                * 1000000);

                        long nanosPerCell = elapsed / (msg.rowsIncluded.size() * columnCount);

                        // apply an exponential moving average to filter the data
                        if (snapshotNanosPerCell == 0) {
                            snapshotNanosPerCell = nanosPerCell; // initialize to first value
                        } else {
                            // EMA smoothing factor is 0.1 (N = 10)
                            snapshotNanosPerCell =
                                    (snapshotNanosPerCell * 0.9) + (nanosPerCell * 0.1);
                        }

                        snapshotTargetCellCount =
                                (long) (targetNanos / Math.max(1, snapshotNanosPerCell));
                    }
                }
            }
        }
    }

    public static void createAndSendSnapshot(
            BarrageMessageWriter.Factory bwmFactory,
            BaseTable<?> table,
            BitSet columns, RowSet viewport, boolean reverseViewport,
            BarrageSnapshotOptions options,
            StreamObserver<BarrageMessageWriter.MessageView> listener,
            BarragePerformanceLog.SnapshotMetricsHelper metrics) {

        // if the table is static and a full snapshot is requested, we can make and send multiple
        // snapshots to save memory and operate more efficiently
        if (!table.isRefreshing()) {
            createAndSendStaticSnapshot(bwmFactory, table, columns, viewport, reverseViewport,
                    options, listener, metrics);
            return;
        }

        // noinspection unchecked
        final ChunkWriter<Chunk<Values>>[] chunkWriters = table.getDefinition().getColumns().stream()
                .map(cd -> DefaultChunkWriterFactory.INSTANCE.newWriter(BarrageTypeInfo.make(
                        ReinterpretUtils.maybeConvertToPrimitiveDataType(cd.getDataType()),
                        cd.getComponentType(),
                        flatbufFieldFor(cd, Map.of()))))
                .toArray(ChunkWriter[]::new);

        // otherwise snapshot the entire request and send to the client
        final BarrageMessage msg;

        final long snapshotStartTm = System.nanoTime();
        if (reverseViewport) {
            msg = ConstructSnapshot.constructBackplaneSnapshotInPositionSpace(log, table,
                    columns, null, viewport);
        } else {
            msg = ConstructSnapshot.constructBackplaneSnapshotInPositionSpace(log, table,
                    columns, viewport, null);
        }
        metrics.snapshotNanos = System.nanoTime() - snapshotStartTm;

        msg.modColumnData = BarrageMessage.ZERO_MOD_COLUMNS; // no mod column data

        // translate the viewport to keyspace and make the call
        try (final BarrageMessageWriter bmw = bwmFactory.newMessageWriter(msg, chunkWriters, metrics);
                final RowSet keySpaceViewport = viewport != null
                        ? msg.rowsAdded.subSetForPositions(viewport, reverseViewport)
                        : null) {
            listener.onNext(bmw.getSnapshotView(options, viewport, reverseViewport, keySpaceViewport, columns));
        }
    }
}<|MERGE_RESOLUTION|>--- conflicted
+++ resolved
@@ -654,21 +654,15 @@
                 putMetadata(metadata, "description", columnDescription);
             }
             if (inputTableUpdater != null) {
-<<<<<<< HEAD
-                putMetadata(metadata, "inputtable.isKey",
-                        Boolean.toString(inputTableUpdater.getKeyNames().contains(name)));
-                putMetadata(metadata, "inputtable.isValue",
-                        Boolean.toString(inputTableUpdater.getValueNames().contains(name)));
+                if (inputTableUpdater.getKeyNames().contains(name)) {
+                    putMetadata(metadata, "inputtable.isKey", TRUE_STRING);
+                }
+                if (inputTableUpdater.getValueNames().contains(name)) {
+                    putMetadata(metadata, "inputtable.isValue", TRUE_STRING);
+                }
                 final String columnRestrictions = inputTableUpdater.getColumnRestrictions(name);
                 if (columnRestrictions != null) {
                     putMetadata(metadata, "inputtable.restrictions", columnRestrictions);
-=======
-                if (inputTableUpdater.getKeyNames().contains(name)) {
-                    putMetadata(metadata, "inputtable.isKey", TRUE_STRING);
-                }
-                if (inputTableUpdater.getValueNames().contains(name)) {
-                    putMetadata(metadata, "inputtable.isValue", TRUE_STRING);
->>>>>>> ace2fc09
                 }
             }
 
