--- conflicted
+++ resolved
@@ -20,11 +20,7 @@
 import io.deephaven.engine.table.impl.util.*;
 import io.deephaven.extensions.barrage.chunk.ChunkInputStreamGenerator;
 import io.deephaven.extensions.barrage.chunk.ChunkReader;
-<<<<<<< HEAD
-import io.deephaven.extensions.barrage.chunk.ChunkReadingFactory;
-=======
 import io.deephaven.extensions.barrage.chunk.ChunkReaderFactory;
->>>>>>> c981291c
 import io.deephaven.extensions.barrage.chunk.DefaultChunkReadingFactory;
 import io.deephaven.util.datastructures.LongSizedDataStructure;
 import io.deephaven.chunk.ChunkType;
@@ -65,11 +61,7 @@
 
     private BarrageMessage msg = null;
 
-<<<<<<< HEAD
-    private final ChunkReadingFactory chunkReadingFactory = DefaultChunkReadingFactory.INSTANCE;
-=======
     private final ChunkReaderFactory chunkReaderFactory = DefaultChunkReadingFactory.INSTANCE;
->>>>>>> c981291c
     private final List<ChunkReader> readers = new ArrayList<>();
 
     public BarrageStreamReader(final LongConsumer deserializeTmConsumer) {
@@ -257,14 +249,9 @@
                             }
 
                             // fill the chunk with data and assign back into the array
-<<<<<<< HEAD
-                            acd.data.set(lastChunkIndex, readers.get(ci).read(fieldNodeIter, bufferInfoIter, ois, chunk,
-                                    chunk.size(), (int) batch.length()));
-=======
                             acd.data.set(lastChunkIndex,
                                     readers.get(ci).readChunk(fieldNodeIter, bufferInfoIter, ois, chunk,
                                             chunk.size(), (int) batch.length()));
->>>>>>> c981291c
                             chunk.setSize(chunk.size() + (int) batch.length());
                         }
                         numAddRowsRead += batch.length();
@@ -292,14 +279,9 @@
                             }
 
                             // fill the chunk with data and assign back into the array
-<<<<<<< HEAD
-                            mcd.data.set(lastChunkIndex, readers.get(ci).read(fieldNodeIter, bufferInfoIter, ois, chunk,
-                                    chunk.size(), numRowsToRead));
-=======
                             mcd.data.set(lastChunkIndex,
                                     readers.get(ci).readChunk(fieldNodeIter, bufferInfoIter, ois, chunk,
                                             chunk.size(), numRowsToRead));
->>>>>>> c981291c
                             chunk.setSize(chunk.size() + numRowsToRead);
                         }
                         numModRowsRead += batch.length();
@@ -308,18 +290,6 @@
             }
 
             if (header != null && header.headerType() == MessageHeader.Schema) {
-<<<<<<< HEAD
-                // there is no body and our clients do not want to see schema messages
-                Schema schema = new Schema();
-                header.header(schema);
-                for (int i = 0; i < schema.fieldsLength(); i++) {
-                    // TODO as with ArrowToTableConverter, see about copying the bytebuffer so we control the payload
-                    // ourselves
-                    Field field = schema.fields(i);
-                    ChunkReader chunkReader = chunkReadingFactory.extractChunkFromInputStream(options,
-                            new ChunkReadingFactory.ChunkTypeInfo(columnChunkTypes[i], columnTypes[i],
-                                    componentTypes[i], field));
-=======
                 // there is no body and our clients do not want to see schema messages, consume the schema so that we
                 // can read the following messages and return null.
                 ByteBuffer original = header.getByteBuffer();
@@ -331,7 +301,6 @@
                     Field field = schema.fields(i);
                     ChunkReader chunkReader = chunkReaderFactory.getReader(options,
                             typeInfo(columnChunkTypes[i], columnTypes[i], componentTypes[i], field));
->>>>>>> c981291c
                     readers.add(chunkReader);
                 }
                 return null;
