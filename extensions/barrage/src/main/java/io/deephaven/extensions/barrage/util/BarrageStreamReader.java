/*
 * Copyright (c) 2016-2021 Deephaven Data Labs and Patent Pending
 */

package io.deephaven.extensions.barrage.util;

import com.fasterxml.jackson.databind.util.ByteBufferBackedInputStream;
import com.google.common.io.LittleEndianDataInputStream;
import com.google.protobuf.CodedInputStream;
import gnu.trove.iterator.TLongIterator;
import gnu.trove.list.array.TLongArrayList;
import io.deephaven.barrage.flatbuf.BarrageMessageType;
import io.deephaven.barrage.flatbuf.BarrageMessageWrapper;
import io.deephaven.barrage.flatbuf.BarrageModColumnMetadata;
import io.deephaven.barrage.flatbuf.BarrageUpdateMetadata;
import io.deephaven.chunk.WritableChunk;
import io.deephaven.chunk.attributes.Values;
import io.deephaven.engine.rowset.RowSet;
import io.deephaven.engine.rowset.impl.ExternalizableRowSetUtils;
import io.deephaven.engine.rowset.RowSetFactory;
import io.deephaven.engine.rowset.RowSetShiftData;
import io.deephaven.engine.table.impl.util.*;
import io.deephaven.extensions.barrage.chunk.ChunkInputStreamGenerator;
import io.deephaven.util.datastructures.LongSizedDataStructure;
import io.deephaven.chunk.ChunkType;
import io.deephaven.internal.log.LoggerFactory;
import io.deephaven.io.logger.Logger;
import org.apache.arrow.flatbuf.Message;
import org.apache.arrow.flatbuf.MessageHeader;
import org.apache.arrow.flatbuf.RecordBatch;
import org.apache.commons.lang3.mutable.MutableInt;

import java.io.IOException;
import java.io.InputStream;
import java.nio.ByteBuffer;
import java.util.ArrayList;
import java.util.BitSet;
import java.util.Iterator;
import java.util.function.LongConsumer;

public class BarrageStreamReader implements StreamReader {

    private static final Logger log = LoggerFactory.getLogger(BarrageStreamReader.class);

    // We would like to use jdk.internal.util.ArraysSupport.MAX_ARRAY_LENGTH, but it is not exported
    private static final int MAX_CHUNK_SIZE = Integer.MAX_VALUE - 8;

    private final LongConsumer deserializeTmConsumer;

    private long numAddRowsRead = 0;
    private long numAddRowsTotal = 0;
    private long numModRowsRead = 0;
    private long numModRowsTotal = 0;

    private long lastAddStartIndex = 0;
    private long lastModStartIndex = 0;
    private BarrageMessage msg = null;

    public BarrageStreamReader(final LongConsumer deserializeTmConsumer) {
        this.deserializeTmConsumer = deserializeTmConsumer;
    }

    @Override
    public BarrageMessage safelyParseFrom(final StreamReaderOptions options,
            final BitSet expectedColumns,
            final ChunkType[] columnChunkTypes,
            final Class<?>[] columnTypes,
            final Class<?>[] componentTypes,
            final InputStream stream) {
        final long startDeserTm = System.nanoTime();
        Message header = null;
        try {
            boolean bodyParsed = false;

            final CodedInputStream decoder = CodedInputStream.newInstance(stream);

            for (int tag = decoder.readTag(); tag != 0; tag = decoder.readTag()) {
                if (tag == BarrageProtoUtil.DATA_HEADER_TAG) {
                    final int size = decoder.readRawVarint32();
                    header = Message.getRootAsMessage(ByteBuffer.wrap(decoder.readRawBytes(size)));
                    continue;
                } else if (tag == BarrageProtoUtil.APP_METADATA_TAG) {
                    final int size = decoder.readRawVarint32();
                    final ByteBuffer msgAsBB = ByteBuffer.wrap(decoder.readRawBytes(size));
                    final BarrageMessageWrapper wrapper = BarrageMessageWrapper.getRootAsBarrageMessageWrapper(msgAsBB);
                    if (wrapper.magic() != BarrageUtil.FLATBUFFER_MAGIC) {
                        log.warn().append(
                                "BarrageStreamReader: skipping app_metadata that does not look like BarrageMessageWrapper")
                                .endl();
                    } else if (wrapper.msgType() == BarrageMessageType.BarrageUpdateMetadata) {
                        if (msg != null) {
                            throw new IllegalStateException(
                                    "Previous message was not complete; pending " + (numAddRowsTotal - numAddRowsRead)
                                            + " add rows and " + (numModRowsTotal - numModRowsRead) + " mod rows");
                        }

                        final BarrageUpdateMetadata metadata =
                                BarrageUpdateMetadata.getRootAsBarrageUpdateMetadata(wrapper.msgPayloadAsByteBuffer());

                        msg = new BarrageMessage();

                        msg.isSnapshot = metadata.isSnapshot();
                        msg.snapshotRowSetIsReversed = metadata.effectiveReverseViewport();

                        numAddRowsRead = 0;
                        numModRowsRead = 0;
                        lastAddStartIndex = 0;
                        lastModStartIndex = 0;

                        if (msg.isSnapshot) {
                            final ByteBuffer effectiveViewport = metadata.effectiveViewportAsByteBuffer();
                            if (effectiveViewport != null) {
                                msg.snapshotRowSet = extractIndex(effectiveViewport);
                            }
                            final ByteBuffer effectiveSnapshotColumns = metadata.effectiveColumnSetAsByteBuffer();
                            if (effectiveSnapshotColumns != null) {
                                msg.snapshotColumns = extractBitSet(effectiveSnapshotColumns);
                            }
                        }

                        msg.firstSeq = metadata.firstSeq();
                        msg.lastSeq = metadata.lastSeq();
                        msg.rowsAdded = extractIndex(metadata.addedRowsAsByteBuffer());
                        msg.rowsRemoved = extractIndex(metadata.removedRowsAsByteBuffer());
                        msg.shifted = extractIndexShiftData(metadata.shiftDataAsByteBuffer());

                        final ByteBuffer rowsIncluded = metadata.addedRowsIncludedAsByteBuffer();
                        msg.rowsIncluded = rowsIncluded != null ? extractIndex(rowsIncluded) : msg.rowsAdded.copy();
                        msg.addColumnData = new BarrageMessage.AddColumnData[columnTypes.length];
                        for (int ci = 0; ci < msg.addColumnData.length; ++ci) {
                            msg.addColumnData[ci] = new BarrageMessage.AddColumnData();
                            msg.addColumnData[ci].type = columnTypes[ci];
                            msg.addColumnData[ci].componentType = componentTypes[ci];
                            msg.addColumnData[ci].data = new ArrayList<>();

                            // create an initial chunk of the correct size
                            final int chunkSize = (int) (Math.min(msg.rowsIncluded.size(), MAX_CHUNK_SIZE));
                            msg.addColumnData[ci].data.add(columnChunkTypes[ci].makeWritableChunk(chunkSize));
                        }
                        numAddRowsTotal = msg.rowsIncluded.size();

                        // if this message is a snapshot response (vs. subscription) then mod columns may be empty
                        numModRowsTotal = 0;
                        msg.modColumnData = new BarrageMessage.ModColumnData[metadata.modColumnNodesLength()];
                        for (int ci = 0; ci < msg.modColumnData.length; ++ci) {
                            msg.modColumnData[ci] = new BarrageMessage.ModColumnData();
                            msg.modColumnData[ci].type = columnTypes[ci];
                            msg.modColumnData[ci].componentType = componentTypes[ci];
                            msg.modColumnData[ci].data = new ArrayList<>();

                            final BarrageModColumnMetadata mcd = metadata.modColumnNodes(ci);
                            msg.modColumnData[ci].rowsModified = extractIndex(mcd.modifiedRowsAsByteBuffer());

                            // create an initial chunk of the correct size
                            final int chunkSize = (int) (Math.min(msg.modColumnData[ci].rowsModified.size(),
                                    MAX_CHUNK_SIZE));
                            msg.modColumnData[ci].data.add(columnChunkTypes[ci].makeWritableChunk(chunkSize));

                            numModRowsTotal = Math.max(numModRowsTotal, msg.modColumnData[ci].rowsModified.size());
                        }
                    }

                    continue;
                } else if (tag != BarrageProtoUtil.BODY_TAG) {
                    decoder.skipField(tag);
                    continue;
                }

                if (bodyParsed) {
                    // although not an error for protobuf, we consider it one because:
                    // 1) we control all writers
                    // 2) it's plain ol' inefficient!
                    throw new IllegalStateException("Unexpected duplicate body tag");
                }

                if (header == null) {
                    throw new IllegalStateException("Missing metadata header; cannot decode body");
                }

                if (header.headerType() != org.apache.arrow.flatbuf.MessageHeader.RecordBatch) {
                    throw new IllegalStateException("Only know how to decode Schema/BarrageRecordBatch messages");
                }

                // throw an error when no app metadata (snapshots now provide by default)
                if (msg == null) {
<<<<<<< HEAD
                    msg = new BarrageMessage();

                    // generate a default set of column selectors
                    msg.snapshotColumns = expectedColumns;

                    // create and fill the add column metadata from the schema
                    msg.addColumnData = new BarrageMessage.AddColumnData[columnTypes.length];
                    for (int ci = 0; ci < msg.addColumnData.length; ++ci) {
                        msg.addColumnData[ci] = new BarrageMessage.AddColumnData();
                        msg.addColumnData[ci].type = columnTypes[ci];
                        msg.addColumnData[ci].componentType = componentTypes[ci];
                        msg.addColumnData[ci].data = new ArrayList<>();

                        msg.addColumnData[ci].data.add(null);
                    }

                    // no mod column data
                    msg.modColumnData = new BarrageMessage.ModColumnData[0];

                    // generate empty row sets
                    msg.rowsRemoved = RowSetFactory.empty();
                    msg.shifted = RowSetShiftData.EMPTY;

                    msg.isSnapshot = true;
=======
                    throw new IllegalStateException(
                            "Missing app metadata tag; cannot decode using BarrageStreamReader");
>>>>>>> e69dcc15
                }

                bodyParsed = true;
                final int size = decoder.readRawVarint32();
                final RecordBatch batch = (RecordBatch) header.header(new RecordBatch());
                msg.length = batch.length();

                // noinspection UnstableApiUsage
                try (final LittleEndianDataInputStream ois =
                        new LittleEndianDataInputStream(new BarrageProtoUtil.ObjectInputStreamAdapter(decoder, size))) {
                    final MutableInt bufferOffset = new MutableInt();
                    final Iterator<ChunkInputStreamGenerator.FieldNodeInfo> fieldNodeIter =
                            new FlatBufferIteratorAdapter<>(batch.nodesLength(),
                                    i -> new ChunkInputStreamGenerator.FieldNodeInfo(batch.nodes(i)));

                    final TLongArrayList bufferInfo = new TLongArrayList(batch.buffersLength());
                    for (int bi = 0; bi < batch.buffersLength(); ++bi) {
                        int offset = LongSizedDataStructure.intSize("BufferInfo", batch.buffers(bi).offset());
                        int length = LongSizedDataStructure.intSize("BufferInfo", batch.buffers(bi).length());
                        if (bi < batch.buffersLength() - 1) {
                            final int nextOffset =
                                    LongSizedDataStructure.intSize("BufferInfo", batch.buffers(bi + 1).offset());
                            // our parsers handle overhanging buffers
                            length += Math.max(0, nextOffset - offset - length);
                        }
                        bufferOffset.setValue(offset + length);
                        bufferInfo.add(length);
                    }
                    final TLongIterator bufferInfoIter = bufferInfo.iterator();

                    // add and mod rows are never combined in a batch. all added rows must be received before the first
<<<<<<< HEAD
                    // mod rows will be received

                    if (numAddRowsRead < numAddRowsTotal || (numAddRowsTotal == 0 && numModRowsTotal == 0)) {
                        for (int ci = 0; ci < msg.addColumnData.length; ++ci) {
                            final BarrageMessage.AddColumnData acd = msg.addColumnData[ci];

                            int lastChunkIndex = acd.data.size() - 1;

                            // need to add the batch row data to the column chunks
                            WritableChunk<Values> chunk = (WritableChunk<Values>) acd.data.get(lastChunkIndex);
                            int chunkSize = chunk == null ? 0 : chunk.size();
=======
                    // mod rows will be received.
                    if (numAddRowsRead < numAddRowsTotal) {
                        for (int ci = 0; ci < msg.addColumnData.length; ++ci) {
                            final BarrageMessage.AddColumnData acd = msg.addColumnData[ci];

                            final long remaining = numAddRowsTotal - numAddRowsRead;
                            if (batch.length() > remaining) {
                                throw new IllegalStateException(
                                        "Batch length exceeded the expected number of rows from app metadata");
                            }

                            // select the current chunk size and read the size
                            int lastChunkIndex = acd.data.size() - 1;
                            WritableChunk<Values> chunk = (WritableChunk<Values>) acd.data.get(lastChunkIndex);
                            int chunkSize = acd.data.get(lastChunkIndex).size();
>>>>>>> e69dcc15

                            final int chunkOffset;
                            long rowOffset = numAddRowsRead - lastAddStartIndex;
                            // reading the rows from this batch might overflow the existing chunk
                            if (rowOffset + batch.length() > chunkSize) {
                                lastAddStartIndex += chunkSize;

                                // create a new chunk before trying to write again
<<<<<<< HEAD
                                chunkSize = (int) (Math.min(numAddRowsTotal - numAddRowsRead, MAX_CHUNK_SIZE));
                                // make sure the chunk will hold this batch (DoPut won't populate numAddRowsTotal)
                                chunkSize = Math.max((int) batch.length(), chunkSize);
=======
                                chunkSize = (int) (Math.min(remaining, MAX_CHUNK_SIZE));
>>>>>>> e69dcc15

                                chunk = columnChunkTypes[ci].makeWritableChunk(chunkSize);
                                acd.data.add(chunk);

                                chunkOffset = 0;
                                ++lastChunkIndex;
                            } else {
                                chunkOffset = (int) rowOffset;
                            }

                            // fill the chunk with data and assign back into the array
                            acd.data.set(lastChunkIndex,
                                    ChunkInputStreamGenerator.extractChunkFromInputStream(options, columnChunkTypes[ci],
                                            columnTypes[ci], componentTypes[ci], fieldNodeIter, bufferInfoIter, ois,
                                            chunk, chunkOffset, chunkSize));
                        }
                        numAddRowsRead += batch.length();
                    } else {
                        for (int ci = 0; ci < msg.modColumnData.length; ++ci) {
                            final BarrageMessage.ModColumnData mcd = msg.modColumnData[ci];

<<<<<<< HEAD
                            int lastChunkIndex = mcd.data.size() - 1;

                            // need to add the batch row data to the column chunks
=======
                            long remaining = mcd.rowsModified.size() - numModRowsRead;

                            // need to add the batch row data to the column chunks
                            int lastChunkIndex = mcd.data.size() - 1;
>>>>>>> e69dcc15
                            WritableChunk<Values> chunk = (WritableChunk<Values>) mcd.data.get(lastChunkIndex);
                            int chunkSize = chunk.size();

                            final int chunkOffset;
<<<<<<< HEAD
                            long remaining = mcd.rowsModified.size() - numModRowsRead;
=======
>>>>>>> e69dcc15
                            long rowOffset = numModRowsRead - lastModStartIndex;
                            // this batch might overflow the chunk
                            if (rowOffset + Math.min(remaining, batch.length()) > chunkSize) {
                                lastModStartIndex += chunkSize;

                                // create a new chunk before trying to write again
                                chunkSize = (int) (Math.min(remaining, MAX_CHUNK_SIZE));
                                chunk = columnChunkTypes[ci].makeWritableChunk(chunkSize);
                                mcd.data.add(chunk);

                                chunkOffset = 0;
                                ++lastChunkIndex;
                            } else {
                                chunkOffset = (int) rowOffset;
                            }

                            // fill the chunk with data and assign back into the array
                            mcd.data.set(lastChunkIndex,
                                    ChunkInputStreamGenerator.extractChunkFromInputStream(options, columnChunkTypes[ci],
                                            columnTypes[ci], componentTypes[ci], fieldNodeIter, bufferInfoIter, ois,
                                            chunk, chunkOffset, chunkSize));
                        }
                        numModRowsRead += batch.length();
                    }
                }
            }

            if (header != null && header.headerType() == MessageHeader.Schema) {
                // there is no body and our clients do not want to see schema messages
                return null;
            }

            if (!bodyParsed) {
                throw new IllegalStateException("Missing body tag");
            }

            deserializeTmConsumer.accept(System.nanoTime() - startDeserTm);
            if (numAddRowsRead == numAddRowsTotal && numModRowsRead == numModRowsTotal) {
                final BarrageMessage retval = msg;
                msg = null;
                return retval;
            }

            // otherwise, must wait for more data
            return null;
        } catch (final Exception e) {
            log.error().append("Unable to parse a received BarrageMessage: ").append(e).endl();
            throw new GrpcMarshallingException("Unable to parse BarrageMessage object", e);
        }
    }

    private static RowSet extractIndex(final ByteBuffer bb) throws IOException {
        if (bb == null) {
            return RowSetFactory.empty();
        }
        // noinspection UnstableApiUsage
        try (final LittleEndianDataInputStream is =
                new LittleEndianDataInputStream(new ByteBufferBackedInputStream(bb))) {
            return ExternalizableRowSetUtils.readExternalCompressedDelta(is);
        }
    }

    private static BitSet extractBitSet(final ByteBuffer bb) {
        return BitSet.valueOf(bb);
    }

    private static RowSetShiftData extractIndexShiftData(final ByteBuffer bb) throws IOException {
        final RowSetShiftData.Builder builder = new RowSetShiftData.Builder();

        final RowSet sRowSet, eRowSet, dRowSet;
        // noinspection UnstableApiUsage
        try (final LittleEndianDataInputStream is =
                new LittleEndianDataInputStream(new ByteBufferBackedInputStream(bb))) {
            sRowSet = ExternalizableRowSetUtils.readExternalCompressedDelta(is);
            eRowSet = ExternalizableRowSetUtils.readExternalCompressedDelta(is);
            dRowSet = ExternalizableRowSetUtils.readExternalCompressedDelta(is);
        }

        try (final RowSet.Iterator sit = sRowSet.iterator();
                final RowSet.Iterator eit = eRowSet.iterator();
                final RowSet.Iterator dit = dRowSet.iterator()) {
            while (sit.hasNext()) {
                if (!eit.hasNext() || !dit.hasNext()) {
                    throw new IllegalStateException("RowSetShiftData is inconsistent");
                }
                final long next = sit.nextLong();
                builder.shiftRange(next, eit.nextLong(), dit.nextLong() - next);
            }
        }

        return builder.build();
    }
}<|MERGE_RESOLUTION|>--- conflicted
+++ resolved
@@ -183,35 +183,8 @@
 
                 // throw an error when no app metadata (snapshots now provide by default)
                 if (msg == null) {
-<<<<<<< HEAD
-                    msg = new BarrageMessage();
-
-                    // generate a default set of column selectors
-                    msg.snapshotColumns = expectedColumns;
-
-                    // create and fill the add column metadata from the schema
-                    msg.addColumnData = new BarrageMessage.AddColumnData[columnTypes.length];
-                    for (int ci = 0; ci < msg.addColumnData.length; ++ci) {
-                        msg.addColumnData[ci] = new BarrageMessage.AddColumnData();
-                        msg.addColumnData[ci].type = columnTypes[ci];
-                        msg.addColumnData[ci].componentType = componentTypes[ci];
-                        msg.addColumnData[ci].data = new ArrayList<>();
-
-                        msg.addColumnData[ci].data.add(null);
-                    }
-
-                    // no mod column data
-                    msg.modColumnData = new BarrageMessage.ModColumnData[0];
-
-                    // generate empty row sets
-                    msg.rowsRemoved = RowSetFactory.empty();
-                    msg.shifted = RowSetShiftData.EMPTY;
-
-                    msg.isSnapshot = true;
-=======
                     throw new IllegalStateException(
                             "Missing app metadata tag; cannot decode using BarrageStreamReader");
->>>>>>> e69dcc15
                 }
 
                 bodyParsed = true;
@@ -243,19 +216,6 @@
                     final TLongIterator bufferInfoIter = bufferInfo.iterator();
 
                     // add and mod rows are never combined in a batch. all added rows must be received before the first
-<<<<<<< HEAD
-                    // mod rows will be received
-
-                    if (numAddRowsRead < numAddRowsTotal || (numAddRowsTotal == 0 && numModRowsTotal == 0)) {
-                        for (int ci = 0; ci < msg.addColumnData.length; ++ci) {
-                            final BarrageMessage.AddColumnData acd = msg.addColumnData[ci];
-
-                            int lastChunkIndex = acd.data.size() - 1;
-
-                            // need to add the batch row data to the column chunks
-                            WritableChunk<Values> chunk = (WritableChunk<Values>) acd.data.get(lastChunkIndex);
-                            int chunkSize = chunk == null ? 0 : chunk.size();
-=======
                     // mod rows will be received.
                     if (numAddRowsRead < numAddRowsTotal) {
                         for (int ci = 0; ci < msg.addColumnData.length; ++ci) {
@@ -271,7 +231,6 @@
                             int lastChunkIndex = acd.data.size() - 1;
                             WritableChunk<Values> chunk = (WritableChunk<Values>) acd.data.get(lastChunkIndex);
                             int chunkSize = acd.data.get(lastChunkIndex).size();
->>>>>>> e69dcc15
 
                             final int chunkOffset;
                             long rowOffset = numAddRowsRead - lastAddStartIndex;
@@ -280,13 +239,7 @@
                                 lastAddStartIndex += chunkSize;
 
                                 // create a new chunk before trying to write again
-<<<<<<< HEAD
-                                chunkSize = (int) (Math.min(numAddRowsTotal - numAddRowsRead, MAX_CHUNK_SIZE));
-                                // make sure the chunk will hold this batch (DoPut won't populate numAddRowsTotal)
-                                chunkSize = Math.max((int) batch.length(), chunkSize);
-=======
                                 chunkSize = (int) (Math.min(remaining, MAX_CHUNK_SIZE));
->>>>>>> e69dcc15
 
                                 chunk = columnChunkTypes[ci].makeWritableChunk(chunkSize);
                                 acd.data.add(chunk);
@@ -308,24 +261,14 @@
                         for (int ci = 0; ci < msg.modColumnData.length; ++ci) {
                             final BarrageMessage.ModColumnData mcd = msg.modColumnData[ci];
 
-<<<<<<< HEAD
-                            int lastChunkIndex = mcd.data.size() - 1;
-
-                            // need to add the batch row data to the column chunks
-=======
                             long remaining = mcd.rowsModified.size() - numModRowsRead;
 
                             // need to add the batch row data to the column chunks
                             int lastChunkIndex = mcd.data.size() - 1;
->>>>>>> e69dcc15
                             WritableChunk<Values> chunk = (WritableChunk<Values>) mcd.data.get(lastChunkIndex);
                             int chunkSize = chunk.size();
 
                             final int chunkOffset;
-<<<<<<< HEAD
-                            long remaining = mcd.rowsModified.size() - numModRowsRead;
-=======
->>>>>>> e69dcc15
                             long rowOffset = numModRowsRead - lastModStartIndex;
                             // this batch might overflow the chunk
                             if (rowOffset + Math.min(remaining, batch.length()) > chunkSize) {
