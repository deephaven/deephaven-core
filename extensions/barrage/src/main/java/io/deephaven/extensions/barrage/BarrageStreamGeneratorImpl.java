//
// Copyright (c) 2016-2024 Deephaven Data Labs and Patent Pending
//
package io.deephaven.extensions.barrage;

import com.google.common.io.LittleEndianDataOutputStream;
import com.google.flatbuffers.FlatBufferBuilder;
import com.google.protobuf.ByteStringAccess;
import com.google.protobuf.CodedOutputStream;
import com.google.protobuf.WireFormat;
import gnu.trove.list.array.TIntArrayList;
import io.deephaven.UncheckedDeephavenException;
import io.deephaven.barrage.flatbuf.BarrageMessageType;
import io.deephaven.barrage.flatbuf.BarrageMessageWrapper;
import io.deephaven.barrage.flatbuf.BarrageModColumnMetadata;
import io.deephaven.barrage.flatbuf.BarrageUpdateMetadata;
import io.deephaven.chunk.ChunkType;
import io.deephaven.chunk.WritableChunk;
import io.deephaven.chunk.WritableLongChunk;
import io.deephaven.chunk.attributes.Values;
import io.deephaven.chunk.sized.SizedChunk;
import io.deephaven.chunk.sized.SizedLongChunk;
import io.deephaven.configuration.Configuration;
import io.deephaven.engine.rowset.*;
import io.deephaven.engine.rowset.impl.ExternalizableRowSetUtils;
import io.deephaven.engine.table.impl.util.BarrageMessage;
import io.deephaven.extensions.barrage.chunk.ChunkInputStreamGenerator;
import io.deephaven.extensions.barrage.chunk.SingleElementListHeaderInputStreamGenerator;
import io.deephaven.extensions.barrage.util.ExposedByteArrayOutputStream;
import io.deephaven.extensions.barrage.util.BarrageUtil;
import io.deephaven.extensions.barrage.util.DefensiveDrainable;
import io.deephaven.extensions.barrage.util.StreamReaderOptions;
import io.deephaven.internal.log.LoggerFactory;
import io.deephaven.io.logger.Logger;
import io.deephaven.proto.flight.util.MessageHelper;
import io.deephaven.util.SafeCloseable;
import io.deephaven.util.datastructures.LongSizedDataStructure;
import io.deephaven.util.datastructures.SizeException;
import io.deephaven.util.mutable.MutableInt;
import io.deephaven.util.mutable.MutableLong;
import org.apache.arrow.flatbuf.Buffer;
import org.apache.arrow.flatbuf.FieldNode;
import org.apache.arrow.flatbuf.RecordBatch;
import org.apache.arrow.flight.impl.Flight;
import org.jetbrains.annotations.NotNull;
import org.jetbrains.annotations.Nullable;

import java.io.IOException;
import java.nio.ByteBuffer;
import java.util.*;
import java.util.function.Consumer;
import java.util.function.ToIntFunction;

import static io.deephaven.extensions.barrage.chunk.BaseChunkInputStreamGenerator.PADDING_BUFFER;
import static io.deephaven.proto.flight.util.MessageHelper.toIpcBytes;

public class BarrageStreamGeneratorImpl implements BarrageStreamGenerator {

    private static final Logger log = LoggerFactory.getLogger(BarrageStreamGeneratorImpl.class);
    // NB: This should likely be something smaller, such as 1<<16, but since the js api is not yet able
    // to receive multiple record batches we crank this up to MAX_INT.
    private static final int DEFAULT_BATCH_SIZE = Configuration.getInstance()
            .getIntegerForClassWithDefault(BarrageStreamGeneratorImpl.class, "batchSize", Integer.MAX_VALUE);

    // defaults to a small value that is likely to succeed and provide data for following batches
    private static final int DEFAULT_INITIAL_BATCH_SIZE = Configuration.getInstance()
            .getIntegerForClassWithDefault(BarrageStreamGeneratorImpl.class, "initialBatchSize", 4096);

    // default to 100MB to match 100MB java-client and w2w default incoming limits
    private static final int DEFAULT_MESSAGE_SIZE_LIMIT = Configuration.getInstance()
            .getIntegerForClassWithDefault(BarrageStreamGeneratorImpl.class, "maxOutboundMessageSize",
                    100 * 1024 * 1024);

    public interface RecordBatchMessageView extends MessageView {
        boolean isViewport();

        StreamReaderOptions options();

        RowSet addRowOffsets();

        RowSet modRowOffsets(int col);
    }

    public static class Factory implements BarrageStreamGenerator.Factory {
        @Override
        public BarrageStreamGenerator newGenerator(
                final BarrageMessage message, final BarragePerformanceLog.WriteMetricsConsumer metricsConsumer) {
            return new BarrageStreamGeneratorImpl(message, metricsConsumer);
        }

        @Override
        public MessageView getSchemaView(@NotNull final ToIntFunction<FlatBufferBuilder> schemaPayloadWriter) {
            final FlatBufferBuilder builder = new FlatBufferBuilder();
            final int schemaOffset = schemaPayloadWriter.applyAsInt(builder);
            builder.finish(MessageHelper.wrapInMessage(builder, schemaOffset,
                    org.apache.arrow.flatbuf.MessageHeader.Schema));
            return new SchemaMessageView(builder.dataBuffer());
        }
    }

    /**
     * This factory writes data in Arrow's IPC format which has a terse header and no room for metadata.
     */
    public static class ArrowFactory extends Factory {
        @Override
        public BarrageStreamGenerator newGenerator(
                BarrageMessage message, BarragePerformanceLog.WriteMetricsConsumer metricsConsumer) {
            return new BarrageStreamGeneratorImpl(message, metricsConsumer) {
                @Override
                protected void writeHeader(
                        ByteBuffer metadata,
                        MutableInt size,
                        FlatBufferBuilder header,
                        ExposedByteArrayOutputStream baos) throws IOException {
                    baos.write(toIpcBytes(header));
                }
            };
        }
    }

    public static class ModColumnGenerator implements SafeCloseable {
        private final RowSetGenerator rowsModified;
        private final ChunkListInputStreamGenerator data;

        ModColumnGenerator(final BarrageMessage.ModColumnData col) throws IOException {
            rowsModified = new RowSetGenerator(col.rowsModified);
            data = new ChunkListInputStreamGenerator(col.type, col.componentType, col.data, col.chunkType);
        }

        @Override
        public void close() {
            rowsModified.close();
            data.close();
        }
    }

    private final BarrageMessage message;
    private final BarragePerformanceLog.WriteMetricsConsumer writeConsumer;

    private final long firstSeq;
    private final long lastSeq;

    private final boolean isSnapshot;

    private final RowSetGenerator rowsAdded;
    private final RowSetGenerator rowsIncluded;
    private final RowSetGenerator rowsRemoved;
    private final RowSetShiftDataGenerator shifted;

    private final ChunkListInputStreamGenerator[] addColumnData;
    private final ModColumnGenerator[] modColumnData;

    /**
     * Create a barrage stream generator that can slice and dice the barrage message for delivery to clients.
     *
     * @param message the generator takes ownership of the message and its internal objects
     * @param writeConsumer a method that can be used to record write time
     */
    public BarrageStreamGeneratorImpl(final BarrageMessage message,
            final BarragePerformanceLog.WriteMetricsConsumer writeConsumer) {
        this.message = message;
        this.writeConsumer = writeConsumer;
        try {
            firstSeq = message.firstSeq;
            lastSeq = message.lastSeq;
            isSnapshot = message.isSnapshot;

            rowsAdded = new RowSetGenerator(message.rowsAdded);
            rowsIncluded = new RowSetGenerator(message.rowsIncluded);
            rowsRemoved = new RowSetGenerator(message.rowsRemoved);
            shifted = new RowSetShiftDataGenerator(message.shifted);

            addColumnData = new ChunkListInputStreamGenerator[message.addColumnData.length];
            for (int i = 0; i < message.addColumnData.length; ++i) {
                BarrageMessage.AddColumnData columnData = message.addColumnData[i];
                addColumnData[i] = new ChunkListInputStreamGenerator(columnData.type, columnData.componentType,
                        columnData.data, columnData.chunkType);
            }

            modColumnData = new ModColumnGenerator[message.modColumnData.length];
            for (int i = 0; i < modColumnData.length; ++i) {
                modColumnData[i] = new ModColumnGenerator(message.modColumnData[i]);
            }
        } catch (final IOException e) {
            throw new UncheckedDeephavenException("unexpected IOException while creating barrage message stream", e);
        } finally {
            if (message.snapshotRowSet != null) {
                message.snapshotRowSet.close();
            }
        }
    }

    @Override
    public BarrageMessage getMessage() {
        return message;
    }

    @Override
    public void close() {
        rowsAdded.close();
        rowsIncluded.close();
        rowsRemoved.close();

        if (addColumnData != null) {
            SafeCloseable.closeAll(addColumnData);
        }
        if (modColumnData != null) {
            SafeCloseable.closeAll(modColumnData);
        }
    }

    /**
     * Obtain a View of this StreamGenerator that can be sent to a single subscriber.
     *
     * @param options serialization options for this specific view
     * @param isInitialSnapshot indicates whether or not this is the first snapshot for the listener
     * @param viewport is the position-space viewport
     * @param reverseViewport is the viewport reversed (relative to end of table instead of beginning)
     * @param keyspaceViewport is the key-space viewport
     * @param subscribedColumns are the columns subscribed for this view
     * @return a MessageView filtered by the subscription properties that can be sent to that subscriber
     */
    @Override
    public MessageView getSubView(final BarrageSubscriptionOptions options,
            final boolean isInitialSnapshot,
            @Nullable final RowSet viewport,
            final boolean reverseViewport,
            @Nullable final RowSet keyspaceViewport,
            @Nullable final BitSet subscribedColumns) {
        return new SubView(options, isInitialSnapshot, viewport, reverseViewport, keyspaceViewport,
                subscribedColumns);
    }

    /**
     * Obtain a Full-Subscription View of this StreamGenerator that can be sent to a single subscriber.
     *
     * @param options serialization options for this specific view
     * @param isInitialSnapshot indicates whether or not this is the first snapshot for the listener
     * @return a MessageView filtered by the subscription properties that can be sent to that subscriber
     */
    @Override
    public MessageView getSubView(BarrageSubscriptionOptions options, boolean isInitialSnapshot) {
        return getSubView(options, isInitialSnapshot, null, false, null, null);
    }

    private final class SubView implements RecordBatchMessageView {
        private final BarrageSubscriptionOptions options;
        private final boolean isInitialSnapshot;
        private final RowSet viewport;
        private final boolean reverseViewport;
        private final RowSet keyspaceViewport;
        private final BitSet subscribedColumns;
        private final long numAddRows;
        private final long numModRows;
        private final RowSet addRowOffsets;
        private final RowSet addRowKeys;
        private final RowSet[] modRowOffsets;

        public SubView(final BarrageSubscriptionOptions options,
                final boolean isInitialSnapshot,
                @Nullable final RowSet viewport,
                final boolean reverseViewport,
                @Nullable final RowSet keyspaceViewport,
                @Nullable final BitSet subscribedColumns) {
            this.options = options;
            this.isInitialSnapshot = isInitialSnapshot;
            this.viewport = viewport;
            this.reverseViewport = reverseViewport;
            this.keyspaceViewport = keyspaceViewport;
            this.subscribedColumns = subscribedColumns;

            if (keyspaceViewport != null) {
                this.modRowOffsets = new WritableRowSet[modColumnData.length];
            } else {
                this.modRowOffsets = null;
            }

            // precompute the modified column indexes, and calculate total rows needed
            long numModRows = 0;
            for (int ii = 0; ii < modColumnData.length; ++ii) {
                final ModColumnGenerator mcd = modColumnData[ii];

                if (keyspaceViewport != null) {
                    try (WritableRowSet intersect = keyspaceViewport.intersect(mcd.rowsModified.original)) {
                        this.modRowOffsets[ii] = mcd.rowsModified.original.invert(intersect);
                        numModRows = Math.max(numModRows, intersect.size());
                    }
                } else {
                    numModRows = Math.max(numModRows, mcd.rowsModified.original.size());
                }
            }
            this.numModRows = numModRows;

            if (keyspaceViewport != null) {
                addRowKeys = keyspaceViewport.intersect(rowsIncluded.original);
                addRowOffsets = rowsIncluded.original.invert(addRowKeys);
            } else if (!rowsAdded.original.equals(rowsIncluded.original)) {
                // there are scoped rows included in the chunks that need to be removed
                addRowKeys = rowsAdded.original.copy();
                addRowOffsets = rowsIncluded.original.invert(addRowKeys);
            } else {
                addRowKeys = rowsAdded.original.copy();
                addRowOffsets = RowSetFactory.flat(rowsAdded.original.size());
            }

            this.numAddRows = addRowOffsets.size();
        }

        @Override
        public void forEachStream(Consumer<DefensiveDrainable> visitor) throws IOException {
            final long startTm = System.nanoTime();
            ByteBuffer metadata = getSubscriptionMetadata();
            MutableLong bytesWritten = new MutableLong(0L);

            // batch size is maximum, will write fewer rows when needed
            int maxBatchSize = batchSize();

            final MutableInt actualBatchSize = new MutableInt();

            if (numAddRows == 0 && numModRows == 0) {
                // we still need to send a message containing metadata when there are no rows
                final DefensiveDrainable is = getInputStream(this, 0, 0, actualBatchSize, metadata,
                        BarrageStreamGeneratorImpl.this::appendAddColumns);
                bytesWritten.add(is.available());
                visitor.accept(is);
                writeConsumer.onWrite(bytesWritten.get(), System.nanoTime() - startTm);
                return;
            }

            // send the add batches (if any)
            processBatches(visitor, this, numAddRows, maxBatchSize, metadata,
                    BarrageStreamGeneratorImpl.this::appendAddColumns, bytesWritten);

            // send the mod batches (if any) but don't send metadata twice
            processBatches(visitor, this, numModRows, maxBatchSize, numAddRows > 0 ? null : metadata,
                    BarrageStreamGeneratorImpl.this::appendModColumns, bytesWritten);

            // clean up the helper indexes
            addRowOffsets.close();
            addRowKeys.close();
            if (modRowOffsets != null) {
                for (final RowSet modViewport : modRowOffsets) {
                    modViewport.close();
                }
            }
            writeConsumer.onWrite(bytesWritten.get(), System.nanoTime() - startTm);
        }

        private int batchSize() {
            int batchSize = options().batchSize();
            if (batchSize <= 0) {
                batchSize = DEFAULT_BATCH_SIZE;
            }
            return batchSize;
        }

        @Override
        public boolean isViewport() {
            return viewport != null;
        }

        @Override
        public StreamReaderOptions options() {
            return options;
        }

        @Override
        public RowSet addRowOffsets() {
            return addRowOffsets;
        }

        @Override
        public RowSet modRowOffsets(int col) {
            if (modRowOffsets == null) {
                return null;
            }
            return modRowOffsets[col];
        }

        private ByteBuffer getSubscriptionMetadata() throws IOException {
            final FlatBufferBuilder metadata = new FlatBufferBuilder();

            int effectiveViewportOffset = 0;
            if (isSnapshot && isViewport()) {
                try (final RowSetGenerator viewportGen = new RowSetGenerator(viewport)) {
                    effectiveViewportOffset = viewportGen.addToFlatBuffer(metadata);
                }
            }

            int effectiveColumnSetOffset = 0;
            if (isSnapshot && subscribedColumns != null) {
                effectiveColumnSetOffset = new BitSetGenerator(subscribedColumns).addToFlatBuffer(metadata);
            }

            final int rowsAddedOffset;
            if (isSnapshot && !isInitialSnapshot) {
                // client's don't need/want to receive the full RowSet on every snapshot
                rowsAddedOffset = EmptyRowSetGenerator.INSTANCE.addToFlatBuffer(metadata);
            } else {
                rowsAddedOffset = rowsAdded.addToFlatBuffer(metadata);
            }

            final int rowsRemovedOffset = rowsRemoved.addToFlatBuffer(metadata);
            final int shiftDataOffset = shifted.addToFlatBuffer(metadata);

            // Added Chunk Data:
            int addedRowsIncludedOffset = 0;

            // don't send `rowsIncluded` when identical to `rowsAdded`, client will infer they are the same
            if (isSnapshot || !addRowKeys.equals(rowsAdded.original)) {
                addedRowsIncludedOffset = rowsIncluded.addToFlatBuffer(addRowKeys, metadata);
            }

            // now add mod-column streams, and write the mod column indexes
            TIntArrayList modOffsets = new TIntArrayList(modColumnData.length);
            for (final ModColumnGenerator mcd : modColumnData) {
                final int myModRowOffset;
                if (keyspaceViewport != null) {
                    myModRowOffset = mcd.rowsModified.addToFlatBuffer(keyspaceViewport, metadata);
                } else {
                    myModRowOffset = mcd.rowsModified.addToFlatBuffer(metadata);
                }
                modOffsets.add(BarrageModColumnMetadata.createBarrageModColumnMetadata(metadata, myModRowOffset));
            }

            BarrageUpdateMetadata.startModColumnNodesVector(metadata, modOffsets.size());
            modOffsets.forEachDescending(offset -> {
                metadata.addOffset(offset);
                return true;
            });
            final int nodesOffset = metadata.endVector();

            BarrageUpdateMetadata.startBarrageUpdateMetadata(metadata);
            BarrageUpdateMetadata.addIsSnapshot(metadata, isSnapshot);
            BarrageUpdateMetadata.addFirstSeq(metadata, firstSeq);
            BarrageUpdateMetadata.addLastSeq(metadata, lastSeq);
            BarrageUpdateMetadata.addEffectiveViewport(metadata, effectiveViewportOffset);
            BarrageUpdateMetadata.addEffectiveColumnSet(metadata, effectiveColumnSetOffset);
            BarrageUpdateMetadata.addAddedRows(metadata, rowsAddedOffset);
            BarrageUpdateMetadata.addRemovedRows(metadata, rowsRemovedOffset);
            BarrageUpdateMetadata.addShiftData(metadata, shiftDataOffset);
            BarrageUpdateMetadata.addAddedRowsIncluded(metadata, addedRowsIncludedOffset);
            BarrageUpdateMetadata.addModColumnNodes(metadata, nodesOffset);
            BarrageUpdateMetadata.addEffectiveReverseViewport(metadata, reverseViewport);
            metadata.finish(BarrageUpdateMetadata.endBarrageUpdateMetadata(metadata));

            final FlatBufferBuilder header = new FlatBufferBuilder();
            final int payloadOffset = BarrageMessageWrapper.createMsgPayloadVector(header, metadata.dataBuffer());
            BarrageMessageWrapper.startBarrageMessageWrapper(header);
            BarrageMessageWrapper.addMagic(header, BarrageUtil.FLATBUFFER_MAGIC);
            BarrageMessageWrapper.addMsgType(header, BarrageMessageType.BarrageUpdateMetadata);
            BarrageMessageWrapper.addMsgPayload(header, payloadOffset);
            header.finish(BarrageMessageWrapper.endBarrageMessageWrapper(header));

            return header.dataBuffer().slice();
        }
    }

    /**
     * Obtain a View of this StreamGenerator that can be sent to a single snapshot requestor.
     *
     * @param options serialization options for this specific view
     * @param viewport is the position-space viewport
     * @param reverseViewport is the viewport reversed (relative to end of table instead of beginning)
     * @param keyspaceViewport is the key-space viewport
     * @param snapshotColumns are the columns subscribed for this view
     * @return a MessageView filtered by the snapshot properties that can be sent to that subscriber
     */
    @Override
    public MessageView getSnapshotView(final BarrageSnapshotOptions options,
            @Nullable final RowSet viewport,
            final boolean reverseViewport,
            @Nullable final RowSet keyspaceViewport,
            @Nullable final BitSet snapshotColumns) {
        return new SnapshotView(options, viewport, reverseViewport, keyspaceViewport, snapshotColumns);
    }

    /**
     * Obtain a Full-Snapshot View of this StreamGenerator that can be sent to a single snapshot requestor.
     *
     * @param options serialization options for this specific view
     * @return a MessageView filtered by the snapshot properties that can be sent to that subscriber
     */
    @Override
    public MessageView getSnapshotView(BarrageSnapshotOptions options) {
        return getSnapshotView(options, null, false, null, null);
    }

    private final class SnapshotView implements RecordBatchMessageView {
        private final BarrageSnapshotOptions options;
        private final RowSet viewport;
        private final boolean reverseViewport;
        private final BitSet subscribedColumns;
        private final long numAddRows;
        private final RowSet addRowKeys;
        private final RowSet addRowOffsets;

        public SnapshotView(final BarrageSnapshotOptions options,
                @Nullable final RowSet viewport,
                final boolean reverseViewport,
                @Nullable final RowSet keyspaceViewport,
                @Nullable final BitSet subscribedColumns) {
            this.options = options;
            this.viewport = viewport;
            this.reverseViewport = reverseViewport;

            this.subscribedColumns = subscribedColumns;

            // precompute add row offsets
            if (keyspaceViewport != null) {
                addRowKeys = keyspaceViewport.intersect(rowsIncluded.original);
                addRowOffsets = rowsIncluded.original.invert(addRowKeys);
            } else {
                addRowKeys = rowsAdded.original.copy();
                addRowOffsets = RowSetFactory.flat(addRowKeys.size());
            }

            numAddRows = addRowOffsets.size();
        }

        @Override
        public void forEachStream(Consumer<DefensiveDrainable> visitor) throws IOException {
            final long startTm = System.nanoTime();
            ByteBuffer metadata = getSnapshotMetadata();
            MutableLong bytesWritten = new MutableLong(0L);

            // batch size is maximum, will write fewer rows when needed
            int maxBatchSize = batchSize();
            final MutableInt actualBatchSize = new MutableInt();
            if (numAddRows == 0) {
                // we still need to send a message containing metadata when there are no rows
                visitor.accept(getInputStream(this, 0, 0, actualBatchSize, metadata,
                        BarrageStreamGeneratorImpl.this::appendAddColumns));
            } else {
                // send the add batches
                processBatches(visitor, this, numAddRows, maxBatchSize, metadata,
                        BarrageStreamGeneratorImpl.this::appendAddColumns, bytesWritten);
            }
            addRowOffsets.close();
            addRowKeys.close();
            writeConsumer.onWrite(bytesWritten.get(), System.nanoTime() - startTm);
        }

        private int batchSize() {
            int batchSize = options().batchSize();
            if (batchSize <= 0) {
                batchSize = DEFAULT_BATCH_SIZE;
            }
            return batchSize;
        }

        @Override
        public boolean isViewport() {
            return viewport != null;
        }

        @Override
        public StreamReaderOptions options() {
            return options;
        }

        @Override
        public RowSet addRowOffsets() {
            return addRowOffsets;
        }

        @Override
        public RowSet modRowOffsets(int col) {
            throw new UnsupportedOperationException("asked for mod row on SnapshotView");
        }

        private ByteBuffer getSnapshotMetadata() throws IOException {
            final FlatBufferBuilder metadata = new FlatBufferBuilder();

            int effectiveViewportOffset = 0;
            if (isViewport()) {
                try (final RowSetGenerator viewportGen = new RowSetGenerator(viewport)) {
                    effectiveViewportOffset = viewportGen.addToFlatBuffer(metadata);
                }
            }

            int effectiveColumnSetOffset = 0;
            if (subscribedColumns != null) {
                effectiveColumnSetOffset = new BitSetGenerator(subscribedColumns).addToFlatBuffer(metadata);
            }

            final int rowsAddedOffset = rowsAdded.addToFlatBuffer(metadata);

            // no shifts in a snapshot, but need to provide a valid structure
            final int shiftDataOffset = shifted.addToFlatBuffer(metadata);

            // Added Chunk Data:
            int addedRowsIncludedOffset = 0;
            // don't send `rowsIncluded` when identical to `rowsAdded`, client will infer they are the same
            if (isSnapshot || !addRowKeys.equals(rowsAdded.original)) {
                addedRowsIncludedOffset = rowsIncluded.addToFlatBuffer(addRowKeys, metadata);
            }

            BarrageUpdateMetadata.startBarrageUpdateMetadata(metadata);
            BarrageUpdateMetadata.addIsSnapshot(metadata, isSnapshot);
            BarrageUpdateMetadata.addFirstSeq(metadata, firstSeq);
            BarrageUpdateMetadata.addLastSeq(metadata, lastSeq);
            BarrageUpdateMetadata.addEffectiveViewport(metadata, effectiveViewportOffset);
            BarrageUpdateMetadata.addEffectiveColumnSet(metadata, effectiveColumnSetOffset);
            BarrageUpdateMetadata.addAddedRows(metadata, rowsAddedOffset);
            BarrageUpdateMetadata.addRemovedRows(metadata, 0);
            BarrageUpdateMetadata.addShiftData(metadata, shiftDataOffset);
            BarrageUpdateMetadata.addAddedRowsIncluded(metadata, addedRowsIncludedOffset);
            BarrageUpdateMetadata.addModColumnNodes(metadata, 0);
            BarrageUpdateMetadata.addEffectiveReverseViewport(metadata, reverseViewport);
            metadata.finish(BarrageUpdateMetadata.endBarrageUpdateMetadata(metadata));

            final FlatBufferBuilder header = new FlatBufferBuilder();
            final int payloadOffset = BarrageMessageWrapper.createMsgPayloadVector(header, metadata.dataBuffer());
            BarrageMessageWrapper.startBarrageMessageWrapper(header);
            BarrageMessageWrapper.addMagic(header, BarrageUtil.FLATBUFFER_MAGIC);
            BarrageMessageWrapper.addMsgType(header, BarrageMessageType.BarrageUpdateMetadata);
            BarrageMessageWrapper.addMsgPayload(header, payloadOffset);
            header.finish(BarrageMessageWrapper.endBarrageMessageWrapper(header));

            return header.dataBuffer().slice();
        }
    }

    private static final class SchemaMessageView implements MessageView {
        private final byte[] msgBytes;

        public SchemaMessageView(final ByteBuffer buffer) {
            this.msgBytes = Flight.FlightData.newBuilder()
                    .setDataHeader(ByteStringAccess.wrap(buffer))
                    .build()
                    .toByteArray();
        }

        @Override
        public void forEachStream(Consumer<DefensiveDrainable> visitor) {
            visitor.accept(new DrainableByteArrayInputStream(msgBytes, 0, msgBytes.length));
        }
    }

    @FunctionalInterface
    private interface ColumnVisitor {
        int visit(final RecordBatchMessageView view, final long startRange, final int targetBatchSize,
                final Consumer<DefensiveDrainable> addStream,
                final ChunkInputStreamGenerator.FieldNodeListener fieldNodeListener,
                final ChunkInputStreamGenerator.BufferListener bufferListener) throws IOException;
    }

    /**
     * Returns an InputStream of a single FlightData message filtered to the viewport (if provided). This function
     * accepts {@code targetBatchSize}, but may actually write fewer rows than the target (e.g. when crossing an
     * internal chunk boundary).
     *
     * @param view the view of the overall chunk to generate a RecordBatch for
     * @param offset the start of the batch in position space w.r.t. the view (inclusive)
     * @param targetBatchSize the target (and maximum) batch size to use for this message
     * @param actualBatchSize the number of rows actually sent in this batch (will be <= targetBatchSize)
     * @param metadata the optional flight data metadata to attach to the message
     * @param columnVisitor the helper method responsible for appending the payload columns to the RecordBatch
     * @return an InputStream ready to be drained by GRPC
     */
    private DefensiveDrainable getInputStream(final RecordBatchMessageView view, final long offset,
            final int targetBatchSize,
            final MutableInt actualBatchSize, final ByteBuffer metadata, final ColumnVisitor columnVisitor)
            throws IOException {
        final ArrayDeque<DefensiveDrainable> streams = new ArrayDeque<>();
        final MutableInt size = new MutableInt();

        final Consumer<DefensiveDrainable> addStream = (final DefensiveDrainable is) -> {
            try {
                final int sz = is.available();
                if (sz == 0) {
                    is.close();
                    return;
                }

                streams.add(is);
                size.add(sz);
            } catch (final IOException e) {
                throw new UncheckedDeephavenException("Unexpected IOException", e);
            }

            // These buffers must be aligned to an 8-byte boundary in order for efficient alignment in languages like
            // C++.
            if (size.get() % 8 != 0) {
                final int paddingBytes = (8 - (size.get() % 8));
                size.add(paddingBytes);
                streams.add(new DrainableByteArrayInputStream(PADDING_BUFFER, 0, paddingBytes));
            }
        };

        final FlatBufferBuilder header = new FlatBufferBuilder();

        final int numRows;
        final int nodesOffset;
        final int buffersOffset;
        try (final SizedChunk<Values> nodeOffsets = new SizedChunk<>(ChunkType.Object);
                final SizedLongChunk<Values> bufferInfos = new SizedLongChunk<>()) {
            nodeOffsets.ensureCapacity(addColumnData.length);
            nodeOffsets.get().setSize(0);
            bufferInfos.ensureCapacity(addColumnData.length * 3);
            bufferInfos.get().setSize(0);

            final MutableLong totalBufferLength = new MutableLong();
            final ChunkInputStreamGenerator.FieldNodeListener fieldNodeListener =
                    (numElements, nullCount) -> {
                        nodeOffsets.ensureCapacityPreserve(nodeOffsets.get().size() + 1);
                        nodeOffsets.get().asWritableObjectChunk()
                                .add(new ChunkInputStreamGenerator.FieldNodeInfo(numElements, nullCount));
                    };

            final ChunkInputStreamGenerator.BufferListener bufferListener = (length) -> {
                totalBufferLength.add(length);
                bufferInfos.ensureCapacityPreserve(bufferInfos.get().size() + 1);
                bufferInfos.get().add(length);
            };

            numRows = columnVisitor.visit(view, offset, targetBatchSize, addStream, fieldNodeListener, bufferListener);
            actualBatchSize.set(numRows);

            final WritableChunk<Values> noChunk = nodeOffsets.get();
            RecordBatch.startNodesVector(header, noChunk.size());
            for (int i = noChunk.size() - 1; i >= 0; --i) {
                final ChunkInputStreamGenerator.FieldNodeInfo node =
                        (ChunkInputStreamGenerator.FieldNodeInfo) noChunk.asObjectChunk().get(i);
                FieldNode.createFieldNode(header, node.numElements, node.nullCount);
            }
            nodesOffset = header.endVector();

            final WritableLongChunk<Values> biChunk = bufferInfos.get();
            RecordBatch.startBuffersVector(header, biChunk.size());
            for (int i = biChunk.size() - 1; i >= 0; --i) {
                totalBufferLength.subtract(biChunk.get(i));
                Buffer.createBuffer(header, totalBufferLength.get(), biChunk.get(i));
            }
            buffersOffset = header.endVector();
        }

        RecordBatch.startRecordBatch(header);
        RecordBatch.addNodes(header, nodesOffset);
        RecordBatch.addBuffers(header, buffersOffset);
        if (view.options().columnsAsList()) {
            RecordBatch.addLength(header, 1);
        } else {
            RecordBatch.addLength(header, numRows);
        }
        final int headerOffset = RecordBatch.endRecordBatch(header);

        header.finish(MessageHelper.wrapInMessage(header, headerOffset,
                org.apache.arrow.flatbuf.MessageHeader.RecordBatch, size.get()));

        // now create the proto header
        try (final ExposedByteArrayOutputStream baos = new ExposedByteArrayOutputStream()) {
            writeHeader(metadata, size, header, baos);
            streams.addFirst(new DrainableByteArrayInputStream(baos.peekBuffer(), 0, baos.size()));

            return new ConsecutiveDrainableStreams(streams.toArray(new DefensiveDrainable[0]));
        } catch (final IOException ex) {
            throw new UncheckedDeephavenException("Unexpected IOException", ex);
        }
    }

    /**
     * This implementation prepares the protobuf FlightData header.
     */
    protected void writeHeader(
            ByteBuffer metadata,
            MutableInt size,
            FlatBufferBuilder header,
            ExposedByteArrayOutputStream baos) throws IOException {
        final CodedOutputStream cos = CodedOutputStream.newInstance(baos);

        cos.writeByteBuffer(Flight.FlightData.DATA_HEADER_FIELD_NUMBER, header.dataBuffer().slice());
        if (metadata != null) {
            cos.writeByteBuffer(Flight.FlightData.APP_METADATA_FIELD_NUMBER, metadata);
        }

        cos.writeTag(Flight.FlightData.DATA_BODY_FIELD_NUMBER, WireFormat.WIRETYPE_LENGTH_DELIMITED);
        cos.writeUInt32NoTag(size.get());
        cos.flush();
    }

    private void processBatches(Consumer<DefensiveDrainable> visitor, final RecordBatchMessageView view,
            final long numRows, final int maxBatchSize, ByteBuffer metadata,
            final ColumnVisitor columnVisitor, final MutableLong bytesWritten) throws IOException {
        long offset = 0;
        MutableInt actualBatchSize = new MutableInt();

        int batchSize = Math.min(DEFAULT_INITIAL_BATCH_SIZE, maxBatchSize);

        // allow the client to override the default message size
        int clientMaxMessageSize = view.options().maxMessageSize();
        final int maxMessageSize = clientMaxMessageSize > 0 ? clientMaxMessageSize : DEFAULT_MESSAGE_SIZE_LIMIT;

        // TODO (deephaven-core#188): remove this when JS API can accept multiple batches
        boolean sendAllowed = numRows <= batchSize;

        while (offset < numRows) {
            try {
                final DefensiveDrainable is =
                        getInputStream(view, offset, batchSize, actualBatchSize, metadata, columnVisitor);
                int bytesToWrite = is.available();

                if (actualBatchSize.get() == 0) {
                    throw new IllegalStateException("No data was written for a batch");
                }

                // treat this as a hard limit, exceeding fails a client or w2w (unless we are sending a single
                // row then we must send and let it potentially fail)
                if (sendAllowed && (bytesToWrite < maxMessageSize || batchSize == 1)) {
                    // let's write the data
                    visitor.accept(is);

                    bytesWritten.add(bytesToWrite);
                    offset += actualBatchSize.get();
                    metadata = null;
                } else {
                    // can't write this, so close the input stream and retry
                    is.close();
                    sendAllowed = true;
                }

                // recompute the batch limit for the next message
                int bytesPerRow = bytesToWrite / actualBatchSize.get();
                if (bytesPerRow > 0) {
                    int rowLimit = maxMessageSize / bytesPerRow;

                    // add some margin for abnormal cell contents
                    batchSize = Math.min(maxBatchSize, Math.max(1, (int) ((double) rowLimit * 0.9)));
                }
            } catch (SizeException ex) {
                // was an overflow in the ChunkInputStream generator (probably VarBinary). We can't compute the
                // correct number of rows from this failure, so cut batch size in half and try again. This may
                // occur multiple times until the size is restricted properly
                if (batchSize == 1) {
                    // this row exceeds internal limits and can never be sent
                    throw (new UncheckedDeephavenException(
                            "BarrageStreamGenerator - single row (" + offset + ") exceeds transmissible size", ex));
                }
                final int maximumSize = LongSizedDataStructure.intSize(
                        "BarrageStreamGenerator", ex.getMaximumSize());
                batchSize = maximumSize >= batchSize ? batchSize / 2 : maximumSize;
            }
        }
    }

    private static int findGeneratorForOffset(final List<ChunkInputStreamGenerator> generators, final long offset) {
        // fast path for smaller updates
<<<<<<< HEAD
        if (generators.isEmpty()) {
=======
        if (generators.size() <= 1) {
>>>>>>> 6711cd1a
            return 0;
        }

        int low = 0;
        int high = generators.size();

        while (low + 1 < high) {
            int mid = (low + high) / 2;
            int cmp = Long.compare(generators.get(mid).getRowOffset(), offset);

            if (cmp < 0) {
                // the generator's first key is low enough
                low = mid;
            } else if (cmp > 0) {
                // the generator's first key is too high
                high = mid;
            } else {
                // first key matches
                return mid;
            }
        }

        // desired generator is at low as the high is exclusive
        return low;
    }

    private int appendAddColumns(final RecordBatchMessageView view, final long startRange, final int targetBatchSize,
            final Consumer<DefensiveDrainable> addStream,
            final ChunkInputStreamGenerator.FieldNodeListener fieldNodeListener,
            final ChunkInputStreamGenerator.BufferListener bufferListener) throws IOException {
        if (addColumnData.length == 0) {
            return view.addRowOffsets().intSize();
        }

        // find the generator for the initial position-space key
        long startPos = view.addRowOffsets().get(startRange);
        int chunkIdx = findGeneratorForOffset(addColumnData[0].generators(), startPos);

        // adjust the batch size if we would cross a chunk boundary
        long shift = 0;
        long endPos = view.addRowOffsets().get(startRange + targetBatchSize - 1);
        if (endPos == RowSet.NULL_ROW_KEY) {
            endPos = Long.MAX_VALUE;
        }
        if (!addColumnData[0].generators().isEmpty()) {
            final ChunkInputStreamGenerator tmpGenerator = addColumnData[0].generators().get(chunkIdx);
            endPos = Math.min(endPos, tmpGenerator.getLastRowOffset());
            shift = -tmpGenerator.getRowOffset();
        }

        // all column generators have the same boundaries, so we can re-use the offsets internal to this chunkIdx
        try (final RowSet allowedRange = RowSetFactory.fromRange(startPos, endPos);
                final WritableRowSet myAddedOffsets = view.addRowOffsets().intersect(allowedRange);
                final RowSet adjustedOffsets = shift == 0 ? null : myAddedOffsets.shift(shift)) {
            // every column must write to the stream
            for (final ChunkListInputStreamGenerator data : addColumnData) {
                final int numElements = data.generators().isEmpty()
                        ? 0
                        : myAddedOffsets.intSize("BarrageStreamGenerator");
                if (view.options().columnsAsList()) {
                    // if we are sending columns as a list, we need to add the list buffers before each column
                    final SingleElementListHeaderInputStreamGenerator listHeader =
                            new SingleElementListHeaderInputStreamGenerator(numElements);
                    listHeader.visitFieldNodes(fieldNodeListener);
                    listHeader.visitBuffers(bufferListener);
                    addStream.accept(listHeader);
                }

                if (numElements == 0) {
                    // use an empty generator to publish the column data
                    try (final RowSet empty = RowSetFactory.empty()) {
                        final ChunkInputStreamGenerator.DrainableColumn drainableColumn =
                                data.empty(view.options(), empty);
                        drainableColumn.visitFieldNodes(fieldNodeListener);
                        drainableColumn.visitBuffers(bufferListener);

                        // Add the drainable last as it is allowed to immediately close a row set the visitors need
                        addStream.accept(drainableColumn);
                    }
                } else {
                    final ChunkInputStreamGenerator generator = data.generators().get(chunkIdx);
                    final ChunkInputStreamGenerator.DrainableColumn drainableColumn =
                            generator.getInputStream(view.options(), shift == 0 ? myAddedOffsets : adjustedOffsets);
                    drainableColumn.visitFieldNodes(fieldNodeListener);
                    drainableColumn.visitBuffers(bufferListener);
                    // Add the drainable last as it is allowed to immediately close a row set the visitors need
                    addStream.accept(drainableColumn);
                }
            }
            return myAddedOffsets.intSize();
        }
    }

    private int appendModColumns(final RecordBatchMessageView view, final long startRange, final int targetBatchSize,
            final Consumer<DefensiveDrainable> addStream,
            final ChunkInputStreamGenerator.FieldNodeListener fieldNodeListener,
            final ChunkInputStreamGenerator.BufferListener bufferListener) throws IOException {
        int[] columnChunkIdx = new int[modColumnData.length];

        // for each column identify the chunk that holds this startRange
        long maxLength = targetBatchSize;

        // adjust the batch size if we would cross a chunk boundary
        for (int ii = 0; ii < modColumnData.length; ++ii) {
            final ModColumnGenerator mcd = modColumnData[ii];
            final List<ChunkInputStreamGenerator> generators = mcd.data.generators();
            if (generators.isEmpty()) {
                continue;
            }

            final RowSet modOffsets = view.modRowOffsets(ii);
            // if all mods are being sent, then offsets yield an identity mapping
            final long startPos = modOffsets != null ? modOffsets.get(startRange) : startRange;
            if (startPos != RowSet.NULL_ROW_KEY) {
                final int chunkIdx = findGeneratorForOffset(generators, startPos);
                if (chunkIdx < generators.size() - 1) {
                    maxLength = Math.min(maxLength, generators.get(chunkIdx).getLastRowOffset() + 1 - startPos);
                }
                columnChunkIdx[ii] = chunkIdx;
            }
        }

        // now add mod-column streams, and write the mod column indexes
        long numRows = 0;
        for (int ii = 0; ii < modColumnData.length; ++ii) {
            final ModColumnGenerator mcd = modColumnData[ii];
            final ChunkInputStreamGenerator generator = mcd.data.generators().isEmpty()
                    ? null
                    : mcd.data.generators().get(columnChunkIdx[ii]);

            final RowSet modOffsets = view.modRowOffsets(ii);
            long startPos, endPos;
            if (modOffsets != null) {
                startPos = modOffsets.get(startRange);
                final long endRange = startRange + maxLength - 1;
                endPos = endRange >= modOffsets.size() ? modOffsets.lastRowKey() : modOffsets.get(endRange);
            } else if (startRange >= mcd.rowsModified.original.size()) {
                startPos = RowSet.NULL_ROW_KEY;
                endPos = RowSet.NULL_ROW_KEY;
            } else {
                // if all mods are being sent, then offsets yield an identity mapping
                startPos = startRange;
                endPos = startRange + maxLength - 1;
                if (generator != null) {
                    endPos = Math.min(endPos, generator.getLastRowOffset());
                }
            }

            final RowSet myModOffsets;
            if (startPos == RowSet.NULL_ROW_KEY) {
                // not all mod columns have the same length
                myModOffsets = RowSetFactory.empty();
            } else if (modOffsets != null) {
                try (final RowSet allowedRange = RowSetFactory.fromRange(startPos, endPos)) {
                    myModOffsets = modOffsets.intersect(allowedRange);
                }
            } else {
                myModOffsets = RowSetFactory.fromRange(startPos, endPos);
            }
            numRows = Math.max(numRows, myModOffsets.size());

            try {
                final int numElements = generator == null ? 0 : myModOffsets.intSize("BarrageStreamGenerator");
                if (view.options().columnsAsList()) {
                    // if we are sending columns as a list, we need to add the list buffers before each column
                    final SingleElementListHeaderInputStreamGenerator listHeader =
                            new SingleElementListHeaderInputStreamGenerator(numElements);
                    listHeader.visitFieldNodes(fieldNodeListener);
                    listHeader.visitBuffers(bufferListener);
                    addStream.accept(listHeader);
                }

                if (numElements == 0) {
                    // use the empty generator to publish the column data
                    try (final RowSet empty = RowSetFactory.empty()) {
                        final ChunkInputStreamGenerator.DrainableColumn drainableColumn =
                                mcd.data.empty(view.options(), empty);
                        drainableColumn.visitFieldNodes(fieldNodeListener);
                        drainableColumn.visitBuffers(bufferListener);
                        // Add the drainable last as it is allowed to immediately close a row set the visitors need
                        addStream.accept(drainableColumn);
                    }
                } else {
                    final long shift = -generator.getRowOffset();
                    // normalize to the chunk offsets
                    try (final WritableRowSet adjustedOffsets = shift == 0 ? null : myModOffsets.shift(shift)) {
                        final ChunkInputStreamGenerator.DrainableColumn drainableColumn =
                                generator.getInputStream(view.options(), shift == 0 ? myModOffsets : adjustedOffsets);
                        drainableColumn.visitFieldNodes(fieldNodeListener);
                        drainableColumn.visitBuffers(bufferListener);
                        // Add the drainable last as it is allowed to immediately close a row set the visitors need
                        addStream.accept(drainableColumn);
                    }
                }
            } finally {
                myModOffsets.close();
            }
        }
        return Math.toIntExact(numRows);
    }

    public static abstract class ByteArrayGenerator {
        protected int len;
        protected byte[] raw;

        protected int addToFlatBuffer(final FlatBufferBuilder builder) {
            return builder.createByteVector(raw, 0, len);
        }
    }

    public static class RowSetGenerator extends ByteArrayGenerator implements SafeCloseable {
        private final RowSet original;

        public RowSetGenerator(final RowSet rowSet) throws IOException {
            this.original = rowSet.copy();
            // noinspection UnstableApiUsage
            try (final ExposedByteArrayOutputStream baos = new ExposedByteArrayOutputStream();
                    final LittleEndianDataOutputStream oos = new LittleEndianDataOutputStream(baos)) {
                ExternalizableRowSetUtils.writeExternalCompressedDeltas(oos, rowSet);
                oos.flush();
                raw = baos.peekBuffer();
                len = baos.size();
            }
        }

        @Override
        public void close() {
            original.close();
        }

        public DrainableByteArrayInputStream getInputStream() {
            return new DrainableByteArrayInputStream(raw, 0, len);
        }

        /**
         * Appends the intersection of the viewport and the originally provided RowSet.
         *
         * @param viewport the key-space version of the viewport
         * @param builder the flatbuffer builder
         * @return offset of the item in the flatbuffer
         */
        protected int addToFlatBuffer(final RowSet viewport, final FlatBufferBuilder builder) throws IOException {
            if (original.subsetOf(viewport)) {
                return addToFlatBuffer(builder);
            }

            final int nlen;
            final byte[] nraw;
            // noinspection UnstableApiUsage
            try (final ExposedByteArrayOutputStream baos = new ExposedByteArrayOutputStream();
                    final LittleEndianDataOutputStream oos = new LittleEndianDataOutputStream(baos);
                    final RowSet viewOfOriginal = original.intersect(viewport)) {
                ExternalizableRowSetUtils.writeExternalCompressedDeltas(oos, viewOfOriginal);
                oos.flush();
                nraw = baos.peekBuffer();
                nlen = baos.size();
            }

            return builder.createByteVector(nraw, 0, nlen);
        }
    }

    public static class BitSetGenerator extends ByteArrayGenerator {
        public BitSetGenerator(final BitSet bitset) {
            BitSet original = bitset == null ? new BitSet() : bitset;
            this.raw = original.toByteArray();
            final int nBits = original.previousSetBit(Integer.MAX_VALUE - 1) + 1;
            this.len = (int) ((long) nBits + 7) / 8;
        }
    }

    public static class RowSetShiftDataGenerator extends ByteArrayGenerator {
        public RowSetShiftDataGenerator(final RowSetShiftData shifted) throws IOException {
            final RowSetBuilderSequential sRangeBuilder = RowSetFactory.builderSequential();
            final RowSetBuilderSequential eRangeBuilder = RowSetFactory.builderSequential();
            final RowSetBuilderSequential destBuilder = RowSetFactory.builderSequential();

            if (shifted != null) {
                for (int i = 0; i < shifted.size(); ++i) {
                    long s = shifted.getBeginRange(i);
                    final long dt = shifted.getShiftDelta(i);

                    if (dt < 0 && s < -dt) {
                        s = -dt;
                    }

                    sRangeBuilder.appendKey(s);
                    eRangeBuilder.appendKey(shifted.getEndRange(i));
                    destBuilder.appendKey(s + dt);
                }
            }

            // noinspection UnstableApiUsage
            try (final RowSet sRange = sRangeBuilder.build();
                    final RowSet eRange = eRangeBuilder.build();
                    final RowSet dest = destBuilder.build();
                    final ExposedByteArrayOutputStream baos = new ExposedByteArrayOutputStream();
                    final LittleEndianDataOutputStream oos = new LittleEndianDataOutputStream(baos)) {
                ExternalizableRowSetUtils.writeExternalCompressedDeltas(oos, sRange);
                ExternalizableRowSetUtils.writeExternalCompressedDeltas(oos, eRange);
                ExternalizableRowSetUtils.writeExternalCompressedDeltas(oos, dest);
                oos.flush();
                raw = baos.peekBuffer();
                len = baos.size();
            }
        }
    }

    private static final class EmptyRowSetGenerator extends RowSetGenerator {
        public static final EmptyRowSetGenerator INSTANCE;
        static {
            try {
                INSTANCE = new EmptyRowSetGenerator();
            } catch (final IOException ioe) {
                throw new UncheckedDeephavenException(ioe);
            }
        }

        EmptyRowSetGenerator() throws IOException {
            super(RowSetFactory.empty());
        }

        @Override
        public void close() {
            // no-op; this is very re-usable
        }
    }
}<|MERGE_RESOLUTION|>--- conflicted
+++ resolved
@@ -846,11 +846,7 @@
 
     private static int findGeneratorForOffset(final List<ChunkInputStreamGenerator> generators, final long offset) {
         // fast path for smaller updates
-<<<<<<< HEAD
-        if (generators.isEmpty()) {
-=======
         if (generators.size() <= 1) {
->>>>>>> 6711cd1a
             return 0;
         }
 
