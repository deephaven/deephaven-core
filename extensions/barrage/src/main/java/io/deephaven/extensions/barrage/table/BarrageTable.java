--- conflicted
+++ resolved
@@ -10,16 +10,10 @@
 import io.deephaven.chunk.ChunkType;
 import io.deephaven.chunk.util.pools.ChunkPoolConstants;
 import io.deephaven.configuration.Configuration;
-<<<<<<< HEAD
 import io.deephaven.engine.rowset.*;
 import io.deephaven.engine.table.*;
+import io.deephaven.engine.table.impl.QueryTable;
 import io.deephaven.engine.table.impl.TableUpdateImpl;
-=======
-import io.deephaven.engine.rowset.RowSet;
-import io.deephaven.engine.rowset.RowSetFactory;
-import io.deephaven.engine.table.*;
-import io.deephaven.engine.table.impl.QueryTable;
->>>>>>> fb16821b
 import io.deephaven.engine.table.impl.perf.PerformanceEntry;
 import io.deephaven.engine.table.impl.perf.UpdatePerformanceTracker;
 import io.deephaven.engine.table.impl.sources.ArrayBackedColumnSource;
@@ -136,14 +130,8 @@
             @Nullable final ScheduledExecutorService executorService,
             final LinkedHashMap<String, ColumnSource<?>> columns,
             final WritableColumnSource<?>[] writableSources,
-<<<<<<< HEAD
-            final WritableRowRedirection rowRedirection,
-            final Map<String, String> attributes,
+            final Map<String, Object> attributes,
             final long initialViewPortRows) {
-=======
-            final Map<String, Object> attributes,
-            final boolean isViewPort) {
->>>>>>> fb16821b
         super(RowSetFactory.empty().toTracking(), columns);
         attributes.entrySet().stream()
                 .filter(e -> !e.getKey().equals(Table.SYSTEMIC_TABLE_ATTRIBUTE))
@@ -262,290 +250,6 @@
         enqueueError(t);
     }
 
-<<<<<<< HEAD
-    private UpdateCoalescer processUpdate(final BarrageMessage update, final UpdateCoalescer coalescer) {
-        if (DEBUG_ENABLED) {
-            saveForDebugging(update);
-
-            modifiedColumnSet.clear();
-            final WritableRowSet mods = RowSetFactory.empty();
-            for (int ci = 0; ci < update.modColumnData.length; ++ci) {
-                final RowSet rowsModified = update.modColumnData[ci].rowsModified;
-                if (rowsModified.isNonempty()) {
-                    mods.insert(rowsModified);
-                    modifiedColumnSet.setColumnWithIndex(ci);
-                }
-            }
-            final TableUpdate up = new TableUpdateImpl(
-                    update.rowsAdded, update.rowsRemoved, mods, update.shifted, modifiedColumnSet);
-
-            beginLog(LogLevel.INFO).append(": Processing delta updates ")
-                    .append(update.firstSeq).append("-").append(update.lastSeq)
-                    .append(" update=").append(up)
-                    .append(" included=").append(update.rowsIncluded)
-                    .append(" rowset=").append(this.getRowSet())
-                    .append(" isSnapshot=").append(update.isSnapshot)
-                    .append(" snapshotRowSet=").append(update.snapshotRowSet)
-                    .append(" snapshotRowSetIsReversed=").append(update.snapshotRowSetIsReversed)
-                    .endl();
-            mods.close();
-        }
-
-        if (update.isSnapshot) {
-            serverViewport = update.snapshotRowSet == null ? null : update.snapshotRowSet.copy();
-            serverReverseViewport = update.snapshotRowSetIsReversed;
-            serverColumns = update.snapshotColumns == null ? null : (BitSet) update.snapshotColumns.clone();
-        }
-
-        // make sure that these RowSet updates make some sense compared with each other, and our current view of the
-        // table
-        final WritableRowSet currentRowSet = getRowSet().writableCast();
-        final boolean mightBeInitialSnapshot = update.isSnapshot && currentRowSet.isEmpty();
-
-        try (final RowSet currRowsFromPrev = currentRowSet.copy();
-                final WritableRowSet populatedRows =
-                        (serverViewport != null
-                                ? currentRowSet.subSetForPositions(serverViewport, serverReverseViewport)
-                                : null)) {
-
-            // removes
-            currentRowSet.remove(update.rowsRemoved);
-            try (final RowSet removed = serverViewport != null ? populatedRows.extract(update.rowsRemoved) : null) {
-                freeRows(removed != null ? removed : update.rowsRemoved);
-            }
-
-            // shifts
-            if (update.shifted.nonempty()) {
-                rowRedirection.applyShift(currentRowSet, update.shifted);
-                update.shifted.apply(currentRowSet);
-                if (populatedRows != null) {
-                    update.shifted.apply(populatedRows);
-                }
-            }
-            currentRowSet.insert(update.rowsAdded);
-
-            final WritableRowSet totalMods = RowSetFactory.empty();
-            for (int i = 0; i < update.modColumnData.length; ++i) {
-                final BarrageMessage.ModColumnData column = update.modColumnData[i];
-                totalMods.insert(column.rowsModified);
-            }
-
-            if (update.rowsIncluded.isNonempty()) {
-                // perform the addition operations in batches for efficiency
-                final int addBatchSize = (int) Math.min(update.rowsIncluded.size(), BATCH_SIZE);
-
-                if (mightBeInitialSnapshot) {
-                    // ensure the data sources have at least the incoming capacity. The sources can auto-resize but
-                    // we know the initial snapshot size and resize immediately
-                    if (this.initialSnapshotViewportRowCount == -1) {
-                        // reserve all the rows needed for the full snapshot
-                        capacity = update.rowsAdded.size();
-                    } else {
-                        // limit the capacity to current rows of the table if the viewport is very large
-                        capacity = Math.min(this.initialSnapshotViewportRowCount, update.rowsAdded.size());
-                        // reserve all the rows needed for the viewport (or rows included if larger)
-                        capacity = Math.max(capacity, update.rowsIncluded.size());
-                    }
-                    for (final WritableColumnSource<?> source : destSources) {
-                        source.ensureCapacity(capacity);
-                    }
-                    freeset.insertRange(0, capacity - 1);
-                }
-
-                // this will hold all the free rows allocated for the included rows
-                final WritableRowSet destinationRowSet = RowSetFactory.empty();
-
-                // update the table with the rowsIncluded set (in manageable batch sizes)
-                try (final RowSequence.Iterator rowsIncludedIterator = update.rowsIncluded.getRowSequenceIterator();
-                        final ChunkSink.FillFromContext redirContext =
-                                rowRedirection.makeFillFromContext(addBatchSize)) {
-                    while (rowsIncludedIterator.hasMore()) {
-                        final RowSequence rowsToRedirect =
-                                rowsIncludedIterator.getNextRowSequenceWithLength(addBatchSize);
-                        try (final RowSet newRows = getFreeRows(rowsToRedirect.intSize())) {
-                            // Update redirection mapping:
-                            rowRedirection.fillFromChunk(redirContext, newRows.asRowKeyChunk(), rowsToRedirect);
-                            // add these rows to the final destination set
-                            destinationRowSet.insert(newRows);
-                        }
-                    }
-                }
-
-                // update the column sources (in manageable batch sizes)
-                for (int ii = 0; ii < update.addColumnData.length; ++ii) {
-                    if (isSubscribedColumn(ii)) {
-                        final BarrageMessage.AddColumnData column = update.addColumnData[ii];
-                        try (final ChunkSink.FillFromContext fillContext =
-                                destSources[ii].makeFillFromContext(addBatchSize);
-                                final RowSequence.Iterator destIterator = destinationRowSet.getRowSequenceIterator()) {
-                            // grab the matching rows from each chunk
-                            for (final Chunk<Values> chunk : column.data) {
-                                // track where we are in the current chunk
-                                int chunkOffset = 0;
-                                while (chunkOffset < chunk.size()) {
-                                    // don't overrun the chunk boundary
-                                    int effectiveBatchSize = Math.min(addBatchSize, chunk.size() - chunkOffset);
-                                    final RowSequence chunkKeys =
-                                            destIterator.getNextRowSequenceWithLength(effectiveBatchSize);
-                                    Chunk<Values> slicedChunk = chunk.slice(chunkOffset, effectiveBatchSize);
-                                    destSources[ii].fillFromChunk(fillContext, slicedChunk, chunkKeys);
-                                    chunkOffset += effectiveBatchSize;
-                                }
-                            }
-                            Assert.assertion(!destIterator.hasMore(), "not all rowsIncluded were processed");
-                        }
-                    }
-                }
-            }
-
-            modifiedColumnSet.clear();
-            for (int ii = 0; ii < update.modColumnData.length; ++ii) {
-                final BarrageMessage.ModColumnData column = update.modColumnData[ii];
-                if (column.rowsModified.isEmpty()) {
-                    continue;
-                }
-
-                // perform the modification operations in batches for efficiency
-                final int modBatchSize = (int) Math.min(column.rowsModified.size(), BATCH_SIZE);
-                modifiedColumnSet.setColumnWithIndex(ii);
-
-                try (final ChunkSource.FillContext redirContext = rowRedirection.makeFillContext(modBatchSize, null);
-                        final ChunkSink.FillFromContext fillContext = destSources[ii].makeFillFromContext(modBatchSize);
-                        final WritableLongChunk<RowKeys> keys = WritableLongChunk.makeWritableChunk(modBatchSize);
-                        final RowSequence.Iterator destIterator = column.rowsModified.getRowSequenceIterator()) {
-
-                    // grab the matching rows from each chunk
-                    for (final Chunk<Values> chunk : column.data) {
-                        // track where we are in the current chunk
-                        int chunkOffset = 0;
-                        while (chunkOffset < chunk.size()) {
-                            // don't overrun the chunk boundary
-                            int effectiveBatchSize = Math.min(modBatchSize, chunk.size() - chunkOffset);
-                            final RowSequence chunkKeys = destIterator.getNextRowSequenceWithLength(effectiveBatchSize);
-                            // fill the key chunk with the keys from this rowset
-                            rowRedirection.fillChunk(redirContext, keys, chunkKeys);
-                            Chunk<Values> slicedChunk = chunk.slice(chunkOffset, effectiveBatchSize);
-
-                            destSources[ii].fillFromChunkUnordered(fillContext, slicedChunk, keys);
-
-                            chunkOffset += effectiveBatchSize;
-                        }
-                    }
-                    Assert.assertion(!destIterator.hasMore(), "not all rowsModified were processed");
-                }
-            }
-
-            // remove all data outside of our viewport
-            if (serverViewport != null) {
-                try (final RowSet newPopulated =
-                        currentRowSet.subSetForPositions(serverViewport, serverReverseViewport)) {
-                    populatedRows.remove(newPopulated);
-                    freeRows(populatedRows);
-                }
-            }
-
-            // test whether we have received the initial snapshot completely
-            if (update.isSnapshot && !initialSnapshotReceived) {
-                boolean isComplete = false;
-
-                if (initialSnapshotViewportRowCount == -1) {
-                    isComplete = serverViewport == null;
-                } else {
-                    isComplete = serverViewport != null && serverViewport.size() >= initialSnapshotViewportRowCount;
-                }
-
-                if (isComplete) {
-                    // create a custom message that wraps up the current rows from the set into a single update with
-                    // no mods/shifts/removes
-                    initialSnapshotReceived = true;
-
-                    final TableUpdate downstream = new TableUpdateImpl(
-                            this.getRowSet().copy(), RowSetFactory.empty(), RowSetFactory.empty(),
-                            RowSetShiftData.EMPTY, ModifiedColumnSet.EMPTY);
-                    return (coalescer == null) ? new UpdateCoalescer(currRowsFromPrev, downstream)
-                            : coalescer.update(downstream);
-                }
-            }
-
-            // block all messages from propagation until the full snapshot is received
-            if (!initialSnapshotReceived) {
-                return coalescer;
-            }
-
-            final TableUpdate downstream = new TableUpdateImpl(
-                    update.rowsAdded.copy(), update.rowsRemoved.copy(), totalMods, update.shifted, modifiedColumnSet);
-            return (coalescer == null) ? new UpdateCoalescer(currRowsFromPrev, downstream)
-                    : coalescer.update(downstream);
-        }
-    }
-
-    private boolean isSubscribedColumn(int i) {
-        return serverColumns == null || serverColumns.get(i);
-    }
-
-    private RowSet getFreeRows(long size) {
-        if (size <= 0) {
-            return RowSetFactory.empty();
-        }
-        boolean needsResizing = false;
-        if (capacity == 0) {
-            capacity = Long.highestOneBit(Math.max(size * 2, 8));
-            freeset = RowSetFactory.flat(capacity);
-            needsResizing = true;
-        } else if (freeset.size() < size) {
-            long usedSlots = capacity - freeset.size();
-            long prevCapacity = capacity;
-
-            do {
-                capacity *= 2;
-            } while ((capacity - usedSlots) < size);
-            freeset.insertRange(prevCapacity, capacity - 1);
-            needsResizing = true;
-        }
-
-        if (needsResizing) {
-            for (final WritableColumnSource<?> source : destSources) {
-                source.ensureCapacity(capacity);
-            }
-        }
-
-        final RowSet result = freeset.subSetByPositionRange(0, size);
-        Assert.assertion(result.size() == size, "result.size() == size");
-        freeset.removeRange(0, result.lastRowKey());
-        return result;
-    }
-
-    private void freeRows(final RowSet rowsToFree) {
-        if (rowsToFree.isEmpty()) {
-            return;
-        }
-
-        // Note: these are NOT OrderedRowKeys until after the call to .sort()
-        final int chunkSize = (int) Math.min(rowsToFree.size(), BATCH_SIZE);
-
-        try (final WritableLongChunk<OrderedRowKeys> redirectedRows = WritableLongChunk.makeWritableChunk(chunkSize);
-                final RowSequence.Iterator rowsToFreeIterator = rowsToFree.getRowSequenceIterator()) {
-
-            while (rowsToFreeIterator.hasMore()) {
-
-                final RowSequence chunkRowsToFree = rowsToFreeIterator.getNextRowSequenceWithLength(chunkSize);
-
-                redirectedRows.setSize(0);
-
-                chunkRowsToFree.forAllRowKeys(next -> {
-                    final long prevIndex = rowRedirection.remove(next);
-                    Assert.assertion(prevIndex != -1, "prevIndex != -1", prevIndex, "prevIndex", next, "next");
-                    redirectedRows.add(prevIndex);
-                });
-
-                redirectedRows.sort(); // now they're truly ordered
-                freeset.insert(redirectedRows, 0, redirectedRows.size());
-            }
-        }
-    }
-
-=======
->>>>>>> fb16821b
     @Override
     public void run() {
         refreshEntry.onUpdateStart();
@@ -665,13 +369,8 @@
     public static BarrageTable make(
             @Nullable final ScheduledExecutorService executorService,
             final TableDefinition tableDefinition,
-<<<<<<< HEAD
-            final Map<String, String> attributes,
+            final Map<String, Object> attributes,
             final long initialViewPortRows) {
-=======
-            final Map<String, Object> attributes,
-            final boolean isViewPort) {
->>>>>>> fb16821b
         return make(UpdateGraphProcessor.DEFAULT, UpdateGraphProcessor.DEFAULT, executorService, tableDefinition,
                 attributes, initialViewPortRows);
     }
@@ -682,22 +381,8 @@
             final NotificationQueue queue,
             @Nullable final ScheduledExecutorService executor,
             final TableDefinition tableDefinition,
-<<<<<<< HEAD
-            final Map<String, String> attributes,
+            final Map<String, Object> attributes,
             final long initialViewPortRows) {
-        final ColumnDefinition<?>[] columns = tableDefinition.getColumns();
-        final WritableColumnSource<?>[] writableSources = new WritableColumnSource[columns.length];
-        final WritableRowRedirection rowRedirection =
-                new LongColumnSourceWritableRowRedirection(new LongSparseArraySource());
-        final LinkedHashMap<String, ColumnSource<?>> finalColumns =
-                makeColumns(columns, writableSources, rowRedirection);
-
-        final BarrageTable table = new BarrageTable(
-                registrar, queue, executor, finalColumns, writableSources, rowRedirection, attributes,
-                initialViewPortRows);
-=======
-            final Map<String, Object> attributes,
-            final boolean isViewPort) {
         final List<ColumnDefinition<?>> columns = tableDefinition.getColumns();
         final WritableColumnSource<?>[] writableSources = new WritableColumnSource[columns.size()];
 
@@ -707,16 +392,15 @@
         if (isStreamTable instanceof Boolean && (Boolean) isStreamTable) {
             final LinkedHashMap<String, ColumnSource<?>> finalColumns = makeColumns(columns, writableSources);
             table = new BarrageStreamTable(
-                    registrar, queue, executor, finalColumns, writableSources, attributes, isViewPort);
+                    registrar, queue, executor, finalColumns, writableSources, attributes, initialViewPortRows);
         } else {
             final WritableRowRedirection rowRedirection =
                     new LongColumnSourceWritableRowRedirection(new LongSparseArraySource());
             final LinkedHashMap<String, ColumnSource<?>> finalColumns =
                     makeColumns(columns, writableSources, rowRedirection);
             table = new BarrageRedirectedTable(
-                    registrar, queue, executor, finalColumns, writableSources, rowRedirection, attributes, isViewPort);
-        }
->>>>>>> fb16821b
+                    registrar, queue, executor, finalColumns, writableSources, rowRedirection, attributes, initialViewPortRows);
+        }
 
         // Even if this source table will eventually be static, the data isn't here already. Static tables need to
         // have refreshing set to false after processing data but prior to publishing the object to consumers.
