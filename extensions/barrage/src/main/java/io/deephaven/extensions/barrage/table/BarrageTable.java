--- conflicted
+++ resolved
@@ -54,8 +54,6 @@
  * Note that <b>viewport</b>s are defined in row positions of the upstream table.
  */
 public abstract class BarrageTable extends QueryTable implements BarrageMessage.Listener {
-<<<<<<< HEAD
-=======
 
     public interface ViewportChangedCallback {
         /**
@@ -83,7 +81,6 @@
          */
         void onClose();
     }
->>>>>>> e937e40c
 
     public static final boolean DEBUG_ENABLED =
             Configuration.getInstance().getBooleanWithDefault("BarrageTable.debug", false);
@@ -150,8 +147,6 @@
 
     private final SourceRefresher refresher;
 
-<<<<<<< HEAD
-=======
     /**
      * Used to notify a listener that the viewport has changed. This is typically used by the caller to know when the
      * server has acknowledged a viewport change request.
@@ -159,7 +154,6 @@
     @Nullable
     private ViewportChangedCallback viewportChangedCallback;
 
->>>>>>> e937e40c
     protected BarrageTable(final UpdateSourceRegistrar registrar,
             final NotificationQueue notificationQueue,
             @Nullable final ScheduledExecutorService executorService,
@@ -183,15 +177,6 @@
             stats = new Stats(tableKey);
         }
 
-<<<<<<< HEAD
-        if (initialViewPortRows == -1) {
-            serverViewport = null;
-        } else {
-            serverViewport = RowSetFactory.empty();
-        }
-
-=======
->>>>>>> e937e40c
         this.destSources = new WritableColumnSource<?>[writableSources.length];
         for (int ii = 0; ii < writableSources.length; ++ii) {
             destSources[ii] = ReinterpretUtils.maybeConvertToWritablePrimitive(writableSources[ii]);
@@ -212,10 +197,7 @@
         }
 
         this.refresher = new SourceRefresher();
-<<<<<<< HEAD
-=======
         this.viewportChangedCallback = viewportChangedCallback;
->>>>>>> e937e40c
     }
 
     /**
@@ -302,12 +284,6 @@
                 final long startTm = System.nanoTime();
                 realRefresh();
                 recordMetric(stats -> stats.refresh, System.nanoTime() - startTm);
-<<<<<<< HEAD
-            } catch (Exception e) {
-                beginLog(LogLevel.ERROR).append(": Failure during BarrageTable run: ").append(e).endl();
-                notifyListenersOnError(e, null);
-            }
-=======
             } catch (Throwable err) {
                 beginLog(LogLevel.ERROR).append(": Failure during BarrageTable instrumentedRefresh: ")
                         .append(err).endl();
@@ -342,7 +318,6 @@
 
         if (viewportChangedCallback == null) {
             return;
->>>>>>> e937e40c
         }
 
         // We cannot deliver the vp change until the updates have been propagated to this BarrageTable and its last
@@ -423,16 +398,12 @@
 
     private void cleanup() {
         unsubscribed = true;
-<<<<<<< HEAD
-        registrar.removeSource(refresher);
-=======
         if (stats != null) {
             stats.stop();
         }
         if (isRefreshing()) {
             registrar.removeSource(refresher);
         }
->>>>>>> e937e40c
         synchronized (pendingUpdatesLock) {
             // release any pending snapshots, as we will never process them
             pendingUpdates.clear();
