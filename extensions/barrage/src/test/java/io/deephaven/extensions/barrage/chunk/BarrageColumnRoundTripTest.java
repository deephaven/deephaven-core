//
// Copyright (c) 2016-2024 Deephaven Data Labs and Patent Pending
//
package io.deephaven.extensions.barrage.chunk;

import com.google.common.io.LittleEndianDataInputStream;
import com.google.protobuf.ByteString;
import io.deephaven.base.verify.Assert;
import io.deephaven.chunk.attributes.Values;
import io.deephaven.engine.rowset.RowSequence;
import io.deephaven.engine.table.ColumnDefinition;
import io.deephaven.engine.table.TableDefinition;
import io.deephaven.engine.testutil.testcase.RefreshingTableTestCase;
import io.deephaven.engine.rowset.RowSet;
import io.deephaven.engine.rowset.RowSetBuilderSequential;
import io.deephaven.engine.rowset.RowSetFactory;
import io.deephaven.extensions.barrage.BarrageSubscriptionOptions;
import io.deephaven.chunk.ChunkType;
import io.deephaven.chunk.WritableByteChunk;
import io.deephaven.chunk.WritableCharChunk;
import io.deephaven.chunk.WritableChunk;
import io.deephaven.chunk.WritableDoubleChunk;
import io.deephaven.chunk.WritableFloatChunk;
import io.deephaven.chunk.WritableIntChunk;
import io.deephaven.chunk.WritableLongChunk;
import io.deephaven.chunk.WritableObjectChunk;
import io.deephaven.chunk.WritableShortChunk;
import io.deephaven.extensions.barrage.util.ExposedByteArrayOutputStream;
import io.deephaven.extensions.barrage.util.BarrageProtoUtil;
import io.deephaven.extensions.barrage.util.BarrageUtil;
import io.deephaven.extensions.barrage.util.StreamReaderOptions;
import io.deephaven.proto.flight.util.SchemaHelper;
import io.deephaven.qst.type.Type;
import io.deephaven.util.BooleanUtils;
import io.deephaven.util.QueryConstants;
import io.deephaven.util.SafeCloseable;
import io.deephaven.util.mutable.MutableInt;
import io.deephaven.vector.LongVector;
import io.deephaven.vector.LongVectorDirect;
import org.apache.arrow.flatbuf.Field;
import org.apache.arrow.flatbuf.Schema;
import org.jetbrains.annotations.Nullable;

import java.io.ByteArrayInputStream;
import java.io.DataInput;
import java.io.IOException;
import java.time.Instant;
import java.time.LocalDate;
import java.time.LocalTime;
import java.util.ArrayList;
import java.util.Arrays;
import java.util.Collections;
import java.util.Iterator;
import java.util.PrimitiveIterator;
import java.util.Random;
import java.util.function.Consumer;
import java.util.function.IntFunction;
import java.util.stream.LongStream;

<<<<<<< HEAD
import static io.deephaven.extensions.barrage.chunk.ChunkReaderFactory.typeInfo;
=======
import static io.deephaven.extensions.barrage.chunk.ChunkReader.typeInfo;
>>>>>>> 1b5764e3

public class BarrageColumnRoundTripTest extends RefreshingTableTestCase {

    private static final BarrageSubscriptionOptions OPT_DEFAULT_DH_NULLS =
            BarrageSubscriptionOptions.builder()
                    .useDeephavenNulls(true)
                    .build();
    private static final BarrageSubscriptionOptions OPT_DEFAULT = BarrageSubscriptionOptions.builder()
            .build();

    private static final BarrageSubscriptionOptions[] options = new BarrageSubscriptionOptions[] {
            OPT_DEFAULT_DH_NULLS,
            OPT_DEFAULT
    };

    private static WritableChunk<Values> readChunk(
            final StreamReaderOptions options,
            final ChunkType chunkType,
            final Class<?> type,
            final Class<?> componentType,
            final Field field,
            final Iterator<ChunkInputStreamGenerator.FieldNodeInfo> fieldNodeIter,
            final PrimitiveIterator.OfLong bufferInfoIter,
            final DataInput is,
            final WritableChunk<Values> outChunk,
            final int offset,
            final int totalRows) throws IOException {
        return DefaultChunkReadingFactory.INSTANCE
                .getReader(options, typeInfo(chunkType, type, componentType, field))
                .readChunk(fieldNodeIter, bufferInfoIter, is, outChunk, offset, totalRows);
    }

    public void testCharChunkSerialization() throws IOException {
        final Random random = new Random(0);
        for (final BarrageSubscriptionOptions opts : options) {
            testRoundTripSerialization(opts, char.class, (utO) -> {
                final WritableCharChunk<Values> chunk = utO.asWritableCharChunk();
                for (int i = 0; i < chunk.size(); ++i) {
                    chunk.set(i, i % 7 == 0 ? QueryConstants.NULL_CHAR : (char) random.nextInt());
                }
            }, (utO, utC, subset, offset) -> {
                final WritableCharChunk<Values> original = utO.asWritableCharChunk();
                final WritableCharChunk<Values> computed = utC.asWritableCharChunk();
                if (subset == null) {
                    for (int i = 0; i < original.size(); ++i) {
                        Assert.equals(original.get(i), "original.get(i)",
                                computed.get(offset + i), "computed.get(i)");
                    }
                } else {
                    final MutableInt off = new MutableInt();
                    subset.forAllRowKeys(key -> Assert.equals(original.get((int) key), "original.get(key)",
                            computed.get(offset + off.getAndIncrement()),
                            "computed.get(offset + off.getAndIncrement())"));
                }
            });
        }
    }

    public void testBooleanChunkSerialization() throws IOException {
        final Random random = new Random(0);
        for (final BarrageSubscriptionOptions opts : options) {
            testRoundTripSerialization(opts, boolean.class, (utO) -> {
                final WritableByteChunk<Values> chunk = utO.asWritableByteChunk();
                for (int i = 0; i < chunk.size(); ++i) {
                    chunk.set(i, BooleanUtils.booleanAsByte(i % 7 == 0 ? null : random.nextBoolean()));
                }
            }, (utO, utC, subset, offset) -> {
                final WritableByteChunk<Values> original = utO.asWritableByteChunk();
                final WritableByteChunk<Values> computed = utC.asWritableByteChunk();
                if (subset == null) {
                    for (int i = 0; i < original.size(); ++i) {
                        Assert.equals(original.get(i), "original.get(i)",
                                computed.get(offset + i), "computed.get(i)");
                    }
                } else {
                    final MutableInt off = new MutableInt();
                    subset.forAllRowKeys(key -> Assert.equals(original.get((int) key), "original.get(key)",
                            computed.get(offset + off.getAndIncrement()),
                            "computed.get(offset + off.getAndIncrement())"));
                }
            });
        }
    }

    public void testByteChunkSerialization() throws IOException {
        final Random random = new Random(0);
        for (final BarrageSubscriptionOptions opts : options) {
            testRoundTripSerialization(opts, byte.class, (utO) -> {
                final WritableByteChunk<Values> chunk = utO.asWritableByteChunk();
                for (int i = 0; i < chunk.size(); ++i) {
                    chunk.set(i, i % 7 == 0 ? QueryConstants.NULL_BYTE : (byte) random.nextInt());
                }
            }, (utO, utC, subset, offset) -> {
                final WritableByteChunk<Values> original = utO.asWritableByteChunk();
                final WritableByteChunk<Values> computed = utC.asWritableByteChunk();
                if (subset == null) {
                    for (int i = 0; i < original.size(); ++i) {
                        Assert.equals(original.get(i), "original.get(i)",
                                computed.get(offset + i), "computed.get(i)");
                    }
                } else {
                    final MutableInt off = new MutableInt();
                    subset.forAllRowKeys(key -> Assert.equals(original.get((int) key), "original.get(key)",
                            computed.get(offset + off.getAndIncrement()),
                            "computed.get(offset + off.getAndIncrement())"));
                }
            });
        }
    }

    public void testShortChunkSerialization() throws IOException {
        final Random random = new Random(0);
        for (final BarrageSubscriptionOptions opts : options) {
            testRoundTripSerialization(opts, short.class, (utO) -> {
                final WritableShortChunk<Values> chunk = utO.asWritableShortChunk();
                for (int i = 0; i < chunk.size(); ++i) {
                    chunk.set(i, i % 7 == 0 ? QueryConstants.NULL_SHORT : (short) random.nextInt());
                }
            }, (utO, utC, subset, offset) -> {
                final WritableShortChunk<Values> original = utO.asWritableShortChunk();
                final WritableShortChunk<Values> computed = utC.asWritableShortChunk();
                if (subset == null) {
                    for (int i = 0; i < original.size(); ++i) {
                        Assert.equals(original.get(i), "original.get(i)",
                                computed.get(offset + i), "computed.get(i)");
                    }
                } else {
                    final MutableInt off = new MutableInt();
                    subset.forAllRowKeys(key -> Assert.equals(original.get((int) key), "original.get(key)",
                            computed.get(offset + off.getAndIncrement()),
                            "computed.get(offset + off.getAndIncrement())"));
                }
            });
        }
    }

    public void testIntChunkSerialization() throws IOException {
        final Random random = new Random(0);
        for (final BarrageSubscriptionOptions opts : options) {
            testRoundTripSerialization(opts, int.class, (utO) -> {
                final WritableIntChunk<Values> chunk = utO.asWritableIntChunk();
                for (int i = 0; i < chunk.size(); ++i) {
                    chunk.set(i, i % 7 == 0 ? QueryConstants.NULL_INT : random.nextInt());
                }
            }, (utO, utC, subset, offset) -> {
                final WritableIntChunk<Values> original = utO.asWritableIntChunk();
                final WritableIntChunk<Values> computed = utC.asWritableIntChunk();
                if (subset == null) {
                    for (int i = 0; i < original.size(); ++i) {
                        Assert.equals(original.get(i), "original.get(i)",
                                computed.get(offset + i), "computed.get(i)");
                    }
                } else {
                    final MutableInt off = new MutableInt();
                    subset.forAllRowKeys(key -> Assert.equals(original.get((int) key), "original.get(key)",
                            computed.get(offset + off.getAndIncrement()),
                            "computed.get(offset + off.getAndIncrement())"));
                }
            });
        }
    }

    public void testLongChunkSerialization() throws IOException {
        final Random random = new Random(0);
        for (final BarrageSubscriptionOptions opts : options) {
            testRoundTripSerialization(opts, long.class, (utO) -> {
                final WritableLongChunk<Values> chunk = utO.asWritableLongChunk();
                for (int i = 0; i < chunk.size(); ++i) {
                    chunk.set(i, i % 7 == 0 ? QueryConstants.NULL_LONG : random.nextLong());
                }
            }, (utO, utC, subset, offset) -> {
                final WritableLongChunk<Values> original = utO.asWritableLongChunk();
                final WritableLongChunk<Values> computed = utC.asWritableLongChunk();
                if (subset == null) {
                    for (int i = 0; i < original.size(); ++i) {
                        Assert.equals(original.get(i), "original.get(i)",
                                computed.get(offset + i), "computed.get(i)");
                    }
                } else {
                    final MutableInt off = new MutableInt();
                    subset.forAllRowKeys(key -> Assert.equals(original.get((int) key), "original.get(key)",
                            computed.get(offset + off.getAndIncrement()),
                            "computed.get(offset + off.getAndIncrement())"));
                }
            });
        }
    }

    public void testFloatChunkSerialization() throws IOException {
        final Random random = new Random(0);
        for (final BarrageSubscriptionOptions opts : options) {
            testRoundTripSerialization(opts, float.class, (utO) -> {
                final WritableFloatChunk<Values> chunk = utO.asWritableFloatChunk();
                for (int i = 0; i < chunk.size(); ++i) {
                    chunk.set(i, i % 7 == 0 ? QueryConstants.NULL_FLOAT : random.nextFloat());
                }
            }, (utO, utC, subset, offset) -> {
                final WritableFloatChunk<Values> original = utO.asWritableFloatChunk();
                final WritableFloatChunk<Values> computed = utC.asWritableFloatChunk();
                if (subset == null) {
                    for (int i = 0; i < original.size(); ++i) {
                        Assert.equals(original.get(i), "original.get(i)",
                                computed.get(offset + i), "computed.get(i)");
                    }
                } else {
                    final MutableInt off = new MutableInt();
                    subset.forAllRowKeys(key -> Assert.equals(original.get((int) key), "original.get(key)",
                            computed.get(offset + off.getAndIncrement()),
                            "computed.get(offset + off.getAndIncrement())"));
                }
            });
        }
    }

    public void testDoubleChunkSerialization() throws IOException {
        final Random random = new Random(0);
        for (final BarrageSubscriptionOptions opts : options) {
            testRoundTripSerialization(opts, double.class, (utO) -> {
                final WritableDoubleChunk<Values> chunk = utO.asWritableDoubleChunk();
                for (int i = 0; i < chunk.size(); ++i) {
                    chunk.set(i, i % 7 == 0 ? QueryConstants.NULL_DOUBLE : random.nextDouble());
                }
            }, (utO, utC, subset, offset) -> {
                final WritableDoubleChunk<Values> original = utO.asWritableDoubleChunk();
                final WritableDoubleChunk<Values> computed = utC.asWritableDoubleChunk();
                if (subset == null) {
                    for (int i = 0; i < original.size(); ++i) {
                        Assert.equals(original.get(i), "original.get(i)",
                                computed.get(offset + i), "computed.get(i)");
                    }
                } else {
                    final MutableInt off = new MutableInt();
                    subset.forAllRowKeys(key -> Assert.equals(original.get((int) key), "original.get(key)",
                            computed.get(offset + off.getAndIncrement()),
                            "computed.get(offset + off.getAndIncrement())"));
                }
            });
        }
    }

    public void testInstantChunkSerialization() throws IOException {
        final Random random = new Random(0);
        for (final BarrageSubscriptionOptions opts : options) {
            testRoundTripSerialization(opts, Instant.class, (utO) -> {
                final WritableObjectChunk<Instant, Values> chunk = utO.asWritableObjectChunk();
                for (int i = 0; i < chunk.size(); ++i) {
                    chunk.set(i, i % 7 == 0 ? null : Instant.ofEpochSecond(0, random.nextLong()));
                }
            }, new ObjectIdentityValidator<>());
        }
    }

    public void testObjectSerialization() throws IOException {
        testRoundTripSerialization(OPT_DEFAULT, Object.class, initObjectChunk(Integer::toString),
                new ObjectIdentityValidator<>());
    }

    public void testStringSerializationDHNulls() throws IOException {
        testRoundTripSerialization(OPT_DEFAULT_DH_NULLS, String.class, initObjectChunk(Integer::toString),
                new ObjectIdentityValidator<>());
    }

    public void testStringSerialization() throws IOException {
        testRoundTripSerialization(OPT_DEFAULT, Object.class, initObjectChunk(Integer::toString),
                new ObjectIdentityValidator<>());
    }

    public void testUniqueToStringSerializationDHNulls() throws IOException {
        testRoundTripSerialization(OPT_DEFAULT_DH_NULLS, Unique.class, initObjectChunk(Unique::new),
                new ObjectToStringValidator<>());
    }

    public void testUniqueToStringSerialization() throws IOException {
        testRoundTripSerialization(OPT_DEFAULT, Unique.class, initObjectChunk(Unique::new),
                new ObjectToStringValidator<>());
    }

    public void testStringArrayDHNullsSerialization() throws IOException {
        testRoundTripSerialization(OPT_DEFAULT_DH_NULLS, String[].class,
                BarrageColumnRoundTripTest::initStringArrayChunk, new ObjectIdentityValidator<>());
    }

    public void testStringArraySerialization() throws IOException {
        testRoundTripSerialization(OPT_DEFAULT, String[].class, BarrageColumnRoundTripTest::initStringArrayChunk,
                new ObjectIdentityValidator<>());
    }

    public void testLongArraySerializationDHNulls() throws IOException {
        testRoundTripSerialization(OPT_DEFAULT_DH_NULLS, long[].class, BarrageColumnRoundTripTest::initLongArrayChunk,
                new LongArrayIdentityValidator());
    }

    public void testLongArraySerialization() throws IOException {
        testRoundTripSerialization(OPT_DEFAULT, long[].class, BarrageColumnRoundTripTest::initLongArrayChunk,
                new LongArrayIdentityValidator());
    }

    public void testLongVectorSerialization() throws IOException {
        testRoundTripSerialization(OPT_DEFAULT, LongVector.class, BarrageColumnRoundTripTest::initLongVectorChunk,
                new LongVectorIdentityValidator());
    }

    public void testLocalDateVectorSerialization() throws IOException {
        testRoundTripSerialization(OPT_DEFAULT, LocalDate.class, BarrageColumnRoundTripTest::initLocalDateVectorChunk,
                new LocalDateVectorIdentityValidator());
    }

    public void testLocalTimeVectorSerialization() throws IOException {
        testRoundTripSerialization(OPT_DEFAULT, LocalTime.class, BarrageColumnRoundTripTest::initLocalTimeVectorChunk,
                new LocalTimeVectorIdentityValidator());
    }

    private static class Unique {
        final int value;

        Unique(final int value) {
            this.value = value;
        }

        @Override
        public String toString() {
            return Integer.toString(value);
        }

        @Override
        public boolean equals(final Object obj) {
            if (!(obj instanceof Unique)) {
                return false;
            }
            final Unique other = (Unique) obj;
            return value == other.value;
        }
    }

    private static <T> Consumer<WritableChunk<Values>> initObjectChunk(final IntFunction<T> mapper) {
        return (untypedChunk) -> {
            final WritableObjectChunk<T, Values> chunk = untypedChunk.asWritableObjectChunk();
            for (int i = 0; i < chunk.size(); ++i) {
                chunk.set(i, i % 7 == 0 ? null : mapper.apply(i));
            }
        };
    }

    private static void initStringArrayChunk(final WritableChunk<Values> untypedChunk) {
        final Random random = new Random(0);
        final WritableObjectChunk<String[], Values> chunk = untypedChunk.asWritableObjectChunk();

        for (int i = 0; i < chunk.size(); ++i) {
            final int j = random.nextInt(20) - 1;
            if (j < 0) {
                chunk.set(i, null);
            } else {
                final String[] entry = new String[j];
                for (int k = 0; k < j; ++k) {
                    entry[k] = i + ":" + k;
                }
                chunk.set(i, entry);
            }
        }
    }

    private static void initLongArrayChunk(final WritableChunk<Values> untypedChunk) {
        final Random random = new Random(0);
        final WritableObjectChunk<long[], Values> chunk = untypedChunk.asWritableObjectChunk();

        for (int i = 0; i < chunk.size(); ++i) {
            final int j = random.nextInt(20) - 1;
            if (j < 0) {
                chunk.set(i, null);
            } else {
                final long[] entry = new long[j];
                for (int k = 0; k < j; ++k) {
                    entry[k] = i * 10000L + k;
                }
                chunk.set(i, entry);
            }
        }
    }

    private static void initLongVectorChunk(final WritableChunk<Values> untypedChunk) {
        final Random random = new Random(0);
        final WritableObjectChunk<LongVector, Values> chunk = untypedChunk.asWritableObjectChunk();

        for (int i = 0; i < chunk.size(); ++i) {
            final int j = random.nextInt(20) - 1;
            if (j < 0) {
                chunk.set(i, null);
            } else {
                final long[] entry = new long[j];
                for (int k = 0; k < j; ++k) {
                    entry[k] = i * 10000L + k;
                }
                chunk.set(i, new LongVectorDirect(entry));
            }
        }
    }

    private static void initLocalDateVectorChunk(final WritableChunk<Values> untypedChunk) {
        final Random random = new Random(0);
        final WritableObjectChunk<LocalDate, Values> chunk = untypedChunk.asWritableObjectChunk();

        for (int i = 0; i < chunk.size(); ++i) {
            final int j = random.nextInt(20) - 1;
            if (j < 0) {
                chunk.set(i, null);
            } else {
                chunk.set(i, LocalDate.ofEpochDay((i * 17L) % 365));
            }
        }
    }

    private static void initLocalTimeVectorChunk(final WritableChunk<Values> untypedChunk) {
        final Random random = new Random(0);
        final WritableObjectChunk<LocalTime, Values> chunk = untypedChunk.asWritableObjectChunk();

        for (int i = 0; i < chunk.size(); ++i) {
            final int j = random.nextInt(20) - 1;
            if (j < 0) {
                chunk.set(i, null);
            } else {
                chunk.set(i, LocalTime.ofNanoOfDay(i * 1700000L));
            }
        }
    }

    private interface Validator {
        void assertExpected(
                final WritableChunk<Values> original,
                final WritableChunk<Values> computed,
                @Nullable final RowSequence subset,
                final int offset);
    }

    private static final class ObjectIdentityValidator<T> implements Validator {
        @Override
        public void assertExpected(
                final WritableChunk<Values> untypedOriginal,
                final WritableChunk<Values> unTypedComputed,
                @Nullable RowSequence subset,
                final int offset) {
            final WritableObjectChunk<T, Values> original = untypedOriginal.asWritableObjectChunk();
            final WritableObjectChunk<T, Values> computed = unTypedComputed.asWritableObjectChunk();

            if (subset == null) {
                subset = RowSetFactory.flat(untypedOriginal.size());
            }
            final MutableInt off = new MutableInt();
            subset.forAllRowKeys(key -> {
                final T next = original.get((int) key);
                if (next == null) {
                    Assert.eqNull(computed.get(offset + off.getAndIncrement()), "computed");
                } else if (next.getClass().isArray()) {
                    // noinspection unchecked
                    final T[] nt = (T[]) next;
                    // noinspection unchecked
                    final T[] ct = (T[]) computed.get(offset + off.getAndIncrement());
                    Assert.equals(nt.length, "nt.length", ct.length, "ct.length");
                    for (int k = 0; k < nt.length; ++k) {
                        Assert.equals(nt[k], "nt[k]", ct[k], "ct[k]");
                    }
                } else {
                    Assert.equals(next, "next", computed.get(offset + off.getAndIncrement()), "computed.get(i)");
                }
            });
        }
    }

    private static class ObjectToStringValidator<T> implements Validator {
        @Override
        public void assertExpected(
                final WritableChunk<Values> untypedOriginal,
                final WritableChunk<Values> untypedComputed,
                @Nullable RowSequence subset,
                final int offset) {
            final WritableObjectChunk<T, Values> original = untypedOriginal.asWritableObjectChunk();
            final WritableObjectChunk<String, Values> computed = untypedComputed.asWritableObjectChunk();
            if (subset == null) {
                subset = RowSetFactory.flat(original.size());
            }
            final MutableInt off = new MutableInt();
            subset.forAllRowKeys(key -> {
                if (original.get((int) key) == null) {
                    Assert.eqNull(computed.get(offset + off.getAndIncrement()), "computed");
                } else {
                    Assert.equals(original.get((int) key).toString(), "original.get(key).toString()",
                            computed.get(offset + off.getAndIncrement()), "computed.get(off.getAndIncrement())");
                }
            });
        }
    }

    private static final class LongArrayIdentityValidator implements Validator {
        @Override
        public void assertExpected(
                final WritableChunk<Values> untypedOriginal,
                final WritableChunk<Values> unTypedComputed,
                @Nullable RowSequence subset,
                final int offset) {
            final WritableObjectChunk<long[], Values> original = untypedOriginal.asWritableObjectChunk();
            final WritableObjectChunk<long[], Values> computed = unTypedComputed.asWritableObjectChunk();
            if (subset == null) {
                subset = RowSetFactory.flat(original.size());
            }
            final MutableInt off = new MutableInt();
            subset.forAllRowKeys(i -> {
                final long[] nt = original.get((int) i);
                if (nt == null) {
                    Assert.eqNull(computed.get(offset + off.getAndIncrement()), "computed");
                } else {
                    final long[] ct = computed.get(offset + off.getAndIncrement());
                    if (ct.length != nt.length) {
                        System.out.println("found");
                    }
                    Assert.equals(nt.length, "nt.length", ct.length, "ct.length");
                    for (int k = 0; k < nt.length; ++k) {
                        Assert.equals(nt[k], "nt[k]", ct[k], "ct[k]");
                    }
                }
            });
        }
    }

    private static final class LongVectorIdentityValidator implements Validator {
        @Override
        public void assertExpected(
                final WritableChunk<Values> untypedOriginal,
                final WritableChunk<Values> unTypedComputed,
                @Nullable RowSequence subset,
                final int offset) {
            final WritableObjectChunk<LongVector, Values> original = untypedOriginal.asWritableObjectChunk();
            final WritableObjectChunk<LongVector, Values> computed = unTypedComputed.asWritableObjectChunk();
            if (subset == null) {
                subset = RowSetFactory.flat(original.size());
            }
            final MutableInt off = new MutableInt();
            subset.forAllRowKeys(i -> {
                final LongVector ntv = original.get((int) i);
                if (ntv == null) {
                    Assert.eqNull(computed.get(offset + off.getAndIncrement()), "computed");
                } else {
                    final long[] nt = ntv.toArray();
                    final long[] ct = computed.get(offset + off.getAndIncrement()).toArray();
                    if (ct.length != nt.length) {
                        System.out.println("found");
                    }
                    Assert.equals(nt.length, "nt.length", ct.length, "ct.length");
                    for (int k = 0; k < nt.length; ++k) {
                        Assert.equals(nt[k], "nt[k]", ct[k], "ct[k]");
                    }
                }
            });
        }
    }

    private static final class LocalDateVectorIdentityValidator implements Validator {
        @Override
        public void assertExpected(
                final WritableChunk<Values> untypedOriginal,
                final WritableChunk<Values> unTypedComputed,
                @Nullable RowSequence subset,
                final int offset) {
            final WritableObjectChunk<LocalDate, Values> original = untypedOriginal.asWritableObjectChunk();
            final WritableObjectChunk<LocalDate, Values> computed = unTypedComputed.asWritableObjectChunk();
            if (subset == null) {
                subset = RowSetFactory.flat(original.size());
            }
            final MutableInt off = new MutableInt();
            subset.forAllRowKeys(i -> {
                final LocalDate ld = original.get((int) i);
                if (ld == null) {
                    Assert.eqNull(computed.get(offset + off.getAndIncrement()), "computed");
                } else {
                    Assert.equals(ld, "ld", computed.get(offset + off.getAndIncrement()), "computed");
                }
            });
        }
    }

    private static final class LocalTimeVectorIdentityValidator implements Validator {
        @Override
        public void assertExpected(
                final WritableChunk<Values> untypedOriginal,
                final WritableChunk<Values> unTypedComputed,
                @Nullable RowSequence subset,
                final int offset) {
            final WritableObjectChunk<LocalTime, Values> original = untypedOriginal.asWritableObjectChunk();
            final WritableObjectChunk<LocalTime, Values> computed = unTypedComputed.asWritableObjectChunk();
            if (subset == null) {
                subset = RowSetFactory.flat(original.size());
            }
            final MutableInt off = new MutableInt();
            subset.forAllRowKeys(i -> {
                final LocalTime lt = original.get((int) i);
                if (lt == null) {
                    Assert.eqNull(computed.get(offset + off.getAndIncrement()), "computed");
                } else {
                    Assert.equals(lt, "lt", computed.get(offset + off.getAndIncrement()), "computed");
                }
            });
        }
    }

    private static <T> void testRoundTripSerialization(
            final BarrageSubscriptionOptions options, final Class<T> type,
            final Consumer<WritableChunk<Values>> initData, final Validator validator) throws IOException {
        final ChunkType chunkType;
        if (type == Boolean.class || type == boolean.class) {
            chunkType = ChunkType.Byte;
        } else {
            chunkType = ChunkType.fromElementType(type);
        }
        ByteString schemaBytes = BarrageUtil.schemaBytesFromTableDefinition(
                TableDefinition.of(ColumnDefinition.of("col", Type.find(type))), Collections.emptyMap(), false);
        Schema schema = SchemaHelper.flatbufSchema(schemaBytes.asReadOnlyByteBuffer());
        Field field = schema.fields(0);

        final WritableChunk<Values> srcData = chunkType.makeWritableChunk(4096);
        initData.accept(srcData);

        // The generator owns data; it is allowed to close it prematurely if the data needs to be converted to primitive
        final WritableChunk<Values> data = chunkType.makeWritableChunk(4096);
        data.copyFromChunk(srcData, 0, 0, srcData.size());

        try (SafeCloseable ignored = data;
                ChunkInputStreamGenerator generator = ChunkInputStreamGenerator
                        .makeInputStreamGenerator(chunkType, type, type.getComponentType(), srcData, 0)) {
            // full sub logic
<<<<<<< HEAD
            try (final ExposedByteArrayOutputStream baos =
                    new ExposedByteArrayOutputStream();
=======
            try (final BarrageProtoUtil.ExposedByteArrayOutputStream baos =
                    new BarrageProtoUtil.ExposedByteArrayOutputStream();
>>>>>>> 1b5764e3
                    final ChunkInputStreamGenerator.DrainableColumn column = generator.getInputStream(options, null)) {


                final ArrayList<ChunkInputStreamGenerator.FieldNodeInfo> fieldNodes = new ArrayList<>();
                column.visitFieldNodes((numElements, nullCount) -> fieldNodes
                        .add(new ChunkInputStreamGenerator.FieldNodeInfo(numElements, nullCount)));
                final LongStream.Builder bufferNodes = LongStream.builder();
                column.visitBuffers(bufferNodes::add);
                column.drainTo(baos);
                final DataInput dis =
                        new LittleEndianDataInputStream(new ByteArrayInputStream(baos.peekBuffer(), 0, baos.size()));
                try (final WritableChunk<Values> rtData = readChunk(options, chunkType, type, type.getComponentType(),
                        field, fieldNodes.iterator(), bufferNodes.build().iterator(), dis, null, 0, 0)) {
                    Assert.eq(data.size(), "data.size()", rtData.size(), "rtData.size()");
                    validator.assertExpected(data, rtData, null, 0);
                }
            }

            // empty subset
            try (final ExposedByteArrayOutputStream baos =
                    new ExposedByteArrayOutputStream();
                    final ChunkInputStreamGenerator.DrainableColumn column =
                            generator.getInputStream(options, RowSetFactory.empty())) {

                final ArrayList<ChunkInputStreamGenerator.FieldNodeInfo> fieldNodes = new ArrayList<>();
                column.visitFieldNodes((numElements, nullCount) -> fieldNodes
                        .add(new ChunkInputStreamGenerator.FieldNodeInfo(numElements, nullCount)));
                final LongStream.Builder bufferNodes = LongStream.builder();
                column.visitBuffers(bufferNodes::add);
                column.drainTo(baos);
                final DataInput dis =
                        new LittleEndianDataInputStream(new ByteArrayInputStream(baos.peekBuffer(), 0, baos.size()));
                try (final WritableChunk<Values> rtData = readChunk(options, chunkType, type, type.getComponentType(),
                        field, fieldNodes.iterator(), bufferNodes.build().iterator(), dis, null, 0, 0)) {
                    Assert.eq(rtData.size(), "rtData.size()", 0);
                }
            }

            // swiss cheese subset
            final Random random = new Random(0);
            final RowSetBuilderSequential builder = RowSetFactory.builderSequential();
            for (int i = 0; i < data.size(); ++i) {
                if (random.nextBoolean()) {
                    builder.appendKey(i);
                }
            }
            try (final ExposedByteArrayOutputStream baos =
                    new ExposedByteArrayOutputStream();
                    final RowSet subset = builder.build();
                    final ChunkInputStreamGenerator.DrainableColumn column =
                            generator.getInputStream(options, subset)) {

                final ArrayList<ChunkInputStreamGenerator.FieldNodeInfo> fieldNodes = new ArrayList<>();
                column.visitFieldNodes((numElements, nullCount) -> fieldNodes
                        .add(new ChunkInputStreamGenerator.FieldNodeInfo(numElements, nullCount)));
                final LongStream.Builder bufferNodes = LongStream.builder();
                column.visitBuffers(bufferNodes::add);
                column.drainTo(baos);
                final DataInput dis =
                        new LittleEndianDataInputStream(new ByteArrayInputStream(baos.peekBuffer(), 0, baos.size()));
                try (final WritableChunk<Values> rtData = readChunk(options, chunkType, type, type.getComponentType(),
                        field, fieldNodes.iterator(), bufferNodes.build().iterator(), dis, null, 0, 0)) {
                    Assert.eq(subset.intSize(), "subset.intSize()", rtData.size(), "rtData.size()");
                    validator.assertExpected(data, rtData, subset, 0);
                }
            }

            // test append to existing chunk logic
            try (final ExposedByteArrayOutputStream baos =
                    new ExposedByteArrayOutputStream();
                    final ChunkInputStreamGenerator.DrainableColumn column =
                            generator.getInputStream(options, null)) {

                final ArrayList<ChunkInputStreamGenerator.FieldNodeInfo> fieldNodes = new ArrayList<>();
                column.visitFieldNodes((numElements, nullCount) -> fieldNodes
                        .add(new ChunkInputStreamGenerator.FieldNodeInfo(numElements, nullCount)));
                final LongStream.Builder bufferNodes = LongStream.builder();
                column.visitBuffers(bufferNodes::add);
                final long[] buffers = bufferNodes.build().toArray();
                column.drainTo(baos);

                // first message
                DataInput dis = new LittleEndianDataInputStream(
                        new ByteArrayInputStream(baos.peekBuffer(), 0, baos.size()));
                try (final WritableChunk<Values> rtData = readChunk(options, chunkType, type, type.getComponentType(),
                        field, fieldNodes.iterator(), Arrays.stream(buffers).iterator(), dis, null, 0,
                        data.size() * 2)) {
                    // second message
                    dis = new LittleEndianDataInputStream(
                            new ByteArrayInputStream(baos.peekBuffer(), 0, baos.size()));
                    final WritableChunk<Values> rtData2 = readChunk(options, chunkType, type, type.getComponentType(),
                            field, fieldNodes.iterator(), Arrays.stream(buffers).iterator(), dis, rtData, data.size(),
                            data.size() * 2);
                    Assert.eq(rtData, "rtData", rtData2, "rtData2");
                    validator.assertExpected(data, rtData, null, 0);
                    validator.assertExpected(data, rtData, null, data.size());
                }
            }
        }
    }
}<|MERGE_RESOLUTION|>--- conflicted
+++ resolved
@@ -57,11 +57,7 @@
 import java.util.function.IntFunction;
 import java.util.stream.LongStream;
 
-<<<<<<< HEAD
-import static io.deephaven.extensions.barrage.chunk.ChunkReaderFactory.typeInfo;
-=======
 import static io.deephaven.extensions.barrage.chunk.ChunkReader.typeInfo;
->>>>>>> 1b5764e3
 
 public class BarrageColumnRoundTripTest extends RefreshingTableTestCase {
 
@@ -689,13 +685,8 @@
                 ChunkInputStreamGenerator generator = ChunkInputStreamGenerator
                         .makeInputStreamGenerator(chunkType, type, type.getComponentType(), srcData, 0)) {
             // full sub logic
-<<<<<<< HEAD
             try (final ExposedByteArrayOutputStream baos =
                     new ExposedByteArrayOutputStream();
-=======
-            try (final BarrageProtoUtil.ExposedByteArrayOutputStream baos =
-                    new BarrageProtoUtil.ExposedByteArrayOutputStream();
->>>>>>> 1b5764e3
                     final ChunkInputStreamGenerator.DrainableColumn column = generator.getInputStream(options, null)) {
 
 
