//
// Copyright (c) 2016-2024 Deephaven Data Labs and Patent Pending
//
package io.deephaven.extensions.barrage.chunk;

import com.google.common.io.LittleEndianDataInputStream;
import com.google.protobuf.ByteString;
import io.deephaven.base.verify.Assert;
import io.deephaven.chunk.attributes.Values;
import io.deephaven.engine.rowset.RowSequence;
import io.deephaven.engine.table.ColumnDefinition;
import io.deephaven.engine.table.TableDefinition;
import io.deephaven.engine.testutil.testcase.RefreshingTableTestCase;
import io.deephaven.engine.rowset.RowSet;
import io.deephaven.engine.rowset.RowSetBuilderSequential;
import io.deephaven.engine.rowset.RowSetFactory;
import io.deephaven.extensions.barrage.BarrageSubscriptionOptions;
import io.deephaven.chunk.ChunkType;
import io.deephaven.chunk.WritableByteChunk;
import io.deephaven.chunk.WritableCharChunk;
import io.deephaven.chunk.WritableChunk;
import io.deephaven.chunk.WritableDoubleChunk;
import io.deephaven.chunk.WritableFloatChunk;
import io.deephaven.chunk.WritableIntChunk;
import io.deephaven.chunk.WritableLongChunk;
import io.deephaven.chunk.WritableObjectChunk;
import io.deephaven.chunk.WritableShortChunk;
import io.deephaven.extensions.barrage.util.ExposedByteArrayOutputStream;
import io.deephaven.extensions.barrage.util.BarrageProtoUtil;
import io.deephaven.extensions.barrage.util.BarrageUtil;
import io.deephaven.extensions.barrage.util.StreamReaderOptions;
import io.deephaven.proto.flight.util.SchemaHelper;
import io.deephaven.qst.type.Type;
import io.deephaven.util.BooleanUtils;
import io.deephaven.util.QueryConstants;
import io.deephaven.util.SafeCloseable;
import io.deephaven.util.mutable.MutableInt;
import io.deephaven.vector.LongVector;
import io.deephaven.vector.LongVectorDirect;
import org.apache.arrow.flatbuf.Field;
import org.apache.arrow.flatbuf.Schema;
import org.jetbrains.annotations.Nullable;

import java.io.ByteArrayInputStream;
import java.io.DataInput;
import java.io.IOException;
import java.time.Instant;
import java.time.LocalDate;
import java.time.LocalTime;
import java.util.ArrayList;
import java.util.Arrays;
import java.util.Collections;
import java.util.Iterator;
import java.util.PrimitiveIterator;
import java.util.Random;
import java.util.function.Consumer;
import java.util.function.IntFunction;
import java.util.stream.LongStream;

import static io.deephaven.extensions.barrage.chunk.ChunkReader.typeInfo;

public class BarrageColumnRoundTripTest extends RefreshingTableTestCase {

    private static final BarrageSubscriptionOptions OPT_DEFAULT_DH_NULLS =
            BarrageSubscriptionOptions.builder()
                    .useDeephavenNulls(true)
                    .build();
    private static final BarrageSubscriptionOptions OPT_DEFAULT = BarrageSubscriptionOptions.builder()
            .build();

    private static final BarrageSubscriptionOptions[] options = new BarrageSubscriptionOptions[] {
            OPT_DEFAULT_DH_NULLS,
            OPT_DEFAULT
    };

    private static WritableChunk<Values> readChunk(
            final StreamReaderOptions options,
            final ChunkType chunkType,
            final Class<?> type,
            final Class<?> componentType,
            final Field field,
            final Iterator<ChunkInputStreamGenerator.FieldNodeInfo> fieldNodeIter,
            final PrimitiveIterator.OfLong bufferInfoIter,
            final DataInput is,
            final WritableChunk<Values> outChunk,
            final int offset,
            final int totalRows) throws IOException {
        return DefaultChunkReadingFactory.INSTANCE
                .getReader(options, typeInfo(chunkType, type, componentType, field))
                .readChunk(fieldNodeIter, bufferInfoIter, is, outChunk, offset, totalRows);
    }

    public void testCharChunkSerialization() throws IOException {
        final Random random = new Random(0);
        for (final BarrageSubscriptionOptions opts : options) {
            testRoundTripSerialization(opts, char.class, (utO) -> {
                final WritableCharChunk<Values> chunk = utO.asWritableCharChunk();
                for (int i = 0; i < chunk.size(); ++i) {
                    chunk.set(i, i % 7 == 0 ? QueryConstants.NULL_CHAR : (char) random.nextInt());
                }
            }, (utO, utC, subset, offset) -> {
                final WritableCharChunk<Values> original = utO.asWritableCharChunk();
                final WritableCharChunk<Values> computed = utC.asWritableCharChunk();
                if (subset == null) {
                    for (int i = 0; i < original.size(); ++i) {
                        Assert.equals(original.get(i), "original.get(i)",
                                computed.get(offset + i), "computed.get(i)");
                    }
                } else {
                    final MutableInt off = new MutableInt();
                    subset.forAllRowKeys(key -> Assert.equals(original.get((int) key), "original.get(key)",
                            computed.get(offset + off.getAndIncrement()),
                            "computed.get(offset + off.getAndIncrement())"));
                }
            });
        }
    }

    public void testBooleanChunkSerialization() throws IOException {
        final Random random = new Random(0);
        for (final BarrageSubscriptionOptions opts : options) {
            testRoundTripSerialization(opts, boolean.class, (utO) -> {
                final WritableByteChunk<Values> chunk = utO.asWritableByteChunk();
                for (int i = 0; i < chunk.size(); ++i) {
                    chunk.set(i, BooleanUtils.booleanAsByte(i % 7 == 0 ? null : random.nextBoolean()));
                }
            }, (utO, utC, subset, offset) -> {
                final WritableByteChunk<Values> original = utO.asWritableByteChunk();
                final WritableByteChunk<Values> computed = utC.asWritableByteChunk();
                if (subset == null) {
                    for (int i = 0; i < original.size(); ++i) {
                        Assert.equals(original.get(i), "original.get(i)",
                                computed.get(offset + i), "computed.get(i)");
                    }
                } else {
                    final MutableInt off = new MutableInt();
                    subset.forAllRowKeys(key -> Assert.equals(original.get((int) key), "original.get(key)",
                            computed.get(offset + off.getAndIncrement()),
                            "computed.get(offset + off.getAndIncrement())"));
                }
            });
        }
    }

    public void testByteChunkSerialization() throws IOException {
        final Random random = new Random(0);
        for (final BarrageSubscriptionOptions opts : options) {
            testRoundTripSerialization(opts, byte.class, (utO) -> {
                final WritableByteChunk<Values> chunk = utO.asWritableByteChunk();
                for (int i = 0; i < chunk.size(); ++i) {
                    chunk.set(i, i % 7 == 0 ? QueryConstants.NULL_BYTE : (byte) random.nextInt());
                }
            }, (utO, utC, subset, offset) -> {
                final WritableByteChunk<Values> original = utO.asWritableByteChunk();
                final WritableByteChunk<Values> computed = utC.asWritableByteChunk();
                if (subset == null) {
                    for (int i = 0; i < original.size(); ++i) {
                        Assert.equals(original.get(i), "original.get(i)",
                                computed.get(offset + i), "computed.get(i)");
                    }
                } else {
                    final MutableInt off = new MutableInt();
                    subset.forAllRowKeys(key -> Assert.equals(original.get((int) key), "original.get(key)",
                            computed.get(offset + off.getAndIncrement()),
                            "computed.get(offset + off.getAndIncrement())"));
                }
            });
        }
    }

    public void testShortChunkSerialization() throws IOException {
        final Random random = new Random(0);
        for (final BarrageSubscriptionOptions opts : options) {
            testRoundTripSerialization(opts, short.class, (utO) -> {
                final WritableShortChunk<Values> chunk = utO.asWritableShortChunk();
                for (int i = 0; i < chunk.size(); ++i) {
                    chunk.set(i, i % 7 == 0 ? QueryConstants.NULL_SHORT : (short) random.nextInt());
                }
            }, (utO, utC, subset, offset) -> {
                final WritableShortChunk<Values> original = utO.asWritableShortChunk();
                final WritableShortChunk<Values> computed = utC.asWritableShortChunk();
                if (subset == null) {
                    for (int i = 0; i < original.size(); ++i) {
                        Assert.equals(original.get(i), "original.get(i)",
                                computed.get(offset + i), "computed.get(i)");
                    }
                } else {
                    final MutableInt off = new MutableInt();
                    subset.forAllRowKeys(key -> Assert.equals(original.get((int) key), "original.get(key)",
                            computed.get(offset + off.getAndIncrement()),
                            "computed.get(offset + off.getAndIncrement())"));
                }
            });
        }
    }

    public void testIntChunkSerialization() throws IOException {
        final Random random = new Random(0);
        for (final BarrageSubscriptionOptions opts : options) {
            testRoundTripSerialization(opts, int.class, (utO) -> {
                final WritableIntChunk<Values> chunk = utO.asWritableIntChunk();
                for (int i = 0; i < chunk.size(); ++i) {
                    chunk.set(i, i % 7 == 0 ? QueryConstants.NULL_INT : random.nextInt());
                }
            }, (utO, utC, subset, offset) -> {
                final WritableIntChunk<Values> original = utO.asWritableIntChunk();
                final WritableIntChunk<Values> computed = utC.asWritableIntChunk();
                if (subset == null) {
                    for (int i = 0; i < original.size(); ++i) {
                        Assert.equals(original.get(i), "original.get(i)",
                                computed.get(offset + i), "computed.get(i)");
                    }
                } else {
                    final MutableInt off = new MutableInt();
                    subset.forAllRowKeys(key -> Assert.equals(original.get((int) key), "original.get(key)",
                            computed.get(offset + off.getAndIncrement()),
                            "computed.get(offset + off.getAndIncrement())"));
                }
            });
        }
    }

    public void testLongChunkSerialization() throws IOException {
        final Random random = new Random(0);
        for (final BarrageSubscriptionOptions opts : options) {
            testRoundTripSerialization(opts, long.class, (utO) -> {
                final WritableLongChunk<Values> chunk = utO.asWritableLongChunk();
                for (int i = 0; i < chunk.size(); ++i) {
                    chunk.set(i, i % 7 == 0 ? QueryConstants.NULL_LONG : random.nextLong());
                }
            }, (utO, utC, subset, offset) -> {
                final WritableLongChunk<Values> original = utO.asWritableLongChunk();
                final WritableLongChunk<Values> computed = utC.asWritableLongChunk();
                if (subset == null) {
                    for (int i = 0; i < original.size(); ++i) {
                        Assert.equals(original.get(i), "original.get(i)",
                                computed.get(offset + i), "computed.get(i)");
                    }
                } else {
                    final MutableInt off = new MutableInt();
                    subset.forAllRowKeys(key -> Assert.equals(original.get((int) key), "original.get(key)",
                            computed.get(offset + off.getAndIncrement()),
                            "computed.get(offset + off.getAndIncrement())"));
                }
            });
        }
    }

    public void testFloatChunkSerialization() throws IOException {
        final Random random = new Random(0);
        for (final BarrageSubscriptionOptions opts : options) {
            testRoundTripSerialization(opts, float.class, (utO) -> {
                final WritableFloatChunk<Values> chunk = utO.asWritableFloatChunk();
                for (int i = 0; i < chunk.size(); ++i) {
                    chunk.set(i, i % 7 == 0 ? QueryConstants.NULL_FLOAT : random.nextFloat());
                }
            }, (utO, utC, subset, offset) -> {
                final WritableFloatChunk<Values> original = utO.asWritableFloatChunk();
                final WritableFloatChunk<Values> computed = utC.asWritableFloatChunk();
                if (subset == null) {
                    for (int i = 0; i < original.size(); ++i) {
                        Assert.equals(original.get(i), "original.get(i)",
                                computed.get(offset + i), "computed.get(i)");
                    }
                } else {
                    final MutableInt off = new MutableInt();
                    subset.forAllRowKeys(key -> Assert.equals(original.get((int) key), "original.get(key)",
                            computed.get(offset + off.getAndIncrement()),
                            "computed.get(offset + off.getAndIncrement())"));
                }
            });
        }
    }

    public void testDoubleChunkSerialization() throws IOException {
        final Random random = new Random(0);
        for (final BarrageSubscriptionOptions opts : options) {
            testRoundTripSerialization(opts, double.class, (utO) -> {
                final WritableDoubleChunk<Values> chunk = utO.asWritableDoubleChunk();
                for (int i = 0; i < chunk.size(); ++i) {
                    chunk.set(i, i % 7 == 0 ? QueryConstants.NULL_DOUBLE : random.nextDouble());
                }
            }, (utO, utC, subset, offset) -> {
                final WritableDoubleChunk<Values> original = utO.asWritableDoubleChunk();
                final WritableDoubleChunk<Values> computed = utC.asWritableDoubleChunk();
                if (subset == null) {
                    for (int i = 0; i < original.size(); ++i) {
                        Assert.equals(original.get(i), "original.get(i)",
                                computed.get(offset + i), "computed.get(i)");
                    }
                } else {
                    final MutableInt off = new MutableInt();
                    subset.forAllRowKeys(key -> Assert.equals(original.get((int) key), "original.get(key)",
                            computed.get(offset + off.getAndIncrement()),
                            "computed.get(offset + off.getAndIncrement())"));
                }
            });
        }
    }

    public void testInstantChunkSerialization() throws IOException {
        final Random random = new Random(0);
        for (final BarrageSubscriptionOptions opts : options) {
            testRoundTripSerialization(opts, Instant.class, (utO) -> {
                final WritableObjectChunk<Instant, Values> chunk = utO.asWritableObjectChunk();
                for (int i = 0; i < chunk.size(); ++i) {
                    chunk.set(i, i % 7 == 0 ? null : Instant.ofEpochSecond(0, random.nextLong()));
                }
            }, new ObjectIdentityValidator<>());
        }
    }

    public void testObjectSerialization() throws IOException {
        testRoundTripSerialization(OPT_DEFAULT, Object.class, initObjectChunk(Integer::toString),
                new ObjectIdentityValidator<>());
    }

    public void testStringSerializationDHNulls() throws IOException {
        testRoundTripSerialization(OPT_DEFAULT_DH_NULLS, String.class, initObjectChunk(Integer::toString),
                new ObjectIdentityValidator<>());
    }

    public void testStringSerialization() throws IOException {
        testRoundTripSerialization(OPT_DEFAULT, Object.class, initObjectChunk(Integer::toString),
                new ObjectIdentityValidator<>());
    }

    public void testUniqueToStringSerializationDHNulls() throws IOException {
        testRoundTripSerialization(OPT_DEFAULT_DH_NULLS, Unique.class, initObjectChunk(Unique::new),
                new ObjectToStringValidator<>());
    }

    public void testUniqueToStringSerialization() throws IOException {
        testRoundTripSerialization(OPT_DEFAULT, Unique.class, initObjectChunk(Unique::new),
                new ObjectToStringValidator<>());
    }

    public void testStringArrayDHNullsSerialization() throws IOException {
        testRoundTripSerialization(OPT_DEFAULT_DH_NULLS, String[].class,
                BarrageColumnRoundTripTest::initStringArrayChunk, new ObjectIdentityValidator<>());
    }

    public void testStringArraySerialization() throws IOException {
        testRoundTripSerialization(OPT_DEFAULT, String[].class, BarrageColumnRoundTripTest::initStringArrayChunk,
                new ObjectIdentityValidator<>());
    }

    public void testLongArraySerializationDHNulls() throws IOException {
        testRoundTripSerialization(OPT_DEFAULT_DH_NULLS, long[].class, BarrageColumnRoundTripTest::initLongArrayChunk,
                new LongArrayIdentityValidator());
    }

    public void testLongArraySerialization() throws IOException {
        testRoundTripSerialization(OPT_DEFAULT, long[].class, BarrageColumnRoundTripTest::initLongArrayChunk,
                new LongArrayIdentityValidator());
    }

    public void testLongVectorSerialization() throws IOException {
        testRoundTripSerialization(OPT_DEFAULT, LongVector.class, BarrageColumnRoundTripTest::initLongVectorChunk,
                new LongVectorIdentityValidator());
    }

    public void testLocalDateVectorSerialization() throws IOException {
        testRoundTripSerialization(OPT_DEFAULT, LocalDate.class, BarrageColumnRoundTripTest::initLocalDateVectorChunk,
                new LocalDateVectorIdentityValidator());
    }

    public void testLocalTimeVectorSerialization() throws IOException {
        testRoundTripSerialization(OPT_DEFAULT, LocalTime.class, BarrageColumnRoundTripTest::initLocalTimeVectorChunk,
                new LocalTimeVectorIdentityValidator());
    }

    private static class Unique {
        final int value;

        Unique(final int value) {
            this.value = value;
        }

        @Override
        public String toString() {
            return Integer.toString(value);
        }

        @Override
        public boolean equals(final Object obj) {
            if (!(obj instanceof Unique)) {
                return false;
            }
            final Unique other = (Unique) obj;
            return value == other.value;
        }
    }

    private static <T> Consumer<WritableChunk<Values>> initObjectChunk(final IntFunction<T> mapper) {
        return (untypedChunk) -> {
            final WritableObjectChunk<T, Values> chunk = untypedChunk.asWritableObjectChunk();
            for (int i = 0; i < chunk.size(); ++i) {
                chunk.set(i, i % 7 == 0 ? null : mapper.apply(i));
            }
        };
    }

    private static void initStringArrayChunk(final WritableChunk<Values> untypedChunk) {
        final Random random = new Random(0);
        final WritableObjectChunk<String[], Values> chunk = untypedChunk.asWritableObjectChunk();

        for (int i = 0; i < chunk.size(); ++i) {
            final int j = random.nextInt(20) - 1;
            if (j < 0) {
                chunk.set(i, null);
            } else {
                final String[] entry = new String[j];
                for (int k = 0; k < j; ++k) {
                    entry[k] = i + ":" + k;
                }
                chunk.set(i, entry);
            }
        }
    }

    private static void initLongArrayChunk(final WritableChunk<Values> untypedChunk) {
        final Random random = new Random(0);
        final WritableObjectChunk<long[], Values> chunk = untypedChunk.asWritableObjectChunk();

        for (int i = 0; i < chunk.size(); ++i) {
            final int j = random.nextInt(20) - 1;
            if (j < 0) {
                chunk.set(i, null);
            } else {
                final long[] entry = new long[j];
                for (int k = 0; k < j; ++k) {
                    entry[k] = i * 10000L + k;
                }
                chunk.set(i, entry);
            }
        }
    }

    private static void initLongVectorChunk(final WritableChunk<Values> untypedChunk) {
        final Random random = new Random(0);
        final WritableObjectChunk<LongVector, Values> chunk = untypedChunk.asWritableObjectChunk();

        for (int i = 0; i < chunk.size(); ++i) {
            final int j = random.nextInt(20) - 1;
            if (j < 0) {
                chunk.set(i, null);
            } else {
                final long[] entry = new long[j];
                for (int k = 0; k < j; ++k) {
                    entry[k] = i * 10000L + k;
                }
                chunk.set(i, new LongVectorDirect(entry));
            }
        }
    }

    private static void initLocalDateVectorChunk(final WritableChunk<Values> untypedChunk) {
        final Random random = new Random(0);
        final WritableObjectChunk<LocalDate, Values> chunk = untypedChunk.asWritableObjectChunk();

        for (int i = 0; i < chunk.size(); ++i) {
            final int j = random.nextInt(20) - 1;
            if (j < 0) {
                chunk.set(i, null);
            } else {
                chunk.set(i, LocalDate.ofEpochDay((i * 17L) % 365));
            }
        }
    }

    private static void initLocalTimeVectorChunk(final WritableChunk<Values> untypedChunk) {
        final Random random = new Random(0);
        final WritableObjectChunk<LocalTime, Values> chunk = untypedChunk.asWritableObjectChunk();

        for (int i = 0; i < chunk.size(); ++i) {
            final int j = random.nextInt(20) - 1;
            if (j < 0) {
                chunk.set(i, null);
            } else {
                chunk.set(i, LocalTime.ofNanoOfDay(i * 1700000L));
            }
        }
    }

    private interface Validator {
        void assertExpected(
                final WritableChunk<Values> original,
                final WritableChunk<Values> computed,
                @Nullable final RowSequence subset,
                final int offset);
    }

    private static final class ObjectIdentityValidator<T> implements Validator {
        @Override
        public void assertExpected(
                final WritableChunk<Values> untypedOriginal,
                final WritableChunk<Values> unTypedComputed,
                @Nullable RowSequence subset,
                final int offset) {
            final WritableObjectChunk<T, Values> original = untypedOriginal.asWritableObjectChunk();
            final WritableObjectChunk<T, Values> computed = unTypedComputed.asWritableObjectChunk();

            if (subset == null) {
                subset = RowSetFactory.flat(untypedOriginal.size());
            }
            final MutableInt off = new MutableInt();
            subset.forAllRowKeys(key -> {
                final T next = original.get((int) key);
                if (next == null) {
                    Assert.eqNull(computed.get(offset + off.getAndIncrement()), "computed");
                } else if (next.getClass().isArray()) {
                    // noinspection unchecked
                    final T[] nt = (T[]) next;
                    // noinspection unchecked
                    final T[] ct = (T[]) computed.get(offset + off.getAndIncrement());
                    Assert.equals(nt.length, "nt.length", ct.length, "ct.length");
                    for (int k = 0; k < nt.length; ++k) {
                        Assert.equals(nt[k], "nt[k]", ct[k], "ct[k]");
                    }
                } else {
                    Assert.equals(next, "next", computed.get(offset + off.getAndIncrement()), "computed.get(i)");
                }
            });
        }
    }

    private static class ObjectToStringValidator<T> implements Validator {
        @Override
        public void assertExpected(
                final WritableChunk<Values> untypedOriginal,
                final WritableChunk<Values> untypedComputed,
                @Nullable RowSequence subset,
                final int offset) {
            final WritableObjectChunk<T, Values> original = untypedOriginal.asWritableObjectChunk();
            final WritableObjectChunk<String, Values> computed = untypedComputed.asWritableObjectChunk();
            if (subset == null) {
                subset = RowSetFactory.flat(original.size());
            }
            final MutableInt off = new MutableInt();
            subset.forAllRowKeys(key -> {
                if (original.get((int) key) == null) {
                    Assert.eqNull(computed.get(offset + off.getAndIncrement()), "computed");
                } else {
                    Assert.equals(original.get((int) key).toString(), "original.get(key).toString()",
                            computed.get(offset + off.getAndIncrement()), "computed.get(off.getAndIncrement())");
                }
            });
        }
    }

    private static final class LongArrayIdentityValidator implements Validator {
        @Override
        public void assertExpected(
                final WritableChunk<Values> untypedOriginal,
                final WritableChunk<Values> unTypedComputed,
                @Nullable RowSequence subset,
                final int offset) {
            final WritableObjectChunk<long[], Values> original = untypedOriginal.asWritableObjectChunk();
            final WritableObjectChunk<long[], Values> computed = unTypedComputed.asWritableObjectChunk();
            if (subset == null) {
                subset = RowSetFactory.flat(original.size());
            }
            final MutableInt off = new MutableInt();
            subset.forAllRowKeys(i -> {
                final long[] nt = original.get((int) i);
                if (nt == null) {
                    Assert.eqNull(computed.get(offset + off.getAndIncrement()), "computed");
                } else {
                    final long[] ct = computed.get(offset + off.getAndIncrement());
                    if (ct.length != nt.length) {
                        System.out.println("found");
                    }
                    Assert.equals(nt.length, "nt.length", ct.length, "ct.length");
                    for (int k = 0; k < nt.length; ++k) {
                        Assert.equals(nt[k], "nt[k]", ct[k], "ct[k]");
                    }
                }
            });
        }
    }

    private static final class LongVectorIdentityValidator implements Validator {
        @Override
        public void assertExpected(
                final WritableChunk<Values> untypedOriginal,
                final WritableChunk<Values> unTypedComputed,
                @Nullable RowSequence subset,
                final int offset) {
            final WritableObjectChunk<LongVector, Values> original = untypedOriginal.asWritableObjectChunk();
            final WritableObjectChunk<LongVector, Values> computed = unTypedComputed.asWritableObjectChunk();
            if (subset == null) {
                subset = RowSetFactory.flat(original.size());
            }
            final MutableInt off = new MutableInt();
            subset.forAllRowKeys(i -> {
                final LongVector ntv = original.get((int) i);
                if (ntv == null) {
                    Assert.eqNull(computed.get(offset + off.getAndIncrement()), "computed");
                } else {
                    final long[] nt = ntv.toArray();
                    final long[] ct = computed.get(offset + off.getAndIncrement()).toArray();
                    if (ct.length != nt.length) {
                        System.out.println("found");
                    }
                    Assert.equals(nt.length, "nt.length", ct.length, "ct.length");
                    for (int k = 0; k < nt.length; ++k) {
                        Assert.equals(nt[k], "nt[k]", ct[k], "ct[k]");
                    }
                }
            });
        }
    }

    private static final class LocalDateVectorIdentityValidator implements Validator {
        @Override
        public void assertExpected(
                final WritableChunk<Values> untypedOriginal,
                final WritableChunk<Values> unTypedComputed,
                @Nullable RowSequence subset,
                final int offset) {
            final WritableObjectChunk<LocalDate, Values> original = untypedOriginal.asWritableObjectChunk();
            final WritableObjectChunk<LocalDate, Values> computed = unTypedComputed.asWritableObjectChunk();
            if (subset == null) {
                subset = RowSetFactory.flat(original.size());
            }
            final MutableInt off = new MutableInt();
            subset.forAllRowKeys(i -> {
                final LocalDate ld = original.get((int) i);
                if (ld == null) {
                    Assert.eqNull(computed.get(offset + off.getAndIncrement()), "computed");
                } else {
                    Assert.equals(ld, "ld", computed.get(offset + off.getAndIncrement()), "computed");
                }
            });
        }
    }

    private static final class LocalTimeVectorIdentityValidator implements Validator {
        @Override
        public void assertExpected(
                final WritableChunk<Values> untypedOriginal,
                final WritableChunk<Values> unTypedComputed,
                @Nullable RowSequence subset,
                final int offset) {
            final WritableObjectChunk<LocalTime, Values> original = untypedOriginal.asWritableObjectChunk();
            final WritableObjectChunk<LocalTime, Values> computed = unTypedComputed.asWritableObjectChunk();
            if (subset == null) {
                subset = RowSetFactory.flat(original.size());
            }
            final MutableInt off = new MutableInt();
            subset.forAllRowKeys(i -> {
                final LocalTime lt = original.get((int) i);
                if (lt == null) {
                    Assert.eqNull(computed.get(offset + off.getAndIncrement()), "computed");
                } else {
                    Assert.equals(lt, "lt", computed.get(offset + off.getAndIncrement()), "computed");
                }
            });
        }
    }

    private static <T> void testRoundTripSerialization(
            final BarrageSubscriptionOptions options, final Class<T> type,
            final Consumer<WritableChunk<Values>> initData, final Validator validator) throws IOException {
        final ChunkType chunkType;
        if (type == Boolean.class || type == boolean.class) {
            chunkType = ChunkType.Byte;
        } else {
            chunkType = ChunkType.fromElementType(type);
        }
        ByteString schemaBytes = BarrageUtil.schemaBytesFromTableDefinition(
                TableDefinition.of(ColumnDefinition.of("col", Type.find(type))), Collections.emptyMap(), false);
        Schema schema = SchemaHelper.flatbufSchema(schemaBytes.asReadOnlyByteBuffer());
        Field field = schema.fields(0);

        final WritableChunk<Values> srcData = chunkType.makeWritableChunk(4096);
        initData.accept(srcData);

        // The generator owns data; it is allowed to close it prematurely if the data needs to be converted to primitive
        final WritableChunk<Values> data = chunkType.makeWritableChunk(4096);
        data.copyFromChunk(srcData, 0, 0, srcData.size());

        try (SafeCloseable ignored = data;
                ChunkInputStreamGenerator generator = ChunkInputStreamGenerator
                        .makeInputStreamGenerator(chunkType, type, type.getComponentType(), srcData, 0)) {
            // full sub logic
<<<<<<< HEAD
            try (final ExposedByteArrayOutputStream baos =
                    new ExposedByteArrayOutputStream();
=======
            try (final BarrageProtoUtil.ExposedByteArrayOutputStream baos =
                    new BarrageProtoUtil.ExposedByteArrayOutputStream();
>>>>>>> 7ee9aed1
                    final ChunkInputStreamGenerator.DrainableColumn column = generator.getInputStream(options, null)) {


                final ArrayList<ChunkInputStreamGenerator.FieldNodeInfo> fieldNodes = new ArrayList<>();
                column.visitFieldNodes((numElements, nullCount) -> fieldNodes
                        .add(new ChunkInputStreamGenerator.FieldNodeInfo(numElements, nullCount)));
                final LongStream.Builder bufferNodes = LongStream.builder();
                column.visitBuffers(bufferNodes::add);
                column.drainTo(baos);
                final DataInput dis =
                        new LittleEndianDataInputStream(new ByteArrayInputStream(baos.peekBuffer(), 0, baos.size()));
                try (final WritableChunk<Values> rtData = readChunk(options, chunkType, type, type.getComponentType(),
                        field, fieldNodes.iterator(), bufferNodes.build().iterator(), dis, null, 0, 0)) {
                    Assert.eq(data.size(), "data.size()", rtData.size(), "rtData.size()");
                    validator.assertExpected(data, rtData, null, 0);
                }
            }

            // empty subset
            try (final ExposedByteArrayOutputStream baos =
                    new ExposedByteArrayOutputStream();
                    final ChunkInputStreamGenerator.DrainableColumn column =
                            generator.getInputStream(options, RowSetFactory.empty())) {

                final ArrayList<ChunkInputStreamGenerator.FieldNodeInfo> fieldNodes = new ArrayList<>();
                column.visitFieldNodes((numElements, nullCount) -> fieldNodes
                        .add(new ChunkInputStreamGenerator.FieldNodeInfo(numElements, nullCount)));
                final LongStream.Builder bufferNodes = LongStream.builder();
                column.visitBuffers(bufferNodes::add);
                column.drainTo(baos);
                final DataInput dis =
                        new LittleEndianDataInputStream(new ByteArrayInputStream(baos.peekBuffer(), 0, baos.size()));
                try (final WritableChunk<Values> rtData = readChunk(options, chunkType, type, type.getComponentType(),
                        field, fieldNodes.iterator(), bufferNodes.build().iterator(), dis, null, 0, 0)) {
                    Assert.eq(rtData.size(), "rtData.size()", 0);
                }
            }

            // swiss cheese subset
            final Random random = new Random(0);
            final RowSetBuilderSequential builder = RowSetFactory.builderSequential();
            for (int i = 0; i < data.size(); ++i) {
                if (random.nextBoolean()) {
                    builder.appendKey(i);
                }
            }
            try (final ExposedByteArrayOutputStream baos =
                    new ExposedByteArrayOutputStream();
                    final RowSet subset = builder.build();
                    final ChunkInputStreamGenerator.DrainableColumn column =
                            generator.getInputStream(options, subset)) {

                final ArrayList<ChunkInputStreamGenerator.FieldNodeInfo> fieldNodes = new ArrayList<>();
                column.visitFieldNodes((numElements, nullCount) -> fieldNodes
                        .add(new ChunkInputStreamGenerator.FieldNodeInfo(numElements, nullCount)));
                final LongStream.Builder bufferNodes = LongStream.builder();
                column.visitBuffers(bufferNodes::add);
                column.drainTo(baos);
                final DataInput dis =
                        new LittleEndianDataInputStream(new ByteArrayInputStream(baos.peekBuffer(), 0, baos.size()));
                try (final WritableChunk<Values> rtData = readChunk(options, chunkType, type, type.getComponentType(),
                        field, fieldNodes.iterator(), bufferNodes.build().iterator(), dis, null, 0, 0)) {
                    Assert.eq(subset.intSize(), "subset.intSize()", rtData.size(), "rtData.size()");
                    validator.assertExpected(data, rtData, subset, 0);
                }
            }

            // test append to existing chunk logic
            try (final ExposedByteArrayOutputStream baos =
                    new ExposedByteArrayOutputStream();
                    final ChunkInputStreamGenerator.DrainableColumn column =
                            generator.getInputStream(options, null)) {

                final ArrayList<ChunkInputStreamGenerator.FieldNodeInfo> fieldNodes = new ArrayList<>();
                column.visitFieldNodes((numElements, nullCount) -> fieldNodes
                        .add(new ChunkInputStreamGenerator.FieldNodeInfo(numElements, nullCount)));
                final LongStream.Builder bufferNodes = LongStream.builder();
                column.visitBuffers(bufferNodes::add);
                final long[] buffers = bufferNodes.build().toArray();
                column.drainTo(baos);

                // first message
                DataInput dis = new LittleEndianDataInputStream(
                        new ByteArrayInputStream(baos.peekBuffer(), 0, baos.size()));
                try (final WritableChunk<Values> rtData = readChunk(options, chunkType, type, type.getComponentType(),
                        field, fieldNodes.iterator(), Arrays.stream(buffers).iterator(), dis, null, 0,
                        data.size() * 2)) {
                    // second message
                    dis = new LittleEndianDataInputStream(
                            new ByteArrayInputStream(baos.peekBuffer(), 0, baos.size()));
                    final WritableChunk<Values> rtData2 = readChunk(options, chunkType, type, type.getComponentType(),
                            field, fieldNodes.iterator(), Arrays.stream(buffers).iterator(), dis, rtData, data.size(),
                            data.size() * 2);
                    Assert.eq(rtData, "rtData", rtData2, "rtData2");
                    validator.assertExpected(data, rtData, null, 0);
                    validator.assertExpected(data, rtData, null, data.size());
                }
            }
        }
    }
}<|MERGE_RESOLUTION|>--- conflicted
+++ resolved
@@ -26,7 +26,6 @@
 import io.deephaven.chunk.WritableObjectChunk;
 import io.deephaven.chunk.WritableShortChunk;
 import io.deephaven.extensions.barrage.util.ExposedByteArrayOutputStream;
-import io.deephaven.extensions.barrage.util.BarrageProtoUtil;
 import io.deephaven.extensions.barrage.util.BarrageUtil;
 import io.deephaven.extensions.barrage.util.StreamReaderOptions;
 import io.deephaven.proto.flight.util.SchemaHelper;
@@ -685,13 +684,8 @@
                 ChunkInputStreamGenerator generator = ChunkInputStreamGenerator
                         .makeInputStreamGenerator(chunkType, type, type.getComponentType(), srcData, 0)) {
             // full sub logic
-<<<<<<< HEAD
             try (final ExposedByteArrayOutputStream baos =
                     new ExposedByteArrayOutputStream();
-=======
-            try (final BarrageProtoUtil.ExposedByteArrayOutputStream baos =
-                    new BarrageProtoUtil.ExposedByteArrayOutputStream();
->>>>>>> 7ee9aed1
                     final ChunkInputStreamGenerator.DrainableColumn column = generator.getInputStream(options, null)) {
 
 
