--- conflicted
+++ resolved
@@ -2753,13 +2753,12 @@
                     "path": "reference/community-questions/can-i-perform-rolling-ops-without-fixed-window-size.md"
                   },
                   {
-<<<<<<< HEAD
                     "label": "How do I delete historical data?",
                     "path": "reference/community-questions/how-to-delete-historical-data.md"
-=======
+                  },
+                  {
                     "label": "How do I extract a list of distinct dates from a table?",
                     "path": "reference/community-questions/extract-distinct-dates-list.md"
->>>>>>> 26a1f3a6
                   },
                   {
                     "label": "Why do queries run faster the second time they are run?",
