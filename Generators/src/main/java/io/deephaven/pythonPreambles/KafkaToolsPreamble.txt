--- conflicted
+++ resolved
@@ -333,20 +333,10 @@
 
 @_passThrough
 def streamTableToAppendTable(t):
-<<<<<<< HEAD
     """
     Creates a 'stream' table from an 'append' type.
 
     :param t:  The 'stream' table input.
     :return:  The resulting 'append' table.
     """
-    return _stream_table_tools_.streamToAppendOnlyTable(t)
-    
-# Define all of our functionality, if currently possible
-try:
-    _defineSymbols()
-except Exception as e:
-    pass
-=======
-    return _stream_table_tools_.streamToAppendOnlyTable(t)
->>>>>>> 5cfd357f
+    return _stream_table_tools_.streamToAppendOnlyTable(t)