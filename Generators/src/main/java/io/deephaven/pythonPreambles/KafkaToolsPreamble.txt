# -*-Python-*-
#
# Copyright (c) 2016-2021 Deephaven Data Labs and Patent Pending
#

##############################################################################
#               This code is auto generated. DO NOT EDIT FILE!
# Run generatePythonIntegrationStaticMethods or
# "./gradlew :Generators:generatePythonIntegrationStaticMethods" to generate
##############################################################################


import collections
import sys
import jpy
import wrapt

import deephaven.Types as dh

from ..conversion_utils import _isJavaType, _isStr, \
    _typeFromName, _dictToProperties, _dictToMap, IDENTITY

from ..Types import _jclassFromType

# None until the first _defineSymbols() call
_java_type_ = None
_stream_table_tools_ = None
_avro_schema_jtype_ = None
SEEK_TO_BEGINNING = None
DONT_SEEK = None
SEEK_TO_END = None
FROM_PROPERTIES = None
IGNORE = None
ALL_PARTITIONS = None
ALL_PARTITIONS_SEEK_TO_BEGINNING = None
ALL_PARTITIONS_DONT_SEEK = None
ALL_PARTITIONS_SEEK_TO_END = None

def _defineSymbols():
    """
    Defines appropriate java symbol, which requires that the jvm has been initialized through the :class:`jpy` module,
    for use throughout the module AT RUNTIME. This is versus static definition upon first import, which would lead to an
    exception if the jvm wasn't initialized BEFORE importing the module.
    """

    if not jpy.has_jvm():
        raise SystemError("No java functionality can be used until the JVM has been initialized through the jpy module")

    global _java_type_, _stream_table_tools_, _avro_schema_jtype_, \
        SEEK_TO_BEGINNING, DONT_SEEK, SEEK_TO_END, FROM_PROPERTIES, IGNORE, \
        ALL_PARTITIONS, ALL_PARTITIONS_SEEK_TO_BEGINNING, ALL_PARTITIONS_DONT_SEEK, ALL_PARTITIONS_SEEK_TO_END
    if _java_type_ is None:
        # This will raise an exception if the desired object is not the classpath
        _java_type_ = jpy.get_type("io.deephaven.kafka.KafkaTools")
        _stream_table_tools_ = jpy.get_type("io.deephaven.db.v2.StreamTableTools")
        _avro_schema_type_ = jpy.get_type("org.apache.avro.Schema")
        SEEK_TO_BEGINNING = getattr(_java_type_, 'SEEK_TO_BEGINNING')
        DONT_SEEK = getattr(_java_type_, 'DONT_SEEK')
        SEEK_TO_END = getattr(_java_type_, 'SEEK_TO_END')
        FROM_PROPERTIES = getattr(_java_type_, 'FROM_PROPERTIES')
        IGNORE = getattr(_java_type_, 'IGNORE')
        ALL_PARTITIONS = getattr(_java_type_, 'ALL_PARTITIONS')
        ALL_PARTITIONS_SEEK_TO_BEGINNING = getattr(_java_type_, 'ALL_PARTITIONS_SEEK_TO_BEGINNING')
        ALL_PARTITIONS_DONT_SEEK = getattr(_java_type_, 'ALL_PARTITIONS_DONT_SEEK')
        ALL_PARTITIONS_SEEK_TO_END = getattr(_java_type_, 'ALL_PARTITIONS_SEEK_TO_END')


# every module method should be decorated with @_passThrough
@wrapt.decorator
def _passThrough(wrapped, instance, args, kwargs):
    """
    For decoration of module methods, to define necessary symbols at runtime

    :param wrapped: the method to be decorated
    :param instance: the object to which the wrapped function was bound when it was called
    :param args: the argument list for `wrapped`
    :param kwargs: the keyword argument dictionary for `wrapped`
    :return: the decorated version of the method
    """

    _defineSymbols()
    return wrapped(*args, **kwargs)


@_passThrough
def _custom_avroSchemaToColumnDefinitions(schema, mapping:dict = None):
    if mapping is None:
        return _java_type_.avroSchemaToColumnDefinitions(schema)

    field_names = jpy.array('java.lang.String', mapping.keys())
    column_names = jpy.array('java.lang.String', mapping.values())
    mapping = _java_type_.fieldNameMappingFromParallelArrays(field_names, column_names)
    return _java_type_.avroSchemaToColumnDefinitions(schema, mapping)


# Define all of our functionality, if currently possible
try:
    _defineSymbols()
except Exception as e:
    pass

@_passThrough
def consumeToTable(
        kafka_config:dict,
        topic:str,
        partitions = None,
        offsets = None,
        key = None,
        value = None,
        table_type = 'stream'
):
    """
    Consume from Kafka to a Deephaven table.

    :param kafka_config: Dictionary with properties to configure the associated kafka consumer and
        also the resulting table.  Once the table-specific properties are stripped, the result is
        passed to the org.apache.kafka.clients.consumer.KafkaConsumer constructor; pass any
        KafkaConsumer specific desired configuration here.
    :param topic: The topic name
    :param partitions: Either a sequence of integer partition numbers or the predefined constant
       ALL_PARTITIONS for all partitions.
    :param offsets: Either a dict mapping partition numbers to offset numbers, or one of the predefined constants
       ALL_PARTITIONS_SEEK_TO_BEGINNING, ALL_PARTITIONS_SEEK_TO_END or ALL_PARTITIONS_DONT_SEEK.
       If a dict, the values may be one of the predefined constants SEEK_TO_BEGINNING, SEEK_TO_END
       or DONT_SEEK.
    :param key: A specification for how to map the Key field in Kafka messages.  This should be
       the result of calling one of the methods simple, avro or json in this module,
       or None to obtain a single column specified in the kafka_config param via the 
       keys 'deephaven.key.column.name' for column name and 'deephaven.key.column.type' for
       the column type; both should have string values associated to them.
    :param value: A specification for how to map the Value field in Kafka messages.  This should be
       the result of calling one of the methods simple, avro or json in this module,
       or None to obtain a single column specified in the kafka_config param via the 
       keys 'deephaven.value.column.name' for column name and 'deephaven.value.column.type' for
       the column type; both should have string values associated to them.
    :param table_type: A string specifying the resulting table type: one of 'stream' (default), 'append',
       'stream_map' or 'append_map'.
    :return: A Deephaven live table that will update based on Kafma messages consumed for the given topic.
    :raises: ValueError or TypeError if arguments provided can't be processed.
    """

    if not _isStr(topic):
        raise ValueError("argument 'topic' has to be of str type, instead got " + topic)

    if partitions is None:
        partitions = ALL_PARTITIONS
    elif isinstance(partitions, collections.Sequence):
        try:
            jarr = jpy.array('int', partitions)
        except Exception as e:
            raise ValueError(
                "when not one of the predefined constants, keyword argument 'partitions' has to " +
                "represent a sequence of integer partition with values >= 0, instead got " +
                str(partitions) + " of type " + type(partitions).__name__
            ) from e
        partitions = _java_type_.partitionFilterFromArray(jarr)
    elif not isinstance(partitions, jpy.JType):
        raise TypeError(
            "argument 'partitions' has to be of str or sequence type, " +
            "or a predefined compatible constant, instead got partitions " +
            str(partitions) + " of type " + type(partitions).__name__)

    if offsets is None:
        offsets = ALL_PARTITIONS_DONT_SEEK
    elif isinstance(offsets, dict):
        try:
            partitions_array = jpy.array('int', offsets.keys())
            offsets_array = jpy.array('long', offsets.values())
            offsets = _java_type_.partitionToOffsetFromParallelArrays(partitions_array, offsets_array)
        except Exception as e:
            raise ValueError(
                "when of type dict, keyword argument 'offsets' has to map " +
                "numeric partitions to either numeric offsets, or one of the constants { " +
                "SEEK_TO_BEGINNING, DONT_SEEK, SEEK_TO_END }," +
                "instead got offsets=" + str(offsets)
            ) from e
    elif not isinstance(offsets, jpy.JType):
        raise TypeError(
            "value " + str(offsets) + " of type " + type(offsets).__name__ +
            "  not recognized for argument 'offsets'; only str, dict like, or predefined constants allowed")

    if key is None:
        key = FROM_PROPERTIES
    if value is None:
        value = FROM_PROPERTIES
    if key is IGNORE and value is IGNORE:
        raise ValueError(
            "at least one argument for 'key' or 'value' must be different from IGNORE")

    if not _isStr(table_type):
        raise TypeError(
            "argument 'table_type' expected to be of type str, instead got " +
            str(table_type) + " of type " + type(table_type).__name__)
    table_type_enum = _java_type_.friendlyNameToTableType(table_type)
    if table_type_enum is None:
        raise ValueError("unknown value " + table_type + " for argument 'table_type'")

    kafka_config = _dictToProperties(kafka_config)
    return _java_type_.consumeToTable(kafka_config, topic, partitions, offsets, key, value, table_type_enum)


@_passThrough
def avro(schema, schema_version:str = None, mapping:dict = None, mapping_only:dict = None):
    """
    Specify an Avro schema to use when consuming a Kafka stream to a Deephaven table.

    :param schema:  Either an Avro schema object or a string specifying a schema name for a schema
       registered in a Confluent compatible Schema Server.  When the latter is provided, the
       associated kafka_config dict in the call to consumeToTable should include the key
       'schema.registry.url' with the associated value of the Schema Server URL for fetching the schema
       definition.
    :param schema_version:   If a string schema name is provided, the version to fetch from schema
       service; if not specified, a default of 'latest' is assumed.
    :param mapping: A dict representing a string to string mapping from Avro field name to Deephaven table
       column name; the fields mentioned in the mapping will have their column names defined by it; any other
       fields not mentioned in the mapping with use the same Avro field name for Deephaven table column
       name.  Note that only one parameter between mapping and mapping_only can be provided.
    :param mapping_only: A dict representing a string to string mapping from Avro field name to Deephaven
       table column name;  the fields mentioned in the mapping will have their column names defined by it;
       any other fields not mentioned in the mapping will be ignored and will not be present in the resulting
       table.  Note that only one parameter between mapping and mapping_only can be provided.
    :return:  A Kafka Key or Value spec object to use in a call to consumeToTable.
    :raises:  ValueError, TypeError or Exception if arguments provided can't be processed.
    """
    if mapping is not None and mapping_only is not None:
        raise Exception(
            "only one argument between 'mapping' and " +
            "'mapping_only' expected, instead got both")
    if mapping is not None:
        have_mapping = True
        # when providing 'mapping_only', fields names not given are mapped as identity
        mapping = _dictToFun(mapping, default_value=IDENTITY)
    elif mapping_only is not None:
        have_mapping = True
        # when providing 'mapping_only', fields not given are ignored.
        mapping = _dictToFun(mapping, default_value=None)
    else:
        have_mapping = False
    if _isStr(schema):
        have_actual_schema = False
        if schema_version is None:
            schema_version = "latest"
        elif not _isStr(schema_version):
            raise TypeError(
                "argument 'schema_version' should be of str type, instead got " +
                str(schema_version) + " of type " + type(schema_version).__name__)
    elif instanceof(schema, _avro_schema_jtype_):
        have_actual_schema = True
        if schema_version is not None:
            raise Exception(
                "argument 'schema_version' is only expected if schema is of str type")
    else:
        raise TypeError(
            "'schema' argument expected to be of either " +
            "str type or avro schema type, instead got " + str(schema))

    if have_mapping:
        if have_actual_schema:
            return _java_type_.avroSpec(schema, mapping)
        else:
            return _java_type_.avroSpec(schema, schema_version, mapping)
    else:
        if have_actual_schema:
            return _java_type_.avroSpec(schema)
        else:
            return _java_type_.avroSpec(schema, schema_version)
    

@_passThrough
def json(col_defs, mapping:dict = None):
    """
    Specify how to use JSON data when consuming a Kafka stream to a Deephaven table.

    :param col_defs:  A sequence of tuples specifying names and types for columns to be
       created on the resulting Deephaven table.  Tuples contain two elements, a
       string for column name and a Deephaven type for column data type.
    :param mapping:   A dict mapping JSON field names to column names defined in the col_defs
       argument.  If not present or None, a 1:1 mapping between JSON fields and Deephaven
       table column names is assumed.
    :return:  A Kafka Key or Value spec object to use in a call to consumeToTable.
    :raises:  ValueError, TypeError or Exception if arguments provided can't be processed.
    """
    if not isinstance(col_defs, collections.Sequence) or _isStr(col_defs):
        raise TypeError(
            "'col_defs' argument needs to be a sequence of tuples, instead got " +
            str(col_defs) + " of type " + type(col_defs).__name__)
    try:
        col_defs = dh._colDefs(col_defs)
    except Exception as e:
        raise Exception("could not create column definitions from " + str(col_defs)) from e
    if mapping is None:
        return _java_type_.jsonSpec(col_defs)
    if not isinstance(mapping, dict):
        raise TypeError(
            "argument 'mapping' is expected to be of dict type, " +
            "instead got " + str(mapping) + " of type " + type(mapping).__name__)
    mapping = _dictToMap(mapping)
    return _java_type_.jsonSpec(col_defs, mapping)


@_passThrough
def simple(column_name:str, data_type:dh.DataType = None):
    """
    Specify a single value when consuming a Kafka stream to a Deephaven table.

    :param column_name:  A string specifying the Deephaven column name to use.
    :param data_type:  A Deephaven type specifying the column data type to use.
    :return:  A Kafka Key or Value spec object to use in a call to consumeToTable.
    :raises:  TypeError if arguments provided can't be processed.
    """
    if not _isStr(column_name):
        raise TypeError(
            "'column_name' argument needs to be of str type, instead got " + str(column_name))
    if data_type is None:
        return _java_type_.simpleSpec(column_name)
    return _java_type_.simpleSpec(column_name, _jclassFromType(data_type))


@_passThrough
def streamTableToAppendTable(t):
<<<<<<< HEAD
=======
    """
    Creates a 'stream' table from an 'append' type.

    :param t:  The 'stream' table input.
    :return:  The resulting 'append' table.
    """
>>>>>>> 34cd17ac
    return _stream_table_tools_.streamToAppendOnlyTable(t)<|MERGE_RESOLUTION|>--- conflicted
+++ resolved
@@ -318,13 +318,10 @@
 
 @_passThrough
 def streamTableToAppendTable(t):
-<<<<<<< HEAD
-=======
     """
     Creates a 'stream' table from an 'append' type.
 
     :param t:  The 'stream' table input.
     :return:  The resulting 'append' table.
     """
->>>>>>> 34cd17ac
     return _stream_table_tools_.streamToAppendOnlyTable(t)