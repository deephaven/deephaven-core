--- conflicted
+++ resolved
@@ -27,11 +27,8 @@
     public static final String HTTP_WEBSOCKETS = "http.websockets";
     public static final String HTTP_HTTP1 = "http.http1";
     public static final String HTTP_STREAM_TIMEOUT = "http2.stream.idleTimeoutMs";
-<<<<<<< HEAD
-    public static final String SNI_HOST_CHECK = "sniHostCheck";
-=======
     public static final String HTTP_COMPRESSION = "http.compression";
->>>>>>> b11c2d50
+    public static final String SNI_HOST_CHECK = "http.sniHostCheck";
 
     /**
      * Values to indicate what kind of websocket support should be offered.
@@ -93,11 +90,8 @@
         final Builder builder = ServerConfig.buildFromConfig(builder(), config);
         String httpWebsockets = config.getStringWithDefault(HTTP_WEBSOCKETS, null);
         String httpHttp1 = config.getStringWithDefault(HTTP_HTTP1, null);
-<<<<<<< HEAD
+        String httpCompression = config.getStringWithDefault(HTTP_COMPRESSION, null);
         String sniHostCheck = config.getStringWithDefault(SNI_HOST_CHECK, null);
-=======
-        String httpCompression = config.getStringWithDefault(HTTP_COMPRESSION, null);
->>>>>>> b11c2d50
         String h2StreamIdleTimeout = config.getStringWithDefault(HTTP_STREAM_TIMEOUT, null);
         if (httpWebsockets != null) {
             switch (httpWebsockets.toLowerCase()) {
@@ -122,13 +116,11 @@
         if (h2StreamIdleTimeout != null) {
             builder.http2StreamIdleTimeout(Long.parseLong(h2StreamIdleTimeout));
         }
-<<<<<<< HEAD
+        if (httpCompression != null) {
+            builder.httpCompression(Boolean.parseBoolean(httpCompression));
+        }
         if (sniHostCheck != null) {
             builder.sniHostCheck(Boolean.parseBoolean(sniHostCheck));
-=======
-        if (httpCompression != null) {
-            builder.httpCompression(Boolean.parseBoolean(httpCompression));
->>>>>>> b11c2d50
         }
         return builder;
     }
