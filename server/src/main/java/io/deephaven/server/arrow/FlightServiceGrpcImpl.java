/*
 * Copyright (c) 2016-2021 Deephaven Data Labs and Patent Pending
 */

package io.deephaven.server.arrow;

import com.google.rpc.Code;
<<<<<<< HEAD
=======
import io.deephaven.engine.table.impl.BaseTable;
import io.deephaven.engine.table.impl.remote.ConstructSnapshot;
import io.deephaven.engine.table.impl.util.BarrageMessage;
import io.deephaven.extensions.barrage.BarragePerformanceLog;
>>>>>>> 88fbb61d
import io.deephaven.extensions.barrage.BarrageSnapshotOptions;
import io.deephaven.extensions.barrage.util.GrpcUtil;
import io.deephaven.internal.log.LoggerFactory;
import io.deephaven.io.logger.Logger;
import io.deephaven.proto.backplane.grpc.ExportNotification;
import io.deephaven.server.session.SessionService;
import io.deephaven.server.session.SessionState;
import io.deephaven.server.session.TicketRouter;
import io.grpc.stub.StreamObserver;
import org.apache.arrow.flight.impl.Flight;
import org.apache.arrow.flight.impl.FlightServiceGrpc;
import org.jetbrains.annotations.Nullable;

import javax.inject.Inject;
import javax.inject.Singleton;
import java.io.InputStream;
import java.util.concurrent.ScheduledExecutorService;

@Singleton
public class FlightServiceGrpcImpl extends FlightServiceGrpc.FlightServiceImplBase {
    static final BarrageSnapshotOptions DEFAULT_SNAPSHOT_DESER_OPTIONS =
            BarrageSnapshotOptions.builder().build();

    private static final Logger log = LoggerFactory.getLogger(FlightServiceGrpcImpl.class);

    private final ScheduledExecutorService executorService;
    private final SessionService sessionService;
    private final TicketRouter ticketRouter;
    private final ArrowFlightUtil.DoExchangeMarshaller.Factory doExchangeFactory;

    @Inject
    public FlightServiceGrpcImpl(
            @Nullable final ScheduledExecutorService executorService,
            final SessionService sessionService,
            final TicketRouter ticketRouter,
            final ArrowFlightUtil.DoExchangeMarshaller.Factory doExchangeFactory) {
        this.executorService = executorService;
        this.sessionService = sessionService;
        this.ticketRouter = ticketRouter;
        this.doExchangeFactory = doExchangeFactory;
    }

    @Override
    public StreamObserver<Flight.HandshakeRequest> handshake(
            StreamObserver<Flight.HandshakeResponse> responseObserver) {
        return GrpcUtil.rpcWrapper(log, responseObserver, () -> {
            throw GrpcUtil.statusRuntimeException(Code.UNIMPLEMENTED, "See deephaven-core#997; support flight auth.");
        });
    }

    @Override
    public void listFlights(final Flight.Criteria request, final StreamObserver<Flight.FlightInfo> responseObserver) {
        GrpcUtil.rpcWrapper(log, responseObserver, () -> {
            ticketRouter.visitFlightInfo(sessionService.getOptionalSession(), responseObserver::onNext);
            responseObserver.onCompleted();
        });
    }

    @Override
    public void getFlightInfo(final Flight.FlightDescriptor request,
            final StreamObserver<Flight.FlightInfo> responseObserver) {
        GrpcUtil.rpcWrapper(log, responseObserver, () -> {
            final SessionState session = sessionService.getOptionalSession();

            final SessionState.ExportObject<Flight.FlightInfo> export =
                    ticketRouter.flightInfoFor(session, request, "request");

            if (session != null) {
                session.nonExport()
                        .require(export)
                        .onError(responseObserver)
                        .submit(() -> {
                            responseObserver.onNext(export.get());
                            responseObserver.onCompleted();
                        });
            } else {
                if (export.tryRetainReference()) {
                    try {
                        if (export.getState() == ExportNotification.State.EXPORTED) {
                            responseObserver.onNext(export.get());
                            responseObserver.onCompleted();
                        }
                    } finally {
                        export.dropReference();
                    }
                } else {
                    responseObserver.onError(
                            GrpcUtil.statusRuntimeException(Code.FAILED_PRECONDITION, "Could not find flight info"));
                }
            }
        });
    }

    @Override
    public void getSchema(final Flight.FlightDescriptor request,
            final StreamObserver<Flight.SchemaResult> responseObserver) {
        GrpcUtil.rpcWrapper(log, responseObserver, () -> {
            final SessionState session = sessionService.getOptionalSession();

            final SessionState.ExportObject<Flight.FlightInfo> export =
                    ticketRouter.flightInfoFor(session, request, "request");

            if (session != null) {
                session.nonExport()
                        .require(export)
                        .onError(responseObserver)
                        .submit(() -> {
                            responseObserver.onNext(Flight.SchemaResult.newBuilder()
                                    .setSchema(export.get().getSchema())
                                    .build());
                            responseObserver.onCompleted();
                        });
            } else {
                if (export.tryRetainReference()) {
                    try {
                        if (export.getState() == ExportNotification.State.EXPORTED) {
                            responseObserver.onNext(Flight.SchemaResult.newBuilder()
                                    .setSchema(export.get().getSchema())
                                    .build());
                            responseObserver.onCompleted();
                        }
                    } finally {
                        export.dropReference();
                    }
                } else {
                    responseObserver.onError(
                            GrpcUtil.statusRuntimeException(Code.FAILED_PRECONDITION, "Could not find flight info"));
                }
            }
        });
    }

    public void doGetCustom(final Flight.Ticket request, final StreamObserver<InputStream> responseObserver) {
<<<<<<< HEAD
        GrpcUtil.rpcWrapper(log, responseObserver,
                () -> ArrowFlightUtil.DoGetCustom(executorService, sessionService.getCurrentSession(),
                        ticketRouter, request, responseObserver));
=======
        GrpcUtil.rpcWrapper(log, responseObserver, () -> {
            final SessionState session = sessionService.getCurrentSession();
            final SessionState.ExportObject<BaseTable> export =
                    ticketRouter.resolve(session, request, "request");

            final long queueStartTm = System.nanoTime();
            final BarragePerformanceLog.SnapshotMetricsHelper metrics =
                    new BarragePerformanceLog.SnapshotMetricsHelper();

            session.nonExport()
                    .require(export)
                    .onError(responseObserver)
                    .submit(() -> {
                        metrics.queueNanos = System.nanoTime() - queueStartTm;
                        final BaseTable table = export.get();
                        metrics.tableId = Integer.toHexString(System.identityHashCode(table));
                        metrics.tableKey = BarragePerformanceLog.getKeyFor(table);

                        // create an adapter for the response observer
                        final StreamObserver<BarrageStreamGenerator.View> listener =
                                ArrowModule.provideListenerAdapter().adapt(responseObserver);

                        // Send Schema wrapped in Message
                        final FlatBufferBuilder builder = new FlatBufferBuilder();
                        final int schemaOffset = BarrageUtil.makeSchemaPayload(builder, table.getDefinition(),
                                table.getAttributes());
                        builder.finish(MessageHelper.wrapInMessage(builder, schemaOffset,
                                org.apache.arrow.flatbuf.MessageHeader.Schema));
                        final ByteBuffer serializedMessage = builder.dataBuffer();

                        // leverage the stream generator SchemaView constructor
                        final BarrageStreamGenerator.SchemaView schemaView =
                                new BarrageStreamGenerator.SchemaView(serializedMessage);

                        // push the schema to the listener
                        listener.onNext(schemaView);

                        // get ourselves some data!
                        final long snapshotStartTm = System.nanoTime();
                        final BarrageMessage msg = ConstructSnapshot.constructBackplaneSnapshot(this, table);
                        msg.modColumnData = ZERO_MOD_COLUMNS; // actually no mod column data for DoGet
                        metrics.snapshotNanos = System.nanoTime() - snapshotStartTm;

                        // translate the viewport to keyspace and make the call
                        try (final BarrageStreamGenerator bsg = new BarrageStreamGenerator(msg, metrics)) {
                            listener.onNext(bsg.getSnapshotView(DEFAULT_SNAPSHOT_DESER_OPTIONS));
                        }

                        listener.onCompleted();
                    });
        });
>>>>>>> 88fbb61d
    }

    /**
     * Establish a new DoPut bi-directional stream.
     *
     * @param responseObserver the observer to reply to
     * @return the observer that grpc can delegate received messages to
     */
    public StreamObserver<InputStream> doPutCustom(final StreamObserver<Flight.PutResult> responseObserver) {
        return GrpcUtil.rpcWrapper(log, responseObserver,
                () -> new ArrowFlightUtil.DoPutObserver(executorService, sessionService.getCurrentSession(),
                        ticketRouter, responseObserver));
    }

    /**
     * Establish a new DoExchange bi-directional stream.
     *
     * @param responseObserver the observer to reply to
     * @return the observer that grpc can delegate received messages to
     */
    public StreamObserver<InputStream> doExchangeCustom(final StreamObserver<InputStream> responseObserver) {
        return GrpcUtil.rpcWrapper(log, responseObserver,
                () -> doExchangeFactory.openExchange(sessionService.getCurrentSession(), responseObserver));
    }
}<|MERGE_RESOLUTION|>--- conflicted
+++ resolved
@@ -5,13 +5,10 @@
 package io.deephaven.server.arrow;
 
 import com.google.rpc.Code;
-<<<<<<< HEAD
-=======
 import io.deephaven.engine.table.impl.BaseTable;
 import io.deephaven.engine.table.impl.remote.ConstructSnapshot;
 import io.deephaven.engine.table.impl.util.BarrageMessage;
 import io.deephaven.extensions.barrage.BarragePerformanceLog;
->>>>>>> 88fbb61d
 import io.deephaven.extensions.barrage.BarrageSnapshotOptions;
 import io.deephaven.extensions.barrage.util.GrpcUtil;
 import io.deephaven.internal.log.LoggerFactory;
@@ -145,63 +142,9 @@
     }
 
     public void doGetCustom(final Flight.Ticket request, final StreamObserver<InputStream> responseObserver) {
-<<<<<<< HEAD
         GrpcUtil.rpcWrapper(log, responseObserver,
                 () -> ArrowFlightUtil.DoGetCustom(executorService, sessionService.getCurrentSession(),
                         ticketRouter, request, responseObserver));
-=======
-        GrpcUtil.rpcWrapper(log, responseObserver, () -> {
-            final SessionState session = sessionService.getCurrentSession();
-            final SessionState.ExportObject<BaseTable> export =
-                    ticketRouter.resolve(session, request, "request");
-
-            final long queueStartTm = System.nanoTime();
-            final BarragePerformanceLog.SnapshotMetricsHelper metrics =
-                    new BarragePerformanceLog.SnapshotMetricsHelper();
-
-            session.nonExport()
-                    .require(export)
-                    .onError(responseObserver)
-                    .submit(() -> {
-                        metrics.queueNanos = System.nanoTime() - queueStartTm;
-                        final BaseTable table = export.get();
-                        metrics.tableId = Integer.toHexString(System.identityHashCode(table));
-                        metrics.tableKey = BarragePerformanceLog.getKeyFor(table);
-
-                        // create an adapter for the response observer
-                        final StreamObserver<BarrageStreamGenerator.View> listener =
-                                ArrowModule.provideListenerAdapter().adapt(responseObserver);
-
-                        // Send Schema wrapped in Message
-                        final FlatBufferBuilder builder = new FlatBufferBuilder();
-                        final int schemaOffset = BarrageUtil.makeSchemaPayload(builder, table.getDefinition(),
-                                table.getAttributes());
-                        builder.finish(MessageHelper.wrapInMessage(builder, schemaOffset,
-                                org.apache.arrow.flatbuf.MessageHeader.Schema));
-                        final ByteBuffer serializedMessage = builder.dataBuffer();
-
-                        // leverage the stream generator SchemaView constructor
-                        final BarrageStreamGenerator.SchemaView schemaView =
-                                new BarrageStreamGenerator.SchemaView(serializedMessage);
-
-                        // push the schema to the listener
-                        listener.onNext(schemaView);
-
-                        // get ourselves some data!
-                        final long snapshotStartTm = System.nanoTime();
-                        final BarrageMessage msg = ConstructSnapshot.constructBackplaneSnapshot(this, table);
-                        msg.modColumnData = ZERO_MOD_COLUMNS; // actually no mod column data for DoGet
-                        metrics.snapshotNanos = System.nanoTime() - snapshotStartTm;
-
-                        // translate the viewport to keyspace and make the call
-                        try (final BarrageStreamGenerator bsg = new BarrageStreamGenerator(msg, metrics)) {
-                            listener.onNext(bsg.getSnapshotView(DEFAULT_SNAPSHOT_DESER_OPTIONS));
-                        }
-
-                        listener.onCompleted();
-                    });
-        });
->>>>>>> 88fbb61d
     }
 
     /**
