/*
 * Copyright (c) 2016-2021 Deephaven Data Labs and Patent Pending
 */

package io.deephaven.server.barrage;

import com.google.common.annotations.VisibleForTesting;
import com.google.common.collect.Streams;
import dagger.assisted.Assisted;
import dagger.assisted.AssistedFactory;
import dagger.assisted.AssistedInject;
import io.deephaven.base.formatters.FormatBitSet;
import io.deephaven.base.verify.Assert;
import io.deephaven.chunk.LongChunk;
import io.deephaven.chunk.ResettableWritableObjectChunk;
import io.deephaven.chunk.WritableChunk;
import io.deephaven.chunk.attributes.Values;
import io.deephaven.chunk.util.pools.ChunkPoolConstants;
import io.deephaven.configuration.Configuration;
import io.deephaven.engine.liveness.LivenessArtifact;
import io.deephaven.engine.liveness.LivenessReferent;
import io.deephaven.engine.rowset.*;
import io.deephaven.engine.table.*;
import io.deephaven.engine.table.impl.*;
import io.deephaven.engine.table.impl.remote.ConstructSnapshot;
import io.deephaven.engine.table.impl.sources.ArrayBackedColumnSource;
import io.deephaven.engine.table.impl.sources.FillUnordered;
import io.deephaven.engine.table.impl.sources.ObjectArraySource;
import io.deephaven.engine.table.impl.sources.ReinterpretUtils;
import io.deephaven.engine.table.impl.util.BarrageMessage;
import io.deephaven.engine.table.impl.util.ShiftInversionHelper;
import io.deephaven.engine.table.impl.util.UpdateCoalescer;
import io.deephaven.engine.updategraph.DynamicNode;
import io.deephaven.engine.updategraph.LogicalClock;
import io.deephaven.engine.updategraph.UpdateGraphProcessor;
import io.deephaven.extensions.barrage.BarrageSnapshotOptions;
import io.deephaven.extensions.barrage.BarrageSubscriptionOptions;
import io.deephaven.extensions.barrage.util.GrpcUtil;
import io.deephaven.extensions.barrage.util.StreamReader;
import io.deephaven.internal.log.LoggerFactory;
import io.deephaven.io.logger.Logger;
import io.deephaven.server.util.Scheduler;
import io.deephaven.time.DateTimeUtils;
import io.deephaven.util.SafeCloseable;
import io.deephaven.util.SafeCloseableArray;
import io.deephaven.util.datastructures.LongSizedDataStructure;
import io.grpc.StatusRuntimeException;
import io.grpc.stub.StreamObserver;
import org.jetbrains.annotations.NotNull;
import org.jetbrains.annotations.Nullable;

import java.util.*;
import java.util.concurrent.atomic.AtomicBoolean;
import java.util.concurrent.locks.ReentrantLock;
import java.util.function.BiConsumer;
import java.util.function.Consumer;
import java.util.function.Function;
import java.util.function.IntFunction;

/**
 * The server-side implementation of a Barrage replication source.
 *
 * When a client subscribes initially, a snapshot of the table is sent. The snapshot is obtained using either get() or
 * getPrev() based on the state of the LogicalClock. On each subsequent update, the client is given the deltas between
 * the last update propagation and the next.
 *
 * When a client changes its subscription it will be sent a snapshot of only the data that the server believes it needs
 * assuming that the client has been respecting the existing subscription. Practically, this means that the server may
 * omit some data if the client's viewport change overlaps the currently recognized viewport.
 *
 * It is possible to use this replication source to create subscriptions that propagate changes from one UGP to another
 * inside the same JVM.
 *
 * The client-side counterpart of this is the {@link StreamReader}.
 *
 * @param <MessageView> The sub-view type that the listener expects to receive.
 */
public class BarrageMessageProducer<MessageView> extends LivenessArtifact
        implements DynamicNode, NotificationStepReceiver {
    private static final boolean DEBUG =
            Configuration.getInstance().getBooleanForClassWithDefault(BarrageMessageProducer.class, "debug", false);
    private static final int DELTA_CHUNK_SIZE = Configuration.getInstance()
            .getIntegerForClassWithDefault(BarrageMessageProducer.class, "deltaChunkSize",
                    1 << ChunkPoolConstants.LARGEST_POOLED_CHUNK_LOG2_CAPACITY);

    private static final Logger log = LoggerFactory.getLogger(BarrageMessageProducer.class);

    private static final boolean SUBSCRIPTION_GROWTH_ENABLED =
            Configuration.getInstance().getBooleanForClassWithDefault(BarrageMessageProducer.class,
                    "subscriptionGrowthEnabled", false);

    private static final double TARGET_SNAPSHOT_PERCENTAGE =
            Configuration.getInstance().getDoubleForClassWithDefault(BarrageMessageProducer.class,
                    "targetSnapshotPercentage", 0.25);

    private static final long MIN_SNAPSHOT_CELL_COUNT =
            Configuration.getInstance().getLongForClassWithDefault(BarrageMessageProducer.class,
                    "minSnapshotCellCount", 50000);
    private static final long MAX_SNAPSHOT_CELL_COUNT =
            Configuration.getInstance().getLongForClassWithDefault(BarrageMessageProducer.class,
                    "maxSnapshotCellCount", Long.MAX_VALUE);

    private long snapshotTargetCellCount = MIN_SNAPSHOT_CELL_COUNT;
    private double snapshotNanosPerCell = 0;

    /**
     * A StreamGenerator takes a BarrageMessage and re-uses portions of the serialized payload across different
     * subscribers that may subscribe to different viewports and columns.
     *
     * @param <MessageView> The sub-view type that the listener expects to receive.
     */
    public interface StreamGenerator<MessageView> extends SafeCloseable {
        interface Factory<MessageView> {
            /**
             * Create a StreamGenerator that now owns the BarrageMessage.
             *
             * @param message the message that contains the update that we would like to propagate
             */
            StreamGenerator<MessageView> newGenerator(BarrageMessage message);

            /**
             * Create a MessageView of the Schema to send as the initial message to a new subscriber.
             *
             * @param table the description of the table's data layout
             * @param attributes the table attributes
             * @return a MessageView that can be sent to a subscriber
             */
            MessageView getSchemaView(TableDefinition table, Map<String, Object> attributes);
        }

        /**
         * @return the BarrageMessage that this generator is operating on
         */
        BarrageMessage getMessage();

        /**
         * Obtain a Full-Subscription View of this StreamGenerator that can be sent to a single subscriber.
         *
         * @param options serialization options for this specific view
         * @param isInitialSnapshot indicates whether or not this is the first snapshot for the listener
         * @return a MessageView filtered by the subscription properties that can be sent to that subscriber
         */
        MessageView getSubView(BarrageSubscriptionOptions options, boolean isInitialSnapshot);

        /**
         * Obtain a View of this StreamGenerator that can be sent to a single subscriber.
         *
         * @param options serialization options for this specific view
         * @param isInitialSnapshot indicates whether or not this is the first snapshot for the listener
         * @param viewport is the position-space viewport
         * @param reverseViewport is the viewport reversed (relative to end of table instead of beginning)
         * @param keyspaceViewport is the key-space viewport
         * @param subscribedColumns are the columns subscribed for this view
         * @return a MessageView filtered by the subscription properties that can be sent to that subscriber
         */
        MessageView getSubView(BarrageSubscriptionOptions options, boolean isInitialSnapshot, @Nullable RowSet viewport,
                boolean reverseViewport, @Nullable RowSet keyspaceViewport, BitSet subscribedColumns);

        /**
         * Obtain a Full-Snapshot View of this StreamGenerator that can be sent to a single requestor.
         *
         * @param options serialization options for this specific view
         * @return a MessageView filtered by the snapshot properties that can be sent to that requestor
         */
        MessageView getSnapshotView(BarrageSnapshotOptions options);

        /**
         * Obtain a View of this StreamGenerator that can be sent to a single requestor.
         *
         * @param options serialization options for this specific view
         * @param viewport is the position-space viewport
         * @param reverseViewport is the viewport reversed (relative to end of table instead of beginning)
         * @param snapshotColumns are the columns included for this view
         * @return a MessageView filtered by the snapshot properties that can be sent to that requestor
         */
        MessageView getSnapshotView(BarrageSnapshotOptions options, @Nullable RowSet viewport, boolean reverseViewport,
                @Nullable RowSet keyspaceViewport, BitSet snapshotColumns);

    }

    /**
     * Helper to convert from SubscriptionRequest to Options and from MessageView to InputStream.
     *
     * @param <T> Type to convert from.
     * @param <V> Type to convert to.
     */
    public interface Adapter<T, V> {
        V adapt(T t);
    }

    public static class Operation<MessageView>
            implements QueryTable.MemoizableOperation<BarrageMessageProducer<MessageView>> {

        @AssistedFactory
        public interface Factory<MessageView> {
            Operation<MessageView> create(BaseTable parent, long updateIntervalMs);
        }

        private final Scheduler scheduler;
        private final StreamGenerator.Factory<MessageView> streamGeneratorFactory;
        private final BaseTable parent;
        private final long updateIntervalMs;
        private final Runnable onGetSnapshot;

        @AssistedInject
        public Operation(final Scheduler scheduler,
                final StreamGenerator.Factory<MessageView> streamGeneratorFactory,
                @Assisted final BaseTable parent,
                @Assisted final long updateIntervalMs) {
            this(scheduler, streamGeneratorFactory, parent, updateIntervalMs, null);
        }

        @VisibleForTesting
        public Operation(final Scheduler scheduler,
                final StreamGenerator.Factory<MessageView> streamGeneratorFactory,
                final BaseTable parent,
                final long updateIntervalMs,
                @Nullable final Runnable onGetSnapshot) {
            this.scheduler = scheduler;
            this.streamGeneratorFactory = streamGeneratorFactory;
            this.parent = parent;
            this.updateIntervalMs = updateIntervalMs;
            this.onGetSnapshot = onGetSnapshot;
        }

        @Override
        public String getDescription() {
            return "BarrageMessageProducer(" + updateIntervalMs + ")";
        }

        @Override
        public String getLogPrefix() {
            return "BarrageMessageProducer.Operation(" + System.identityHashCode(this) + "): ";
        }

        @Override
        public MemoizedOperationKey getMemoizedOperationKey() {
            return new MyMemoKey(updateIntervalMs);
        }

        @Override
        public Result<BarrageMessageProducer<MessageView>> initialize(final boolean usePrev,
                final long beforeClock) {
            final BarrageMessageProducer<MessageView> result = new BarrageMessageProducer<>(
                    scheduler, streamGeneratorFactory, parent, updateIntervalMs, onGetSnapshot);
            return new Result<>(result, result.constructListener());
        }

        @Override
        public boolean snapshotNeeded() {
            return false;
        }
    }

    private static class MyMemoKey extends MemoizedOperationKey {
        private final long interval;

        private MyMemoKey(final long interval) {
            this.interval = interval;
        }

        @Override
        public boolean equals(final Object o) {
            if (this == o)
                return true;
            if (o == null || getClass() != o.getClass())
                return false;
            final MyMemoKey that = (MyMemoKey) o;
            return interval == that.interval;
        }

        @Override
        public int hashCode() {
            return Long.hashCode(interval);
        }
    }

    private final String logPrefix;
    private final Scheduler scheduler;
    private final StreamGenerator.Factory<MessageView> streamGeneratorFactory;

    private final BaseTable parent;
    private final long updateIntervalMs;
    private volatile long lastUpdateTime = 0;

    private final ColumnSource<?>[] sourceColumns; // might be reinterpreted
    private final BitSet objectColumns = new BitSet();

    // We keep this RowSet in-sync with deltas being propagated to subscribers.
    private final WritableRowSet propagationRowSet;

    // this holds the size of the current table, refreshed with each update
    private long parentTableSize;

    /**
     * On every update we compute which subset of rows need to be recorded dependent on our active subscriptions. We
     * compute two sets, which rows were added (or need to be scoped into viewports) and which rows were modified. For
     * all added (and scoped) rows we store the new values in every subscribed column. For all modified rows we store
     * only the columns that are dirty according to the update's ModifiedColumnSet. We record the upstream update along
     * with which rows are in the added + scoped set, which rows are in the modified set, as well as which region of the
     * deltaColumn sources belong to these sets. We allocate continuous rows via a simple watermark that is reset to
     * zero whenever our update propagation job runs.
     */
    private long nextFreeDeltaKey = 0;
    private final WritableColumnSource<?>[] deltaColumns;

    /**
     * This is the last step on which the UGP-synced RowSet was updated. This is used only for consistency checking
     * between our initial creation and subsequent updates.
     */
    private long lastIndexClockStep = 0;

    private Throwable pendingError = null;
    private final List<Delta> pendingDeltas = new ArrayList<>();

    private static final class Delta implements SafeCloseable {
        private final long step;
        private final long deltaColumnOffset;
        private final TableUpdate update;
        private final RowSet recordedAdds;
        private final RowSet recordedMods;
        private final BitSet subscribedColumns;
        private final BitSet modifiedColumns;

        private Delta(final long step, final long deltaColumnOffset,
                final TableUpdate update,
                final RowSet recordedAdds, final RowSet recordedMods,
                final BitSet subscribedColumns, final BitSet modifiedColumns) {
            this.step = step;
            this.deltaColumnOffset = deltaColumnOffset;
            this.update = TableUpdateImpl.copy(update);
            this.recordedAdds = recordedAdds;
            this.recordedMods = recordedMods;
            this.subscribedColumns = subscribedColumns;
            this.modifiedColumns = modifiedColumns;
        }

        @Override
        public void close() {
            update.release();
            recordedAdds.close();
            recordedMods.close();
        }
    }

    private final UpdatePropagationJob updatePropagationJob = new UpdatePropagationJob();

    /**
     * Subscription updates accumulate in pendingSubscriptions until the next time our update propagation job runs. See
     * notes on {@link Subscription} for details of the subscription life cycle.
     */
    private RowSet activeViewport = null;
    private RowSet activeReverseViewport = null;

    private WritableRowSet postSnapshotViewport = null;
    private WritableRowSet postSnapshotReverseViewport = null;

    private final BitSet activeColumns = new BitSet();
    private final BitSet postSnapshotColumns = new BitSet();
    private final BitSet objectColumnsToClear = new BitSet();

    private long numFullSubscriptions = 0;
    private long numGrowingSubscriptions = 0;
    private List<Subscription> pendingSubscriptions = new ArrayList<>();
    private final ArrayList<Subscription> activeSubscriptions = new ArrayList<>();

    private final Runnable onGetSnapshot;

    private final boolean parentIsRefreshing;

    public BarrageMessageProducer(final Scheduler scheduler,
            final StreamGenerator.Factory<MessageView> streamGeneratorFactory,
            final BaseTable parent,
            final long updateIntervalMs,
            final Runnable onGetSnapshot) {
        this.logPrefix = "BarrageMessageProducer(" + Integer.toHexString(System.identityHashCode(this)) + "): ";

        this.scheduler = scheduler;
        this.streamGeneratorFactory = streamGeneratorFactory;

        this.propagationRowSet = RowSetFactory.empty();

        this.parent = parent;
        this.updateIntervalMs = updateIntervalMs;
        this.onGetSnapshot = onGetSnapshot;

<<<<<<< HEAD
        this.parentTableSize = parent.size();
=======
        this.parentIsRefreshing = parent.isRefreshing();
>>>>>>> cce5f2e2

        if (DEBUG) {
            log.info().append(logPrefix).append("Creating new BarrageMessageProducer for ")
                    .append(System.identityHashCode(parent)).append(" with an interval of ")
                    .append(updateIntervalMs).endl();
        }

        sourceColumns = parent.getColumnSources().toArray(ColumnSource.ZERO_LENGTH_COLUMN_SOURCE_ARRAY);
        deltaColumns = new WritableColumnSource[sourceColumns.length];

        // we start off with initial sizes of zero, because its quite possible no one will ever look at this table
        final int capacity = 0;

        for (int i = 0; i < sourceColumns.length; ++i) {
            // If the source column is a DBDate time we'll just always use longs to avoid silly reinterpretations during
            // serialization/deserialization
            sourceColumns[i] = ReinterpretUtils.maybeConvertToPrimitive(sourceColumns[i]);
            deltaColumns[i] = ArrayBackedColumnSource.getMemoryColumnSource(
                    capacity, sourceColumns[i].getType(), sourceColumns[i].getComponentType());

            if (deltaColumns[i] instanceof ObjectArraySource) {
                objectColumns.set(i);
            }
        }
    }

    @VisibleForTesting
    public RowSet getRowSet() {
        return parent.getRowSet();
    }

    @VisibleForTesting
    public TableDefinition getTableDefinition() {
        return parent.getDefinition();
    }

    /////////////////////////////////////
    // Subscription Management Methods //
    /////////////////////////////////////

    /**
     * @formatter:off
     * Here is the typical lifecycle of a subscription:
     *   1) The new subscription is added to pendingSubscriptions. It is not active and its viewport / subscribed
     *      columns are empty.
     *   2) If a subscription is updated before the initial snapshot is prepared, we overwrite the viewport / columns
     *      stored in the variables prefixed with `pending`. These variables will always contain the most recently
     *      requested viewport / columns that have not yet been acknowledged by the BMP.
     *   3) The BMP's update propagation job runs. All pendingSubscriptions (new or updated) will have their pending
     *      viewport / columns requests accepted. All pendingSubscriptions move to the activeSubscription list if they
     *      were brand new. The pendingSubscription list is cleared. At this stage, the `pending` variables are nulled
     *      and their contents move to the variables prefixed with `snapshot`. If a viewport's subscribedColumns change
     *      when the viewport remains the same, we copy the reference from `viewport` to `snapshotViewport`. The
     *      propagation job is responsible for building the snapshot and sending it to the client. Finally, the
     *      `snapshot` variables are nulled and promoted to `viewport` and `subscribedColumns`.
     *   4) If a subscription is updated during or after stage 3, it will be added back to the pendingSubscription list,
     *      and the updated requests will sit in the `pending` variables until the next time the update propagation job
     *      executes. It will NOT be removed from the activeSubscription list. A given subscription will exist no more
     *      than once in either subscription list.
     *   5) Finally, when a subscription is removed we mark it as having a `pendingDelete` and add it to the
     *      pendingSubscription list. Any subscription requests/updates that re-use this handleId will ignore this
     *      instance of Subscription and be allowed to construct a new Subscription starting from step 1. When the
     *      update propagation job is run we clean up deleted subscriptions and rebuild any state that is used to filter
     *      recorded updates.
     * @formatter:on
     */
    private class Subscription {
        final BarrageSubscriptionOptions options;
        final StreamObserver<MessageView> listener;
        final String logPrefix;

        RowSet viewport; // active viewport
        BitSet subscribedColumns; // active subscription columns
        boolean reverseViewport; // is the active viewport reversed (indexed from end of table)

        boolean isActive = false; // is this subscription in our active list?
        boolean pendingDelete = false; // is this subscription deleted as far as the client is concerned?
        boolean hasPendingUpdate = false; // is this subscription in our pending list?
        boolean pendingInitialSnapshot = true; // do we need to send the initial snapshot?

        RowSet pendingViewport; // if an update is pending this is our new viewport
        boolean pendingReverseViewport; // is the pending viewport reversed (indexed from end of table)
        BitSet pendingColumns; // if an update is pending this is our new column subscription set

        WritableRowSet snapshotViewport = null; // captured viewport during snapshot portion of propagation job
        BitSet snapshotColumns = null; // captured column during snapshot portion of propagation job
        boolean snapshotReverseViewport = false; // captured setting during snapshot portion of propagation job

        RowSet targetViewport = null; // target viewport for a growing subscription
        boolean targetReverseViewport; // is the target viewport reversed (indexed from end of table)
        BitSet targetColumns; // target column subscription set

        boolean isGrowingViewport; // does this have a growing viewport?
        WritableRowSet growingRemainingViewport = null; // remaining viewport rows for a growing subscription
        WritableRowSet growingIncrementalViewport = null; // incremental viewport rows for a growing subscription
        boolean isFirstSnapshot; // is this the first snapshot in a growing snapshot?

        private Subscription(final StreamObserver<MessageView> listener,
                final BarrageSubscriptionOptions options,
                final BitSet subscribedColumns,
                final @Nullable RowSet initialViewport,
                final boolean reverseViewport) {
            this.options = options;
            this.listener = listener;
            this.logPrefix = "Sub{" + Integer.toHexString(System.identityHashCode(listener)) + "}: ";
            this.viewport = RowSetFactory.empty();
            this.subscribedColumns = new BitSet();
            this.pendingColumns = subscribedColumns;
            this.pendingViewport = initialViewport;
            this.pendingReverseViewport = this.reverseViewport = reverseViewport;
        }

        public boolean isViewport() {
            return viewport != null;
        }
    }

    /**
     * Add a subscription to this BarrageMessageProducer.
     *
     * @param listener The listener for this subscription
     * @param options The {@link BarrageSubscriptionOptions subscription options}
     * @param columnsToSubscribe The initial columns to subscribe to
     * @param initialViewport Initial viewport, to be owned by the subscription
     */
    public void addSubscription(final StreamObserver<MessageView> listener,
            final BarrageSubscriptionOptions options,
            final @Nullable BitSet columnsToSubscribe,
            final @Nullable RowSet initialViewport,
            final boolean reverseViewport) {
        synchronized (this) {
            final boolean hasSubscription = activeSubscriptions.stream().anyMatch(item -> item.listener == listener)
                    || pendingSubscriptions.stream().anyMatch(item -> item.listener == listener);
            if (hasSubscription) {
                throw new IllegalStateException(
                        "Asking to add a subscription for an already existing session and listener");
            }

            final BitSet cols;
            if (columnsToSubscribe == null) {
                cols = new BitSet(sourceColumns.length);
                cols.set(0, sourceColumns.length);
            } else {
                cols = (BitSet) columnsToSubscribe.clone();
            }
            final Subscription subscription =
                    new Subscription(listener, options, cols, initialViewport, reverseViewport);

            log.info().append(logPrefix)
                    .append(subscription.logPrefix)
                    .append("subbing to columns ")
                    .append(FormatBitSet.formatBitSet(cols))
                    .endl();

            subscription.hasPendingUpdate = true;
            pendingSubscriptions.add(subscription);

            // we'd like to send the initial snapshot as soon as possible
            log.info().append(logPrefix).append(subscription.logPrefix)
                    .append("scheduling update immediately, for initial snapshot.").endl();
            updatePropagationJob.scheduleImmediately();
        }
    }

    private boolean findAndUpdateSubscription(final StreamObserver<MessageView> listener,
            final Consumer<Subscription> updateSubscription) {
        final Function<List<Subscription>, Boolean> findAndUpdate = (List<Subscription> subscriptions) -> {
            for (final Subscription sub : subscriptions) {
                if (sub.listener == listener) {
                    updateSubscription.accept(sub);
                    if (!sub.hasPendingUpdate) {
                        sub.hasPendingUpdate = true;
                        pendingSubscriptions.add(sub);
                    }

                    updatePropagationJob.scheduleImmediately();
                    return true;
                }
            }

            return false;
        };

        synchronized (this) {
            return findAndUpdate.apply(activeSubscriptions) || findAndUpdate.apply(pendingSubscriptions);
        }
    }

    public boolean updateSubscription(final StreamObserver<MessageView> listener,
            final @Nullable RowSet newViewport, final @Nullable BitSet columnsToSubscribe) {
        // assume forward viewport when not specified
        return updateSubscription(listener, newViewport, columnsToSubscribe, false);
    }

    public boolean updateSubscription(final StreamObserver<MessageView> listener, final @Nullable RowSet newViewport,
            final @Nullable BitSet columnsToSubscribe, final boolean newReverseViewport) {
        return findAndUpdateSubscription(listener, sub -> {
            if (sub.pendingViewport != null) {
                sub.pendingViewport.close();
            }
            sub.pendingViewport = newViewport != null ? newViewport.copy() : null;
            sub.pendingReverseViewport = newReverseViewport;
            final BitSet cols;
            if (columnsToSubscribe == null) {
                cols = new BitSet(sourceColumns.length);
                cols.set(0, sourceColumns.length);
            } else {
                cols = (BitSet) columnsToSubscribe.clone();
            }

            sub.pendingColumns = cols;
            log.info().append(logPrefix).append(sub.logPrefix)
                    .append("scheduling update immediately, for viewport and column updates.").endl();
        });
    }

    public void removeSubscription(final StreamObserver<MessageView> listener) {
        findAndUpdateSubscription(listener, sub -> {
            sub.pendingDelete = true;
            log.info().append(logPrefix).append(sub.logPrefix)
                    .append("scheduling update immediately, for removed subscription.").endl();
        });
    }

    //////////////////////////////////////////////////
    // Update Processing and Data Recording Methods //
    //////////////////////////////////////////////////

    private DeltaListener constructListener() {
        return parentIsRefreshing ? new DeltaListener() : null;
    }

    private class DeltaListener extends InstrumentedTableUpdateListener {

        DeltaListener() {
            super("BarrageMessageProducer");
            Assert.assertion(parentIsRefreshing, "parent.isRefreshing()");
            manage(parent);
            addParentReference(this);
            parent.listenForUpdates(this);
        }

        @Override
        public void onUpdate(final TableUpdate upstream) {
            synchronized (BarrageMessageProducer.this) {
                if (lastIndexClockStep >= LogicalClock.DEFAULT.currentStep()) {
                    throw new IllegalStateException(logPrefix + "lastIndexClockStep=" + lastIndexClockStep
                            + " >= notification on " + LogicalClock.DEFAULT.currentStep());
                }

                final boolean shouldEnqueueDelta = !activeSubscriptions.isEmpty();
                if (shouldEnqueueDelta) {
                    enqueueUpdate(upstream);
                    schedulePropagation();
                }
                parentTableSize = parent.size();

                // mark when the last indices are from, so that terminal notifications can make use of them if required
                lastIndexClockStep = LogicalClock.DEFAULT.currentStep();
                if (DEBUG) {
                    try (final RowSet prevRowSet = parent.getRowSet().copyPrev()) {
                        log.info().append(logPrefix)
                                .append("lastIndexClockStep=").append(lastIndexClockStep)
                                .append(", upstream=").append(upstream).append(", shouldEnqueueDelta=")
                                .append(shouldEnqueueDelta)
                                .append(", rowSet=").append(parent.getRowSet()).append(", prevRowSet=")
                                .append(prevRowSet)
                                .endl();
                    }
                }
            }
        }

        @Override
        protected void onFailureInternal(final Throwable originalException, Entry sourceEntry) {
            synchronized (BarrageMessageProducer.this) {
                if (pendingError != null) {
                    pendingError = originalException;
                    schedulePropagation();
                }
            }
        }
    }

    private static class FillDeltaContext implements SafeCloseable {
        final int columnIndex;
        final ColumnSource<?> sourceColumn;
        final WritableColumnSource<?> deltaColumn;
        final ColumnSource.GetContext sourceGetContext;
        final ChunkSink.FillFromContext deltaFillContext;

        public FillDeltaContext(final int columnIndex,
                final ColumnSource<?> sourceColumn,
                final WritableColumnSource<?> deltaColumn,
                final SharedContext sharedContext,
                final int chunkSize) {
            this.columnIndex = columnIndex;
            this.sourceColumn = sourceColumn;
            this.deltaColumn = deltaColumn;
            sourceGetContext = sourceColumn.makeGetContext(chunkSize, sharedContext);
            deltaFillContext = deltaColumn.makeFillFromContext(chunkSize);
        }

        public void doFillChunk(final RowSequence srcKeys, final RowSequence dstKeys) {
            deltaColumn.fillFromChunk(deltaFillContext, sourceColumn.getChunk(sourceGetContext, srcKeys), dstKeys);
        }

        @Override
        public void close() {
            sourceGetContext.close();
            deltaFillContext.close();
        }
    }

    private void enqueueUpdate(final TableUpdate upstream) {
        Assert.holdsLock(this, "enqueueUpdate must hold lock!");

        final WritableRowSet addsToRecord;
        final RowSet modsToRecord;
        final TrackingRowSet rowSet = parent.getRowSet();

        if (numFullSubscriptions > 0) {
            addsToRecord = upstream.added().copy();
            modsToRecord = upstream.modified().copy();
        } else if (activeViewport != null || activeReverseViewport != null) {
            // build the combined position-space viewport (from forward and reverse)
            try (final WritableRowSet forwardDeltaViewport =
                    activeViewport == null ? null : rowSet.subSetForPositions(activeViewport);
                    final WritableRowSet reverseDeltaViewport = activeReverseViewport == null ? null
                            : rowSet.subSetForReversePositions(activeReverseViewport)) {
                final RowSet deltaViewport;
                if (forwardDeltaViewport != null) {
                    if (reverseDeltaViewport != null) {
                        forwardDeltaViewport.insert(reverseDeltaViewport);
                    }
                    deltaViewport = forwardDeltaViewport;
                } else {
                    deltaViewport = reverseDeltaViewport;
                }

                addsToRecord = deltaViewport.intersect(upstream.added());
                modsToRecord = deltaViewport.intersect(upstream.modified());
            }
        } else {
            // we have new viewport subscriptions and we are actively fetching snapshots so there is no data to record
            // however we must record the RowSet updates or else the propagationRowSet will be out of sync
            addsToRecord = RowSetFactory.empty();
            modsToRecord = RowSetFactory.empty();
        }

        // Note: viewports are in position space, inserted and removed rows may cause the keyspace for a given viewport
        // to shift. Let's compute which rows are being scoped into view. If current RowSet is empty, we have nothing to
        // store. If prev RowSet is empty, all rows are new and are already in addsToRecord.
        if ((activeViewport != null || activeReverseViewport != null)
                && (upstream.added().isNonempty() || upstream.removed().isNonempty())
                && rowSet.isNonempty()
                && rowSet.sizePrev() > 0) {
            final RowSetBuilderRandom scopedViewBuilder = RowSetFactory.builderRandom();

            try (final RowSet prevRowSet = rowSet.copyPrev()) {
                for (final Subscription sub : activeSubscriptions) {
                    if (!sub.isViewport() || sub.pendingDelete) {
                        continue;
                    }

                    final ShiftInversionHelper inverter =
                            new ShiftInversionHelper(upstream.shifted(), sub.reverseViewport);

                    sub.viewport.forAllRowKeyRanges((posStart, posEnd) -> {
                        final long localStart, localEnd;

                        // handle reverse viewports
                        if (sub.reverseViewport) {
                            // compute positions to be relative to the final position of rowSet
                            final long lastRowPosition = rowSet.size() - 1;

                            localStart = Math.max(lastRowPosition - posEnd, 0);
                            localEnd = lastRowPosition - posStart;

                            if (localEnd < 0) {
                                // This range does not overlap with the available positions at all
                                return;
                            }
                        } else {
                            localStart = posStart;
                            localEnd = posEnd;
                        }

                        // Note: we already know that both rowSet and prevRowSet are non-empty.
                        final long currKeyStart, currKeyEnd;
                        if (sub.reverseViewport) {
                            // using the reverse ShiftHelper, must pass `key` in descending order
                            currKeyEnd =
                                    inverter.mapToPrevKeyspace(rowSet.get(Math.min(localEnd, rowSet.size() - 1)), true);
                            currKeyStart =
                                    inverter.mapToPrevKeyspace(rowSet.get(Math.min(localStart, rowSet.size() - 1)),
                                            false);
                        } else {
                            // using the forward ShiftHelper, must pass `key` in ascending order
                            currKeyStart =
                                    inverter.mapToPrevKeyspace(rowSet.get(Math.min(localStart, rowSet.size() - 1)),
                                            false);
                            currKeyEnd =
                                    inverter.mapToPrevKeyspace(rowSet.get(Math.min(localEnd, rowSet.size() - 1)), true);
                        }

                        // if our current viewport includes no previous values this range may be empty
                        if (currKeyEnd < currKeyStart) {
                            return;
                        }

                        final long prevStart;
                        final long prevEnd;
                        if (sub.reverseViewport) {
                            final long lastPrevRowPosition = prevRowSet.size() - 1;

                            prevStart = Math.max(lastPrevRowPosition - posEnd, 0);
                            prevEnd = lastPrevRowPosition - posStart; // this can be left of the prev rowset (i.e. <0)
                        } else {
                            prevStart = localStart;
                            prevEnd = localEnd; // this can be right of the prev rowset (i.e. >= size())
                        }

                        // get the key that represents the start of the viewport in the prev rowset key space or
                        // prevRowSet.lastRowKey() + 1 if the start is past the end of prev rowset
                        final long prevKeyStart =
                                prevStart >= prevRowSet.size() ? prevRowSet.lastRowKey() + 1
                                        : prevRowSet.get(prevStart);

                        // get the key that represents the end of the viewport in the prev rowset key space or
                        // -1 if the end is before the beginning of prev rowset
                        final long prevKeyEnd =
                                prevEnd < 0 ? -1 : prevRowSet.get(Math.min(prevEnd, prevRowSet.size() - 1));

                        // Note: we already know that scoped rows must touch viewport boundaries
                        if (currKeyStart < prevKeyStart) {
                            scopedViewBuilder.addRange(currKeyStart, Math.min(prevKeyStart - 1, currKeyEnd));
                        }
                        if (currKeyEnd > prevKeyEnd) {
                            scopedViewBuilder.addRange(Math.max(prevKeyEnd + 1, currKeyStart), currKeyEnd);
                        }
                    });
                }
            }

            try (final WritableRowSet scoped = scopedViewBuilder.build()) {
                upstream.shifted().apply(scoped); // we built scoped rows in prev-keyspace
                scoped.retain(rowSet); // we only record valid rows
                addsToRecord.insert(scoped);
            }
        }

        if (DEBUG) {
            log.info().append(logPrefix).append("step=").append(LogicalClock.DEFAULT.currentStep())
                    .append(", upstream=").append(upstream).append(", activeSubscriptions=")
                    .append(activeSubscriptions.size())
                    .append(", numFullSubscriptions=").append(numFullSubscriptions)
                    .append(", addsToRecord=").append(addsToRecord)
                    .append(", modsToRecord=").append(modsToRecord)
                    .append(", activeViewport=").append(activeViewport)
                    .append(", activeReverseViewport=").append(activeReverseViewport)
                    .append(", columns=").append(FormatBitSet.formatBitSet(activeColumns)).endl();
        }

        // Now append any data that we need to save for later.
        final BitSet modifiedColumns;
        if (upstream.modified().isEmpty()) {
            modifiedColumns = new BitSet();
        } else if (upstream.modifiedColumnSet() == ModifiedColumnSet.ALL) {
            modifiedColumns = (BitSet) activeColumns.clone();
        } else {
            modifiedColumns = upstream.modifiedColumnSet().extractAsBitSet();
            modifiedColumns.and(activeColumns);
        }

        final long deltaColumnOffset = nextFreeDeltaKey;
        if (addsToRecord.isNonempty() || modsToRecord.isNonempty()) {
            final FillDeltaContext[] fillDeltaContexts = new FillDeltaContext[activeColumns.cardinality()];
            try (final SharedContext sharedContext = SharedContext.makeSharedContext();
                    final SafeCloseableArray<?> ignored = new SafeCloseableArray<>(fillDeltaContexts)) {
                final int totalSize = LongSizedDataStructure.intSize("BarrageMessageProducer#enqueueUpdate",
                        addsToRecord.size() + modsToRecord.size() + nextFreeDeltaKey);
                final int deltaChunkSize =
                        (int) Math.min(DELTA_CHUNK_SIZE, Math.max(addsToRecord.size(), modsToRecord.size()));

                for (int columnIndex = activeColumns.nextSetBit(0), aci = 0; columnIndex >= 0; columnIndex =
                        activeColumns.nextSetBit(columnIndex + 1)) {
                    if (addsToRecord.isEmpty() && !modifiedColumns.get(columnIndex)) {
                        continue;
                    }
                    deltaColumns[columnIndex].ensureCapacity(totalSize);
                    fillDeltaContexts[aci++] = new FillDeltaContext(columnIndex, sourceColumns[columnIndex],
                            deltaColumns[columnIndex], sharedContext, deltaChunkSize);
                }

                final BiConsumer<RowSet, BitSet> recordRows = (keysToAdd, columnsToRecord) -> {
                    try (final RowSequence.Iterator rsIt = keysToAdd.getRowSequenceIterator()) {
                        while (rsIt.hasMore()) {
                            // NB: This will never return more keys than deltaChunkSize
                            final RowSequence srcKeys = rsIt.getNextRowSequenceWithLength(DELTA_CHUNK_SIZE);
                            try (final RowSequence dstKeys =
                                    RowSequenceFactory.forRange(nextFreeDeltaKey,
                                            nextFreeDeltaKey + srcKeys.size() - 1)) {
                                nextFreeDeltaKey += srcKeys.size();

                                for (final FillDeltaContext fillDeltaContext : fillDeltaContexts) {
                                    if (fillDeltaContext == null) {
                                        // We've run past the used part of the contexts array
                                        break;
                                    }
                                    if (columnsToRecord.get(fillDeltaContext.columnIndex)) {
                                        fillDeltaContext.doFillChunk(srcKeys, dstKeys);
                                    }
                                }

                                sharedContext.reset();
                            }
                        }
                    }
                };

                if (addsToRecord.isNonempty()) {
                    recordRows.accept(addsToRecord, activeColumns);
                }
                if (modsToRecord.isNonempty()) {
                    recordRows.accept(modsToRecord, modifiedColumns);
                }
            }
        }

        if (DEBUG) {
            log.info().append(logPrefix).append("update accumulation complete for step=")
                    .append(LogicalClock.DEFAULT.currentStep()).endl();
        }

        pendingDeltas.add(new Delta(LogicalClock.DEFAULT.currentStep(), deltaColumnOffset, upstream, addsToRecord,
                modsToRecord, (BitSet) activeColumns.clone(), modifiedColumns));
    }

    private void schedulePropagation() {
        // copy lastUpdateTime so we are not duped by the re-read
        final long localLastUpdateTime = lastUpdateTime;
        final long now = scheduler.currentTime().getMillis();
        final long msSinceLastUpdate = now - localLastUpdateTime;
        if (msSinceLastUpdate < localLastUpdateTime) {
            // we have updated within the period, so wait until a sufficient gap
            final long nextRunTime = localLastUpdateTime + updateIntervalMs;
            if (DEBUG) {
                log.info().append(logPrefix).append("Last Update Time: ").append(localLastUpdateTime)
                        .append(" next run: ")
                        .append(nextRunTime).endl();
            }
            updatePropagationJob.scheduleAt(nextRunTime);
        } else {
            // we have not updated recently, so go for it right away
            if (DEBUG) {
                log.info().append(logPrefix)
                        .append("Scheduling update immediately, because last update was ").append(localLastUpdateTime)
                        .append(" and now is ").append(now).append(" msSinceLastUpdate=").append(msSinceLastUpdate)
                        .append(" interval=").append(updateIntervalMs).endl();
            }
            updatePropagationJob.scheduleImmediately();
        }
    }

    ///////////////////////////////////////////
    // Propagation and Serialization Methods //
    ///////////////////////////////////////////

    private class UpdatePropagationJob implements Runnable {
        private final ReentrantLock runLock = new ReentrantLock();
        private final AtomicBoolean needsRun = new AtomicBoolean();

        @Override
        public void run() {
            needsRun.set(true);
            while (true) {
                if (!runLock.tryLock()) {
                    // if we can't get a lock, the thread that lets it go will check before exiting the method
                    return;
                }

                try {
                    if (needsRun.compareAndSet(true, false)) {
                        updateSubscriptionsSnapshotAndPropagate();
                    }
                } catch (final Exception exception) {
                    synchronized (BarrageMessageProducer.this) {
                        final StatusRuntimeException apiError = GrpcUtil.securelyWrapError(log, exception);

                        Streams.concat(activeSubscriptions.stream(), pendingSubscriptions.stream()).distinct()
                                .forEach(sub -> GrpcUtil.safelyExecuteLocked(sub.listener,
                                        () -> sub.listener.onError(apiError)));

                        activeSubscriptions.clear();
                        pendingSubscriptions.clear();
                    }
                } finally {
                    runLock.unlock();
                }

                if (!needsRun.get()) {
                    return;
                }
            }
        }

        public void scheduleImmediately() {
            if (needsRun.compareAndSet(false, true) && !runLock.isLocked()) {
                scheduler.runImmediately(this);
            }
        }

        public void scheduleAt(final long nextRunTime) {
            scheduler.runAtTime(DateTimeUtils.millisToTime(nextRunTime), this);
        }
    }

    private void updateSubscriptionsSnapshotAndPropagate() {
        lastUpdateTime = scheduler.currentTime().getMillis();
        if (DEBUG) {
            log.info().append(logPrefix).append("Starting update job at " + lastUpdateTime).endl();
        }

        boolean firstSubscription = false;
        boolean pendingDeletes = false;
        boolean pendingChanges = false;

        // check for pending changes (under the lock)
        synchronized (this) {
            List<Subscription> updatedSubscriptions = null;

            if (!pendingSubscriptions.isEmpty()) {
                updatedSubscriptions = this.pendingSubscriptions;
                pendingSubscriptions = new ArrayList<>();
            }

            if (updatedSubscriptions != null) {
                // remove deleted subscriptions while we still hold the lock
                for (int i = 0; i < activeSubscriptions.size(); ++i) {
                    final Subscription sub = activeSubscriptions.get(i);
                    if (sub.pendingDelete) {
                        pendingDeletes = true;

                        if (!sub.isViewport()) {
                            --numFullSubscriptions;
                        }
                        if (sub.isGrowingViewport) {
                            --numGrowingSubscriptions;
                        }

                        try {
                            sub.listener.onCompleted();
                        } catch (final Exception ignored) {
                            // ignore races on cancellation
                        }

                        // remove this deleted subscription from future consideration
                        activeSubscriptions.set(i, activeSubscriptions.get(activeSubscriptions.size() - 1));
                        activeSubscriptions.remove(activeSubscriptions.size() - 1);
                        --i;
                    }
                }

                // rebuild the viewports since there are pending changes. This function excludes active subscriptions
                // with pending changes because the snapshot process will add those to the active viewports
                buildPostSnapshotViewports(true);

                for (final Subscription subscription : updatedSubscriptions) {
                    if (!subscription.pendingDelete) {
                        pendingChanges = true;

                        // add this subscription to the "growing" list to handle snapshot creation
                        if (!subscription.isGrowingViewport) {
                            subscription.isGrowingViewport = true;
                            ++numGrowingSubscriptions;
                        }

                        subscription.hasPendingUpdate = false;
                        if (!subscription.isActive) {
                            firstSubscription |= activeSubscriptions.isEmpty();

                            // Note that initial subscriptions have empty viewports and no subscribed columns.
                            subscription.isActive = true;
                            activeSubscriptions.add(subscription);
                        }

                        subscription.targetViewport = subscription.pendingViewport;
                        subscription.pendingViewport = null;

                        subscription.targetColumns = subscription.pendingColumns;
                        subscription.pendingColumns = null;

                        subscription.targetReverseViewport = subscription.pendingReverseViewport;

                        subscription.isFirstSnapshot = true;

                        // get the set of remaining rows for this subscription
                        if (subscription.growingRemainingViewport != null) {
                            subscription.growingRemainingViewport.close();
                        }
                        subscription.growingRemainingViewport = subscription.targetViewport == null
                                ? RowSetFactory.flat(Long.MAX_VALUE)
                                : subscription.targetViewport.copy();
                    }
                }
            }

            if (pendingDeletes && !pendingChanges) {
                // we have only removed subscriptions; we can update this state immediately.
                promoteSnapshotToActive();
            }
        }

        BarrageMessage preSnapshot = null;
        RowSet preSnapRowSet = null;
        BarrageMessage snapshot = null;
        BarrageMessage postSnapshot = null;

        BitSet snapshotColumns;

        // create a prioritized list for the subscriptions
        LinkedList<Subscription> growingSubscriptions = new LinkedList<>();

        if (numGrowingSubscriptions > 0) {
            if (!pendingChanges) {
                // use the current active columns and viewport for the starting point of this post-snapshot view
                postSnapshotViewport = activeViewport != null ? activeViewport.copy() : RowSetFactory.empty();
                postSnapshotReverseViewport =
                        activeReverseViewport != null ? activeReverseViewport.copy() : RowSetFactory.empty();
                postSnapshotColumns.or(activeColumns);
            }

            snapshotColumns = new BitSet();

            for (final Subscription subscription : activeSubscriptions) {
                if (subscription.isGrowingViewport) {
                    // build the column set from all columns needed by the growing subscriptions
                    snapshotColumns.or(subscription.targetColumns);

                    if (subscription.targetViewport == null) {
                        growingSubscriptions.addLast(subscription); // full sub gets low priority
                    } else {
                        growingSubscriptions.addFirst(subscription); // viewport sub gets higher priority
                    }
                }
            }

            // we want to limit the size of the snapshot to keep the UGP responsive
            final long columnCount = Math.max(1, snapshotColumns.cardinality());

            long rowsRemaining;
            if (SUBSCRIPTION_GROWTH_ENABLED) {
                final long cellCount =
                        Math.max(MIN_SNAPSHOT_CELL_COUNT, Math.min(snapshotTargetCellCount, MAX_SNAPSHOT_CELL_COUNT));
                rowsRemaining = cellCount / columnCount;
            } else {
                // growth is disabled, allow unlimited snapshot size
                rowsRemaining = Long.MAX_VALUE;
            }

            // some builders to help generate the rowsets we need
            RowSetBuilderRandom viewportBuilder = RowSetFactory.builderRandom();
            RowSetBuilderRandom reverseViewportBuilder = RowSetFactory.builderRandom();

            try (final WritableRowSet snapshotRowSet = RowSetFactory.empty();
                    final WritableRowSet reverseSnapshotRowSet = RowSetFactory.empty()) {

                // satisfy the subscriptions in order
                for (final Subscription subscription : growingSubscriptions) {

                    // we need to determine if the `activeViewport` is valid. if the viewport direction changes or
                    // columns were added, the client viewport is invalid
                    BitSet addedCols = (BitSet) subscription.targetColumns.clone();
                    addedCols.andNot(subscription.subscribedColumns);
                    final boolean viewportValid = subscription.reverseViewport == subscription.targetReverseViewport
                            && addedCols.isEmpty();

                    if (viewportValid && subscription.viewport != null) {
                        // handle the first snapshot of a growing subscription differently
                        if (subscription.isFirstSnapshot) {
                            // identify rows in the both the current viewport and the remaining viewport
                            subscription.snapshotViewport =
                                    subscription.growingRemainingViewport.extract(subscription.viewport);

                            // add these to the global viewports (for scoping)
                            if (subscription.targetReverseViewport) {
                                reverseViewportBuilder.addRowSet(subscription.snapshotViewport);
                            } else {
                                viewportBuilder.addRowSet(subscription.snapshotViewport);
                            }
                        } else {
                            // after the first snapshot, we can use the valid viewport
                            subscription.snapshotViewport = subscription.viewport.copy();
                        }
                    } else {
                        subscription.snapshotViewport = RowSetFactory.empty();
                    }

                    subscription.isFirstSnapshot = false;

                    // get the current set for this viewport direction
                    final WritableRowSet currentSet =
                            subscription.targetReverseViewport ? reverseSnapshotRowSet : snapshotRowSet;

                    // get the rows that we need that are already in the snapshot
                    subscription.growingIncrementalViewport = subscription.growingRemainingViewport.extract(currentSet);
                    if (rowsRemaining > 0) {
                        try (final WritableRowSet additional = subscription.growingRemainingViewport.copy()) {

                            // shrink the set of new rows to <= `rowsRemaining` size
                            if (additional.size() > rowsRemaining) {
                                final long key = additional.get(rowsRemaining);
                                additional.removeRange(key, Long.MAX_VALUE - 1);

                                // update the rows remaining
                                subscription.growingRemainingViewport.removeRange(0, key - 1);
                            } else {
                                // all rows are satisfied
                                subscription.growingRemainingViewport.clear();
                            }

                            // store the rowset that applies for this exact snapshot
                            subscription.growingIncrementalViewport.insert(additional);

                            // add the new rows to the upcoming snapshot
                            currentSet.insert(additional);

                            if (subscription.targetReverseViewport) {
                                // add this set to the global reverse viewport (for scoping)
                                reverseViewportBuilder.addRowSet(additional);
                            } else {
                                // add this set to the global forward viewport (for scoping)
                                viewportBuilder.addRowSet(additional);
                            }

                            // decrement the remaining row count
                            rowsRemaining -= additional.size();
                        }
                    }

                    // "grow" the snapshot viewport with rows from the current snapshot
                    if (viewportValid && subscription.viewport != null) {
                        // we can use the current viewport as a start
                        subscription.snapshotViewport.insert(subscription.viewport);

                        // the current viewport might contain rows that we don't want (from a previous viewport, e.g.)
                        if (subscription.targetViewport != null) {
                            subscription.snapshotViewport.retain(subscription.targetViewport);
                        }
                    }

                    subscription.snapshotViewport.insert(subscription.growingIncrementalViewport);

                    // save the column set
                    subscription.snapshotColumns = (BitSet) subscription.targetColumns.clone();

                    // save the forward/reverse viewport setting
                    subscription.snapshotReverseViewport = subscription.targetReverseViewport;
                }

                // update the postSnapshot viewports/columns to include the new viewports (excluding `full`)
                try (final RowSet vp = viewportBuilder.build(); final RowSet rvp = reverseViewportBuilder.build()) {
                    postSnapshotViewport.insert(vp);
                    postSnapshotReverseViewport.insert(rvp);
                }
                postSnapshotColumns.or(snapshotColumns);

                // finally, grab the snapshot and measure elapsed time for next projections
                long start = System.nanoTime();
                snapshot = getSnapshot(growingSubscriptions, snapshotColumns, snapshotRowSet, reverseSnapshotRowSet);
                long elapsed = System.nanoTime() - start;

                if (SUBSCRIPTION_GROWTH_ENABLED && snapshot.rowsIncluded.size() > 0) {
                    // very simplistic logic to take the last snapshot and extrapolate max number of rows that will
                    // not exceed the target UGP processing time percentage
                    long targetNanos = (long) (TARGET_SNAPSHOT_PERCENTAGE
                            * UpdateGraphProcessor.DEFAULT.getTargetCycleDurationMillis() * 1000000);

                    long nanosPerCell = elapsed / (snapshot.rowsIncluded.size() * columnCount);

                    // apply an exponential moving average to filter the data
                    if (snapshotNanosPerCell == 0) {
                        snapshotNanosPerCell = nanosPerCell; // initialize to first value
                    } else {
                        // EMA smoothing factor is 0.1 (N = 10)
                        snapshotNanosPerCell = (snapshotNanosPerCell * 0.9) + (nanosPerCell * 0.1);
                    }

                    snapshotTargetCellCount = (long) (targetNanos / Math.max(1, snapshotNanosPerCell));
                }
            }
        }

        synchronized (this) {
            if (growingSubscriptions.size() == 0 && pendingDeltas.isEmpty() && pendingError == null) {
                return;
            }

            // finally we propagate updates
            final long maxStep = snapshot != null ? snapshot.step : Long.MAX_VALUE;

            int deltaSplitIdx = pendingDeltas.size();
            for (; deltaSplitIdx > 0; --deltaSplitIdx) {
                if (pendingDeltas.get(deltaSplitIdx - 1).step <= maxStep) {
                    break;
                }
            }

            // flip snapshot state so that we build the preSnapshot using previous viewports/columns
            if (snapshot != null && deltaSplitIdx > 0) {
                flipSnapshotStateForSubscriptions(growingSubscriptions);
            }

            if (!firstSubscription && deltaSplitIdx > 0) {
                preSnapshot = aggregateUpdatesInRange(0, deltaSplitIdx);
                preSnapRowSet = propagationRowSet.copy();
            }

            if (firstSubscription) {
                Assert.neqNull(snapshot, "snapshot");

                // propagationRowSet is only updated when we have listeners; let's "run" it if needed
                propagationRowSet.clear();
                propagationRowSet.insert(snapshot.rowsAdded);
            }

            // flip back for the UGP thread's processing before releasing the lock
            if (snapshot != null && deltaSplitIdx > 0) {
                flipSnapshotStateForSubscriptions(growingSubscriptions);
            }

            if (deltaSplitIdx < pendingDeltas.size()) {
                postSnapshot = aggregateUpdatesInRange(deltaSplitIdx, pendingDeltas.size());
            }

            // cleanup for next iteration
            clearObjectDeltaColumns(objectColumnsToClear);
            if (pendingDeletes || pendingChanges) {
                objectColumnsToClear.clear();
                objectColumnsToClear.or(objectColumns);
                objectColumnsToClear.and(activeColumns);
            }

            nextFreeDeltaKey = 0;
            for (final Delta delta : pendingDeltas) {
                delta.close();
            }
            pendingDeltas.clear();
        }

        if (preSnapshot != null) {
            propagateToSubscribers(preSnapshot, preSnapRowSet);
            preSnapRowSet.close();
        }

        if (snapshot != null) {
            try (final StreamGenerator<MessageView> snapshotGenerator =
                    streamGeneratorFactory.newGenerator(snapshot)) {
                for (final Subscription subscription : growingSubscriptions) {
                    if (subscription.pendingDelete) {
                        continue;
                    }

                    propagateSnapshotForSubscription(subscription, snapshotGenerator);
                }
            }
        }

        if (postSnapshot != null) {
            propagateToSubscribers(postSnapshot, propagationRowSet);
        }

        // propagate any error notifying listeners there are no more updates incoming
        if (pendingError != null) {
            for (final Subscription subscription : activeSubscriptions) {
                // TODO (core#801): effective error reporting to api clients
                GrpcUtil.safelyExecute(() -> subscription.listener.onError(pendingError));
            }
        }

        if (numGrowingSubscriptions > 0) {
            updatePropagationJob.scheduleImmediately();
        }

        lastUpdateTime = scheduler.currentTime().getMillis();
        if (DEBUG) {
            log.info().append(logPrefix).append("Completed Propagation: " + lastUpdateTime);
        }
    }

    private void propagateToSubscribers(final BarrageMessage message, final RowSet propRowSetForMessage) {
        // message is released via transfer to stream generator (as it must live until all view's are closed)
        try (final StreamGenerator<MessageView> generator = streamGeneratorFactory.newGenerator(message)) {
            for (final Subscription subscription : activeSubscriptions) {
                if (subscription.pendingInitialSnapshot || subscription.pendingDelete) {
                    continue;
                }

                // There are three messages that might be sent this update:
                // - pre-snapshot: snapshotViewport/snapshotColumn values apply during this phase
                // - snapshot: here we close and clear the snapshotViewport/snapshotColumn values; officially we
                // recognize the subscription change
                // - post-snapshot: now we use the viewport/subscribedColumn values (these are the values the UGP
                // listener uses)

                final boolean isPreSnapshot = subscription.snapshotViewport != null;

                final RowSet vp = isPreSnapshot ? subscription.snapshotViewport : subscription.viewport;
                final BitSet cols = isPreSnapshot ? subscription.snapshotColumns : subscription.subscribedColumns;
                final boolean isReversed =
                        isPreSnapshot ? subscription.snapshotReverseViewport : subscription.reverseViewport;

                try (final RowSet clientView =
                        vp != null ? propRowSetForMessage.subSetForPositions(vp, isReversed) : null) {
                    subscription.listener
                            .onNext(generator.getSubView(subscription.options, false, vp, subscription.reverseViewport,
                                    clientView, cols));
                } catch (final Exception e) {
                    try {
                        subscription.listener.onError(GrpcUtil.securelyWrapError(log, e));
                    } catch (final Exception ignored) {
                    }
                    removeSubscription(subscription.listener);
                }
            }
        }
    }

    private void clearObjectDeltaColumns(@NotNull final BitSet objectColumnsToClear) {
        try (final ResettableWritableObjectChunk<?, ?> backingChunk =
                ResettableWritableObjectChunk.makeResettableChunk()) {
            for (int columnIndex = objectColumnsToClear.nextSetBit(0); columnIndex >= 0; columnIndex =
                    objectColumnsToClear.nextSetBit(columnIndex + 1)) {
                final ObjectArraySource<?> sourceToNull = (ObjectArraySource<?>) deltaColumns[columnIndex];
                final long targetCapacity = Math.min(nextFreeDeltaKey, sourceToNull.getCapacity());
                for (long positionToNull = 0; positionToNull < targetCapacity; positionToNull += backingChunk.size()) {
                    sourceToNull.resetWritableChunkToBackingStore(backingChunk, positionToNull);
                    backingChunk.fillWithNullValue(0, backingChunk.size());
                }
            }
        }
    }

    private void propagateSnapshotForSubscription(
            final Subscription subscription,
            final StreamGenerator<MessageView> snapshotGenerator) {
        boolean needsSnapshot = subscription.pendingInitialSnapshot;

        // This is a little confusing, but by the time we propagate, the `snapshotViewport`/`snapshotColumns` objects
        // are the previous subscription items. The ones we want are already active; since we no longer hold the lock
        // the parent table listener needs to be recording data as if we've already sent the successful snapshot.

        if (subscription.snapshotViewport != null) {
            subscription.snapshotViewport.close();
            subscription.snapshotViewport = null;
            needsSnapshot = true;
        }

        if (subscription.snapshotColumns != null) {
            subscription.snapshotColumns = null;
            needsSnapshot = true;
        }

        if (needsSnapshot) {
            if (DEBUG) {
                log.info().append(logPrefix).append("Sending snapshot to ")
                        .append(System.identityHashCode(subscription)).endl();
            }

            // limit the rows included by this message to the subset of rows in this snapshot that this subscription
            // requested (exclude rows needed by other subscribers but not this one)
            try (final RowSet keySpaceViewport = snapshotGenerator.getMessage().rowsAdded
                    .subSetForPositions(subscription.growingIncrementalViewport, subscription.reverseViewport)) {

                if (subscription.pendingInitialSnapshot) {
                    // Send schema metadata to this new client.
                    subscription.listener.onNext(streamGeneratorFactory.getSchemaView(
                            parent.getDefinition(),
                            parent.getAttributes()));
                }

                // some messages may be empty of rows, but we need to update the client viewport and column set
                subscription.listener
                        .onNext(snapshotGenerator.getSubView(subscription.options, subscription.pendingInitialSnapshot,
                                subscription.viewport, subscription.reverseViewport, keySpaceViewport,
                                subscription.subscribedColumns));

            } catch (final Exception e) {
                GrpcUtil.safelyExecute(() -> subscription.listener.onError(GrpcUtil.securelyWrapError(log, e)));
                removeSubscription(subscription.listener);
            }
        }

        if (subscription.growingIncrementalViewport != null) {
            subscription.growingIncrementalViewport.close();
            subscription.growingIncrementalViewport = null;
        }

        subscription.pendingInitialSnapshot = false;
    }

    private BarrageMessage aggregateUpdatesInRange(final int startDelta, final int endDelta) {
        Assert.holdsLock(this, "propagateUpdatesInRange must hold lock!");

        final boolean singleDelta = endDelta - startDelta == 1;
        final BarrageMessage downstream = new BarrageMessage();
        downstream.firstSeq = pendingDeltas.get(startDelta).step;
        downstream.lastSeq = pendingDeltas.get(endDelta - 1).step;

        final BitSet addColumnSet;
        final BitSet modColumnSet;
        final Delta firstDelta = pendingDeltas.get(startDelta);

        if (singleDelta) {
            // We can use this update directly with minimal effort.
            final RowSet localAdded;
            if (firstDelta.recordedAdds.isEmpty()) {
                localAdded = RowSetFactory.empty();
            } else {
                localAdded = RowSetFactory.fromRange(
                        firstDelta.deltaColumnOffset,
                        firstDelta.deltaColumnOffset + firstDelta.recordedAdds.size() - 1);
            }
            final RowSet localModified;
            if (firstDelta.recordedMods.isEmpty()) {
                localModified = RowSetFactory.empty();
            } else {
                localModified = RowSetFactory.fromRange(
                        firstDelta.deltaColumnOffset + firstDelta.recordedAdds.size(),
                        firstDelta.deltaColumnOffset + firstDelta.recordedAdds.size() + firstDelta.recordedMods.size()
                                - 1);
            }

            addColumnSet = firstDelta.recordedAdds.isEmpty() ? new BitSet() : firstDelta.subscribedColumns;
            modColumnSet = firstDelta.modifiedColumns;

            downstream.rowsAdded = firstDelta.update.added().copy();

            downstream.rowsRemoved = firstDelta.update.removed().copy();
            downstream.shifted = firstDelta.update.shifted();
            downstream.rowsIncluded = firstDelta.recordedAdds.copy();

            downstream.addColumnData = new BarrageMessage.AddColumnData[sourceColumns.length];
            downstream.modColumnData = new BarrageMessage.ModColumnData[sourceColumns.length];

            for (int ci = 0; ci < downstream.addColumnData.length; ++ci) {
                final ColumnSource<?> deltaColumn = deltaColumns[ci];
                final BarrageMessage.AddColumnData adds = new BarrageMessage.AddColumnData();
                downstream.addColumnData[ci] = adds;

                if (addColumnSet.get(ci)) {
                    final int chunkCapacity = localAdded.intSize("serializeItems");
                    final WritableChunk<Values> chunk =
                            deltaColumn.getChunkType().makeWritableChunk(chunkCapacity);
                    try (final ChunkSource.FillContext fc = deltaColumn.makeFillContext(chunkCapacity)) {
                        deltaColumn.fillChunk(fc, chunk, localAdded);
                    }
                    adds.data = chunk;
                } else {
                    adds.data = deltaColumn.getChunkType().getEmptyChunk();
                }

                adds.type = deltaColumn.getType();
                adds.componentType = deltaColumn.getComponentType();
            }

            for (int ci = 0; ci < downstream.modColumnData.length; ++ci) {
                final ColumnSource<?> deltaColumn = deltaColumns[ci];
                final BarrageMessage.ModColumnData modifications = new BarrageMessage.ModColumnData();
                downstream.modColumnData[ci] = modifications;

                if (modColumnSet.get(ci)) {
                    modifications.rowsModified = firstDelta.recordedMods.copy();

                    final int chunkCapacity = localModified.intSize("serializeItems");
                    final WritableChunk<Values> chunk =
                            deltaColumn.getChunkType().makeWritableChunk(chunkCapacity);
                    try (final ChunkSource.FillContext fc = deltaColumn.makeFillContext(chunkCapacity)) {
                        deltaColumn.fillChunk(fc, chunk, localModified);
                    }
                    modifications.data = chunk;
                } else {
                    modifications.rowsModified = RowSetFactory.empty();
                    modifications.data = deltaColumn.getChunkType().getEmptyChunk();
                }

                modifications.type = deltaColumn.getType();
                modifications.componentType = deltaColumn.getComponentType();
            }
        } else {
            // We must coalesce these updates.
            final UpdateCoalescer coalescer =
                    new UpdateCoalescer(propagationRowSet, firstDelta.update);
            for (int i = startDelta + 1; i < endDelta; ++i) {
                coalescer.update(pendingDeltas.get(i).update);
            }

            // We need to build our included additions and included modifications in addition to the coalesced update.
            addColumnSet = new BitSet();
            modColumnSet = new BitSet();

            final WritableRowSet localAdded = RowSetFactory.empty();
            for (int i = startDelta; i < endDelta; ++i) {
                final Delta delta = pendingDeltas.get(i);
                localAdded.remove(delta.update.removed());
                delta.update.shifted().apply(localAdded);

                // reset the add column set if we do not have any adds from previous updates
                if (localAdded.isEmpty()) {
                    addColumnSet.clear();
                }

                if (delta.recordedAdds.isNonempty()) {
                    if (addColumnSet.isEmpty()) {
                        addColumnSet.or(delta.subscribedColumns);
                    } else {
                        // It pays to be certain that all of the data we look up was written down.
                        Assert.equals(delta.subscribedColumns, "delta.subscribedColumns", addColumnSet, "addColumnSet");
                    }

                    localAdded.insert(delta.recordedAdds);
                }

                if (delta.recordedMods.isNonempty()) {
                    modColumnSet.or(delta.modifiedColumns);
                }
            }

            // One drawback of the ModifiedColumnSet, is that our adds must include data for all columns. However,
            // column specific data may be updated and we only write down that single changed column. So, the
            // computation of mapping output rows to input data may be different per Column. We can re-use calculations
            // where the set of deltas that modify column A are the same as column B.
            final class ColumnInfo {
                final WritableRowSet modified = RowSetFactory.empty();
                final WritableRowSet recordedMods = RowSetFactory.empty();
                long[] addedMapping;
                long[] modifiedMapping;
            }

            final HashMap<BitSet, ColumnInfo> infoCache = new HashMap<>();
            final IntFunction<ColumnInfo> getColumnInfo = (columnIndex) -> {
                final BitSet deltasThatModifyThisColumn = new BitSet();
                for (int i = startDelta; i < endDelta; ++i) {
                    if (pendingDeltas.get(i).modifiedColumns.get(columnIndex)) {
                        deltasThatModifyThisColumn.set(i);
                    }
                }

                final ColumnInfo ci = infoCache.get(deltasThatModifyThisColumn);
                if (ci != null) {
                    return ci;
                }

                final ColumnInfo retval = new ColumnInfo();
                for (int i = startDelta; i < endDelta; ++i) {
                    final Delta delta = pendingDeltas.get(i);
                    retval.modified.remove(delta.update.removed());
                    retval.recordedMods.remove(delta.update.removed());
                    delta.update.shifted().apply(retval.modified);
                    delta.update.shifted().apply(retval.recordedMods);

                    if (deltasThatModifyThisColumn.get(i)) {
                        retval.modified.insert(delta.update.modified());
                        retval.recordedMods.insert(delta.recordedMods);
                    }
                }
                retval.modified.remove(coalescer.added);
                retval.recordedMods.remove(coalescer.added);

                retval.addedMapping = new long[localAdded.intSize()];
                retval.modifiedMapping = new long[retval.recordedMods.intSize()];
                Arrays.fill(retval.addedMapping, RowSequence.NULL_ROW_KEY);
                Arrays.fill(retval.modifiedMapping, RowSequence.NULL_ROW_KEY);

                final WritableRowSet unfilledAdds = localAdded.isEmpty() ? RowSetFactory.empty()
                        : RowSetFactory.fromRange(0, retval.addedMapping.length - 1);
                final WritableRowSet unfilledMods = retval.recordedMods.isEmpty() ? RowSetFactory.empty()
                        : RowSetFactory.fromRange(0, retval.modifiedMapping.length - 1);

                final WritableRowSet addedRemaining = localAdded.copy();
                final WritableRowSet modifiedRemaining = retval.recordedMods.copy();
                for (int i = endDelta - 1; i >= startDelta; --i) {
                    if (addedRemaining.isEmpty() && modifiedRemaining.isEmpty()) {
                        break;
                    }

                    final Delta delta = pendingDeltas.get(i);

                    final BiConsumer<Boolean, Boolean> applyMapping = (addedMapping, recordedAdds) -> {
                        final WritableRowSet remaining = addedMapping ? addedRemaining : modifiedRemaining;
                        final RowSet deltaRecorded = recordedAdds ? delta.recordedAdds : delta.recordedMods;
                        try (final RowSet recorded = remaining.intersect(deltaRecorded);
                                final WritableRowSet sourceRows = deltaRecorded.invert(recorded);
                                final RowSet destinationsInPosSpace = remaining.invert(recorded);
                                final RowSet rowsToFill = (addedMapping ? unfilledAdds : unfilledMods)
                                        .subSetForPositions(destinationsInPosSpace)) {
                            sourceRows.shiftInPlace(
                                    delta.deltaColumnOffset + (recordedAdds ? 0 : delta.recordedAdds.size()));

                            remaining.remove(recorded);
                            if (addedMapping) {
                                unfilledAdds.remove(rowsToFill);
                            } else {
                                unfilledMods.remove(rowsToFill);
                            }

                            applyRedirMapping(rowsToFill, sourceRows,
                                    addedMapping ? retval.addedMapping : retval.modifiedMapping);
                        }
                    };

                    applyMapping.accept(true, true); // map recorded adds
                    applyMapping.accept(false, true); // map recorded mods that might have a scoped add

                    if (deltasThatModifyThisColumn.get(i)) {
                        applyMapping.accept(true, false); // map recorded mods that propagate as adds
                        applyMapping.accept(false, false); // map recorded mods
                    }

                    delta.update.shifted().unapply(addedRemaining);
                    delta.update.shifted().unapply(modifiedRemaining);
                }

                if (unfilledAdds.size() > 0) {
                    Assert.assertion(false, "Error: added:" + coalescer.added + " unfilled:" + unfilledAdds
                            + " missing:" + coalescer.added.subSetForPositions(unfilledAdds));
                }
                Assert.eq(unfilledAdds.size(), "unfilledAdds.size()", 0);
                Assert.eq(unfilledMods.size(), "unfilledMods.size()", 0);

                infoCache.put(deltasThatModifyThisColumn, retval);
                return retval;
            };

            if (coalescer.modifiedColumnSet == ModifiedColumnSet.ALL) {
                modColumnSet.set(0, deltaColumns.length);
            } else {
                modColumnSet.or(coalescer.modifiedColumnSet.extractAsBitSet());
            }

            downstream.rowsAdded = coalescer.added;
            downstream.rowsRemoved = coalescer.removed;
            downstream.shifted = coalescer.shifted;
            downstream.rowsIncluded = localAdded;
            downstream.addColumnData = new BarrageMessage.AddColumnData[sourceColumns.length];
            downstream.modColumnData = new BarrageMessage.ModColumnData[sourceColumns.length];

            for (int ci = 0; ci < downstream.addColumnData.length; ++ci) {
                final ColumnSource<?> deltaColumn = deltaColumns[ci];
                final BarrageMessage.AddColumnData adds = new BarrageMessage.AddColumnData();
                downstream.addColumnData[ci] = adds;

                if (addColumnSet.get(ci)) {
                    final ColumnInfo info = getColumnInfo.apply(ci);
                    final WritableChunk<Values> chunk =
                            deltaColumn.getChunkType().makeWritableChunk(info.addedMapping.length);
                    try (final ChunkSource.FillContext fc = deltaColumn.makeFillContext(info.addedMapping.length)) {
                        ((FillUnordered) deltaColumn).fillChunkUnordered(fc, chunk,
                                LongChunk.chunkWrap(info.addedMapping));
                    }
                    adds.data = chunk;
                } else {
                    adds.data = deltaColumn.getChunkType().getEmptyChunk();
                }

                adds.type = deltaColumn.getType();
                adds.componentType = deltaColumn.getComponentType();
            }

            int numActualModCols = 0;
            for (int i = 0; i < downstream.modColumnData.length; ++i) {
                final ColumnSource<?> sourceColumn = deltaColumns[i];
                final BarrageMessage.ModColumnData modifications = new BarrageMessage.ModColumnData();
                downstream.modColumnData[numActualModCols++] = modifications;

                if (modColumnSet.get(i)) {
                    final ColumnInfo info = getColumnInfo.apply(i);
                    modifications.rowsModified = info.recordedMods.copy();

                    final WritableChunk<Values> chunk =
                            sourceColumn.getChunkType().makeWritableChunk(info.modifiedMapping.length);
                    try (final ChunkSource.FillContext fc = sourceColumn.makeFillContext(info.modifiedMapping.length)) {
                        ((FillUnordered) sourceColumn).fillChunkUnordered(fc, chunk,
                                LongChunk.chunkWrap(info.modifiedMapping));
                    }

                    modifications.data = chunk;
                } else {
                    modifications.rowsModified = RowSetFactory.empty();
                    modifications.data = sourceColumn.getChunkType().getEmptyChunk();
                }

                modifications.type = sourceColumn.getType();
                modifications.componentType = sourceColumn.getComponentType();
            }
        }

        // Update our propagation RowSet.
        propagationRowSet.remove(downstream.rowsRemoved);
        downstream.shifted.apply(propagationRowSet);
        propagationRowSet.insert(downstream.rowsAdded);

        return downstream;

    }

    // Updates provided mapping so that mapping[i] returns values.get(i) for all i in keys.
    private static void applyRedirMapping(final RowSet keys, final RowSet values, final long[] mapping) {
        Assert.eq(keys.size(), "keys.size()", values.size(), "values.size()");
        Assert.leq(keys.size(), "keys.size()", mapping.length, "mapping.length");
        final RowSet.Iterator vit = values.iterator();
        keys.forAllRowKeys(lkey -> {
            final int key = LongSizedDataStructure.intSize("applyRedirMapping", lkey);
            Assert.eq(mapping[key], "mapping[key]", RowSequence.NULL_ROW_KEY, "RowSet.NULL_ROW_KEY");
            mapping[key] = vit.nextLong();
        });
    }

    private void flipSnapshotStateForSubscriptions(
            final List<Subscription> subscriptions) {
        for (final Subscription subscription : subscriptions) {
            if (subscription.snapshotViewport != null) {
                final RowSet tmp = subscription.viewport;
                subscription.viewport = subscription.snapshotViewport;
                subscription.snapshotViewport = (WritableRowSet) tmp;
            }

            boolean tmpDirection = subscription.reverseViewport;
            subscription.reverseViewport = subscription.snapshotReverseViewport;
            subscription.snapshotReverseViewport = tmpDirection;

            if (subscription.snapshotColumns != null) {
                final BitSet tmp = subscription.subscribedColumns;
                subscription.subscribedColumns = subscription.snapshotColumns;
                subscription.snapshotColumns = tmp;
            }
        }
    }

    private void finalizeSnapshotForSubscriptions(final List<Subscription> subscriptions) {
        boolean rebuildViewport = false;

        for (final Subscription subscription : subscriptions) {
            boolean isComplete = subscription.growingRemainingViewport.isEmpty()
                    || subscription.growingRemainingViewport.firstRowKey() >= parentTableSize;

            if (isComplete) {
                // this subscription is complete, remove it from the growing list
                subscription.isGrowingViewport = false;
                --numGrowingSubscriptions;

                // set the active viewport to the target viewport
                if (subscription.viewport != null) {
                    subscription.viewport.close();
                }
                subscription.viewport = subscription.targetViewport;

                if (subscription.viewport == null) {
                    // track active `full` subscriptions
                    ++numFullSubscriptions;
                }

                subscription.growingRemainingViewport.close();
                subscription.growingRemainingViewport = null;

                // after each satisfied subscription, we need to rebuild the active viewports:
                // - full subscriptions should no longer be considered viewports
                // - viewports that were satisfied via the table size check are not yet fully included
                rebuildViewport = true;
            }
        }
        if (rebuildViewport) {
            // don't exclude subscriptions with pending changes here
            buildPostSnapshotViewports(false);
        }
    }

    private void buildPostSnapshotViewports(boolean ignorePending) {
        // rebuild the viewports for the active snapshots, but exclude any that have pending changes.
        final RowSetBuilderRandom postSnapshotViewportBuilder = RowSetFactory.builderRandom();
        final RowSetBuilderRandom postSnapshotReverseViewportBuilder = RowSetFactory.builderRandom();

        postSnapshotColumns.clear();
        for (final Subscription sub : activeSubscriptions) {
            if (ignorePending && sub.hasPendingUpdate) {
                continue;
            }
            postSnapshotColumns.or(sub.subscribedColumns);
            if (sub.isViewport()) {
                // handle forward and reverse snapshots separately
                if (sub.reverseViewport) {
                    postSnapshotReverseViewportBuilder.addRowSet(sub.viewport);
                } else {
                    postSnapshotViewportBuilder.addRowSet(sub.viewport);
                }
            }
        }

        if (postSnapshotViewport != null) {
            postSnapshotViewport.close();
        }
        if (postSnapshotReverseViewport != null) {
            postSnapshotReverseViewport.close();
        }
        postSnapshotViewport = postSnapshotViewportBuilder.build();
        postSnapshotReverseViewport = postSnapshotReverseViewportBuilder.build();
    }

    private void promoteSnapshotToActive() {
        Assert.holdsLock(this, "promoteSnapshotToActive must hold lock!");

        if (activeViewport != null) {
            activeViewport.close();
        }
        if (activeReverseViewport != null) {
            activeReverseViewport.close();
        }

        activeViewport = postSnapshotViewport == null || postSnapshotViewport.isEmpty() ? null
                : postSnapshotViewport;

        activeReverseViewport =
                postSnapshotReverseViewport == null || postSnapshotReverseViewport.isEmpty() ? null
                        : postSnapshotReverseViewport;

        if (postSnapshotViewport != null && postSnapshotViewport.isEmpty()) {
            postSnapshotViewport.close();
        }
        postSnapshotViewport = null;

        if (postSnapshotReverseViewport != null && postSnapshotReverseViewport.isEmpty()) {
            postSnapshotReverseViewport.close();
        }
        postSnapshotReverseViewport = null;

        // Pre-condition: activeObjectColumns == objectColumns & activeColumns
        objectColumnsToClear.or(postSnapshotColumns);
        objectColumnsToClear.and(objectColumns);
        // Post-condition: activeObjectColumns == objectColumns & (activeColumns | postSnapshotColumns)

        activeColumns.clear();
        activeColumns.or(postSnapshotColumns);
        postSnapshotColumns.clear();
    }

    private synchronized long getLastIndexClockStep() {
        return lastIndexClockStep;
    }

    private class SnapshotControl implements ConstructSnapshot.SnapshotControl {
        long capturedLastIndexClockStep;
        long step = -1;
        final List<Subscription> snapshotSubscriptions;

        SnapshotControl(final List<Subscription> snapshotSubscriptions) {
            this.snapshotSubscriptions = snapshotSubscriptions;
        }

        @SuppressWarnings("AutoBoxing")
        @Override
        public Boolean usePreviousValues(final long beforeClockValue) {
            if (!parentIsRefreshing) {
                return false;
            }

            capturedLastIndexClockStep = getLastIndexClockStep();

            final LogicalClock.State state = LogicalClock.getState(beforeClockValue);
            final long step = LogicalClock.getStep(beforeClockValue);
            if (state != LogicalClock.State.Updating) {
                this.step = step;
                return false;
            }

            final boolean notifiedOnThisStep = step == capturedLastIndexClockStep;
            final boolean usePrevious = !notifiedOnThisStep;

            this.step = notifiedOnThisStep ? step : step - 1;

            if (DEBUG) {
                log.info().append(logPrefix)
                        .append("previousValuesAllowed usePrevious=").append(usePrevious)
                        .append(", step=").append(step).append(", validStep=").append(this.step).endl();
            }

            return usePrevious;
        }

        @Override
        public boolean snapshotConsistent(final long currentClockValue, final boolean usingPreviousValues) {
            if (!parentIsRefreshing) {
                return true;
            }
            return capturedLastIndexClockStep == getLastIndexClockStep();
        }

        @Override
        public boolean snapshotCompletedConsistently(final long afterClockValue, final boolean usedPreviousValues) {
            final boolean success;
            synchronized (BarrageMessageProducer.this) {
                success = snapshotConsistent(afterClockValue, usedPreviousValues);

                if (!success) {
                    step = -1;
                } else {
                    flipSnapshotStateForSubscriptions(snapshotSubscriptions);
                    finalizeSnapshotForSubscriptions(snapshotSubscriptions);
                    promoteSnapshotToActive();
                }
            }
            if (DEBUG) {
                log.info().append(logPrefix)
                        .append("success=").append(success).append(", step=").append(step).endl();
            }
            return success;
        }
    }

    @VisibleForTesting
    BarrageMessage getSnapshot(
            final List<Subscription> snapshotSubscriptions,
            final BitSet columnsToSnapshot,
            final RowSet positionsToSnapshot,
            final RowSet reversePositionsToSnapshot) {
        if (onGetSnapshot != null) {
            onGetSnapshot.run();
        }

        // TODO: Use *this* as snapshot tick source for fail fast.
        // TODO: Let notification-indifferent use cases skip notification test
        final SnapshotControl snapshotControl =
                new SnapshotControl(snapshotSubscriptions);
        return ConstructSnapshot.constructBackplaneSnapshotInPositionSpace(
                this, parent, columnsToSnapshot, positionsToSnapshot, reversePositionsToSnapshot,
                snapshotControl);
    }

    ////////////////////////////////////////////////////
    // DynamicNode / NotificationStepReceiver Methods //
    ////////////////////////////////////////////////////

    private final List<Object> parents = Collections.synchronizedList(new ArrayList<>());

    @Override
    public boolean isRefreshing() {
        return parent.isRefreshing();
    }

    @Override
    public boolean setRefreshing(final boolean refreshing) {
        if (parent.isRefreshing() || !refreshing) {
            return parent.isRefreshing();
        }
        throw new UnsupportedOperationException("cannot modify the source table's refreshing state");
    }

    @Override
    public void addParentReference(final Object parent) {
        if (DynamicNode.notDynamicOrIsRefreshing(parent)) {
            setRefreshing(true);
            parents.add(parent);
            if (parent instanceof LivenessReferent) {
                manage((LivenessReferent) parent);
            }
        }
    }

    @Override
    public synchronized void setLastNotificationStep(final long lastNotificationStep) {
        lastIndexClockStep = Math.max(lastNotificationStep, lastIndexClockStep);
    }
}<|MERGE_RESOLUTION|>--- conflicted
+++ resolved
@@ -384,11 +384,8 @@
         this.updateIntervalMs = updateIntervalMs;
         this.onGetSnapshot = onGetSnapshot;
 
-<<<<<<< HEAD
         this.parentTableSize = parent.size();
-=======
         this.parentIsRefreshing = parent.isRefreshing();
->>>>>>> cce5f2e2
 
         if (DEBUG) {
             log.info().append(logPrefix).append("Creating new BarrageMessageProducer for ")
