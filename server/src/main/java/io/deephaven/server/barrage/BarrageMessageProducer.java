--- conflicted
+++ resolved
@@ -1898,29 +1898,17 @@
     private void flipSnapshotStateForSubscriptions(
             final List<Subscription> subscriptions) {
         for (final Subscription subscription : subscriptions) {
-<<<<<<< HEAD
-            final RowSet tmp = subscription.viewport;
-            subscription.viewport = subscription.snapshotViewport;
-            subscription.snapshotViewport = (WritableRowSet) tmp;
-=======
             final RowSet tmpViewport = subscription.viewport;
             subscription.viewport = subscription.snapshotViewport;
             subscription.snapshotViewport = (WritableRowSet) tmpViewport;
->>>>>>> 0cd76900
 
             boolean tmpDirection = subscription.reverseViewport;
             subscription.reverseViewport = subscription.snapshotReverseViewport;
             subscription.snapshotReverseViewport = tmpDirection;
 
-<<<<<<< HEAD
-            final BitSet tmpCols = subscription.subscribedColumns;
-            subscription.subscribedColumns = subscription.snapshotColumns;
-            subscription.snapshotColumns = tmpCols;
-=======
             final BitSet tmpColumns = subscription.subscribedColumns;
             subscription.subscribedColumns = subscription.snapshotColumns;
             subscription.snapshotColumns = tmpColumns;
->>>>>>> 0cd76900
         }
     }
 
