//
// Copyright (c) 2016-2024 Deephaven Data Labs and Patent Pending
//
package io.deephaven.server.barrage;

import com.google.common.annotations.VisibleForTesting;
import com.google.rpc.Code;
import dagger.assisted.Assisted;
import dagger.assisted.AssistedFactory;
import dagger.assisted.AssistedInject;
import io.deephaven.base.formatters.FormatBitSet;
import io.deephaven.base.verify.Assert;
import io.deephaven.chunk.LongChunk;
import io.deephaven.chunk.ResettableWritableObjectChunk;
import io.deephaven.chunk.WritableChunk;
import io.deephaven.chunk.attributes.Values;
import io.deephaven.chunk.util.pools.ChunkPoolConstants;
import io.deephaven.configuration.Configuration;
import io.deephaven.engine.liveness.LivenessArtifact;
import io.deephaven.engine.liveness.LivenessReferent;
import io.deephaven.engine.rowset.*;
import io.deephaven.engine.table.*;
import io.deephaven.engine.table.impl.*;
import io.deephaven.engine.table.impl.remote.ConstructSnapshot;
import io.deephaven.engine.table.impl.sources.ArrayBackedColumnSource;
import io.deephaven.engine.table.impl.sources.FillUnordered;
import io.deephaven.engine.table.impl.sources.ObjectArraySource;
import io.deephaven.engine.table.impl.sources.ReinterpretUtils;
import io.deephaven.engine.table.impl.util.BarrageMessage;
import io.deephaven.engine.table.impl.util.ShiftInversionHelper;
import io.deephaven.engine.table.impl.util.UpdateCoalescer;
import io.deephaven.engine.updategraph.*;
import io.deephaven.engine.updategraph.impl.PeriodicUpdateGraph;
import io.deephaven.extensions.barrage.BarragePerformanceLog;
import io.deephaven.extensions.barrage.BarrageStreamGenerator;
import io.deephaven.extensions.barrage.BarrageSubscriptionOptions;
import io.deephaven.extensions.barrage.BarrageSubscriptionPerformanceLogger;
import io.deephaven.extensions.barrage.util.BarrageUtil;
import io.deephaven.extensions.barrage.util.GrpcUtil;
import io.deephaven.extensions.barrage.util.StreamReader;
import io.deephaven.internal.log.LoggerFactory;
import io.deephaven.io.logger.Logger;
import io.deephaven.server.session.SessionService;
import io.deephaven.server.util.Scheduler;
import io.deephaven.util.SafeCloseable;
import io.deephaven.util.SafeCloseableArray;
import io.deephaven.util.datastructures.LongSizedDataStructure;
import io.grpc.StatusRuntimeException;
import io.grpc.stub.StreamObserver;
import org.jetbrains.annotations.NotNull;
import org.jetbrains.annotations.Nullable;
import org.HdrHistogram.Histogram;

import java.time.Instant;
import java.util.*;
import java.util.concurrent.atomic.AtomicBoolean;
import java.util.concurrent.locks.ReentrantLock;
import java.util.function.BiConsumer;
import java.util.function.Consumer;
import java.util.function.Function;
import java.util.function.IntFunction;
import java.util.stream.Stream;

import static io.deephaven.engine.table.impl.remote.ConstructSnapshot.SNAPSHOT_CHUNK_SIZE;
import static io.deephaven.extensions.barrage.util.BarrageUtil.MAX_SNAPSHOT_CELL_COUNT;
import static io.deephaven.extensions.barrage.util.BarrageUtil.MIN_SNAPSHOT_CELL_COUNT;
import static io.deephaven.extensions.barrage.util.BarrageUtil.TARGET_SNAPSHOT_PERCENTAGE;

/**
 * The server-side implementation of a Barrage replication source.
 * <p>
 * When a client subscribes initially, a snapshot of the table is sent. The snapshot is obtained using either get() or
 * getPrev() based on the state of the LogicalClock. On each subsequent update, the client is given the deltas between
 * the last update propagation and the next.
 * <p>
 * When a client changes its subscription it will be sent a snapshot of only the data that the server believes it needs
 * assuming that the client has been respecting the existing subscription. Practically, this means that the server may
 * omit some data if the client's viewport change overlaps the currently recognized viewport.
 * <p>
 * It is possible to use this replication source to create subscriptions that propagate changes from one UGP to another
 * inside the same JVM.
 * <p>
 * The client-side counterpart of this is the {@link StreamReader}.
 */
public class BarrageMessageProducer extends LivenessArtifact
        implements DynamicNode, NotificationStepReceiver {
    private static final int DELTA_CHUNK_SIZE = Configuration.getInstance().getIntegerForClassWithDefault(
            BarrageMessageProducer.class, "deltaChunkSize", ChunkPoolConstants.LARGEST_POOLED_CHUNK_CAPACITY);

    private static final Logger log = LoggerFactory.getLogger(BarrageMessageProducer.class);

    public static final boolean SUBSCRIPTION_GROWTH_ENABLED =
            Configuration.getInstance().getBooleanForClassWithDefault(BarrageMessageProducer.class,
                    "subscriptionGrowthEnabled", false);

    private long snapshotTargetCellCount = MIN_SNAPSHOT_CELL_COUNT;
    private double snapshotNanosPerCell = 0;

    /**
     * Helper to convert from SubscriptionRequest to Options and from MessageView to InputStream.
     *
     * @param <T> Type to convert from.
     * @param <V> Type to convert to.
     */
    public interface Adapter<T, V> {
        V adapt(T t);
    }

    public static class Operation
            implements QueryTable.MemoizableOperation<BarrageMessageProducer> {

        @AssistedFactory
        public interface Factory {
            Operation create(BaseTable<?> parent, long updateIntervalMs);
        }

        private final Scheduler scheduler;
        private final SessionService.ErrorTransformer errorTransformer;
        private final BarrageStreamGenerator.Factory streamGeneratorFactory;
        private final BaseTable<?> parent;
        private final long updateIntervalMs;
        private final Runnable onGetSnapshot;

        @AssistedInject
        public Operation(
                final Scheduler scheduler,
                final SessionService.ErrorTransformer errorTransformer,
                final BarrageStreamGenerator.Factory streamGeneratorFactory,
                @Assisted final BaseTable<?> parent,
                @Assisted final long updateIntervalMs) {
            this(scheduler, errorTransformer, streamGeneratorFactory, parent, updateIntervalMs, null);
        }

        @VisibleForTesting
        public Operation(
                final Scheduler scheduler,
                final SessionService.ErrorTransformer errorTransformer,
                final BarrageStreamGenerator.Factory streamGeneratorFactory,
                final BaseTable<?> parent,
                final long updateIntervalMs,
                @Nullable final Runnable onGetSnapshot) {
            this.scheduler = scheduler;
            this.errorTransformer = errorTransformer;
            this.streamGeneratorFactory = streamGeneratorFactory;
            this.parent = parent;
            this.updateIntervalMs = updateIntervalMs;
            this.onGetSnapshot = onGetSnapshot;
        }

        @Override
        public String getDescription() {
            return "BarrageMessageProducer(" + updateIntervalMs + "," + System.identityHashCode(parent) + ")";
        }

        @Override
        public String getLogPrefix() {
            return "BarrageMessageProducer.Operation(" + System.identityHashCode(this) + "): ";
        }

        @Override
        public MemoizedOperationKey getMemoizedOperationKey() {
            return new MyMemoKey(updateIntervalMs);
        }

        @Override
        public Result<BarrageMessageProducer> initialize(final boolean usePrev, final long beforeClock) {
            final BarrageMessageProducer result = new BarrageMessageProducer(scheduler, errorTransformer,
                    streamGeneratorFactory, parent, updateIntervalMs, onGetSnapshot);
            return new Result<>(result, result.constructListener());
        }
    }

    private static class MyMemoKey extends MemoizedOperationKey {
        private final long interval;

        private MyMemoKey(final long interval) {
            this.interval = interval;
        }

        @Override
        public boolean equals(final Object o) {
            if (this == o)
                return true;
            if (o == null || getClass() != o.getClass())
                return false;
            final MyMemoKey that = (MyMemoKey) o;
            return interval == that.interval;
        }

        @Override
        public int hashCode() {
            return Long.hashCode(interval);
        }
    }

    private final String logPrefix;
    private final Scheduler scheduler;
    private final SessionService.ErrorTransformer errorTransformer;
    private final BarrageStreamGenerator.Factory streamGeneratorFactory;

    private final BaseTable<?> parent;
    private final long updateIntervalMs;
    private volatile long lastUpdateTime = 0;
    private volatile long lastScheduledUpdateTime = 0;

    private final boolean isBlinkTable;
    /** if the parent is a blink table, then this records number of items seen since last propagation or snapshot */
    private long blinkTableUpdateSize = 0;
    /** if the parent is a blink table, then this records number of items sent last propagation */
    private long lastBlinkTableUpdateSize = 0;

    private final Stats stats;

    /** the possibly reinterpretted source column */
    private final ColumnSource<?>[] sourceColumns;
    /** which source columns are object columns and thus need proactive garbage collection */
    private final BitSet objectColumns = new BitSet();
    /** internally, booleans are reinterpretted to bytes; however we need to be packed bitsets over Arrow */
    private final Class<?>[] realColumnType;
    private final Class<?>[] realColumnComponentType;

    // We keep this RowSet in-sync with deltas being propagated to subscribers.
    private final WritableRowSet propagationRowSet;

    // this holds the size of the current table, refreshed with each update
    private long parentTableSize;

    /**
     * On every update we compute which subset of rows need to be recorded dependent on our active subscriptions. We
     * compute two sets, which rows were added (or need to be scoped into viewports) and which rows were modified. For
     * all added (and scoped) rows we store the new values in every subscribed column. For all modified rows we store
     * only the columns that are dirty according to the update's ModifiedColumnSet. We record the upstream update along
     * with which rows are in the added + scoped set, which rows are in the modified set, as well as which region of the
     * deltaColumn sources belong to these sets. We allocate continuous rows via a simple watermark that is reset to
     * zero whenever our update propagation job runs.
     */
    private long nextFreeDeltaKey = 0;
    private final WritableColumnSource<?>[] deltaColumns;

    /**
     * This is the last step on which the UG-synced RowSet was updated. This is used only for consistency checking
     * between our initial creation and subsequent updates.
     */
    private long lastUpdateClockStep = 0;

    private Throwable pendingError = null;
    private final List<Delta> pendingDeltas = new ArrayList<>();

    private static final class Delta implements SafeCloseable {
        private final long step;
        private final long deltaColumnOffset;
        private final TableUpdate update;
        private final WritableRowSet recordedAdds;
        private final RowSet recordedMods;
        private final BitSet subscribedColumns;
        private final BitSet modifiedColumns;

        private Delta(final long step, final long deltaColumnOffset,
                final TableUpdate update,
                final WritableRowSet recordedAdds, final RowSet recordedMods,
                final BitSet subscribedColumns, final BitSet modifiedColumns) {
            this.step = step;
            this.deltaColumnOffset = deltaColumnOffset;
            this.update = TableUpdateImpl.copy(update);
            this.recordedAdds = recordedAdds;
            this.recordedMods = recordedMods;
            this.subscribedColumns = subscribedColumns;
            this.modifiedColumns = modifiedColumns;
        }

        @Override
        public void close() {
            update.release();
            recordedAdds.close();
            recordedMods.close();
        }
    }

    private final UpdatePropagationJob updatePropagationJob = new UpdatePropagationJob();

    /**
     * Subscription updates accumulate in pendingSubscriptions until the next time our update propagation job runs. See
     * notes on {@link Subscription} for details of the subscription life cycle.
     */
    private RowSet activeViewport = null;
    private RowSet activeReverseViewport = null;

    private WritableRowSet postSnapshotViewport = null;
    private WritableRowSet postSnapshotReverseViewport = null;

    private final BitSet activeColumns = new BitSet();
    private final BitSet postSnapshotColumns = new BitSet();
    private final BitSet objectColumnsToClear = new BitSet();

    private long numFullSubscriptions = 0;
    private long numGrowingSubscriptions = 0;
    private List<Subscription> pendingSubscriptions = new ArrayList<>();
    private final ArrayList<Subscription> activeSubscriptions = new ArrayList<>();

    private Runnable onGetSnapshot;
    private boolean onGetSnapshotIsPreSnap;

    private final boolean parentIsRefreshing;

    public BarrageMessageProducer(
            final Scheduler scheduler,
            final SessionService.ErrorTransformer errorTransformer,
            final BarrageStreamGenerator.Factory streamGeneratorFactory,
            final BaseTable<?> parent,
            final long updateIntervalMs,
            final Runnable onGetSnapshot) {
        this.logPrefix = "BarrageMessageProducer(" + Integer.toHexString(System.identityHashCode(this)) + "): ";

        this.scheduler = scheduler;
        this.errorTransformer = errorTransformer;
        this.streamGeneratorFactory = streamGeneratorFactory;
        this.parent = parent;
        this.isBlinkTable = parent.isBlink();

        final String tableKey = BarragePerformanceLog.getKeyFor(parent);
        if (scheduler.inTestMode() || tableKey == null) {
            // When testing do not schedule statistics, as the scheduler will never empty its work queue.
            stats = null;
        } else {
            stats = new Stats(tableKey);
        }

        this.propagationRowSet = RowSetFactory.empty();
        this.updateIntervalMs = updateIntervalMs;
        this.onGetSnapshot = onGetSnapshot;

        this.parentTableSize = parent.size();
        this.parentIsRefreshing = parent.isRefreshing();

        if (log.isDebugEnabled()) {
            log.debug().append(logPrefix).append("Creating new BarrageMessageProducer for ")
                    .append(System.identityHashCode(parent)).append(" with an interval of ")
                    .append(updateIntervalMs).endl();
        }

        sourceColumns = parent.getColumnSources().toArray(ColumnSource.ZERO_LENGTH_COLUMN_SOURCE_ARRAY);
        deltaColumns = new WritableColumnSource[sourceColumns.length];
        realColumnType = new Class<?>[sourceColumns.length];
        realColumnComponentType = new Class<?>[sourceColumns.length];

        // we start off with initial sizes of zero, because its quite possible no one will ever look at this table
        final int capacity = 0;

        for (int ci = 0; ci < sourceColumns.length; ++ci) {
            // avoid silly reinterpretations during ser/deser by using primitive types when possible
            realColumnType[ci] = sourceColumns[ci].getType();
            realColumnComponentType[ci] = sourceColumns[ci].getComponentType();
            sourceColumns[ci] = ReinterpretUtils.maybeConvertToPrimitive(sourceColumns[ci]);
            deltaColumns[ci] = ArrayBackedColumnSource.getMemoryColumnSource(
                    capacity, sourceColumns[ci].getType(), sourceColumns[ci].getComponentType());

            if (deltaColumns[ci] instanceof ObjectArraySource) {
                objectColumns.set(ci);
            }
        }
    }

    @VisibleForTesting
    public RowSet getRowSet() {
        return parent.getRowSet();
    }

    @VisibleForTesting
    public TableDefinition getTableDefinition() {
        return parent.getDefinition();
    }

    @VisibleForTesting
    public void setOnGetSnapshot(Runnable onGetSnapshot, boolean isPreSnap) {
        this.onGetSnapshot = onGetSnapshot;
        onGetSnapshotIsPreSnap = isPreSnap;
    }

    /////////////////////////////////////
    // Subscription Management Methods //
    /////////////////////////////////////

    /**
     * Here is the typical lifecycle of a subscription:
     * <ol>
     * <li>The new subscription is added to pendingSubscriptions. It is not active and its viewport / subscribed columns
     * are empty.</li>
     * <li>If a subscription is updated before the initial snapshot is prepared, we overwrite the viewport / columns
     * stored in the variables prefixed with `pending`. These variables will always contain the most recently requested
     * viewport / columns that have not yet been acknowledged by the BMP.</li>
     * <li>The BMP's update propagation job runs. All pendingSubscriptions (new or updated) will have their pending
     * viewport / columns requests accepted. All pendingSubscriptions move to the activeSubscription list if they were
     * brand new. The pendingSubscription list is cleared. At this stage, the `pending` variables are nulled and their
     * contents move to the variables prefixed with `target`. The propagation job is responsible for building the
     * snapshot(s) and sending to the client. When each snapshot is complete, the `snapshot` variables are flipped to
     * `viewport` and `subscribedColumns`.</li>
     * <li>While the subscription viewport is growing, it may receive deltas on the rows that have already been
     * snapshotted and sent to the client. This ensures consistency is maintained through the propagation process. When
     * the client has received the entire contents of the `target` viewport, the growing subscription is complete. The
     * `target` variables are promoted to `viewport` and `subscribedColumns` and the subscription is removed from the
     * list of growing subscriptions. Only deltas will be sent to this subscriber until a change of viewport or columns
     * is requested by the client.</li>
     * <li>If a subscription is updated during or after stage 3, it will be added back to the pendingSubscription list,
     * and the updated requests will sit in the `pending` variables until the next time the update propagation job
     * executes. It will NOT be removed from the activeSubscription list. A given subscription will exist no more than
     * once in either subscription list.</li>
     * <li>Finally, when a subscription is removed we mark it as having a `pendingDelete` and add it to the
     * pendingSubscription list. Any subscription requests/updates that re-use this handleId will ignore this instance
     * of Subscription and be allowed to construct a new Subscription starting from step 1. When the update propagation
     * job is run we clean up deleted subscriptions and rebuild any state that is used to filter recorded updates.</li>
     * </ol>
     */
    private class Subscription {
        final BarrageSubscriptionOptions options;
        final StreamObserver<BarrageStreamGenerator.MessageView> listener;
        final String logPrefix;

        RowSet viewport; // active viewport
        BitSet subscribedColumns; // active subscription columns
        boolean reverseViewport; // is the active viewport reversed (indexed from end of table)

        boolean isActive = false; // is this subscription in our active list?
        boolean pendingDelete = false; // is this subscription deleted as far as the client is concerned?
        boolean hasPendingUpdate = false; // is this subscription in our pending list?
        boolean pendingInitialSnapshot = true; // do we need to send the initial snapshot?

        RowSet pendingViewport; // if an update is pending this is our new viewport
        boolean pendingReverseViewport; // is the pending viewport reversed (indexed from end of table)
        BitSet pendingColumns; // if an update is pending this is our new column subscription set

        WritableRowSet snapshotViewport = null; // promoted to `active` viewport by the snapshot process
        BitSet snapshotColumns = null; // promoted to `active` columns by the snapshot process
        boolean snapshotReverseViewport = false; // promoted to `active` viewport direction by the snapshot process

        RowSet targetViewport = null; // the final viewport for a changed (new or updated) subscription
        BitSet targetColumns; // the final set of columns for a changed subscription
        boolean targetReverseViewport; // the final viewport direction for a changed subscription

        boolean isGrowingViewport; // is this subscription actively growing
        WritableRowSet growingRemainingViewport = null; // rows still needed to satisfy this subscription target
                                                        // viewport
        WritableRowSet growingIncrementalViewport = null; // rows to be sent to the client from the current snapshot
        boolean isFirstSnapshot; // is this the first snapshot after a change to a subscriptions

        private Subscription(final StreamObserver<BarrageStreamGenerator.MessageView> listener,
                final BarrageSubscriptionOptions options,
                final BitSet subscribedColumns,
                @Nullable final RowSet initialViewport,
                final boolean reverseViewport) {
            this.options = options;
            this.listener = listener;
            this.logPrefix = "Sub{" + Integer.toHexString(System.identityHashCode(listener)) + "}: ";
            this.viewport = RowSetFactory.empty();
            this.subscribedColumns = new BitSet();
            this.pendingColumns = subscribedColumns;
            this.pendingViewport = initialViewport;
            this.pendingReverseViewport = this.reverseViewport = reverseViewport;
        }

        public boolean isViewport() {
            return viewport != null;
        }
    }

    /**
     * Add a subscription to this BarrageMessageProducer.
     *
     * @param listener The listener for this subscription
     * @param options The {@link BarrageSubscriptionOptions subscription options}
     * @param columnsToSubscribe The initial columns to subscribe to
     * @param initialViewport Initial viewport, to be owned by the subscription
     */
    public void addSubscription(final StreamObserver<BarrageStreamGenerator.MessageView> listener,
            final BarrageSubscriptionOptions options,
            @Nullable final BitSet columnsToSubscribe,
            @Nullable final RowSet initialViewport,
            final boolean reverseViewport) {
        synchronized (this) {
            final boolean hasSubscription = activeSubscriptions.stream().anyMatch(item -> item.listener == listener)
                    || pendingSubscriptions.stream().anyMatch(item -> item.listener == listener);
            if (hasSubscription) {
                throw new IllegalStateException(
                        "Asking to add a subscription for an already existing session and listener");
            }
            if (isBlinkTable && reverseViewport) {
                GrpcUtil.safelyError(listener, Code.INVALID_ARGUMENT,
                        "Reverse viewport is not supported for blink tables");
                return;
            }

            final BitSet cols;
            if (columnsToSubscribe == null) {
                cols = new BitSet(sourceColumns.length);
                cols.set(0, sourceColumns.length);
            } else {
                cols = (BitSet) columnsToSubscribe.clone();
            }
            final Subscription subscription =
                    new Subscription(listener, options, cols, initialViewport, reverseViewport);

            if (log.isDebugEnabled()) {
                log.debug().append(logPrefix)
                        .append(subscription.logPrefix)
                        .append("subbing to columns ")
                        .append(FormatBitSet.formatBitSet(cols))
                        .append(" and scheduling update immediately, for initial snapshot.")
                        .endl();
            }

            subscription.hasPendingUpdate = true;
            pendingSubscriptions.add(subscription);

            // we'd like to send the initial snapshot as soon as possible
            updatePropagationJob.scheduleImmediately();
        }
    }

    private boolean findAndUpdateSubscription(final StreamObserver<BarrageStreamGenerator.MessageView> listener,
            final Consumer<Subscription> updateSubscription) {
        final Function<List<Subscription>, Boolean> findAndUpdate = (List<Subscription> subscriptions) -> {
            for (final Subscription sub : subscriptions) {
                if (sub.listener == listener) {
                    updateSubscription.accept(sub);
                    if (!sub.hasPendingUpdate) {
                        sub.hasPendingUpdate = true;
                        pendingSubscriptions.add(sub);
                    }

                    if (log.isDebugEnabled()) {
                        log.debug().append(logPrefix).append("Find and update subscription scheduling immediately.")
                                .endl();
                    }
                    updatePropagationJob.scheduleImmediately();
                    return true;
                }
            }

            return false;
        };

        synchronized (this) {
            return findAndUpdate.apply(activeSubscriptions) || findAndUpdate.apply(pendingSubscriptions);
        }
    }

    public boolean updateSubscription(final StreamObserver<BarrageStreamGenerator.MessageView> listener,
            @Nullable final RowSet newViewport, @Nullable final BitSet columnsToSubscribe) {
        // assume forward viewport when not specified
        return updateSubscription(listener, newViewport, columnsToSubscribe, false);
    }

    public boolean updateSubscription(
            final StreamObserver<BarrageStreamGenerator.MessageView> listener,
            @Nullable final RowSet newViewport,
            @Nullable final BitSet columnsToSubscribe,
            final boolean newReverseViewport) {
        return findAndUpdateSubscription(listener, sub -> {
            if (sub.pendingViewport != null) {
                sub.pendingViewport.close();
            }
            sub.pendingViewport = newViewport != null ? newViewport.copy() : null;
            sub.pendingReverseViewport = newReverseViewport;
            if (isBlinkTable && newReverseViewport) {
                GrpcUtil.safelyError(listener, Code.INVALID_ARGUMENT,
                        "Reverse viewport is not supported for blink tables");
                removeSubscription(listener);
                return;
            }
            final BitSet cols;
            if (columnsToSubscribe == null) {
                cols = new BitSet(sourceColumns.length);
                cols.set(0, sourceColumns.length);
            } else {
                cols = (BitSet) columnsToSubscribe.clone();
            }

            sub.pendingColumns = cols;
            if (log.isDebugEnabled()) {
                log.debug().append(logPrefix).append(sub.logPrefix)
                        .append("scheduling update immediately, for viewport and column updates.").endl();
            }
        });
    }

    public void removeSubscription(final StreamObserver<BarrageStreamGenerator.MessageView> listener) {
        findAndUpdateSubscription(listener, sub -> {
            sub.pendingDelete = true;
            if (log.isDebugEnabled()) {
                log.debug().append(logPrefix).append(sub.logPrefix)
                        .append("scheduling update immediately, for removed subscription.").endl();
            }
        });
    }

    //////////////////////////////////////////////////
    // Update Processing and Data Recording Methods //
    //////////////////////////////////////////////////

    public InstrumentedTableUpdateListener constructListener() {
        return parentIsRefreshing ? new DeltaListener() : null;
    }

    private class DeltaListener extends InstrumentedTableUpdateListener {

        DeltaListener() {
            super("BarrageMessageProducer(" + parent.getReferentDescription() + ")");
            Assert.assertion(parentIsRefreshing, "parent.isRefreshing()");
            manage(parent);
            addParentReference(this);
        }

        @Override
        public void onUpdate(final TableUpdate upstream) {
            synchronized (BarrageMessageProducer.this) {
                try {
                    if (lastUpdateClockStep >= parent.getUpdateGraph().clock().currentStep()) {
                        throw new IllegalStateException(logPrefix + "lastUpdateClockStep=" + lastUpdateClockStep
                                + " >= notification on "
                                + parent.getUpdateGraph().clock().currentStep());
                    }

                    final boolean shouldEnqueueDelta = !activeSubscriptions.isEmpty();
                    if (shouldEnqueueDelta) {
                        final long startTm = System.nanoTime();
                        enqueueUpdate(upstream);
                        recordMetric(stats -> stats.enqueue, System.nanoTime() - startTm);
                        schedulePropagation();
                    }
                    parentTableSize = parent.size();

                    lastUpdateClockStep = parent.getUpdateGraph().clock().currentStep();
                    if (log.isDebugEnabled()) {
                        try (final RowSet prevRowSet = parent.getRowSet().copyPrev()) {
                            log.debug().append(logPrefix)
                                    .append("lastUpdateClockStep=").append(lastUpdateClockStep)
                                    .append(", upstream=").append(upstream).append(", shouldEnqueueDelta=")
                                    .append(shouldEnqueueDelta)
                                    .append(", rowSet=").append(parent.getRowSet()).append(", prevRowSet=")
                                    .append(prevRowSet)
                                    .endl();
                        }
                    }
                } catch (Exception err) {
                    // the BMP is failing not the parent table; so we need to remove the BMP from the update graph
                    forceReferenceCountToZero();
                    pendingError = err;
                    schedulePropagation();
                }
            }
        }

        @Override
        protected void onFailureInternal(final Throwable originalException, Entry sourceEntry) {
            synchronized (BarrageMessageProducer.this) {
                pendingError = originalException;
                schedulePropagation();
            }
        }

        @Override
        public void destroy() {
            super.destroy();
            parent.removeUpdateListener(this);
        }
    }

    private static class FillDeltaContext implements SafeCloseable {
        final int columnIndex;
        final ColumnSource<?> sourceColumn;
        final WritableColumnSource<?> deltaColumn;
        final ColumnSource.GetContext sourceGetContext;
        final ChunkSink.FillFromContext deltaFillContext;

        public FillDeltaContext(final int columnIndex,
                final ColumnSource<?> sourceColumn,
                final WritableColumnSource<?> deltaColumn,
                final SharedContext sharedContext,
                final int chunkSize) {
            this.columnIndex = columnIndex;
            this.sourceColumn = sourceColumn;
            this.deltaColumn = deltaColumn;
            sourceGetContext = sourceColumn.makeGetContext(chunkSize, sharedContext);
            deltaFillContext = deltaColumn.makeFillFromContext(chunkSize);
        }

        public void doFillChunk(final RowSequence srcKeys, final RowSequence dstKeys) {
            deltaColumn.fillFromChunk(deltaFillContext, sourceColumn.getChunk(sourceGetContext, srcKeys), dstKeys);
        }

        @Override
        public void close() {
            sourceGetContext.close();
            deltaFillContext.close();
        }
    }

    private void enqueueUpdate(final TableUpdate upstream) {
<<<<<<< HEAD
        Assert.assertion(Thread.holdsLock(this), "Thread.holdsLock(this)");
=======
        Assert.assertion(Thread.holdsLock(this), "enqueueUpdate must hold lock!");
>>>>>>> 6d19851e

        final WritableRowSet addsToRecord;
        final RowSet modsToRecord;
        final TrackingRowSet rowSet = parent.getRowSet();

        if (isBlinkTable) {
            // assert that there are no modifications on blink tables
            Assert.assertion(upstream.modified().isEmpty(), "upstream.modified().isEmpty()");
        }

        if (numFullSubscriptions > 0) {
            addsToRecord = upstream.added().copy();
            modsToRecord = upstream.modified().copy();
            if (isBlinkTable) {
                blinkTableUpdateSize += upstream.added().size();
            }
        } else if (activeViewport != null || activeReverseViewport != null) {
            if (isBlinkTable) {
                // note that reverse viewports are unsupported for blink tables
                Assert.eqNull(activeReverseViewport, "activeReverseViewport");
                modsToRecord = RowSetFactory.empty();

                final long newRows = upstream.added().size();
                if (newRows == 0) {
                    addsToRecord = RowSetFactory.empty();
                } else {
                    try (final WritableRowSet updateRows = RowSetFactory.fromRange(
                            blinkTableUpdateSize, blinkTableUpdateSize + newRows - 1)) {
                        updateRows.retain(activeViewport);
                        updateRows.shiftInPlace(-blinkTableUpdateSize);
                        blinkTableUpdateSize += newRows;
                        // blink tables are not guaranteed to be flat or provide contiguous row keys
                        addsToRecord = upstream.added().subSetForPositions(updateRows);
                    }
                }
            } else {
                // build the combined position-space viewport (from forward and reverse)
                try (final WritableRowSet forwardDeltaViewport =
                        activeViewport == null ? null : rowSet.subSetForPositions(activeViewport);
                        final WritableRowSet reverseDeltaViewport = activeReverseViewport == null ? null
                                : rowSet.subSetForReversePositions(activeReverseViewport)) {
                    final RowSet deltaViewport;
                    if (forwardDeltaViewport != null) {
                        if (reverseDeltaViewport != null) {
                            forwardDeltaViewport.insert(reverseDeltaViewport);
                        }
                        deltaViewport = forwardDeltaViewport;
                    } else {
                        deltaViewport = reverseDeltaViewport;
                    }

                    addsToRecord = deltaViewport.intersect(upstream.added());
                    modsToRecord = deltaViewport.intersect(upstream.modified());
                }
            }
        } else {
            // we have new viewport subscriptions and we are actively fetching snapshots so there is no data to record
            // however we must record the RowSet updates or else the propagationRowSet will be out of sync
            addsToRecord = RowSetFactory.empty();
            modsToRecord = RowSetFactory.empty();
        }

        // Note: viewports are in position space, inserted and removed rows may cause the keyspace for a given viewport
        // to shift. Let's compute which rows are being scoped into view. If current RowSet is empty, we have nothing to
        // store. If prev RowSet is empty, all rows are new and are already in addsToRecord.
        if ((activeViewport != null || activeReverseViewport != null)
                && (upstream.added().isNonempty() || upstream.removed().isNonempty())
                && rowSet.isNonempty()
                && rowSet.sizePrev() > 0
                && !isBlinkTable) {
            final RowSetBuilderRandom scopedViewBuilder = RowSetFactory.builderRandom();

            try (final RowSet prevRowSet = rowSet.copyPrev()) {
                for (final Subscription sub : activeSubscriptions) {
                    if (!sub.isViewport() || sub.pendingDelete) {
                        continue;
                    }

                    final ShiftInversionHelper inverter =
                            new ShiftInversionHelper(upstream.shifted(), sub.reverseViewport);

                    sub.viewport.forAllRowKeyRanges((posStart, posEnd) -> {
                        final long localStart, localEnd;

                        // handle reverse viewports
                        if (sub.reverseViewport) {
                            // compute positions to be relative to the final position of rowSet
                            final long lastRowPosition = rowSet.size() - 1;

                            localStart = Math.max(lastRowPosition - posEnd, 0);
                            localEnd = lastRowPosition - posStart;

                            if (localEnd < 0) {
                                // This range does not overlap with the available positions at all
                                return;
                            }
                        } else {
                            localStart = posStart;
                            localEnd = posEnd;
                        }

                        // Note: we already know that both rowSet and prevRowSet are non-empty.
                        final long currKeyStart, currKeyEnd;
                        if (sub.reverseViewport) {
                            // using the reverse ShiftHelper, must pass `key` in descending order
                            currKeyEnd =
                                    inverter.mapToPrevKeyspace(rowSet.get(Math.min(localEnd, rowSet.size() - 1)), true);
                            currKeyStart =
                                    inverter.mapToPrevKeyspace(rowSet.get(Math.min(localStart, rowSet.size() - 1)),
                                            false);
                        } else {
                            // using the forward ShiftHelper, must pass `key` in ascending order
                            currKeyStart =
                                    inverter.mapToPrevKeyspace(rowSet.get(Math.min(localStart, rowSet.size() - 1)),
                                            false);
                            currKeyEnd =
                                    inverter.mapToPrevKeyspace(rowSet.get(Math.min(localEnd, rowSet.size() - 1)), true);
                        }

                        // if our current viewport includes no previous values this range may be empty
                        if (currKeyEnd < currKeyStart) {
                            return;
                        }

                        final long prevStart;
                        final long prevEnd;
                        if (sub.reverseViewport) {
                            final long lastPrevRowPosition = prevRowSet.size() - 1;

                            prevStart = Math.max(lastPrevRowPosition - posEnd, 0);
                            prevEnd = lastPrevRowPosition - posStart; // this can be left of the prev rowset (i.e. <0)
                        } else {
                            prevStart = localStart;
                            prevEnd = localEnd; // this can be right of the prev rowset (i.e. >= size())
                        }

                        // get the key that represents the start of the viewport in the prev rowset key space or
                        // prevRowSet.lastRowKey() + 1 if the start is past the end of prev rowset
                        final long prevKeyStart =
                                prevStart >= prevRowSet.size() ? prevRowSet.lastRowKey() + 1
                                        : prevRowSet.get(prevStart);

                        // get the key that represents the end of the viewport in the prev rowset key space or
                        // -1 if the end is before the beginning of prev rowset
                        final long prevKeyEnd =
                                prevEnd < 0 ? -1 : prevRowSet.get(Math.min(prevEnd, prevRowSet.size() - 1));

                        // Note: we already know that scoped rows must touch viewport boundaries
                        if (currKeyStart < prevKeyStart) {
                            scopedViewBuilder.addRange(currKeyStart, Math.min(prevKeyStart - 1, currKeyEnd));
                        }
                        if (currKeyEnd > prevKeyEnd) {
                            scopedViewBuilder.addRange(Math.max(prevKeyEnd + 1, currKeyStart), currKeyEnd);
                        }
                    });
                }
            }

            try (final WritableRowSet scoped = scopedViewBuilder.build()) {
                upstream.shifted().apply(scoped); // we built scoped rows in prev-keyspace
                scoped.retain(rowSet); // we only record valid rows
                addsToRecord.insert(scoped);
            }
        }

        if (log.isDebugEnabled()) {
            log.debug().append(logPrefix)
                    .append("updateGraph=").append(parent.getUpdateGraph())
                    .append(", step=").append(parent.getUpdateGraph().clock().currentStep())
                    .append(", upstream=").append(upstream)
                    .append(", activeSubscriptions=").append(activeSubscriptions.size())
                    .append(", numFullSubscriptions=").append(numFullSubscriptions)
                    .append(", addsToRecord=").append(addsToRecord)
                    .append(", modsToRecord=").append(modsToRecord)
                    .append(", activeViewport=").append(activeViewport)
                    .append(", activeReverseViewport=").append(activeReverseViewport)
                    .append(", columns=").append(FormatBitSet.formatBitSet(activeColumns)).endl();
        }

        // Now append any data that we need to save for later.
        final BitSet modifiedColumns;
        if (upstream.modified().isEmpty()) {
            modifiedColumns = new BitSet();
        } else if (upstream.modifiedColumnSet() == ModifiedColumnSet.ALL) {
            modifiedColumns = (BitSet) activeColumns.clone();
        } else {
            modifiedColumns = upstream.modifiedColumnSet().extractAsBitSet();
            modifiedColumns.and(activeColumns);
        }

        final long deltaColumnOffset = nextFreeDeltaKey;
        if (addsToRecord.isNonempty() || modsToRecord.isNonempty()) {
            final FillDeltaContext[] fillDeltaContexts = new FillDeltaContext[activeColumns.cardinality()];
            try (final SharedContext sharedContext = SharedContext.makeSharedContext();
                    final SafeCloseableArray<?> ignored = new SafeCloseableArray<>(fillDeltaContexts)) {
                final int totalSize = LongSizedDataStructure.intSize("BarrageMessageProducer#enqueueUpdate",
                        addsToRecord.size() + modsToRecord.size() + nextFreeDeltaKey);
                final int deltaChunkSize =
                        (int) Math.min(DELTA_CHUNK_SIZE, Math.max(addsToRecord.size(), modsToRecord.size()));

                for (int columnIndex = activeColumns.nextSetBit(0), aci = 0; columnIndex >= 0; columnIndex =
                        activeColumns.nextSetBit(columnIndex + 1)) {
                    if (addsToRecord.isEmpty() && !modifiedColumns.get(columnIndex)) {
                        continue;
                    }
                    deltaColumns[columnIndex].ensureCapacity(totalSize);
                    fillDeltaContexts[aci++] = new FillDeltaContext(columnIndex, sourceColumns[columnIndex],
                            deltaColumns[columnIndex], sharedContext, deltaChunkSize);
                }

                final BiConsumer<RowSet, BitSet> recordRows = (keysToAdd, columnsToRecord) -> {
                    try (final RowSequence.Iterator rsIt = keysToAdd.getRowSequenceIterator()) {
                        while (rsIt.hasMore()) {
                            // NB: This will never return more keys than deltaChunkSize
                            final RowSequence srcKeys = rsIt.getNextRowSequenceWithLength(DELTA_CHUNK_SIZE);
                            try (final RowSequence dstKeys =
                                    RowSequenceFactory.forRange(nextFreeDeltaKey,
                                            nextFreeDeltaKey + srcKeys.size() - 1)) {
                                nextFreeDeltaKey += srcKeys.size();

                                for (final FillDeltaContext fillDeltaContext : fillDeltaContexts) {
                                    if (fillDeltaContext == null) {
                                        // We've run past the used part of the contexts array
                                        break;
                                    }
                                    if (columnsToRecord.get(fillDeltaContext.columnIndex)) {
                                        fillDeltaContext.doFillChunk(srcKeys, dstKeys);
                                    }
                                }

                                sharedContext.reset();
                            }
                        }
                    }
                };

                if (addsToRecord.isNonempty()) {
                    recordRows.accept(addsToRecord, activeColumns);
                }
                if (modsToRecord.isNonempty()) {
                    recordRows.accept(modsToRecord, modifiedColumns);
                }
            }
        }

        if (log.isDebugEnabled()) {
            log.debug().append(logPrefix).append("update accumulation complete for step=")
                    .append(parent.getUpdateGraph().clock().currentStep()).endl();
        }

        pendingDeltas
                .add(new Delta(parent.getUpdateGraph().clock().currentStep(), deltaColumnOffset,
                        upstream, addsToRecord, modsToRecord, (BitSet) activeColumns.clone(), modifiedColumns));
    }

    private void schedulePropagation() {
        Assert.assertion(Thread.holdsLock(this), "schedulePropagation must hold lock!");

        // copy lastUpdateTime so we are not duped by the re-read
        final long localLastUpdateTime = lastUpdateTime;
        final long now = scheduler.currentTimeMillis();
        final long msSinceLastUpdate = now - localLastUpdateTime;
        if (lastScheduledUpdateTime != 0 && lastScheduledUpdateTime > lastUpdateTime) {
            // an already scheduled update is coming up
            if (log.isDebugEnabled()) {
                log.debug().append(logPrefix)
                        .append("Not scheduling update, because last update was ").append(localLastUpdateTime)
                        .append(" and now is ").append(now).append(" msSinceLastUpdate=").append(msSinceLastUpdate)
                        .append(" interval=").append(updateIntervalMs).append(" already scheduled to run at ")
                        .append(lastScheduledUpdateTime).endl();
            }
        } else if (msSinceLastUpdate < localLastUpdateTime) {
            // we have updated within the period, so wait until a sufficient gap
            final long nextRunTime = localLastUpdateTime + updateIntervalMs;
            if (log.isDebugEnabled()) {
                log.debug().append(logPrefix).append("Last Update Time: ").append(localLastUpdateTime)
                        .append(" next run: ")
                        .append(nextRunTime).endl();
            }
            lastScheduledUpdateTime = nextRunTime;
            updatePropagationJob.scheduleAt(nextRunTime);
        } else {
            // we have not updated recently, so go for it right away
            if (log.isDebugEnabled()) {
                log.debug().append(logPrefix)
                        .append("Scheduling update immediately, because last update was ").append(localLastUpdateTime)
                        .append(" and now is ").append(now).append(" msSinceLastUpdate=").append(msSinceLastUpdate)
                        .append(" interval=").append(updateIntervalMs).endl();
            }
            updatePropagationJob.scheduleImmediately();
        }
    }

    ///////////////////////////////////////////
    // Propagation and Serialization Methods //
    ///////////////////////////////////////////

    private class UpdatePropagationJob implements Runnable {
        private final ReentrantLock runLock = new ReentrantLock();
        private final AtomicBoolean needsRun = new AtomicBoolean();

        @Override
        public void run() {
            needsRun.set(true);
            while (true) {
                if (!runLock.tryLock()) {
                    // if we can't get a lock, the thread that lets it go will check before exiting the method
                    return;
                }

                try {
                    if (needsRun.compareAndSet(true, false)) {
                        final long startTm = System.nanoTime();
                        updateSubscriptionsSnapshotAndPropagate();
                        recordMetric(stats -> stats.updateJob, System.nanoTime() - startTm);
                    }
                } catch (final Exception exception) {
                    synchronized (BarrageMessageProducer.this) {
                        final StatusRuntimeException apiError = errorTransformer.transform(exception);

                        Stream.concat(activeSubscriptions.stream(), pendingSubscriptions.stream()).distinct()
                                .forEach(sub -> GrpcUtil.safelyError(sub.listener, apiError));

                        activeSubscriptions.clear();
                        pendingSubscriptions.clear();
                    }
                } finally {
                    runLock.unlock();
                }

                if (!needsRun.get()) {
                    return;
                }
            }
        }

        public void scheduleImmediately() {
            if (needsRun.compareAndSet(false, true) && !runLock.isLocked()) {
                scheduler.runImmediately(this);
            }
        }

        public void scheduleAt(final long nextRunTimeMillis) {
            scheduler.runAtTime(nextRunTimeMillis, this);
        }
    }

    /**
     * Handles updates to subscriptions and propagates snapshots and deltas to subscribed clients. Manages `growing`
     * viewports, where a subscription receives initial data in one or more snapshots that are assembled client-side
     * into the complete dataset.
     *
     * <p>
     * Here is how a subscription viewport `grows` over multiple snapshots:
     * <ol>
     * <li>When a subscription is updated (on creation or after a change to columns or viewport), a new snapshot must be
     * created and transmitted to the client. The `growing` snapshot algorithm attempts to keep the UGP responsive by
     * creating snapshots that consume no more than a certain percentage of the UGP cycle time. In addition, GUI
     * responsiveness is improved by prioritizing viewport subscription client requests over full subscription clients.
     *
     * <p>
     * <b>NOTE:</b> All subscriptions are initially considered to be `growing` subscriptions even if they can be
     * satisfied in a single snapshot.</li>
     * <li>When the `BarrageMessageProducer` is ready to provide a new snapshot to an updated subscription, it will
     * transfer the `pending` values (viewport rowset and direction, columns) to `target` values which are the final
     * goals toward which the viewport grows. In addition, the `growingRemainingViewport` is created which will hold all
     * the outstanding rows the client needs to receive in the upcoming snapshot(s). If the updated (or new)
     * subscription is a `full` subscription, this viewport is set to range (0, Long.MAX_VALUE).
     * <li>If a client has changed viewports, it is possible that the new viewport overlaps with the previous and some
     * rows may not need to be requested. This can only happen on the first snapshot after the change, so the
     * `isFirstSnapshot` flag is used to add these rows to the viewport on the first snapshot.</li>
     * <li>To generate the full rowset for the snapshot, a maximum number of rows to snapshot is computed and the
     * subscriptions are processed in a prioritized order, placing viewport above full subscriptions. For each
     * subscription (while not exceeding the snapshot maximum number of rows), rows are extracted from the
     * `growingRemainingViewport` into `growingIncrementalViewport`. Each subscription can also leverage rows already
     * selected for this cycle by previous subscriptions (where the direction of the viewport matches). Additionally,
     * the `snapshotViewport` is expanded by the additional rows this client will receive this cycle. When a snapshot is
     * successfully created, this `snapshotViewport` will be promoted to the `activeViewport` for this
     * subscription.</li>
     * <li>When the parent table is smaller than the viewport, it is possible to snapshot all rows in the table before
     * exhausting `growingRemainingViewport`. During the snapshot call and while the lock is held,
     * `finalizeSnapshotForSubscriptions()` is called which will detect when the subscription is complete and will
     * perform some clean up as well as updating the subscription `activeViewport` to match the initially set
     * `targetViewport`. When the final snapshot message is sent, the client will see that the `activeViewport` matches
     * the requested `targetViewport` and the subscription snapshotting process is complete.</li>
     * </ol>
     */

    private void updateSubscriptionsSnapshotAndPropagate() {
        lastUpdateTime = scheduler.currentTimeMillis();
        if (log.isDebugEnabled()) {
            log.debug().append(logPrefix).append("Starting update job at " + lastUpdateTime).endl();
        }

        boolean firstSubscription = false;
        boolean pendingChanges = false;

        List<Subscription> deletedSubscriptions = null;

        // check for pending changes (under the lock)
        synchronized (this) {
            List<Subscription> updatedSubscriptions = null;

            if (!pendingSubscriptions.isEmpty()) {
                updatedSubscriptions = this.pendingSubscriptions;
                pendingSubscriptions = new ArrayList<>();
            }

            if (updatedSubscriptions != null) {
                // remove deleted subscriptions while we still hold the lock
                for (int i = 0; i < activeSubscriptions.size(); ++i) {
                    final Subscription sub = activeSubscriptions.get(i);
                    if (!sub.pendingDelete) {
                        continue;
                    }

                    // save this for later deletion
                    if (deletedSubscriptions == null) {
                        deletedSubscriptions = new ArrayList<>();
                    }
                    deletedSubscriptions.add(sub);

                    if (!sub.isViewport()) {
                        --numFullSubscriptions;
                    }
                    if (sub.isGrowingViewport) {
                        --numGrowingSubscriptions;
                    }

                    // remove this deleted subscription from future consideration
                    activeSubscriptions.set(i, activeSubscriptions.get(activeSubscriptions.size() - 1));
                    activeSubscriptions.remove(activeSubscriptions.size() - 1);
                    --i;

                }

                // rebuild the viewports since there are pending changes. This function excludes active subscriptions
                // with pending changes because the snapshot process will add those to the active viewports
                buildPostSnapshotViewports(true);

                for (final Subscription subscription : updatedSubscriptions) {
                    if (subscription.pendingDelete) {
                        continue;
                    }
                    pendingChanges = true;

                    // add this subscription to the "growing" list to handle snapshot creation
                    if (!subscription.isGrowingViewport) {
                        subscription.isGrowingViewport = true;
                        ++numGrowingSubscriptions;
                    }

                    subscription.hasPendingUpdate = false;
                    if (!subscription.isActive) {
                        firstSubscription |= activeSubscriptions.isEmpty();

                        // Note that initial subscriptions have empty viewports and no subscribed columns.
                        subscription.isActive = true;
                        activeSubscriptions.add(subscription);
                    }

                    try (RowSet ignored = subscription.targetViewport) {
                        subscription.targetViewport = subscription.pendingViewport;
                        subscription.pendingViewport = null;
                    }

                    subscription.targetColumns = subscription.pendingColumns;
                    subscription.pendingColumns = null;

                    subscription.targetReverseViewport = subscription.pendingReverseViewport;

                    subscription.isFirstSnapshot = true;

                    // get the set of remaining rows for this subscription
                    if (subscription.growingRemainingViewport != null) {
                        subscription.growingRemainingViewport.close();
                    }
                    subscription.growingRemainingViewport = subscription.targetViewport == null
                            ? RowSetFactory.flat(Long.MAX_VALUE)
                            : subscription.targetViewport.copy();
                }
            }

            if (deletedSubscriptions != null && !pendingChanges) {
                // we have only removed subscriptions; we can update this state immediately.
                promoteSnapshotToActive();
            }
        }

        BarrageMessage preSnapshot = null;
        BarrageMessage blinkTableFlushPreSnapshot = null;
        RowSet preSnapRowSet = null;
        BarrageMessage snapshot = null;
        BarrageMessage postSnapshot = null;

        BitSet snapshotColumns;

        // create a prioritized list for the subscriptions
        LinkedList<Subscription> growingSubscriptions = new LinkedList<>();

        if (numGrowingSubscriptions > 0) {
            if (!pendingChanges) {
                // use the current active columns and viewport for the starting point of this post-snapshot view
                postSnapshotViewport = activeViewport != null ? activeViewport.copy() : RowSetFactory.empty();
                postSnapshotReverseViewport =
                        activeReverseViewport != null ? activeReverseViewport.copy() : RowSetFactory.empty();
                postSnapshotColumns.clear();
                postSnapshotColumns.or(activeColumns);
            }

            snapshotColumns = new BitSet();

            for (final Subscription subscription : activeSubscriptions) {
                if (subscription.isGrowingViewport) {
                    // build the column set from all columns needed by the growing subscriptions
                    snapshotColumns.or(subscription.targetColumns);

                    if (subscription.targetViewport == null) {
                        growingSubscriptions.addLast(subscription); // full sub gets low priority
                    } else {
                        growingSubscriptions.addFirst(subscription); // viewport sub gets higher priority
                    }
                }
            }

            // we want to limit the size of the snapshot to keep the UGP responsive
            final long columnCount = Math.max(1, snapshotColumns.cardinality());

            long rowsRemaining;
            if (SUBSCRIPTION_GROWTH_ENABLED) {
                final long cellCount =
                        Math.max(MIN_SNAPSHOT_CELL_COUNT, Math.min(snapshotTargetCellCount, MAX_SNAPSHOT_CELL_COUNT));
                rowsRemaining = cellCount / columnCount;
            } else {
                // growth is disabled, allow unlimited snapshot size
                rowsRemaining = Long.MAX_VALUE;
            }

            // some builders to help generate the rowsets we need
            RowSetBuilderRandom viewportBuilder = RowSetFactory.builderRandom();
            RowSetBuilderRandom reverseViewportBuilder = RowSetFactory.builderRandom();

            try (final WritableRowSet snapshotRowSet = RowSetFactory.empty();
                    final WritableRowSet reverseSnapshotRowSet = RowSetFactory.empty()) {

                // satisfy the subscriptions in order
                for (final Subscription subscription : growingSubscriptions) {

                    // we need to determine if the `activeViewport` is valid. if the viewport direction changes or
                    // columns were added, the client viewport is invalid
                    BitSet addedCols = (BitSet) subscription.targetColumns.clone();
                    addedCols.andNot(subscription.subscribedColumns);
                    final boolean viewportValid = subscription.reverseViewport == subscription.targetReverseViewport
                            && addedCols.isEmpty();

                    if (viewportValid && subscription.viewport != null) {
                        // handle the first snapshot of a growing subscription differently
                        if (subscription.isFirstSnapshot) {
                            // identify rows in the both the current viewport and the remaining viewport
                            subscription.snapshotViewport =
                                    subscription.growingRemainingViewport.extract(subscription.viewport);

                            // add these to the global viewports (for scoping)
                            if (subscription.targetReverseViewport) {
                                reverseViewportBuilder.addRowSet(subscription.snapshotViewport);
                            } else {
                                viewportBuilder.addRowSet(subscription.snapshotViewport);
                            }
                        } else {
                            // after the first snapshot, we can use the valid viewport
                            subscription.snapshotViewport = subscription.viewport.copy();
                        }
                    } else {
                        subscription.snapshotViewport = RowSetFactory.empty();
                    }

                    subscription.isFirstSnapshot = false;

                    // get the current set for this viewport direction
                    final WritableRowSet currentSet =
                            subscription.targetReverseViewport ? reverseSnapshotRowSet : snapshotRowSet;

                    // get the rows that we need that are already in the snapshot
                    subscription.growingIncrementalViewport = subscription.growingRemainingViewport.extract(currentSet);
                    if (rowsRemaining > 0) {
                        try (final WritableRowSet additional = subscription.growingRemainingViewport.copy()) {

                            // shrink the set of new rows to <= `rowsRemaining` size
                            if (additional.size() > rowsRemaining) {
                                final long key = additional.get(rowsRemaining);
                                additional.removeRange(key, Long.MAX_VALUE - 1);

                                // update the rows remaining
                                subscription.growingRemainingViewport.removeRange(0, key - 1);
                            } else {
                                // all rows are satisfied
                                subscription.growingRemainingViewport.clear();
                            }

                            // store the rowset that applies for this exact snapshot
                            subscription.growingIncrementalViewport.insert(additional);

                            // add the new rows to the upcoming snapshot
                            currentSet.insert(additional);

                            if (subscription.targetReverseViewport) {
                                // add this set to the global reverse viewport (for scoping)
                                reverseViewportBuilder.addRowSet(additional);
                            } else {
                                // add this set to the global forward viewport (for scoping)
                                viewportBuilder.addRowSet(additional);
                            }

                            // decrement the remaining row count
                            rowsRemaining -= additional.size();
                        }
                    }

                    subscription.snapshotViewport.insert(subscription.growingIncrementalViewport);

                    // save the column set
                    subscription.snapshotColumns = (BitSet) subscription.targetColumns.clone();

                    // save the forward/reverse viewport setting
                    subscription.snapshotReverseViewport = subscription.targetReverseViewport;
                }

                // update the postSnapshot viewports/columns to include the new viewports (excluding `full`)
                try (final RowSet vp = viewportBuilder.build(); final RowSet rvp = reverseViewportBuilder.build()) {
                    postSnapshotViewport.insert(vp);
                    postSnapshotReverseViewport.insert(rvp);
                }
                postSnapshotColumns.or(snapshotColumns);

                // finally, grab the snapshot and measure elapsed time for next projections
                long start = System.nanoTime();
                if (!isBlinkTable) {
                    snapshot = getSnapshot(growingSubscriptions, snapshotColumns, snapshotRowSet,
                            reverseSnapshotRowSet);
                } else {
                    // acquire an empty snapshot to properly align column subscription changes to a UGP step
                    snapshot = getSnapshot(growingSubscriptions, snapshotColumns, RowSetFactory.empty(),
                            RowSetFactory.empty());

                    // in the event that the blink table was not empty; pretend it was
                    if (!snapshot.rowsAdded.isEmpty()) {
                        snapshot.rowsAdded.close();
                        snapshot.rowsAdded = RowSetFactory.empty();
                    }
                }
                long elapsed = System.nanoTime() - start;
                recordMetric(stats -> stats.snapshot, elapsed);

                if (SUBSCRIPTION_GROWTH_ENABLED && !snapshot.rowsIncluded.isEmpty()) {
                    // very simplistic logic to take the last snapshot and extrapolate max number of rows that will
                    // not exceed the target UGP processing time percentage
                    PeriodicUpdateGraph updateGraph = parent.getUpdateGraph().cast();
                    long targetNanos = (long) (TARGET_SNAPSHOT_PERCENTAGE
                            * updateGraph.getTargetCycleDurationMillis()
                            * 1000000);

                    long nanosPerCell = elapsed / (snapshot.rowsIncluded.size() * columnCount);

                    // apply an exponential moving average to filter the data
                    if (snapshotNanosPerCell == 0) {
                        snapshotNanosPerCell = nanosPerCell; // initialize to first value
                    } else {
                        // EMA smoothing factor is 0.1 (N = 10)
                        snapshotNanosPerCell = (snapshotNanosPerCell * 0.9) + (nanosPerCell * 0.1);
                    }

                    snapshotTargetCellCount = (long) (targetNanos / Math.max(1, snapshotNanosPerCell));
                }
            }
        }

        synchronized (this) {
            if (growingSubscriptions.isEmpty() && pendingDeltas.isEmpty() && pendingError == null) {
                return;
            }

            // prepare updates to propagate
            final long maxStep = snapshot != null ? snapshot.step : Long.MAX_VALUE;

            int deltaSplitIdx = pendingDeltas.size();
            for (; deltaSplitIdx > 0; --deltaSplitIdx) {
                if (pendingDeltas.get(deltaSplitIdx - 1).step <= maxStep) {
                    break;
                }
            }

            // flip snapshot state so that we build the preSnapshot using previous viewports/columns
            if (snapshot != null && deltaSplitIdx > 0) {
                flipSnapshotStateForSubscriptions(growingSubscriptions);
            }

            if (!firstSubscription && deltaSplitIdx > 0) {
                final long startTm = System.nanoTime();
                preSnapshot = aggregateUpdatesInRange(0, deltaSplitIdx);
                recordMetric(stats -> stats.aggregate, System.nanoTime() - startTm);
                preSnapRowSet = propagationRowSet.copy();
            }

            if (isBlinkTable && lastBlinkTableUpdateSize != 0 && snapshot != null) {
                // we must create a dummy update that removes all rows so that the empty snapshot is valid
                blinkTableFlushPreSnapshot = aggregateUpdatesInRange(-1, -1);
            }

            if (firstSubscription) {
                Assert.neqNull(snapshot, "snapshot");

                // propagationRowSet is only updated when we have listeners; let's "run" it if needed
                propagationRowSet.clear();
                propagationRowSet.insert(snapshot.rowsAdded);
            }

            // flip back for the UGP thread's processing before releasing the lock
            if (snapshot != null && deltaSplitIdx > 0) {
                flipSnapshotStateForSubscriptions(growingSubscriptions);
            }

            if (deltaSplitIdx < pendingDeltas.size()) {
                final long startTm = System.nanoTime();
                postSnapshot = aggregateUpdatesInRange(deltaSplitIdx, pendingDeltas.size());
                recordMetric(stats -> stats.aggregate, System.nanoTime() - startTm);
            }

            // cleanup for next iteration
            clearObjectDeltaColumns(objectColumnsToClear);
            if (deletedSubscriptions != null || pendingChanges) {
                objectColumnsToClear.clear();
                objectColumnsToClear.or(objectColumns);
                objectColumnsToClear.and(activeColumns);
            }

            nextFreeDeltaKey = 0;
            for (final Delta delta : pendingDeltas) {
                delta.close();
            }
            blinkTableUpdateSize = 0;
            pendingDeltas.clear();
        }

        // now, propagate updates
        if (preSnapshot != null) {
            final long startTm = System.nanoTime();
            propagateToSubscribers(preSnapshot, preSnapRowSet);
            recordMetric(stats -> stats.propagate, System.nanoTime() - startTm);
            preSnapRowSet.close();
        }

        if (blinkTableFlushPreSnapshot != null) {
            final long startTm = System.nanoTime();
            try (final RowSet fakeTableRowSet = RowSetFactory.empty()) {
                // the method expects the post-update RowSet; which is empty after the flush
                propagateToSubscribers(blinkTableFlushPreSnapshot, fakeTableRowSet);
            }
            recordMetric(stats -> stats.propagate, System.nanoTime() - startTm);
        }

        if (snapshot != null) {
            try (final BarrageStreamGenerator snapshotGenerator =
                    streamGeneratorFactory.newGenerator(snapshot, this::recordWriteMetrics)) {
                if (log.isDebugEnabled()) {
                    log.debug().append(logPrefix).append("Sending snapshot to ").append(activeSubscriptions.size())
                            .append(" subscriber(s).").endl();
                }
                for (final Subscription subscription : growingSubscriptions) {
                    if (subscription.pendingDelete) {
                        continue;
                    }

                    final long startTm = System.nanoTime();
                    propagateSnapshotForSubscription(subscription, snapshotGenerator);
                    recordMetric(stats -> stats.propagate, System.nanoTime() - startTm);
                }
            }
        }

        if (postSnapshot != null) {
            final long startTm = System.nanoTime();
            propagateToSubscribers(postSnapshot, propagationRowSet);
            recordMetric(stats -> stats.propagate, System.nanoTime() - startTm);
        }

        if (deletedSubscriptions != null) {
            for (final Subscription subscription : deletedSubscriptions) {
                try {
                    subscription.listener.onCompleted();
                } catch (final Exception ignored) {
                    // ignore races on cancellation
                }
            }
        }

        // propagate any error notifying listeners there are no more updates incoming
        if (pendingError != null) {
            StatusRuntimeException ex = errorTransformer.transform(pendingError);
            for (final Subscription subscription : activeSubscriptions) {
                GrpcUtil.safelyError(subscription.listener, ex);
            }
        }

        if (numGrowingSubscriptions > 0) {
            if (log.isDebugEnabled()) {
                log.info().append(logPrefix).append("Have ").append(numGrowingSubscriptions)
                        .append(" growing subscriptions; scheduling next snapshot immediately.").endl();
            }
            updatePropagationJob.scheduleImmediately();
        }

        lastUpdateTime = scheduler.currentTimeMillis();
        if (log.isDebugEnabled()) {
            log.debug().append(logPrefix).append("Completed Propagation: " + lastUpdateTime).endl();
        }
    }

    private void propagateToSubscribers(final BarrageMessage message, final RowSet propRowSetForMessage) {
        // message is released via transfer to stream generator (as it must live until all view's are closed)
        try (final BarrageStreamGenerator generator = streamGeneratorFactory.newGenerator(
                message, this::recordWriteMetrics)) {
            for (final Subscription subscription : activeSubscriptions) {
                if (subscription.pendingInitialSnapshot || subscription.pendingDelete) {
                    continue;
                }

                // There are four messages that might be sent this update:
                // - pre-snapshot: snapshotViewport/snapshotColumn values apply during this phase
                // - pre-snapshot flush: rm all existing rows from a blink table to make empty snapshot valid
                // - snapshot: here we close and clear the snapshotViewport/snapshotColumn values; officially we
                // recognize the subscription change
                // - post-snapshot: now we use the viewport/subscribedColumn values (these are the values the UGP
                // listener uses)

                final boolean isPreSnapshot = subscription.snapshotViewport != null;

                final RowSet vp = isPreSnapshot ? subscription.snapshotViewport : subscription.viewport;
                final BitSet cols = isPreSnapshot ? subscription.snapshotColumns : subscription.subscribedColumns;
                final boolean isReversed =
                        isPreSnapshot ? subscription.snapshotReverseViewport : subscription.reverseViewport;

                try (final RowSet clientView =
                        vp != null ? propRowSetForMessage.subSetForPositions(vp, isReversed) : null) {
                    subscription.listener.onNext(generator.getSubView(
                            subscription.options, false, vp, subscription.reverseViewport, clientView, cols));
                } catch (final Exception e) {
                    try {
                        subscription.listener.onError(errorTransformer.transform(e));
                    } catch (final Exception ignored) {
                    }
                    removeSubscription(subscription.listener);
                }
            }
        }
    }

    private void clearObjectDeltaColumns(@NotNull final BitSet objectColumnsToClear) {
        try (final ResettableWritableObjectChunk<?, ?> backingChunk =
                ResettableWritableObjectChunk.makeResettableChunk()) {
            for (int columnIndex = objectColumnsToClear.nextSetBit(0); columnIndex >= 0; columnIndex =
                    objectColumnsToClear.nextSetBit(columnIndex + 1)) {
                final ObjectArraySource<?> sourceToNull = (ObjectArraySource<?>) deltaColumns[columnIndex];
                final long targetCapacity = Math.min(nextFreeDeltaKey, sourceToNull.getCapacity());
                for (long positionToNull = 0; positionToNull < targetCapacity; positionToNull += backingChunk.size()) {
                    sourceToNull.resetWritableChunkToBackingStore(backingChunk, positionToNull);
                    backingChunk.fillWithNullValue(0, backingChunk.size());
                }
            }
        }
    }

    private void propagateSnapshotForSubscription(final Subscription subscription,
            final BarrageStreamGenerator snapshotGenerator) {
        boolean needsSnapshot = subscription.pendingInitialSnapshot;

        // This is a little confusing, but by the time we propagate, the `snapshotViewport`/`snapshotColumns` objects
        // are the previous subscription items. The ones we want are already active; since we no longer hold the lock
        // the parent table listener needs to be recording data as if we've already sent the successful snapshot.

        if (subscription.snapshotViewport != null) {
            subscription.snapshotViewport.close();
            subscription.snapshotViewport = null;
            needsSnapshot = true;
        }

        if (subscription.snapshotColumns != null) {
            subscription.snapshotColumns = null;
            needsSnapshot = true;
        }

        if (needsSnapshot) {
            if (log.isDebugEnabled()) {
                log.debug().append(logPrefix).append("Sending snapshot to ")
                        .append(System.identityHashCode(subscription)).endl();
            }

            // limit the rows included by this message to the subset of rows in this snapshot that this subscription
            // requested (exclude rows needed by other subscribers but not this one)
            try (final RowSet keySpaceViewport = snapshotGenerator.getMessage().rowsAdded
                    .subSetForPositions(subscription.growingIncrementalViewport, subscription.reverseViewport)) {

                if (subscription.pendingInitialSnapshot) {
                    // Send schema metadata to this new client.
                    subscription.listener.onNext(streamGeneratorFactory.getSchemaView(
                            fbb -> BarrageUtil.makeTableSchemaPayload(fbb, subscription.options,
                                    parent.getDefinition(), parent.getAttributes(), parent.isFlat())));
                }

                // some messages may be empty of rows, but we need to update the client viewport and column set
                subscription.listener
                        .onNext(snapshotGenerator.getSubView(subscription.options, subscription.pendingInitialSnapshot,
                                subscription.viewport, subscription.reverseViewport, keySpaceViewport,
                                subscription.subscribedColumns));

            } catch (final Exception e) {
                GrpcUtil.safelyError(subscription.listener, errorTransformer.transform(e));
                removeSubscription(subscription.listener);
            }
        }

        if (subscription.growingIncrementalViewport != null) {
            subscription.growingIncrementalViewport.close();
            subscription.growingIncrementalViewport = null;
        }

        subscription.pendingInitialSnapshot = false;
    }

    private BarrageMessage aggregateUpdatesInRange(final int startDelta, final int endDelta) {
        Assert.assertion(Thread.holdsLock(this), "propagateUpdatesInRange must hold lock!");

        final boolean singleDelta = endDelta - startDelta == 1;
        final BarrageMessage downstream = new BarrageMessage();
        downstream.firstSeq = startDelta < 0 ? -1 : pendingDeltas.get(startDelta).step;
        downstream.lastSeq = endDelta < 1 ? -1 : pendingDeltas.get(endDelta - 1).step;

        final BitSet addColumnSet;
        final BitSet modColumnSet;
        final Delta firstDelta;

        if (isBlinkTable) {
            long size = 0;
            final RowSetBuilderSequential recordedBuilder = RowSetFactory.builderSequential();
            for (int ii = startDelta; ii < endDelta; ++ii) {
                final Delta delta = pendingDeltas.get(ii);

                try (final WritableRowSet positions = delta.update.added().invert(delta.recordedAdds)) {
                    positions.shiftInPlace(size);
                    recordedBuilder.appendRowSequence(positions);
                }

                size += delta.update.added().size();
            }

            final TableUpdate update = new TableUpdateImpl(
                    RowSetFactory.flat(size),
                    RowSetFactory.flat(lastBlinkTableUpdateSize),
                    RowSetFactory.empty(),
                    RowSetShiftData.EMPTY,
                    ModifiedColumnSet.EMPTY);

            final boolean hasDelta = startDelta < endDelta;
            final Delta origDelta = hasDelta ? pendingDeltas.get(startDelta) : null;

            firstDelta = new Delta(
                    -1,
                    hasDelta ? origDelta.deltaColumnOffset : 0,
                    update,
                    recordedBuilder.build(),
                    RowSetFactory.empty(),
                    hasDelta ? origDelta.subscribedColumns : new BitSet(),
                    new BitSet());

            // store our update size to remove on the next update
            lastBlinkTableUpdateSize = size;
        } else {
            firstDelta = pendingDeltas.get(startDelta);
        }

        if (singleDelta || isBlinkTable) {
            // We can use this update directly with minimal effort.
            final RowSet localAdded;
            if (firstDelta.recordedAdds.isEmpty()) {
                localAdded = RowSetFactory.empty();
            } else {
                localAdded = RowSetFactory.fromRange(
                        firstDelta.deltaColumnOffset,
                        firstDelta.deltaColumnOffset + firstDelta.recordedAdds.size() - 1);
            }
            final RowSet localModified;
            if (firstDelta.recordedMods.isEmpty()) {
                localModified = RowSetFactory.empty();
            } else {
                localModified = RowSetFactory.fromRange(
                        firstDelta.deltaColumnOffset + firstDelta.recordedAdds.size(),
                        firstDelta.deltaColumnOffset + firstDelta.recordedAdds.size() + firstDelta.recordedMods.size()
                                - 1);
            }

            addColumnSet = firstDelta.recordedAdds.isEmpty() ? new BitSet() : firstDelta.subscribedColumns;
            modColumnSet = firstDelta.modifiedColumns;

            downstream.rowsAdded = firstDelta.update.added().copy();

            downstream.rowsRemoved = firstDelta.update.removed().copy();
            downstream.shifted = firstDelta.update.shifted();
            downstream.rowsIncluded = firstDelta.recordedAdds.copy();

            downstream.addColumnData = new BarrageMessage.AddColumnData[sourceColumns.length];
            downstream.modColumnData = new BarrageMessage.ModColumnData[sourceColumns.length];

            for (int ci = 0; ci < downstream.addColumnData.length; ++ci) {
                final ColumnSource<?> deltaColumn = deltaColumns[ci];
                final BarrageMessage.AddColumnData adds = new BarrageMessage.AddColumnData();
                adds.data = new ArrayList<>();
                adds.chunkType = deltaColumn.getChunkType();

                downstream.addColumnData[ci] = adds;

                if (addColumnSet.get(ci)) {
                    // create data chunk(s) for the added row data
                    try (final RowSequence.Iterator it = localAdded.getRowSequenceIterator()) {
                        while (it.hasMore()) {
                            final RowSequence rs =
                                    it.getNextRowSequenceWithLength(SNAPSHOT_CHUNK_SIZE);
                            final int chunkCapacity = rs.intSize("serializeItems");
                            final WritableChunk<Values> chunk = adds.chunkType.makeWritableChunk(chunkCapacity);
                            try (final ChunkSource.FillContext fc = deltaColumn.makeFillContext(chunkCapacity)) {
                                deltaColumn.fillChunk(fc, chunk, rs);
                            }
                            adds.data.add(chunk);
                        }
                    }
                }

                adds.type = realColumnType[ci];
                adds.componentType = realColumnComponentType[ci];
            }

            for (int ci = 0; ci < downstream.modColumnData.length; ++ci) {
                final ColumnSource<?> deltaColumn = deltaColumns[ci];
                final BarrageMessage.ModColumnData mods = new BarrageMessage.ModColumnData();
                mods.data = new ArrayList<>();
                mods.chunkType = deltaColumn.getChunkType();
                downstream.modColumnData[ci] = mods;

                if (modColumnSet.get(ci)) {
                    mods.rowsModified = firstDelta.recordedMods.copy();

                    // create data chunk(s) for the added row data
                    try (final RowSequence.Iterator it = localModified.getRowSequenceIterator()) {
                        while (it.hasMore()) {
                            final RowSequence rs =
                                    it.getNextRowSequenceWithLength(SNAPSHOT_CHUNK_SIZE);
                            final int chunkCapacity = rs.intSize("serializeItems");
                            final WritableChunk<Values> chunk = mods.chunkType.makeWritableChunk(chunkCapacity);
                            try (final ChunkSource.FillContext fc = deltaColumn.makeFillContext(chunkCapacity)) {
                                deltaColumn.fillChunk(fc, chunk, rs);
                            }
                            mods.data.add(chunk);
                        }
                    }
                } else {
                    mods.rowsModified = RowSetFactory.empty();
                }

                mods.type = realColumnType[ci];
                mods.componentType = realColumnComponentType[ci];
            }
        } else {
            // We must coalesce these updates.
            final UpdateCoalescer coalescer =
                    new UpdateCoalescer(propagationRowSet, firstDelta.update);
            for (int i = startDelta + 1; i < endDelta; ++i) {
                coalescer.update(pendingDeltas.get(i).update);
            }

            // We need to build our included additions and included modifications in addition to the coalesced update.
            addColumnSet = new BitSet();
            modColumnSet = new BitSet();

            final WritableRowSet localAdded = RowSetFactory.empty();
            for (int i = startDelta; i < endDelta; ++i) {
                final Delta delta = pendingDeltas.get(i);
                localAdded.remove(delta.update.removed());
                delta.update.shifted().apply(localAdded);

                // reset the add column set if we do not have any adds from previous updates
                if (localAdded.isEmpty()) {
                    addColumnSet.clear();
                }

                if (delta.recordedAdds.isNonempty()) {
                    if (addColumnSet.isEmpty()) {
                        addColumnSet.or(delta.subscribedColumns);
                    } else {
                        // It pays to be certain that all of the data we look up was written down.
                        Assert.equals(delta.subscribedColumns, "delta.subscribedColumns", addColumnSet, "addColumnSet");
                    }

                    localAdded.insert(delta.recordedAdds);
                }

                if (delta.recordedMods.isNonempty()) {
                    modColumnSet.or(delta.modifiedColumns);
                }
            }

            // One drawback of the ModifiedColumnSet, is that our adds must include data for all columns. However,
            // column specific data may be updated and we only write down that single changed column. So, the
            // computation of mapping output rows to input data may be different per Column. We can re-use calculations
            // where the set of deltas that modify column A are the same as column B.
            final class ColumnInfo {
                final WritableRowSet modified = RowSetFactory.empty();
                final WritableRowSet recordedMods = RowSetFactory.empty();
                long[][] addedMappings;
                long[][] modifiedMappings;
            }

            final HashMap<BitSet, ColumnInfo> infoCache = new HashMap<>();
            final IntFunction<ColumnInfo> getColumnInfo = (columnIndex) -> {
                final BitSet deltasThatModifyThisColumn = new BitSet();
                for (int i = startDelta; i < endDelta; ++i) {
                    if (pendingDeltas.get(i).modifiedColumns.get(columnIndex)) {
                        deltasThatModifyThisColumn.set(i);
                    }
                }

                final ColumnInfo ci = infoCache.get(deltasThatModifyThisColumn);
                if (ci != null) {
                    return ci;
                }

                final ColumnInfo retval = new ColumnInfo();
                for (int i = startDelta; i < endDelta; ++i) {
                    final Delta delta = pendingDeltas.get(i);
                    retval.modified.remove(delta.update.removed());
                    retval.recordedMods.remove(delta.update.removed());
                    delta.update.shifted().apply(retval.modified);
                    delta.update.shifted().apply(retval.recordedMods);

                    if (deltasThatModifyThisColumn.get(i)) {
                        retval.modified.insert(delta.update.modified());
                        retval.recordedMods.insert(delta.recordedMods);
                    }
                }
                retval.modified.remove(coalescer.added);
                retval.recordedMods.remove(coalescer.added);

                retval.addedMappings = newMappingArray(localAdded.size());
                retval.modifiedMappings = newMappingArray(retval.recordedMods.size());

                final WritableRowSet unfilledAdds = localAdded.isEmpty() ? RowSetFactory.empty()
                        : RowSetFactory.flat(localAdded.size());
                final WritableRowSet unfilledMods = retval.recordedMods.isEmpty() ? RowSetFactory.empty()
                        : RowSetFactory.flat(retval.recordedMods.size());

                final WritableRowSet addedRemaining = localAdded.copy();
                final WritableRowSet modifiedRemaining = retval.recordedMods.copy();
                for (int i = endDelta - 1; i >= startDelta; --i) {
                    if (addedRemaining.isEmpty() && modifiedRemaining.isEmpty()) {
                        break;
                    }

                    final Delta delta = pendingDeltas.get(i);

                    final BiConsumer<Boolean, Boolean> applyMapping = (addedMapping, recordedAdds) -> {
                        final WritableRowSet remaining = addedMapping ? addedRemaining : modifiedRemaining;
                        final RowSet deltaRecorded = recordedAdds ? delta.recordedAdds : delta.recordedMods;
                        try (final RowSet recorded = remaining.intersect(deltaRecorded);
                                final WritableRowSet sourceRows = deltaRecorded.invert(recorded);
                                final RowSet destinationsInPosSpace = remaining.invert(recorded);
                                final RowSet rowsToFill = (addedMapping ? unfilledAdds : unfilledMods)
                                        .subSetForPositions(destinationsInPosSpace)) {
                            sourceRows.shiftInPlace(
                                    delta.deltaColumnOffset + (recordedAdds ? 0 : delta.recordedAdds.size()));

                            remaining.remove(recorded);
                            if (addedMapping) {
                                unfilledAdds.remove(rowsToFill);
                            } else {
                                unfilledMods.remove(rowsToFill);
                            }

                            applyRedirMapping(rowsToFill, sourceRows,
                                    addedMapping ? retval.addedMappings : retval.modifiedMappings);
                        }
                    };

                    applyMapping.accept(true, true); // map recorded adds
                    applyMapping.accept(false, true); // map recorded mods that might have a scoped add

                    if (deltasThatModifyThisColumn.get(i)) {
                        applyMapping.accept(true, false); // map recorded mods that propagate as adds
                        applyMapping.accept(false, false); // map recorded mods
                    }

                    delta.update.shifted().unapply(addedRemaining);
                    delta.update.shifted().unapply(modifiedRemaining);
                }

                if (!unfilledAdds.isEmpty()) {
                    Assert.assertion(false, "Error: added:" + coalescer.added + " unfilled:" + unfilledAdds
                            + " missing:" + coalescer.added.subSetForPositions(unfilledAdds));
                }
                Assert.eq(unfilledAdds.size(), "unfilledAdds.size()", 0);
                Assert.eq(unfilledMods.size(), "unfilledMods.size()", 0);

                infoCache.put(deltasThatModifyThisColumn, retval);
                return retval;
            };

            if (coalescer.modifiedColumnSet == ModifiedColumnSet.ALL) {
                modColumnSet.set(0, deltaColumns.length);
            } else {
                modColumnSet.or(coalescer.modifiedColumnSet.extractAsBitSet());
            }

            downstream.rowsAdded = coalescer.added;
            downstream.rowsRemoved = coalescer.removed;
            downstream.shifted = coalescer.shifted;
            downstream.rowsIncluded = localAdded;
            downstream.addColumnData = new BarrageMessage.AddColumnData[sourceColumns.length];
            downstream.modColumnData = new BarrageMessage.ModColumnData[sourceColumns.length];

            for (int ci = 0; ci < downstream.addColumnData.length; ++ci) {
                final ColumnSource<?> deltaColumn = deltaColumns[ci];
                final BarrageMessage.AddColumnData adds = new BarrageMessage.AddColumnData();
                adds.data = new ArrayList<>();
                adds.chunkType = deltaColumn.getChunkType();

                downstream.addColumnData[ci] = adds;

                if (addColumnSet.get(ci)) {
                    final ColumnInfo info = getColumnInfo.apply(ci);
                    for (long[] addedMapping : info.addedMappings) {
                        final WritableChunk<Values> chunk = adds.chunkType.makeWritableChunk(addedMapping.length);
                        try (final ChunkSource.FillContext fc = deltaColumn.makeFillContext(addedMapping.length)) {
                            // noinspection unchecked
                            ((FillUnordered<Values>) deltaColumn).fillChunkUnordered(fc, chunk,
                                    LongChunk.chunkWrap(addedMapping));
                        }
                        adds.data.add(chunk);
                    }
                }

                adds.type = realColumnType[ci];
                adds.componentType = realColumnComponentType[ci];
            }

            int numActualModCols = 0;
            for (int ci = 0; ci < downstream.modColumnData.length; ++ci) {
                final ColumnSource<?> sourceColumn = deltaColumns[ci];
                final BarrageMessage.ModColumnData mods = new BarrageMessage.ModColumnData();
                mods.data = new ArrayList<>();
                mods.chunkType = sourceColumn.getChunkType();

                downstream.modColumnData[numActualModCols++] = mods;

                if (modColumnSet.get(ci)) {
                    final ColumnInfo info = getColumnInfo.apply(ci);
                    mods.rowsModified = info.recordedMods.copy();
                    for (long[] modifiedMapping : info.modifiedMappings) {
                        final WritableChunk<Values> chunk = mods.chunkType.makeWritableChunk(modifiedMapping.length);
                        try (final ChunkSource.FillContext fc = sourceColumn.makeFillContext(modifiedMapping.length)) {
                            // noinspection unchecked
                            ((FillUnordered<Values>) sourceColumn).fillChunkUnordered(fc, chunk,
                                    LongChunk.chunkWrap(modifiedMapping));
                        }
                        mods.data.add(chunk);
                    }
                } else {
                    mods.rowsModified = RowSetFactory.empty();
                }

                mods.type = realColumnType[ci];
                mods.componentType = realColumnComponentType[ci];
            }
        }

        // Update our propagation RowSet.
        propagationRowSet.remove(downstream.rowsRemoved);
        downstream.shifted.apply(propagationRowSet);
        propagationRowSet.insert(downstream.rowsAdded);

        return downstream;
    }

    private static long[][] newMappingArray(final long size) {
        final int numAddChunks = LongSizedDataStructure.intSize("BarrageMessageProducer",
                (size + SNAPSHOT_CHUNK_SIZE - 1) / SNAPSHOT_CHUNK_SIZE);
        final long[][] result = new long[numAddChunks][];
        for (int ii = 0; ii < numAddChunks; ++ii) {
            final int chunkSize = (ii < numAddChunks - 1 || size % SNAPSHOT_CHUNK_SIZE == 0)
                    ? SNAPSHOT_CHUNK_SIZE
                    : (int) (size % SNAPSHOT_CHUNK_SIZE);
            final long[] newChunk = new long[chunkSize];
            result[ii] = newChunk;
            Arrays.fill(newChunk, RowSequence.NULL_ROW_KEY);
        }
        return result;
    }

    // Updates provided mapping so that mapping[i] returns values.get(i) for all i in keys.
    private static void applyRedirMapping(final RowSet keys, final RowSet values, final long[][] mapping) {
        Assert.eq(keys.size(), "keys.size()", values.size(), "values.size()");

        final RowSet.Iterator vit = values.iterator();
        keys.forAllRowKeys(lkey -> {
            final int arrIdx = (int) (lkey / SNAPSHOT_CHUNK_SIZE);
            final int keyIdx = (int) (lkey % SNAPSHOT_CHUNK_SIZE);
            final long[] chunk = mapping[arrIdx];
            Assert.eq(chunk[keyIdx], "chunk[keyIdx]", RowSequence.NULL_ROW_KEY, "RowSet.NULL_ROW_KEY");
            chunk[keyIdx] = vit.nextLong();
        });
    }

    private void flipSnapshotStateForSubscriptions(
            final List<Subscription> subscriptions) {
        for (final Subscription subscription : subscriptions) {
            final RowSet tmpViewport = subscription.viewport;
            subscription.viewport = subscription.snapshotViewport;
            subscription.snapshotViewport = (WritableRowSet) tmpViewport;

            boolean tmpDirection = subscription.reverseViewport;
            subscription.reverseViewport = subscription.snapshotReverseViewport;
            subscription.snapshotReverseViewport = tmpDirection;

            final BitSet tmpColumns = subscription.subscribedColumns;
            subscription.subscribedColumns = subscription.snapshotColumns;
            subscription.snapshotColumns = tmpColumns;
        }
    }

    private void finalizeSnapshotForSubscriptions(final List<Subscription> subscriptions) {
        boolean rebuildViewport = false;

        for (final Subscription subscription : subscriptions) {
            // note: blink tables send empty snapshots - so we are always complete
            boolean isComplete = subscription.growingRemainingViewport.isEmpty()
                    || subscription.growingRemainingViewport.firstRowKey() >= parentTableSize
                    || isBlinkTable;

            if (log.isDebugEnabled()) {
                log.debug().append(logPrefix)
                        .append(subscription.logPrefix)
                        .append("finalizing snapshot isComplete=").append(isComplete)
                        .endl();
            }

            if (isComplete) {
                // this subscription is complete, remove it from the growing list
                subscription.isGrowingViewport = false;
                --numGrowingSubscriptions;

                // set the active viewport to the target viewport
                if (subscription.viewport != null) {
                    subscription.viewport.close();
                }
                subscription.viewport = subscription.targetViewport;
                subscription.targetViewport = null;

                if (subscription.viewport == null) {
                    // track active `full` subscriptions
                    ++numFullSubscriptions;
                }

                subscription.growingRemainingViewport.close();
                subscription.growingRemainingViewport = null;

                // after each satisfied subscription, we need to rebuild the active viewports:
                // - full subscriptions should no longer be considered viewports
                // - viewports that were satisfied via the table size check are not yet fully included
                rebuildViewport = true;
            }
        }
        if (rebuildViewport) {
            // don't exclude subscriptions with pending changes here
            buildPostSnapshotViewports(false);
        }
    }

    private void buildPostSnapshotViewports(boolean ignorePending) {
        // rebuild the viewports for the active snapshots, but exclude any that have pending changes.
        final RowSetBuilderRandom postSnapshotViewportBuilder = RowSetFactory.builderRandom();
        final RowSetBuilderRandom postSnapshotReverseViewportBuilder = RowSetFactory.builderRandom();

        postSnapshotColumns.clear();
        for (final Subscription sub : activeSubscriptions) {
            if (ignorePending && sub.hasPendingUpdate) {
                continue;
            }
            postSnapshotColumns.or(sub.subscribedColumns);
            if (sub.isViewport()) {
                // handle forward and reverse snapshots separately
                if (sub.reverseViewport) {
                    postSnapshotReverseViewportBuilder.addRowSet(sub.viewport);
                } else {
                    postSnapshotViewportBuilder.addRowSet(sub.viewport);
                }
            }
        }

        if (postSnapshotViewport != null) {
            postSnapshotViewport.close();
        }
        if (postSnapshotReverseViewport != null) {
            postSnapshotReverseViewport.close();
        }
        postSnapshotViewport = postSnapshotViewportBuilder.build();
        postSnapshotReverseViewport = postSnapshotReverseViewportBuilder.build();
    }

    private void promoteSnapshotToActive() {
<<<<<<< HEAD
        Assert.assertion(Thread.holdsLock(this), "Thread.holdsLock(this)");
=======
        Assert.assertion(Thread.holdsLock(this), "promoteSnapshotToActive must hold lock!");
>>>>>>> 6d19851e

        if (activeViewport != null) {
            activeViewport.close();
        }
        if (activeReverseViewport != null) {
            activeReverseViewport.close();
        }

        activeViewport = postSnapshotViewport == null || postSnapshotViewport.isEmpty() ? null
                : postSnapshotViewport;

        activeReverseViewport =
                postSnapshotReverseViewport == null || postSnapshotReverseViewport.isEmpty() ? null
                        : postSnapshotReverseViewport;

        if (postSnapshotViewport != null && postSnapshotViewport.isEmpty()) {
            postSnapshotViewport.close();
        }
        postSnapshotViewport = null;

        if (postSnapshotReverseViewport != null && postSnapshotReverseViewport.isEmpty()) {
            postSnapshotReverseViewport.close();
        }
        postSnapshotReverseViewport = null;

        // Pre-condition: activeObjectColumns == objectColumns & activeColumns
        objectColumnsToClear.or(postSnapshotColumns);
        objectColumnsToClear.and(objectColumns);
        // Post-condition: activeObjectColumns == objectColumns & (activeColumns | postSnapshotColumns)

        activeColumns.clear();
        activeColumns.or(postSnapshotColumns);
        postSnapshotColumns.clear();
    }

    private synchronized long getLastUpdateClockStep() {
        return lastUpdateClockStep;
    }

    private class SnapshotControl implements ConstructSnapshot.SnapshotControl {
        long capturedLastUpdateClockStep;
        long resultValidStep = -1;
        final List<Subscription> snapshotSubscriptions;

        SnapshotControl(final List<Subscription> snapshotSubscriptions) {
            this.snapshotSubscriptions = snapshotSubscriptions;
        }

        @SuppressWarnings("AutoBoxing")
        @Override
        public Boolean usePreviousValues(final long beforeClockValue) {
            if (!parentIsRefreshing) {
                return false;
            }

            capturedLastUpdateClockStep = getLastUpdateClockStep();

            final LogicalClock.State beforeState = LogicalClock.getState(beforeClockValue);
            final long beforeStep = LogicalClock.getStep(beforeClockValue);
            if (beforeState == LogicalClock.State.Idle) {
                resultValidStep = beforeStep;
                return false;
            }

            final boolean notifiedOnThisStep = beforeStep == capturedLastUpdateClockStep;
            final boolean usePrevious = !notifiedOnThisStep;

            resultValidStep = notifiedOnThisStep ? beforeStep : beforeStep - 1;

            if (log.isDebugEnabled()) {
                log.debug().append(logPrefix)
                        .append("usePreviousValues: usePrevious=").append(usePrevious)
                        .append(", beforeStep=").append(beforeStep)
                        .append(", lastUpdateStep=").append(capturedLastUpdateClockStep).endl();
            }

            return usePrevious;
        }

        @Override
        public boolean snapshotConsistent(final long currentClockValue, final boolean usingPreviousValues) {
            if (!parentIsRefreshing) {
                return true;
            }
            return capturedLastUpdateClockStep == getLastUpdateClockStep();
        }

        @Override
        public boolean snapshotCompletedConsistently(final long afterClockValue, final boolean usedPreviousValues) {
            final boolean success;
            synchronized (BarrageMessageProducer.this) {
                success = snapshotConsistent(afterClockValue, usedPreviousValues);

                if (!success) {
                    resultValidStep = -1;
                } else {
                    flipSnapshotStateForSubscriptions(snapshotSubscriptions);
                    finalizeSnapshotForSubscriptions(snapshotSubscriptions);
                    promoteSnapshotToActive();
                    // the snapshot must separate blink updates (due to subscription changes); this requires that
                    // pre/post the snapshot are independent updates w.r.t. filtering data to within the viewport
                    blinkTableUpdateSize = 0;
                }
            }
            if (log.isDebugEnabled()) {
                log.debug().append(logPrefix)
                        .append("success=").append(success).append(", validStep=").append(resultValidStep)
                        .append(", numSnapshotSubscriptions=").append(snapshotSubscriptions.size()).endl();
            }
            return success;
        }

        @Override
        public UpdateGraph getUpdateGraph() {
            return parent.isRefreshing() ? parent.getUpdateGraph() : null;
        }
    }

    @VisibleForTesting
    BarrageMessage getSnapshot(
            final List<Subscription> snapshotSubscriptions,
            final BitSet columnsToSnapshot,
            final RowSet positionsToSnapshot,
            final RowSet reversePositionsToSnapshot) {
        if (onGetSnapshot != null && onGetSnapshotIsPreSnap) {
            onGetSnapshot.run();
        }

        final SnapshotControl snapshotControl = new SnapshotControl(snapshotSubscriptions);
        final BarrageMessage msg = ConstructSnapshot.constructBackplaneSnapshotInPositionSpace(
                this, parent, columnsToSnapshot, positionsToSnapshot, reversePositionsToSnapshot,
                snapshotControl);

        if (onGetSnapshot != null && !onGetSnapshotIsPreSnap) {
            onGetSnapshot.run();
        }

        return msg;
    }

    @Override
    protected synchronized void destroy() {
        super.destroy();
        if (stats != null) {
            stats.stop();
        }
    }

    private void recordWriteMetrics(final long bytes, final long cpuNanos) {
        recordMetric(stats -> stats.writeBits, bytes * 8);
        recordMetric(stats -> stats.writeTime, cpuNanos);
    }

    private void recordMetric(final Function<Stats, Histogram> hist, final long value) {
        if (stats == null) {
            return;
        }
        synchronized (stats) {
            hist.apply(stats).recordValue(value);
        }
    }

    private class Stats implements Runnable {
        private final int NUM_SIG_FIGS = 3;

        public final String tableId = Integer.toHexString(System.identityHashCode(parent));
        public final String tableKey;
        public final Histogram enqueue = new Histogram(NUM_SIG_FIGS);
        public final Histogram aggregate = new Histogram(NUM_SIG_FIGS);
        public final Histogram propagate = new Histogram(NUM_SIG_FIGS);
        public final Histogram snapshot = new Histogram(NUM_SIG_FIGS);
        public final Histogram updateJob = new Histogram(NUM_SIG_FIGS);
        public final Histogram writeTime = new Histogram(NUM_SIG_FIGS);
        public final Histogram writeBits = new Histogram(NUM_SIG_FIGS);

        private volatile boolean running = true;

        public Stats(final String tableKey) {
            this.tableKey = tableKey;
            scheduler.runAfterDelay(BarragePerformanceLog.CYCLE_DURATION_MILLIS, this);
        }

        public void stop() {
            running = false;
        }

        @Override
        public synchronized void run() {
            if (!running) {
                return;
            }
            final Instant now = scheduler.instantMillis();
            scheduler.runAfterDelay(BarragePerformanceLog.CYCLE_DURATION_MILLIS, this);
            final BarrageSubscriptionPerformanceLogger logger =
                    BarragePerformanceLog.getInstance().getSubscriptionLogger();
            // noinspection SynchronizationOnLocalVariableOrMethodParameter
            synchronized (logger) {
                flush(now, logger, enqueue, "EnqueueMillis");
                flush(now, logger, aggregate, "AggregateMillis");
                flush(now, logger, propagate, "PropagateMillis");
                flush(now, logger, snapshot, "SnapshotMillis");
                flush(now, logger, updateJob, "UpdateJobMillis");
                flush(now, logger, writeTime, "WriteMillis");
                flush(now, logger, writeBits, "WriteMegabits");
            }
        }

        private void flush(final Instant now, final BarrageSubscriptionPerformanceLogger logger, final Histogram hist,
                final String statType) {
            if (hist.getTotalCount() == 0) {
                return;
            }
            logger.log(tableId, tableKey, statType, now, hist);
            hist.reset();
        }
    }

    ////////////////////////////////////////////////////
    // DynamicNode / NotificationStepReceiver Methods //
    ////////////////////////////////////////////////////

    private final List<Object> parents = Collections.synchronizedList(new ArrayList<>());

    @Override
    public boolean isRefreshing() {
        return parent.isRefreshing();
    }

    @Override
    public boolean setRefreshing(final boolean refreshing) {
        if (parent.isRefreshing() || !refreshing) {
            return parent.isRefreshing();
        }
        throw new UnsupportedOperationException("cannot modify the source table's refreshing state");
    }

    @Override
    public void addParentReference(final Object parent) {
        if (DynamicNode.notDynamicOrIsRefreshing(parent)) {
            setRefreshing(true);
            parents.add(parent);
            if (parent instanceof LivenessReferent) {
                manage((LivenessReferent) parent);
            }
            if (parent instanceof NotificationQueue.Dependency) {
                // ensure that we are in the same update graph
                this.parent.getUpdateGraph((NotificationQueue.Dependency) parent);
            }
        }
    }

    @Override
    public synchronized void setLastNotificationStep(final long lastNotificationStep) {
        lastUpdateClockStep = Math.max(lastNotificationStep, lastUpdateClockStep);
    }
}<|MERGE_RESOLUTION|>--- conflicted
+++ resolved
@@ -695,11 +695,7 @@
     }
 
     private void enqueueUpdate(final TableUpdate upstream) {
-<<<<<<< HEAD
-        Assert.assertion(Thread.holdsLock(this), "Thread.holdsLock(this)");
-=======
         Assert.assertion(Thread.holdsLock(this), "enqueueUpdate must hold lock!");
->>>>>>> 6d19851e
 
         final WritableRowSet addsToRecord;
         final RowSet modsToRecord;
@@ -2114,11 +2110,7 @@
     }
 
     private void promoteSnapshotToActive() {
-<<<<<<< HEAD
-        Assert.assertion(Thread.holdsLock(this), "Thread.holdsLock(this)");
-=======
         Assert.assertion(Thread.holdsLock(this), "promoteSnapshotToActive must hold lock!");
->>>>>>> 6d19851e
 
         if (activeViewport != null) {
             activeViewport.close();
