//
// Copyright (c) 2016-2024 Deephaven Data Labs and Patent Pending
//
package io.deephaven.server.barrage;

import com.google.common.annotations.VisibleForTesting;
import com.google.rpc.Code;
import dagger.assisted.Assisted;
import dagger.assisted.AssistedFactory;
import dagger.assisted.AssistedInject;
import io.deephaven.base.formatters.FormatBitSet;
import io.deephaven.base.verify.Assert;
import io.deephaven.chunk.LongChunk;
import io.deephaven.chunk.ResettableWritableObjectChunk;
import io.deephaven.chunk.WritableChunk;
import io.deephaven.chunk.attributes.Values;
import io.deephaven.chunk.util.pools.ChunkPoolConstants;
import io.deephaven.configuration.Configuration;
import io.deephaven.engine.liveness.LivenessArtifact;
import io.deephaven.engine.liveness.LivenessReferent;
import io.deephaven.engine.rowset.*;
import io.deephaven.engine.table.*;
import io.deephaven.engine.table.impl.*;
import io.deephaven.engine.table.impl.remote.ConstructSnapshot;
import io.deephaven.engine.table.impl.sources.ArrayBackedColumnSource;
import io.deephaven.engine.table.impl.sources.FillUnordered;
import io.deephaven.engine.table.impl.sources.ObjectArraySource;
import io.deephaven.engine.table.impl.sources.ReinterpretUtils;
import io.deephaven.engine.table.impl.util.BarrageMessage;
import io.deephaven.engine.table.impl.util.ShiftInversionHelper;
import io.deephaven.engine.table.impl.util.UpdateCoalescer;
import io.deephaven.engine.updategraph.*;
import io.deephaven.engine.updategraph.impl.PeriodicUpdateGraph;
import io.deephaven.extensions.barrage.BarragePerformanceLog;
import io.deephaven.extensions.barrage.BarrageStreamGenerator;
import io.deephaven.extensions.barrage.BarrageSubscriptionOptions;
import io.deephaven.extensions.barrage.BarrageSubscriptionPerformanceLogger;
import io.deephaven.extensions.barrage.util.BarrageUtil;
import io.deephaven.extensions.barrage.util.GrpcUtil;
import io.deephaven.extensions.barrage.util.StreamReader;
import io.deephaven.internal.log.LoggerFactory;
import io.deephaven.io.logger.Logger;
import io.deephaven.server.session.SessionService;
import io.deephaven.server.util.Scheduler;
import io.deephaven.util.SafeCloseable;
import io.deephaven.util.SafeCloseableArray;
import io.deephaven.util.datastructures.LongSizedDataStructure;
import io.grpc.StatusRuntimeException;
import io.grpc.stub.StreamObserver;
import org.jetbrains.annotations.NotNull;
import org.jetbrains.annotations.Nullable;
import org.HdrHistogram.Histogram;

import java.time.Instant;
import java.util.*;
import java.util.concurrent.atomic.AtomicBoolean;
import java.util.concurrent.locks.ReentrantLock;
import java.util.function.BiConsumer;
import java.util.function.Consumer;
import java.util.function.Function;
import java.util.function.IntFunction;
import java.util.stream.Stream;

import static io.deephaven.engine.table.impl.remote.ConstructSnapshot.SNAPSHOT_CHUNK_SIZE;
import static io.deephaven.extensions.barrage.util.BarrageUtil.MAX_SNAPSHOT_CELL_COUNT;
import static io.deephaven.extensions.barrage.util.BarrageUtil.MIN_SNAPSHOT_CELL_COUNT;
import static io.deephaven.extensions.barrage.util.BarrageUtil.TARGET_SNAPSHOT_PERCENTAGE;

/**
 * The server-side implementation of a Barrage replication source.
 * <p>
 * When a client subscribes initially, a snapshot of the table is sent. The snapshot is obtained using either get() or
 * getPrev() based on the state of the LogicalClock. On each subsequent update, the client is given the deltas between
 * the last update propagation and the next.
 * <p>
 * When a client changes its subscription it will be sent a snapshot of only the data that the server believes it needs
 * assuming that the client has been respecting the existing subscription. Practically, this means that the server may
 * omit some data if the client's viewport change overlaps the currently recognized viewport.
 * <p>
 * It is possible to use this replication source to create subscriptions that propagate changes from one UGP to another
 * inside the same JVM.
 * <p>
 * The client-side counterpart of this is the {@link StreamReader}.
 */
public class BarrageMessageProducer extends LivenessArtifact
        implements DynamicNode, NotificationStepReceiver {
    private static final int DELTA_CHUNK_SIZE = Configuration.getInstance().getIntegerForClassWithDefault(
            BarrageMessageProducer.class, "deltaChunkSize", ChunkPoolConstants.LARGEST_POOLED_CHUNK_CAPACITY);

    private static final Logger log = LoggerFactory.getLogger(BarrageMessageProducer.class);

    public static final boolean SUBSCRIPTION_GROWTH_ENABLED =
            Configuration.getInstance().getBooleanForClassWithDefault(BarrageMessageProducer.class,
                    "subscriptionGrowthEnabled", false);

    private long snapshotTargetCellCount = MIN_SNAPSHOT_CELL_COUNT;
    private double snapshotNanosPerCell = 0;

    /**
     * Helper to convert from SubscriptionRequest to Options and from MessageView to InputStream.
     *
     * @param <T> Type to convert from.
     * @param <V> Type to convert to.
     */
    public interface Adapter<T, V> {
        V adapt(T t);
    }

    public static class Operation
            implements QueryTable.MemoizableOperation<BarrageMessageProducer> {

        @AssistedFactory
        public interface Factory {
            Operation create(BaseTable<?> parent, long updateIntervalMs);
        }

        private final Scheduler scheduler;
        private final SessionService.ErrorTransformer errorTransformer;
        private final BarrageStreamGenerator.Factory streamGeneratorFactory;
        private final BaseTable<?> parent;
        private final long updateIntervalMs;
        private final Runnable onGetSnapshot;

        @AssistedInject
        public Operation(
                final Scheduler scheduler,
                final SessionService.ErrorTransformer errorTransformer,
                final BarrageStreamGenerator.Factory streamGeneratorFactory,
                @Assisted final BaseTable<?> parent,
                @Assisted final long updateIntervalMs) {
            this(scheduler, errorTransformer, streamGeneratorFactory, parent, updateIntervalMs, null);
        }

        @VisibleForTesting
        public Operation(
                final Scheduler scheduler,
                final SessionService.ErrorTransformer errorTransformer,
                final BarrageStreamGenerator.Factory streamGeneratorFactory,
                final BaseTable<?> parent,
                final long updateIntervalMs,
                @Nullable final Runnable onGetSnapshot) {
            this.scheduler = scheduler;
            this.errorTransformer = errorTransformer;
            this.streamGeneratorFactory = streamGeneratorFactory;
            this.parent = parent;
            this.updateIntervalMs = updateIntervalMs;
            this.onGetSnapshot = onGetSnapshot;
        }

        @Override
        public String getDescription() {
            return "BarrageMessageProducer(" + updateIntervalMs + "," + System.identityHashCode(parent) + ")";
        }

        @Override
        public String getLogPrefix() {
            return "BarrageMessageProducer.Operation(" + System.identityHashCode(this) + "): ";
        }

        @Override
        public MemoizedOperationKey getMemoizedOperationKey() {
            return new MyMemoKey(updateIntervalMs);
        }

        @Override
<<<<<<< HEAD
        public Result<BarrageMessageProducer> initialize(final boolean usePrev,
                final long beforeClock) {
=======
        public Result<BarrageMessageProducer> initialize(final boolean usePrev, final long beforeClock) {
>>>>>>> 6711cd1a
            final BarrageMessageProducer result = new BarrageMessageProducer(scheduler, errorTransformer,
                    streamGeneratorFactory, parent, updateIntervalMs, onGetSnapshot);
            return new Result<>(result, result.constructListener());
        }
    }

    private static class MyMemoKey extends MemoizedOperationKey {
        private final long interval;

        private MyMemoKey(final long interval) {
            this.interval = interval;
        }

        @Override
        public boolean equals(final Object o) {
            if (this == o)
                return true;
            if (o == null || getClass() != o.getClass())
                return false;
            final MyMemoKey that = (MyMemoKey) o;
            return interval == that.interval;
        }

        @Override
        public int hashCode() {
            return Long.hashCode(interval);
        }
    }

    private final String logPrefix;
    private final Scheduler scheduler;
    private final SessionService.ErrorTransformer errorTransformer;
    private final BarrageStreamGenerator.Factory streamGeneratorFactory;

    private final BaseTable<?> parent;
    private final long updateIntervalMs;
    private volatile long lastUpdateTime = 0;
    private volatile long lastScheduledUpdateTime = 0;

    private final boolean isBlinkTable;
    /** if the parent is a blink table, then this records number of items seen since last propagation or snapshot */
    private long blinkTableUpdateSize = 0;
    /** if the parent is a blink table, then this records number of items sent last propagation */
    private long lastBlinkTableUpdateSize = 0;

    private final Stats stats;

    /** the possibly reinterpretted source column */
    private final ColumnSource<?>[] sourceColumns;
    /** which source columns are object columns and thus need proactive garbage collection */
    private final BitSet objectColumns = new BitSet();
    /** internally, booleans are reinterpretted to bytes; however we need to be packed bitsets over Arrow */
    private final Class<?>[] realColumnType;
    private final Class<?>[] realColumnComponentType;

    // We keep this RowSet in-sync with deltas being propagated to subscribers.
    private final WritableRowSet propagationRowSet;

    // this holds the size of the current table, refreshed with each update
    private long parentTableSize;

    /**
     * On every update we compute which subset of rows need to be recorded dependent on our active subscriptions. We
     * compute two sets, which rows were added (or need to be scoped into viewports) and which rows were modified. For
     * all added (and scoped) rows we store the new values in every subscribed column. For all modified rows we store
     * only the columns that are dirty according to the update's ModifiedColumnSet. We record the upstream update along
     * with which rows are in the added + scoped set, which rows are in the modified set, as well as which region of the
     * deltaColumn sources belong to these sets. We allocate continuous rows via a simple watermark that is reset to
     * zero whenever our update propagation job runs.
     */
    private long nextFreeDeltaKey = 0;
    private final WritableColumnSource<?>[] deltaColumns;

    /**
     * This is the last step on which the UG-synced RowSet was updated. This is used only for consistency checking
     * between our initial creation and subsequent updates.
     */
    private long lastUpdateClockStep = 0;

    private Throwable pendingError = null;
    private final List<Delta> pendingDeltas = new ArrayList<>();

    private static final class Delta implements SafeCloseable {
        private final long step;
        private final long deltaColumnOffset;
        private final TableUpdate update;
        private final WritableRowSet recordedAdds;
        private final RowSet recordedMods;
        private final BitSet subscribedColumns;
        private final BitSet modifiedColumns;

        private Delta(final long step, final long deltaColumnOffset,
                final TableUpdate update,
                final WritableRowSet recordedAdds, final RowSet recordedMods,
                final BitSet subscribedColumns, final BitSet modifiedColumns) {
            this.step = step;
            this.deltaColumnOffset = deltaColumnOffset;
            this.update = TableUpdateImpl.copy(update);
            this.recordedAdds = recordedAdds;
            this.recordedMods = recordedMods;
            this.subscribedColumns = subscribedColumns;
            this.modifiedColumns = modifiedColumns;
        }

        @Override
        public void close() {
            update.release();
            recordedAdds.close();
            recordedMods.close();
        }
    }

    private final UpdatePropagationJob updatePropagationJob = new UpdatePropagationJob();

    /**
     * Subscription updates accumulate in pendingSubscriptions until the next time our update propagation job runs. See
     * notes on {@link Subscription} for details of the subscription life cycle.
     */
    private RowSet activeViewport = null;
    private RowSet activeReverseViewport = null;

    private WritableRowSet postSnapshotViewport = null;
    private WritableRowSet postSnapshotReverseViewport = null;

    private final BitSet activeColumns = new BitSet();
    private final BitSet postSnapshotColumns = new BitSet();
    private final BitSet objectColumnsToClear = new BitSet();

    private long numFullSubscriptions = 0;
    private long numGrowingSubscriptions = 0;
    private List<Subscription> pendingSubscriptions = new ArrayList<>();
    private final ArrayList<Subscription> activeSubscriptions = new ArrayList<>();

    private Runnable onGetSnapshot;
    private boolean onGetSnapshotIsPreSnap;

    private final boolean parentIsRefreshing;

    public BarrageMessageProducer(
            final Scheduler scheduler,
            final SessionService.ErrorTransformer errorTransformer,
            final BarrageStreamGenerator.Factory streamGeneratorFactory,
            final BaseTable<?> parent,
            final long updateIntervalMs,
            final Runnable onGetSnapshot) {
        this.logPrefix = "BarrageMessageProducer(" + Integer.toHexString(System.identityHashCode(this)) + "): ";

        this.scheduler = scheduler;
        this.errorTransformer = errorTransformer;
        this.streamGeneratorFactory = streamGeneratorFactory;
        this.parent = parent;
        this.isBlinkTable = parent.isBlink();

        final String tableKey = BarragePerformanceLog.getKeyFor(parent);
        if (scheduler.inTestMode() || tableKey == null) {
            // When testing do not schedule statistics, as the scheduler will never empty its work queue.
            stats = null;
        } else {
            stats = new Stats(tableKey);
        }

        this.propagationRowSet = RowSetFactory.empty();
        this.updateIntervalMs = updateIntervalMs;
        this.onGetSnapshot = onGetSnapshot;

        this.parentTableSize = parent.size();
        this.parentIsRefreshing = parent.isRefreshing();

        if (log.isDebugEnabled()) {
            log.debug().append(logPrefix).append("Creating new BarrageMessageProducer for ")
                    .append(System.identityHashCode(parent)).append(" with an interval of ")
                    .append(updateIntervalMs).endl();
        }

        sourceColumns = parent.getColumnSources().toArray(ColumnSource.ZERO_LENGTH_COLUMN_SOURCE_ARRAY);
        deltaColumns = new WritableColumnSource[sourceColumns.length];
        realColumnType = new Class<?>[sourceColumns.length];
        realColumnComponentType = new Class<?>[sourceColumns.length];

        // we start off with initial sizes of zero, because its quite possible no one will ever look at this table
        final int capacity = 0;

        for (int ci = 0; ci < sourceColumns.length; ++ci) {
            // avoid silly reinterpretations during ser/deser by using primitive types when possible
            realColumnType[ci] = sourceColumns[ci].getType();
            realColumnComponentType[ci] = sourceColumns[ci].getComponentType();
            sourceColumns[ci] = ReinterpretUtils.maybeConvertToPrimitive(sourceColumns[ci]);
            deltaColumns[ci] = ArrayBackedColumnSource.getMemoryColumnSource(
                    capacity, sourceColumns[ci].getType(), sourceColumns[ci].getComponentType());

            if (deltaColumns[ci] instanceof ObjectArraySource) {
                objectColumns.set(ci);
            }
        }
    }

    @VisibleForTesting
    public RowSet getRowSet() {
        return parent.getRowSet();
    }

    @VisibleForTesting
    public TableDefinition getTableDefinition() {
        return parent.getDefinition();
    }

    @VisibleForTesting
    public void setOnGetSnapshot(Runnable onGetSnapshot, boolean isPreSnap) {
        this.onGetSnapshot = onGetSnapshot;
        onGetSnapshotIsPreSnap = isPreSnap;
    }

    /////////////////////////////////////
    // Subscription Management Methods //
    /////////////////////////////////////

    /**
     * Here is the typical lifecycle of a subscription:
     * <ol>
     * <li>The new subscription is added to pendingSubscriptions. It is not active and its viewport / subscribed columns
     * are empty.</li>
     * <li>If a subscription is updated before the initial snapshot is prepared, we overwrite the viewport / columns
     * stored in the variables prefixed with `pending`. These variables will always contain the most recently requested
     * viewport / columns that have not yet been acknowledged by the BMP.</li>
     * <li>The BMP's update propagation job runs. All pendingSubscriptions (new or updated) will have their pending
     * viewport / columns requests accepted. All pendingSubscriptions move to the activeSubscription list if they were
     * brand new. The pendingSubscription list is cleared. At this stage, the `pending` variables are nulled and their
     * contents move to the variables prefixed with `target`. The propagation job is responsible for building the
     * snapshot(s) and sending to the client. When each snapshot is complete, the `snapshot` variables are flipped to
     * `viewport` and `subscribedColumns`.</li>
     * <li>While the subscription viewport is growing, it may receive deltas on the rows that have already been
     * snapshotted and sent to the client. This ensures consistency is maintained through the propagation process. When
     * the client has received the entire contents of the `target` viewport, the growing subscription is complete. The
     * `target` variables are promoted to `viewport` and `subscribedColumns` and the subscription is removed from the
     * list of growing subscriptions. Only deltas will be sent to this subscriber until a change of viewport or columns
     * is requested by the client.</li>
     * <li>If a subscription is updated during or after stage 3, it will be added back to the pendingSubscription list,
     * and the updated requests will sit in the `pending` variables until the next time the update propagation job
     * executes. It will NOT be removed from the activeSubscription list. A given subscription will exist no more than
     * once in either subscription list.</li>
     * <li>Finally, when a subscription is removed we mark it as having a `pendingDelete` and add it to the
     * pendingSubscription list. Any subscription requests/updates that re-use this handleId will ignore this instance
     * of Subscription and be allowed to construct a new Subscription starting from step 1. When the update propagation
     * job is run we clean up deleted subscriptions and rebuild any state that is used to filter recorded updates.</li>
     * </ol>
     */
    private class Subscription {
        final BarrageSubscriptionOptions options;
        final StreamObserver<BarrageStreamGenerator.MessageView> listener;
        final String logPrefix;

        RowSet viewport; // active viewport
        BitSet subscribedColumns; // active subscription columns
        boolean reverseViewport; // is the active viewport reversed (indexed from end of table)

        boolean isActive = false; // is this subscription in our active list?
        boolean pendingDelete = false; // is this subscription deleted as far as the client is concerned?
        boolean hasPendingUpdate = false; // is this subscription in our pending list?
        boolean pendingInitialSnapshot = true; // do we need to send the initial snapshot?

        RowSet pendingViewport; // if an update is pending this is our new viewport
        boolean pendingReverseViewport; // is the pending viewport reversed (indexed from end of table)
        BitSet pendingColumns; // if an update is pending this is our new column subscription set

        WritableRowSet snapshotViewport = null; // promoted to `active` viewport by the snapshot process
        BitSet snapshotColumns = null; // promoted to `active` columns by the snapshot process
        boolean snapshotReverseViewport = false; // promoted to `active` viewport direction by the snapshot process

        RowSet targetViewport = null; // the final viewport for a changed (new or updated) subscription
        BitSet targetColumns; // the final set of columns for a changed subscription
        boolean targetReverseViewport; // the final viewport direction for a changed subscription

        boolean isGrowingViewport; // is this subscription actively growing
        WritableRowSet growingRemainingViewport = null; // rows still needed to satisfy this subscription target
                                                        // viewport
        WritableRowSet growingIncrementalViewport = null; // rows to be sent to the client from the current snapshot
        boolean isFirstSnapshot; // is this the first snapshot after a change to a subscriptions

        private Subscription(final StreamObserver<BarrageStreamGenerator.MessageView> listener,
                final BarrageSubscriptionOptions options,
                final BitSet subscribedColumns,
                @Nullable final RowSet initialViewport,
                final boolean reverseViewport) {
            this.options = options;
            this.listener = listener;
            this.logPrefix = "Sub{" + Integer.toHexString(System.identityHashCode(listener)) + "}: ";
            this.viewport = RowSetFactory.empty();
            this.subscribedColumns = new BitSet();
            this.pendingColumns = subscribedColumns;
            this.pendingViewport = initialViewport;
            this.pendingReverseViewport = this.reverseViewport = reverseViewport;
        }

        public boolean isViewport() {
            return viewport != null;
        }
    }

    /**
     * Add a subscription to this BarrageMessageProducer.
     *
     * @param listener The listener for this subscription
     * @param options The {@link BarrageSubscriptionOptions subscription options}
     * @param columnsToSubscribe The initial columns to subscribe to
     * @param initialViewport Initial viewport, to be owned by the subscription
     */
    public void addSubscription(final StreamObserver<BarrageStreamGenerator.MessageView> listener,
            final BarrageSubscriptionOptions options,
            @Nullable final BitSet columnsToSubscribe,
            @Nullable final RowSet initialViewport,
            final boolean reverseViewport) {
        synchronized (this) {
            final boolean hasSubscription = activeSubscriptions.stream().anyMatch(item -> item.listener == listener)
                    || pendingSubscriptions.stream().anyMatch(item -> item.listener == listener);
            if (hasSubscription) {
                throw new IllegalStateException(
                        "Asking to add a subscription for an already existing session and listener");
            }
            if (isBlinkTable && reverseViewport) {
                GrpcUtil.safelyError(listener, Code.INVALID_ARGUMENT,
                        "Reverse viewport is not supported for blink tables");
                return;
            }

            final BitSet cols;
            if (columnsToSubscribe == null) {
                cols = new BitSet(sourceColumns.length);
                cols.set(0, sourceColumns.length);
            } else {
                cols = (BitSet) columnsToSubscribe.clone();
            }
            final Subscription subscription =
                    new Subscription(listener, options, cols, initialViewport, reverseViewport);

            if (log.isDebugEnabled()) {
                log.debug().append(logPrefix)
                        .append(subscription.logPrefix)
                        .append("subbing to columns ")
                        .append(FormatBitSet.formatBitSet(cols))
                        .append(" and scheduling update immediately, for initial snapshot.")
                        .endl();
            }

            subscription.hasPendingUpdate = true;
            pendingSubscriptions.add(subscription);

            // we'd like to send the initial snapshot as soon as possible
            updatePropagationJob.scheduleImmediately();
        }
    }

    private boolean findAndUpdateSubscription(final StreamObserver<BarrageStreamGenerator.MessageView> listener,
            final Consumer<Subscription> updateSubscription) {
        final Function<List<Subscription>, Boolean> findAndUpdate = (List<Subscription> subscriptions) -> {
            for (final Subscription sub : subscriptions) {
                if (sub.listener == listener) {
                    updateSubscription.accept(sub);
                    if (!sub.hasPendingUpdate) {
                        sub.hasPendingUpdate = true;
                        pendingSubscriptions.add(sub);
                    }

                    if (log.isDebugEnabled()) {
                        log.debug().append(logPrefix).append("Find and update subscription scheduling immediately.")
                                .endl();
                    }
                    updatePropagationJob.scheduleImmediately();
                    return true;
                }
            }

            return false;
        };

        synchronized (this) {
            return findAndUpdate.apply(activeSubscriptions) || findAndUpdate.apply(pendingSubscriptions);
        }
    }

    public boolean updateSubscription(final StreamObserver<BarrageStreamGenerator.MessageView> listener,
            @Nullable final RowSet newViewport, @Nullable final BitSet columnsToSubscribe) {
        // assume forward viewport when not specified
        return updateSubscription(listener, newViewport, columnsToSubscribe, false);
    }

<<<<<<< HEAD
    public boolean updateSubscription(final StreamObserver<BarrageStreamGenerator.MessageView> listener,
            @Nullable final RowSet newViewport,
            @Nullable final BitSet columnsToSubscribe, final boolean newReverseViewport) {
=======
    public boolean updateSubscription(
            final StreamObserver<BarrageStreamGenerator.MessageView> listener,
            @Nullable final RowSet newViewport,
            @Nullable final BitSet columnsToSubscribe,
            final boolean newReverseViewport) {
>>>>>>> 6711cd1a
        return findAndUpdateSubscription(listener, sub -> {
            if (sub.pendingViewport != null) {
                sub.pendingViewport.close();
            }
            sub.pendingViewport = newViewport != null ? newViewport.copy() : null;
            sub.pendingReverseViewport = newReverseViewport;
            if (isBlinkTable && newReverseViewport) {
                GrpcUtil.safelyError(listener, Code.INVALID_ARGUMENT,
                        "Reverse viewport is not supported for blink tables");
                removeSubscription(listener);
                return;
            }
            final BitSet cols;
            if (columnsToSubscribe == null) {
                cols = new BitSet(sourceColumns.length);
                cols.set(0, sourceColumns.length);
            } else {
                cols = (BitSet) columnsToSubscribe.clone();
            }

            sub.pendingColumns = cols;
            if (log.isDebugEnabled()) {
                log.debug().append(logPrefix).append(sub.logPrefix)
                        .append("scheduling update immediately, for viewport and column updates.").endl();
            }
        });
    }

    public void removeSubscription(final StreamObserver<BarrageStreamGenerator.MessageView> listener) {
        findAndUpdateSubscription(listener, sub -> {
            sub.pendingDelete = true;
            if (log.isDebugEnabled()) {
                log.debug().append(logPrefix).append(sub.logPrefix)
                        .append("scheduling update immediately, for removed subscription.").endl();
            }
        });
    }

    //////////////////////////////////////////////////
    // Update Processing and Data Recording Methods //
    //////////////////////////////////////////////////

    public InstrumentedTableUpdateListener constructListener() {
        return parentIsRefreshing ? new DeltaListener() : null;
    }

    private class DeltaListener extends InstrumentedTableUpdateListener {

        DeltaListener() {
            super("BarrageMessageProducer(" + parent.getReferentDescription() + ")");
            Assert.assertion(parentIsRefreshing, "parent.isRefreshing()");
            manage(parent);
            addParentReference(this);
        }

        @Override
        public void onUpdate(final TableUpdate upstream) {
            synchronized (BarrageMessageProducer.this) {
                try {
                    if (lastUpdateClockStep >= parent.getUpdateGraph().clock().currentStep()) {
                        throw new IllegalStateException(logPrefix + "lastUpdateClockStep=" + lastUpdateClockStep
                                + " >= notification on "
                                + parent.getUpdateGraph().clock().currentStep());
                    }

                    final boolean shouldEnqueueDelta = !activeSubscriptions.isEmpty();
                    if (shouldEnqueueDelta) {
                        final long startTm = System.nanoTime();
                        enqueueUpdate(upstream);
                        recordMetric(stats -> stats.enqueue, System.nanoTime() - startTm);
                        schedulePropagation();
                    }
                    parentTableSize = parent.size();

                    lastUpdateClockStep = parent.getUpdateGraph().clock().currentStep();
                    if (log.isDebugEnabled()) {
                        try (final RowSet prevRowSet = parent.getRowSet().copyPrev()) {
                            log.debug().append(logPrefix)
                                    .append("lastUpdateClockStep=").append(lastUpdateClockStep)
                                    .append(", upstream=").append(upstream).append(", shouldEnqueueDelta=")
                                    .append(shouldEnqueueDelta)
                                    .append(", rowSet=").append(parent.getRowSet()).append(", prevRowSet=")
                                    .append(prevRowSet)
                                    .endl();
                        }
                    }
                } catch (Exception err) {
                    // the BMP is failing not the parent table; so we need to remove the BMP from the update graph
                    forceReferenceCountToZero();
                    pendingError = err;
                    schedulePropagation();
                }
            }
        }

        @Override
        protected void onFailureInternal(final Throwable originalException, Entry sourceEntry) {
            synchronized (BarrageMessageProducer.this) {
                pendingError = originalException;
                schedulePropagation();
            }
        }

        @Override
        public void destroy() {
            super.destroy();
            parent.removeUpdateListener(this);
        }
    }

    private static class FillDeltaContext implements SafeCloseable {
        final int columnIndex;
        final ColumnSource<?> sourceColumn;
        final WritableColumnSource<?> deltaColumn;
        final ColumnSource.GetContext sourceGetContext;
        final ChunkSink.FillFromContext deltaFillContext;

        public FillDeltaContext(final int columnIndex,
                final ColumnSource<?> sourceColumn,
                final WritableColumnSource<?> deltaColumn,
                final SharedContext sharedContext,
                final int chunkSize) {
            this.columnIndex = columnIndex;
            this.sourceColumn = sourceColumn;
            this.deltaColumn = deltaColumn;
            sourceGetContext = sourceColumn.makeGetContext(chunkSize, sharedContext);
            deltaFillContext = deltaColumn.makeFillFromContext(chunkSize);
        }

        public void doFillChunk(final RowSequence srcKeys, final RowSequence dstKeys) {
            deltaColumn.fillFromChunk(deltaFillContext, sourceColumn.getChunk(sourceGetContext, srcKeys), dstKeys);
        }

        @Override
        public void close() {
            sourceGetContext.close();
            deltaFillContext.close();
        }
    }

    private void enqueueUpdate(final TableUpdate upstream) {
        Assert.holdsLock(this, "enqueueUpdate must hold lock!");

        final WritableRowSet addsToRecord;
        final RowSet modsToRecord;
        final TrackingRowSet rowSet = parent.getRowSet();

        if (isBlinkTable) {
            // assert that there are no modifications on blink tables
            Assert.assertion(upstream.modified().isEmpty(), "upstream.modified().isEmpty()");
        }

        if (numFullSubscriptions > 0) {
            addsToRecord = upstream.added().copy();
            modsToRecord = upstream.modified().copy();
            if (isBlinkTable) {
                blinkTableUpdateSize += upstream.added().size();
            }
        } else if (activeViewport != null || activeReverseViewport != null) {
            if (isBlinkTable) {
                // note that reverse viewports are unsupported for blink tables
                Assert.eqNull(activeReverseViewport, "activeReverseViewport");
                modsToRecord = RowSetFactory.empty();

                final long newRows = upstream.added().size();
                if (newRows == 0) {
                    addsToRecord = RowSetFactory.empty();
                } else {
                    try (final WritableRowSet updateRows = RowSetFactory.fromRange(
                            blinkTableUpdateSize, blinkTableUpdateSize + newRows - 1)) {
                        updateRows.retain(activeViewport);
                        updateRows.shiftInPlace(-blinkTableUpdateSize);
                        blinkTableUpdateSize += newRows;
                        // blink tables are not guaranteed to be flat or provide contiguous row keys
                        addsToRecord = upstream.added().subSetForPositions(updateRows);
                    }
                }
            } else {
                // build the combined position-space viewport (from forward and reverse)
                try (final WritableRowSet forwardDeltaViewport =
                        activeViewport == null ? null : rowSet.subSetForPositions(activeViewport);
                        final WritableRowSet reverseDeltaViewport = activeReverseViewport == null ? null
                                : rowSet.subSetForReversePositions(activeReverseViewport)) {
                    final RowSet deltaViewport;
                    if (forwardDeltaViewport != null) {
                        if (reverseDeltaViewport != null) {
                            forwardDeltaViewport.insert(reverseDeltaViewport);
                        }
                        deltaViewport = forwardDeltaViewport;
                    } else {
                        deltaViewport = reverseDeltaViewport;
                    }

                    addsToRecord = deltaViewport.intersect(upstream.added());
                    modsToRecord = deltaViewport.intersect(upstream.modified());
                }
            }
        } else {
            // we have new viewport subscriptions and we are actively fetching snapshots so there is no data to record
            // however we must record the RowSet updates or else the propagationRowSet will be out of sync
            addsToRecord = RowSetFactory.empty();
            modsToRecord = RowSetFactory.empty();
        }

        // Note: viewports are in position space, inserted and removed rows may cause the keyspace for a given viewport
        // to shift. Let's compute which rows are being scoped into view. If current RowSet is empty, we have nothing to
        // store. If prev RowSet is empty, all rows are new and are already in addsToRecord.
        if ((activeViewport != null || activeReverseViewport != null)
                && (upstream.added().isNonempty() || upstream.removed().isNonempty())
                && rowSet.isNonempty()
                && rowSet.sizePrev() > 0
                && !isBlinkTable) {
            final RowSetBuilderRandom scopedViewBuilder = RowSetFactory.builderRandom();

            try (final RowSet prevRowSet = rowSet.copyPrev()) {
                for (final Subscription sub : activeSubscriptions) {
                    if (!sub.isViewport() || sub.pendingDelete) {
                        continue;
                    }

                    final ShiftInversionHelper inverter =
                            new ShiftInversionHelper(upstream.shifted(), sub.reverseViewport);

                    sub.viewport.forAllRowKeyRanges((posStart, posEnd) -> {
                        final long localStart, localEnd;

                        // handle reverse viewports
                        if (sub.reverseViewport) {
                            // compute positions to be relative to the final position of rowSet
                            final long lastRowPosition = rowSet.size() - 1;

                            localStart = Math.max(lastRowPosition - posEnd, 0);
                            localEnd = lastRowPosition - posStart;

                            if (localEnd < 0) {
                                // This range does not overlap with the available positions at all
                                return;
                            }
                        } else {
                            localStart = posStart;
                            localEnd = posEnd;
                        }

                        // Note: we already know that both rowSet and prevRowSet are non-empty.
                        final long currKeyStart, currKeyEnd;
                        if (sub.reverseViewport) {
                            // using the reverse ShiftHelper, must pass `key` in descending order
                            currKeyEnd =
                                    inverter.mapToPrevKeyspace(rowSet.get(Math.min(localEnd, rowSet.size() - 1)), true);
                            currKeyStart =
                                    inverter.mapToPrevKeyspace(rowSet.get(Math.min(localStart, rowSet.size() - 1)),
                                            false);
                        } else {
                            // using the forward ShiftHelper, must pass `key` in ascending order
                            currKeyStart =
                                    inverter.mapToPrevKeyspace(rowSet.get(Math.min(localStart, rowSet.size() - 1)),
                                            false);
                            currKeyEnd =
                                    inverter.mapToPrevKeyspace(rowSet.get(Math.min(localEnd, rowSet.size() - 1)), true);
                        }

                        // if our current viewport includes no previous values this range may be empty
                        if (currKeyEnd < currKeyStart) {
                            return;
                        }

                        final long prevStart;
                        final long prevEnd;
                        if (sub.reverseViewport) {
                            final long lastPrevRowPosition = prevRowSet.size() - 1;

                            prevStart = Math.max(lastPrevRowPosition - posEnd, 0);
                            prevEnd = lastPrevRowPosition - posStart; // this can be left of the prev rowset (i.e. <0)
                        } else {
                            prevStart = localStart;
                            prevEnd = localEnd; // this can be right of the prev rowset (i.e. >= size())
                        }

                        // get the key that represents the start of the viewport in the prev rowset key space or
                        // prevRowSet.lastRowKey() + 1 if the start is past the end of prev rowset
                        final long prevKeyStart =
                                prevStart >= prevRowSet.size() ? prevRowSet.lastRowKey() + 1
                                        : prevRowSet.get(prevStart);

                        // get the key that represents the end of the viewport in the prev rowset key space or
                        // -1 if the end is before the beginning of prev rowset
                        final long prevKeyEnd =
                                prevEnd < 0 ? -1 : prevRowSet.get(Math.min(prevEnd, prevRowSet.size() - 1));

                        // Note: we already know that scoped rows must touch viewport boundaries
                        if (currKeyStart < prevKeyStart) {
                            scopedViewBuilder.addRange(currKeyStart, Math.min(prevKeyStart - 1, currKeyEnd));
                        }
                        if (currKeyEnd > prevKeyEnd) {
                            scopedViewBuilder.addRange(Math.max(prevKeyEnd + 1, currKeyStart), currKeyEnd);
                        }
                    });
                }
            }

            try (final WritableRowSet scoped = scopedViewBuilder.build()) {
                upstream.shifted().apply(scoped); // we built scoped rows in prev-keyspace
                scoped.retain(rowSet); // we only record valid rows
                addsToRecord.insert(scoped);
            }
        }

        if (log.isDebugEnabled()) {
            log.debug().append(logPrefix)
                    .append("updateGraph=").append(parent.getUpdateGraph())
                    .append(", step=").append(parent.getUpdateGraph().clock().currentStep())
                    .append(", upstream=").append(upstream)
                    .append(", activeSubscriptions=").append(activeSubscriptions.size())
                    .append(", numFullSubscriptions=").append(numFullSubscriptions)
                    .append(", addsToRecord=").append(addsToRecord)
                    .append(", modsToRecord=").append(modsToRecord)
                    .append(", activeViewport=").append(activeViewport)
                    .append(", activeReverseViewport=").append(activeReverseViewport)
                    .append(", columns=").append(FormatBitSet.formatBitSet(activeColumns)).endl();
        }

        // Now append any data that we need to save for later.
        final BitSet modifiedColumns;
        if (upstream.modified().isEmpty()) {
            modifiedColumns = new BitSet();
        } else if (upstream.modifiedColumnSet() == ModifiedColumnSet.ALL) {
            modifiedColumns = (BitSet) activeColumns.clone();
        } else {
            modifiedColumns = upstream.modifiedColumnSet().extractAsBitSet();
            modifiedColumns.and(activeColumns);
        }

        final long deltaColumnOffset = nextFreeDeltaKey;
        if (addsToRecord.isNonempty() || modsToRecord.isNonempty()) {
            final FillDeltaContext[] fillDeltaContexts = new FillDeltaContext[activeColumns.cardinality()];
            try (final SharedContext sharedContext = SharedContext.makeSharedContext();
                    final SafeCloseableArray<?> ignored = new SafeCloseableArray<>(fillDeltaContexts)) {
                final int totalSize = LongSizedDataStructure.intSize("BarrageMessageProducer#enqueueUpdate",
                        addsToRecord.size() + modsToRecord.size() + nextFreeDeltaKey);
                final int deltaChunkSize =
                        (int) Math.min(DELTA_CHUNK_SIZE, Math.max(addsToRecord.size(), modsToRecord.size()));

                for (int columnIndex = activeColumns.nextSetBit(0), aci = 0; columnIndex >= 0; columnIndex =
                        activeColumns.nextSetBit(columnIndex + 1)) {
                    if (addsToRecord.isEmpty() && !modifiedColumns.get(columnIndex)) {
                        continue;
                    }
                    deltaColumns[columnIndex].ensureCapacity(totalSize);
                    fillDeltaContexts[aci++] = new FillDeltaContext(columnIndex, sourceColumns[columnIndex],
                            deltaColumns[columnIndex], sharedContext, deltaChunkSize);
                }

                final BiConsumer<RowSet, BitSet> recordRows = (keysToAdd, columnsToRecord) -> {
                    try (final RowSequence.Iterator rsIt = keysToAdd.getRowSequenceIterator()) {
                        while (rsIt.hasMore()) {
                            // NB: This will never return more keys than deltaChunkSize
                            final RowSequence srcKeys = rsIt.getNextRowSequenceWithLength(DELTA_CHUNK_SIZE);
                            try (final RowSequence dstKeys =
                                    RowSequenceFactory.forRange(nextFreeDeltaKey,
                                            nextFreeDeltaKey + srcKeys.size() - 1)) {
                                nextFreeDeltaKey += srcKeys.size();

                                for (final FillDeltaContext fillDeltaContext : fillDeltaContexts) {
                                    if (fillDeltaContext == null) {
                                        // We've run past the used part of the contexts array
                                        break;
                                    }
                                    if (columnsToRecord.get(fillDeltaContext.columnIndex)) {
                                        fillDeltaContext.doFillChunk(srcKeys, dstKeys);
                                    }
                                }

                                sharedContext.reset();
                            }
                        }
                    }
                };

                if (addsToRecord.isNonempty()) {
                    recordRows.accept(addsToRecord, activeColumns);
                }
                if (modsToRecord.isNonempty()) {
                    recordRows.accept(modsToRecord, modifiedColumns);
                }
            }
        }

        if (log.isDebugEnabled()) {
            log.debug().append(logPrefix).append("update accumulation complete for step=")
                    .append(parent.getUpdateGraph().clock().currentStep()).endl();
        }

        pendingDeltas
                .add(new Delta(parent.getUpdateGraph().clock().currentStep(), deltaColumnOffset,
                        upstream, addsToRecord, modsToRecord, (BitSet) activeColumns.clone(), modifiedColumns));
    }

    private void schedulePropagation() {
        Assert.holdsLock(this, "schedulePropagation must hold lock!");

        // copy lastUpdateTime so we are not duped by the re-read
        final long localLastUpdateTime = lastUpdateTime;
        final long now = scheduler.currentTimeMillis();
        final long msSinceLastUpdate = now - localLastUpdateTime;
        if (lastScheduledUpdateTime != 0 && lastScheduledUpdateTime > lastUpdateTime) {
            // an already scheduled update is coming up
            if (log.isDebugEnabled()) {
                log.debug().append(logPrefix)
                        .append("Not scheduling update, because last update was ").append(localLastUpdateTime)
                        .append(" and now is ").append(now).append(" msSinceLastUpdate=").append(msSinceLastUpdate)
                        .append(" interval=").append(updateIntervalMs).append(" already scheduled to run at ")
                        .append(lastScheduledUpdateTime).endl();
            }
        } else if (msSinceLastUpdate < localLastUpdateTime) {
            // we have updated within the period, so wait until a sufficient gap
            final long nextRunTime = localLastUpdateTime + updateIntervalMs;
            if (log.isDebugEnabled()) {
                log.debug().append(logPrefix).append("Last Update Time: ").append(localLastUpdateTime)
                        .append(" next run: ")
                        .append(nextRunTime).endl();
            }
            lastScheduledUpdateTime = nextRunTime;
            updatePropagationJob.scheduleAt(nextRunTime);
        } else {
            // we have not updated recently, so go for it right away
            if (log.isDebugEnabled()) {
                log.debug().append(logPrefix)
                        .append("Scheduling update immediately, because last update was ").append(localLastUpdateTime)
                        .append(" and now is ").append(now).append(" msSinceLastUpdate=").append(msSinceLastUpdate)
                        .append(" interval=").append(updateIntervalMs).endl();
            }
            updatePropagationJob.scheduleImmediately();
        }
    }

    ///////////////////////////////////////////
    // Propagation and Serialization Methods //
    ///////////////////////////////////////////

    private class UpdatePropagationJob implements Runnable {
        private final ReentrantLock runLock = new ReentrantLock();
        private final AtomicBoolean needsRun = new AtomicBoolean();

        @Override
        public void run() {
            needsRun.set(true);
            while (true) {
                if (!runLock.tryLock()) {
                    // if we can't get a lock, the thread that lets it go will check before exiting the method
                    return;
                }

                try {
                    if (needsRun.compareAndSet(true, false)) {
                        final long startTm = System.nanoTime();
                        updateSubscriptionsSnapshotAndPropagate();
                        recordMetric(stats -> stats.updateJob, System.nanoTime() - startTm);
                    }
                } catch (final Exception exception) {
                    synchronized (BarrageMessageProducer.this) {
                        final StatusRuntimeException apiError = errorTransformer.transform(exception);

                        Stream.concat(activeSubscriptions.stream(), pendingSubscriptions.stream()).distinct()
                                .forEach(sub -> GrpcUtil.safelyError(sub.listener, apiError));

                        activeSubscriptions.clear();
                        pendingSubscriptions.clear();
                    }
                } finally {
                    runLock.unlock();
                }

                if (!needsRun.get()) {
                    return;
                }
            }
        }

        public void scheduleImmediately() {
            if (needsRun.compareAndSet(false, true) && !runLock.isLocked()) {
                scheduler.runImmediately(this);
            }
        }

        public void scheduleAt(final long nextRunTimeMillis) {
            scheduler.runAtTime(nextRunTimeMillis, this);
        }
    }

    /**
     * Handles updates to subscriptions and propagates snapshots and deltas to subscribed clients. Manages `growing`
     * viewports, where a subscription receives initial data in one or more snapshots that are assembled client-side
     * into the complete dataset.
     *
     * <p>
     * Here is how a subscription viewport `grows` over multiple snapshots:
     * <ol>
     * <li>When a subscription is updated (on creation or after a change to columns or viewport), a new snapshot must be
     * created and transmitted to the client. The `growing` snapshot algorithm attempts to keep the UGP responsive by
     * creating snapshots that consume no more than a certain percentage of the UGP cycle time. In addition, GUI
     * responsiveness is improved by prioritizing viewport subscription client requests over full subscription clients.
     *
     * <p>
     * <b>NOTE:</b> All subscriptions are initially considered to be `growing` subscriptions even if they can be
     * satisfied in a single snapshot.</li>
     * <li>When the `BarrageMessageProducer` is ready to provide a new snapshot to an updated subscription, it will
     * transfer the `pending` values (viewport rowset and direction, columns) to `target` values which are the final
     * goals toward which the viewport grows. In addition, the `growingRemainingViewport` is created which will hold all
     * the outstanding rows the client needs to receive in the upcoming snapshot(s). If the updated (or new)
     * subscription is a `full` subscription, this viewport is set to range (0, Long.MAX_VALUE).
     * <li>If a client has changed viewports, it is possible that the new viewport overlaps with the previous and some
     * rows may not need to be requested. This can only happen on the first snapshot after the change, so the
     * `isFirstSnapshot` flag is used to add these rows to the viewport on the first snapshot.</li>
     * <li>To generate the full rowset for the snapshot, a maximum number of rows to snapshot is computed and the
     * subscriptions are processed in a prioritized order, placing viewport above full subscriptions. For each
     * subscription (while not exceeding the snapshot maximum number of rows), rows are extracted from the
     * `growingRemainingViewport` into `growingIncrementalViewport`. Each subscription can also leverage rows already
     * selected for this cycle by previous subscriptions (where the direction of the viewport matches). Additionally,
     * the `snapshotViewport` is expanded by the additional rows this client will receive this cycle. When a snapshot is
     * successfully created, this `snapshotViewport` will be promoted to the `activeViewport` for this
     * subscription.</li>
     * <li>When the parent table is smaller than the viewport, it is possible to snapshot all rows in the table before
     * exhausting `growingRemainingViewport`. During the snapshot call and while the lock is held,
     * `finalizeSnapshotForSubscriptions()` is called which will detect when the subscription is complete and will
     * perform some clean up as well as updating the subscription `activeViewport` to match the initially set
     * `targetViewport`. When the final snapshot message is sent, the client will see that the `activeViewport` matches
     * the requested `targetViewport` and the subscription snapshotting process is complete.</li>
     * </ol>
     */

    private void updateSubscriptionsSnapshotAndPropagate() {
        lastUpdateTime = scheduler.currentTimeMillis();
        if (log.isDebugEnabled()) {
            log.debug().append(logPrefix).append("Starting update job at " + lastUpdateTime).endl();
        }

        boolean firstSubscription = false;
        boolean pendingChanges = false;

        List<Subscription> deletedSubscriptions = null;

        // check for pending changes (under the lock)
        synchronized (this) {
            List<Subscription> updatedSubscriptions = null;

            if (!pendingSubscriptions.isEmpty()) {
                updatedSubscriptions = this.pendingSubscriptions;
                pendingSubscriptions = new ArrayList<>();
            }

            if (updatedSubscriptions != null) {
                // remove deleted subscriptions while we still hold the lock
                for (int i = 0; i < activeSubscriptions.size(); ++i) {
                    final Subscription sub = activeSubscriptions.get(i);
                    if (!sub.pendingDelete) {
                        continue;
                    }

                    // save this for later deletion
                    if (deletedSubscriptions == null) {
                        deletedSubscriptions = new ArrayList<>();
                    }
                    deletedSubscriptions.add(sub);

                    if (!sub.isViewport()) {
                        --numFullSubscriptions;
                    }
                    if (sub.isGrowingViewport) {
                        --numGrowingSubscriptions;
                    }

                    // remove this deleted subscription from future consideration
                    activeSubscriptions.set(i, activeSubscriptions.get(activeSubscriptions.size() - 1));
                    activeSubscriptions.remove(activeSubscriptions.size() - 1);
                    --i;

                }

                // rebuild the viewports since there are pending changes. This function excludes active subscriptions
                // with pending changes because the snapshot process will add those to the active viewports
                buildPostSnapshotViewports(true);

                for (final Subscription subscription : updatedSubscriptions) {
                    if (subscription.pendingDelete) {
                        continue;
                    }
                    pendingChanges = true;

                    // add this subscription to the "growing" list to handle snapshot creation
                    if (!subscription.isGrowingViewport) {
                        subscription.isGrowingViewport = true;
                        ++numGrowingSubscriptions;
                    }

                    subscription.hasPendingUpdate = false;
                    if (!subscription.isActive) {
                        firstSubscription |= activeSubscriptions.isEmpty();

                        // Note that initial subscriptions have empty viewports and no subscribed columns.
                        subscription.isActive = true;
                        activeSubscriptions.add(subscription);
                    }

                    try (RowSet ignored = subscription.targetViewport) {
                        subscription.targetViewport = subscription.pendingViewport;
                        subscription.pendingViewport = null;
                    }

                    subscription.targetColumns = subscription.pendingColumns;
                    subscription.pendingColumns = null;

                    subscription.targetReverseViewport = subscription.pendingReverseViewport;

                    subscription.isFirstSnapshot = true;

                    // get the set of remaining rows for this subscription
                    if (subscription.growingRemainingViewport != null) {
                        subscription.growingRemainingViewport.close();
                    }
                    subscription.growingRemainingViewport = subscription.targetViewport == null
                            ? RowSetFactory.flat(Long.MAX_VALUE)
                            : subscription.targetViewport.copy();
                }
            }

            if (deletedSubscriptions != null && !pendingChanges) {
                // we have only removed subscriptions; we can update this state immediately.
                promoteSnapshotToActive();
            }
        }

        BarrageMessage preSnapshot = null;
        BarrageMessage blinkTableFlushPreSnapshot = null;
        RowSet preSnapRowSet = null;
        BarrageMessage snapshot = null;
        BarrageMessage postSnapshot = null;

        BitSet snapshotColumns;

        // create a prioritized list for the subscriptions
        LinkedList<Subscription> growingSubscriptions = new LinkedList<>();

        if (numGrowingSubscriptions > 0) {
            if (!pendingChanges) {
                // use the current active columns and viewport for the starting point of this post-snapshot view
                postSnapshotViewport = activeViewport != null ? activeViewport.copy() : RowSetFactory.empty();
                postSnapshotReverseViewport =
                        activeReverseViewport != null ? activeReverseViewport.copy() : RowSetFactory.empty();
                postSnapshotColumns.clear();
                postSnapshotColumns.or(activeColumns);
            }

            snapshotColumns = new BitSet();

            for (final Subscription subscription : activeSubscriptions) {
                if (subscription.isGrowingViewport) {
                    // build the column set from all columns needed by the growing subscriptions
                    snapshotColumns.or(subscription.targetColumns);

                    if (subscription.targetViewport == null) {
                        growingSubscriptions.addLast(subscription); // full sub gets low priority
                    } else {
                        growingSubscriptions.addFirst(subscription); // viewport sub gets higher priority
                    }
                }
            }

            // we want to limit the size of the snapshot to keep the UGP responsive
            final long columnCount = Math.max(1, snapshotColumns.cardinality());

            long rowsRemaining;
            if (SUBSCRIPTION_GROWTH_ENABLED) {
                final long cellCount =
                        Math.max(MIN_SNAPSHOT_CELL_COUNT, Math.min(snapshotTargetCellCount, MAX_SNAPSHOT_CELL_COUNT));
                rowsRemaining = cellCount / columnCount;
            } else {
                // growth is disabled, allow unlimited snapshot size
                rowsRemaining = Long.MAX_VALUE;
            }

            // some builders to help generate the rowsets we need
            RowSetBuilderRandom viewportBuilder = RowSetFactory.builderRandom();
            RowSetBuilderRandom reverseViewportBuilder = RowSetFactory.builderRandom();

            try (final WritableRowSet snapshotRowSet = RowSetFactory.empty();
                    final WritableRowSet reverseSnapshotRowSet = RowSetFactory.empty()) {

                // satisfy the subscriptions in order
                for (final Subscription subscription : growingSubscriptions) {

                    // we need to determine if the `activeViewport` is valid. if the viewport direction changes or
                    // columns were added, the client viewport is invalid
                    BitSet addedCols = (BitSet) subscription.targetColumns.clone();
                    addedCols.andNot(subscription.subscribedColumns);
                    final boolean viewportValid = subscription.reverseViewport == subscription.targetReverseViewport
                            && addedCols.isEmpty();

                    if (viewportValid && subscription.viewport != null) {
                        // handle the first snapshot of a growing subscription differently
                        if (subscription.isFirstSnapshot) {
                            // identify rows in the both the current viewport and the remaining viewport
                            subscription.snapshotViewport =
                                    subscription.growingRemainingViewport.extract(subscription.viewport);

                            // add these to the global viewports (for scoping)
                            if (subscription.targetReverseViewport) {
                                reverseViewportBuilder.addRowSet(subscription.snapshotViewport);
                            } else {
                                viewportBuilder.addRowSet(subscription.snapshotViewport);
                            }
                        } else {
                            // after the first snapshot, we can use the valid viewport
                            subscription.snapshotViewport = subscription.viewport.copy();
                        }
                    } else {
                        subscription.snapshotViewport = RowSetFactory.empty();
                    }

                    subscription.isFirstSnapshot = false;

                    // get the current set for this viewport direction
                    final WritableRowSet currentSet =
                            subscription.targetReverseViewport ? reverseSnapshotRowSet : snapshotRowSet;

                    // get the rows that we need that are already in the snapshot
                    subscription.growingIncrementalViewport = subscription.growingRemainingViewport.extract(currentSet);
                    if (rowsRemaining > 0) {
                        try (final WritableRowSet additional = subscription.growingRemainingViewport.copy()) {

                            // shrink the set of new rows to <= `rowsRemaining` size
                            if (additional.size() > rowsRemaining) {
                                final long key = additional.get(rowsRemaining);
                                additional.removeRange(key, Long.MAX_VALUE - 1);

                                // update the rows remaining
                                subscription.growingRemainingViewport.removeRange(0, key - 1);
                            } else {
                                // all rows are satisfied
                                subscription.growingRemainingViewport.clear();
                            }

                            // store the rowset that applies for this exact snapshot
                            subscription.growingIncrementalViewport.insert(additional);

                            // add the new rows to the upcoming snapshot
                            currentSet.insert(additional);

                            if (subscription.targetReverseViewport) {
                                // add this set to the global reverse viewport (for scoping)
                                reverseViewportBuilder.addRowSet(additional);
                            } else {
                                // add this set to the global forward viewport (for scoping)
                                viewportBuilder.addRowSet(additional);
                            }

                            // decrement the remaining row count
                            rowsRemaining -= additional.size();
                        }
                    }

                    subscription.snapshotViewport.insert(subscription.growingIncrementalViewport);

                    // save the column set
                    subscription.snapshotColumns = (BitSet) subscription.targetColumns.clone();

                    // save the forward/reverse viewport setting
                    subscription.snapshotReverseViewport = subscription.targetReverseViewport;
                }

                // update the postSnapshot viewports/columns to include the new viewports (excluding `full`)
                try (final RowSet vp = viewportBuilder.build(); final RowSet rvp = reverseViewportBuilder.build()) {
                    postSnapshotViewport.insert(vp);
                    postSnapshotReverseViewport.insert(rvp);
                }
                postSnapshotColumns.or(snapshotColumns);

                // finally, grab the snapshot and measure elapsed time for next projections
                long start = System.nanoTime();
                if (!isBlinkTable) {
                    snapshot = getSnapshot(growingSubscriptions, snapshotColumns, snapshotRowSet,
                            reverseSnapshotRowSet);
                } else {
                    // acquire an empty snapshot to properly align column subscription changes to a UGP step
                    snapshot = getSnapshot(growingSubscriptions, snapshotColumns, RowSetFactory.empty(),
                            RowSetFactory.empty());

                    // in the event that the blink table was not empty; pretend it was
                    if (!snapshot.rowsAdded.isEmpty()) {
                        snapshot.rowsAdded.close();
                        snapshot.rowsAdded = RowSetFactory.empty();
                    }
                }
                long elapsed = System.nanoTime() - start;
                recordMetric(stats -> stats.snapshot, elapsed);

                if (SUBSCRIPTION_GROWTH_ENABLED && !snapshot.rowsIncluded.isEmpty()) {
                    // very simplistic logic to take the last snapshot and extrapolate max number of rows that will
                    // not exceed the target UGP processing time percentage
                    PeriodicUpdateGraph updateGraph = parent.getUpdateGraph().cast();
                    long targetNanos = (long) (TARGET_SNAPSHOT_PERCENTAGE
                            * updateGraph.getTargetCycleDurationMillis()
                            * 1000000);

                    long nanosPerCell = elapsed / (snapshot.rowsIncluded.size() * columnCount);

                    // apply an exponential moving average to filter the data
                    if (snapshotNanosPerCell == 0) {
                        snapshotNanosPerCell = nanosPerCell; // initialize to first value
                    } else {
                        // EMA smoothing factor is 0.1 (N = 10)
                        snapshotNanosPerCell = (snapshotNanosPerCell * 0.9) + (nanosPerCell * 0.1);
                    }

                    snapshotTargetCellCount = (long) (targetNanos / Math.max(1, snapshotNanosPerCell));
                }
            }
        }

        synchronized (this) {
            if (growingSubscriptions.isEmpty() && pendingDeltas.isEmpty() && pendingError == null) {
                return;
            }

            // prepare updates to propagate
            final long maxStep = snapshot != null ? snapshot.step : Long.MAX_VALUE;

            int deltaSplitIdx = pendingDeltas.size();
            for (; deltaSplitIdx > 0; --deltaSplitIdx) {
                if (pendingDeltas.get(deltaSplitIdx - 1).step <= maxStep) {
                    break;
                }
            }

            // flip snapshot state so that we build the preSnapshot using previous viewports/columns
            if (snapshot != null && deltaSplitIdx > 0) {
                flipSnapshotStateForSubscriptions(growingSubscriptions);
            }

            if (!firstSubscription && deltaSplitIdx > 0) {
                final long startTm = System.nanoTime();
                preSnapshot = aggregateUpdatesInRange(0, deltaSplitIdx);
                recordMetric(stats -> stats.aggregate, System.nanoTime() - startTm);
                preSnapRowSet = propagationRowSet.copy();
            }

            if (isBlinkTable && lastBlinkTableUpdateSize != 0 && snapshot != null) {
                // we must create a dummy update that removes all rows so that the empty snapshot is valid
                blinkTableFlushPreSnapshot = aggregateUpdatesInRange(-1, -1);
            }

            if (firstSubscription) {
                Assert.neqNull(snapshot, "snapshot");

                // propagationRowSet is only updated when we have listeners; let's "run" it if needed
                propagationRowSet.clear();
                propagationRowSet.insert(snapshot.rowsAdded);
            }

            // flip back for the UGP thread's processing before releasing the lock
            if (snapshot != null && deltaSplitIdx > 0) {
                flipSnapshotStateForSubscriptions(growingSubscriptions);
            }

            if (deltaSplitIdx < pendingDeltas.size()) {
                final long startTm = System.nanoTime();
                postSnapshot = aggregateUpdatesInRange(deltaSplitIdx, pendingDeltas.size());
                recordMetric(stats -> stats.aggregate, System.nanoTime() - startTm);
            }

            // cleanup for next iteration
            clearObjectDeltaColumns(objectColumnsToClear);
            if (deletedSubscriptions != null || pendingChanges) {
                objectColumnsToClear.clear();
                objectColumnsToClear.or(objectColumns);
                objectColumnsToClear.and(activeColumns);
            }

            nextFreeDeltaKey = 0;
            for (final Delta delta : pendingDeltas) {
                delta.close();
            }
            blinkTableUpdateSize = 0;
            pendingDeltas.clear();
        }

        // now, propagate updates
        if (preSnapshot != null) {
            final long startTm = System.nanoTime();
            propagateToSubscribers(preSnapshot, preSnapRowSet);
            recordMetric(stats -> stats.propagate, System.nanoTime() - startTm);
            preSnapRowSet.close();
        }

        if (blinkTableFlushPreSnapshot != null) {
            final long startTm = System.nanoTime();
            try (final RowSet fakeTableRowSet = RowSetFactory.empty()) {
                // the method expects the post-update RowSet; which is empty after the flush
                propagateToSubscribers(blinkTableFlushPreSnapshot, fakeTableRowSet);
            }
            recordMetric(stats -> stats.propagate, System.nanoTime() - startTm);
        }

        if (snapshot != null) {
            try (final BarrageStreamGenerator snapshotGenerator =
                    streamGeneratorFactory.newGenerator(snapshot, this::recordWriteMetrics)) {
                if (log.isDebugEnabled()) {
                    log.debug().append(logPrefix).append("Sending snapshot to ").append(activeSubscriptions.size())
                            .append(" subscriber(s).").endl();
                }
                for (final Subscription subscription : growingSubscriptions) {
                    if (subscription.pendingDelete) {
                        continue;
                    }

                    final long startTm = System.nanoTime();
                    propagateSnapshotForSubscription(subscription, snapshotGenerator);
                    recordMetric(stats -> stats.propagate, System.nanoTime() - startTm);
                }
            }
        }

        if (postSnapshot != null) {
            final long startTm = System.nanoTime();
            propagateToSubscribers(postSnapshot, propagationRowSet);
            recordMetric(stats -> stats.propagate, System.nanoTime() - startTm);
        }

        if (deletedSubscriptions != null) {
            for (final Subscription subscription : deletedSubscriptions) {
                try {
                    subscription.listener.onCompleted();
                } catch (final Exception ignored) {
                    // ignore races on cancellation
                }
            }
        }

        // propagate any error notifying listeners there are no more updates incoming
        if (pendingError != null) {
            StatusRuntimeException ex = errorTransformer.transform(pendingError);
            for (final Subscription subscription : activeSubscriptions) {
                GrpcUtil.safelyError(subscription.listener, ex);
            }
        }

        if (numGrowingSubscriptions > 0) {
            if (log.isDebugEnabled()) {
                log.info().append(logPrefix).append("Have ").append(numGrowingSubscriptions)
                        .append(" growing subscriptions; scheduling next snapshot immediately.").endl();
            }
            updatePropagationJob.scheduleImmediately();
        }

        lastUpdateTime = scheduler.currentTimeMillis();
        if (log.isDebugEnabled()) {
            log.debug().append(logPrefix).append("Completed Propagation: " + lastUpdateTime).endl();
        }
    }

    private void propagateToSubscribers(final BarrageMessage message, final RowSet propRowSetForMessage) {
        // message is released via transfer to stream generator (as it must live until all view's are closed)
        try (final BarrageStreamGenerator generator = streamGeneratorFactory.newGenerator(
                message, this::recordWriteMetrics)) {
            for (final Subscription subscription : activeSubscriptions) {
                if (subscription.pendingInitialSnapshot || subscription.pendingDelete) {
                    continue;
                }

                // There are four messages that might be sent this update:
                // - pre-snapshot: snapshotViewport/snapshotColumn values apply during this phase
                // - pre-snapshot flush: rm all existing rows from a blink table to make empty snapshot valid
                // - snapshot: here we close and clear the snapshotViewport/snapshotColumn values; officially we
                // recognize the subscription change
                // - post-snapshot: now we use the viewport/subscribedColumn values (these are the values the UGP
                // listener uses)

                final boolean isPreSnapshot = subscription.snapshotViewport != null;

                final RowSet vp = isPreSnapshot ? subscription.snapshotViewport : subscription.viewport;
                final BitSet cols = isPreSnapshot ? subscription.snapshotColumns : subscription.subscribedColumns;
                final boolean isReversed =
                        isPreSnapshot ? subscription.snapshotReverseViewport : subscription.reverseViewport;

                try (final RowSet clientView =
                        vp != null ? propRowSetForMessage.subSetForPositions(vp, isReversed) : null) {
                    subscription.listener.onNext(generator.getSubView(
                            subscription.options, false, vp, subscription.reverseViewport, clientView, cols));
                } catch (final Exception e) {
                    try {
                        subscription.listener.onError(errorTransformer.transform(e));
                    } catch (final Exception ignored) {
                    }
                    removeSubscription(subscription.listener);
                }
            }
        }
    }

    private void clearObjectDeltaColumns(@NotNull final BitSet objectColumnsToClear) {
        try (final ResettableWritableObjectChunk<?, ?> backingChunk =
                ResettableWritableObjectChunk.makeResettableChunk()) {
            for (int columnIndex = objectColumnsToClear.nextSetBit(0); columnIndex >= 0; columnIndex =
                    objectColumnsToClear.nextSetBit(columnIndex + 1)) {
                final ObjectArraySource<?> sourceToNull = (ObjectArraySource<?>) deltaColumns[columnIndex];
                final long targetCapacity = Math.min(nextFreeDeltaKey, sourceToNull.getCapacity());
                for (long positionToNull = 0; positionToNull < targetCapacity; positionToNull += backingChunk.size()) {
                    sourceToNull.resetWritableChunkToBackingStore(backingChunk, positionToNull);
                    backingChunk.fillWithNullValue(0, backingChunk.size());
                }
            }
        }
    }

    private void propagateSnapshotForSubscription(final Subscription subscription,
            final BarrageStreamGenerator snapshotGenerator) {
        boolean needsSnapshot = subscription.pendingInitialSnapshot;

        // This is a little confusing, but by the time we propagate, the `snapshotViewport`/`snapshotColumns` objects
        // are the previous subscription items. The ones we want are already active; since we no longer hold the lock
        // the parent table listener needs to be recording data as if we've already sent the successful snapshot.

        if (subscription.snapshotViewport != null) {
            subscription.snapshotViewport.close();
            subscription.snapshotViewport = null;
            needsSnapshot = true;
        }

        if (subscription.snapshotColumns != null) {
            subscription.snapshotColumns = null;
            needsSnapshot = true;
        }

        if (needsSnapshot) {
            if (log.isDebugEnabled()) {
                log.debug().append(logPrefix).append("Sending snapshot to ")
                        .append(System.identityHashCode(subscription)).endl();
            }

            // limit the rows included by this message to the subset of rows in this snapshot that this subscription
            // requested (exclude rows needed by other subscribers but not this one)
            try (final RowSet keySpaceViewport = snapshotGenerator.getMessage().rowsAdded
                    .subSetForPositions(subscription.growingIncrementalViewport, subscription.reverseViewport)) {

                if (subscription.pendingInitialSnapshot) {
                    // Send schema metadata to this new client.
                    subscription.listener.onNext(streamGeneratorFactory.getSchemaView(
                            fbb -> BarrageUtil.makeTableSchemaPayload(fbb, subscription.options,
                                    parent.getDefinition(), parent.getAttributes(), parent.isFlat())));
                }

                // some messages may be empty of rows, but we need to update the client viewport and column set
                subscription.listener
                        .onNext(snapshotGenerator.getSubView(subscription.options, subscription.pendingInitialSnapshot,
                                subscription.viewport, subscription.reverseViewport, keySpaceViewport,
                                subscription.subscribedColumns));

            } catch (final Exception e) {
                GrpcUtil.safelyError(subscription.listener, errorTransformer.transform(e));
                removeSubscription(subscription.listener);
            }
        }

        if (subscription.growingIncrementalViewport != null) {
            subscription.growingIncrementalViewport.close();
            subscription.growingIncrementalViewport = null;
        }

        subscription.pendingInitialSnapshot = false;
    }

    private BarrageMessage aggregateUpdatesInRange(final int startDelta, final int endDelta) {
        Assert.holdsLock(this, "propagateUpdatesInRange must hold lock!");

        final boolean singleDelta = endDelta - startDelta == 1;
        final BarrageMessage downstream = new BarrageMessage();
        downstream.firstSeq = startDelta < 0 ? -1 : pendingDeltas.get(startDelta).step;
        downstream.lastSeq = endDelta < 1 ? -1 : pendingDeltas.get(endDelta - 1).step;

        final BitSet addColumnSet;
        final BitSet modColumnSet;
        final Delta firstDelta;

        if (isBlinkTable) {
            long size = 0;
            final RowSetBuilderSequential recordedBuilder = RowSetFactory.builderSequential();
            for (int ii = startDelta; ii < endDelta; ++ii) {
                final Delta delta = pendingDeltas.get(ii);

                try (final WritableRowSet positions = delta.update.added().invert(delta.recordedAdds)) {
                    positions.shiftInPlace(size);
                    recordedBuilder.appendRowSequence(positions);
                }

                size += delta.update.added().size();
            }

            final TableUpdate update = new TableUpdateImpl(
                    RowSetFactory.flat(size),
                    RowSetFactory.flat(lastBlinkTableUpdateSize),
                    RowSetFactory.empty(),
                    RowSetShiftData.EMPTY,
                    ModifiedColumnSet.EMPTY);

            final boolean hasDelta = startDelta < endDelta;
            final Delta origDelta = hasDelta ? pendingDeltas.get(startDelta) : null;

            firstDelta = new Delta(
                    -1,
                    hasDelta ? origDelta.deltaColumnOffset : 0,
                    update,
                    recordedBuilder.build(),
                    RowSetFactory.empty(),
                    hasDelta ? origDelta.subscribedColumns : new BitSet(),
                    new BitSet());

            // store our update size to remove on the next update
            lastBlinkTableUpdateSize = size;
        } else {
            firstDelta = pendingDeltas.get(startDelta);
        }

        if (singleDelta || isBlinkTable) {
            // We can use this update directly with minimal effort.
            final RowSet localAdded;
            if (firstDelta.recordedAdds.isEmpty()) {
                localAdded = RowSetFactory.empty();
            } else {
                localAdded = RowSetFactory.fromRange(
                        firstDelta.deltaColumnOffset,
                        firstDelta.deltaColumnOffset + firstDelta.recordedAdds.size() - 1);
            }
            final RowSet localModified;
            if (firstDelta.recordedMods.isEmpty()) {
                localModified = RowSetFactory.empty();
            } else {
                localModified = RowSetFactory.fromRange(
                        firstDelta.deltaColumnOffset + firstDelta.recordedAdds.size(),
                        firstDelta.deltaColumnOffset + firstDelta.recordedAdds.size() + firstDelta.recordedMods.size()
                                - 1);
            }

            addColumnSet = firstDelta.recordedAdds.isEmpty() ? new BitSet() : firstDelta.subscribedColumns;
            modColumnSet = firstDelta.modifiedColumns;

            downstream.rowsAdded = firstDelta.update.added().copy();

            downstream.rowsRemoved = firstDelta.update.removed().copy();
            downstream.shifted = firstDelta.update.shifted();
            downstream.rowsIncluded = firstDelta.recordedAdds.copy();

            downstream.addColumnData = new BarrageMessage.AddColumnData[sourceColumns.length];
            downstream.modColumnData = new BarrageMessage.ModColumnData[sourceColumns.length];

            for (int ci = 0; ci < downstream.addColumnData.length; ++ci) {
                final ColumnSource<?> deltaColumn = deltaColumns[ci];
                final BarrageMessage.AddColumnData adds = new BarrageMessage.AddColumnData();
                adds.data = new ArrayList<>();
                adds.chunkType = deltaColumn.getChunkType();

                downstream.addColumnData[ci] = adds;

                if (addColumnSet.get(ci)) {
                    // create data chunk(s) for the added row data
                    try (final RowSequence.Iterator it = localAdded.getRowSequenceIterator()) {
                        while (it.hasMore()) {
                            final RowSequence rs =
                                    it.getNextRowSequenceWithLength(SNAPSHOT_CHUNK_SIZE);
                            final int chunkCapacity = rs.intSize("serializeItems");
                            final WritableChunk<Values> chunk = adds.chunkType.makeWritableChunk(chunkCapacity);
                            try (final ChunkSource.FillContext fc = deltaColumn.makeFillContext(chunkCapacity)) {
                                deltaColumn.fillChunk(fc, chunk, rs);
                            }
                            adds.data.add(chunk);
                        }
                    }
                }

                adds.type = realColumnType[ci];
                adds.componentType = realColumnComponentType[ci];
            }

            for (int ci = 0; ci < downstream.modColumnData.length; ++ci) {
                final ColumnSource<?> deltaColumn = deltaColumns[ci];
                final BarrageMessage.ModColumnData mods = new BarrageMessage.ModColumnData();
                mods.data = new ArrayList<>();
                mods.chunkType = deltaColumn.getChunkType();
                downstream.modColumnData[ci] = mods;

                if (modColumnSet.get(ci)) {
                    mods.rowsModified = firstDelta.recordedMods.copy();

                    // create data chunk(s) for the added row data
                    try (final RowSequence.Iterator it = localModified.getRowSequenceIterator()) {
                        while (it.hasMore()) {
                            final RowSequence rs =
                                    it.getNextRowSequenceWithLength(SNAPSHOT_CHUNK_SIZE);
                            final int chunkCapacity = rs.intSize("serializeItems");
                            final WritableChunk<Values> chunk = mods.chunkType.makeWritableChunk(chunkCapacity);
                            try (final ChunkSource.FillContext fc = deltaColumn.makeFillContext(chunkCapacity)) {
                                deltaColumn.fillChunk(fc, chunk, rs);
                            }
                            mods.data.add(chunk);
                        }
                    }
                } else {
                    mods.rowsModified = RowSetFactory.empty();
                }

                mods.type = realColumnType[ci];
                mods.componentType = realColumnComponentType[ci];
            }
        } else {
            // We must coalesce these updates.
            final UpdateCoalescer coalescer =
                    new UpdateCoalescer(propagationRowSet, firstDelta.update);
            for (int i = startDelta + 1; i < endDelta; ++i) {
                coalescer.update(pendingDeltas.get(i).update);
            }

            // We need to build our included additions and included modifications in addition to the coalesced update.
            addColumnSet = new BitSet();
            modColumnSet = new BitSet();

            final WritableRowSet localAdded = RowSetFactory.empty();
            for (int i = startDelta; i < endDelta; ++i) {
                final Delta delta = pendingDeltas.get(i);
                localAdded.remove(delta.update.removed());
                delta.update.shifted().apply(localAdded);

                // reset the add column set if we do not have any adds from previous updates
                if (localAdded.isEmpty()) {
                    addColumnSet.clear();
                }

                if (delta.recordedAdds.isNonempty()) {
                    if (addColumnSet.isEmpty()) {
                        addColumnSet.or(delta.subscribedColumns);
                    } else {
                        // It pays to be certain that all of the data we look up was written down.
                        Assert.equals(delta.subscribedColumns, "delta.subscribedColumns", addColumnSet, "addColumnSet");
                    }

                    localAdded.insert(delta.recordedAdds);
                }

                if (delta.recordedMods.isNonempty()) {
                    modColumnSet.or(delta.modifiedColumns);
                }
            }

            // One drawback of the ModifiedColumnSet, is that our adds must include data for all columns. However,
            // column specific data may be updated and we only write down that single changed column. So, the
            // computation of mapping output rows to input data may be different per Column. We can re-use calculations
            // where the set of deltas that modify column A are the same as column B.
            final class ColumnInfo {
                final WritableRowSet modified = RowSetFactory.empty();
                final WritableRowSet recordedMods = RowSetFactory.empty();
                long[][] addedMappings;
                long[][] modifiedMappings;
            }

            final HashMap<BitSet, ColumnInfo> infoCache = new HashMap<>();
            final IntFunction<ColumnInfo> getColumnInfo = (columnIndex) -> {
                final BitSet deltasThatModifyThisColumn = new BitSet();
                for (int i = startDelta; i < endDelta; ++i) {
                    if (pendingDeltas.get(i).modifiedColumns.get(columnIndex)) {
                        deltasThatModifyThisColumn.set(i);
                    }
                }

                final ColumnInfo ci = infoCache.get(deltasThatModifyThisColumn);
                if (ci != null) {
                    return ci;
                }

                final ColumnInfo retval = new ColumnInfo();
                for (int i = startDelta; i < endDelta; ++i) {
                    final Delta delta = pendingDeltas.get(i);
                    retval.modified.remove(delta.update.removed());
                    retval.recordedMods.remove(delta.update.removed());
                    delta.update.shifted().apply(retval.modified);
                    delta.update.shifted().apply(retval.recordedMods);

                    if (deltasThatModifyThisColumn.get(i)) {
                        retval.modified.insert(delta.update.modified());
                        retval.recordedMods.insert(delta.recordedMods);
                    }
                }
                retval.modified.remove(coalescer.added);
                retval.recordedMods.remove(coalescer.added);

                retval.addedMappings = newMappingArray(localAdded.size());
                retval.modifiedMappings = newMappingArray(retval.recordedMods.size());

                final WritableRowSet unfilledAdds = localAdded.isEmpty() ? RowSetFactory.empty()
                        : RowSetFactory.flat(localAdded.size());
                final WritableRowSet unfilledMods = retval.recordedMods.isEmpty() ? RowSetFactory.empty()
                        : RowSetFactory.flat(retval.recordedMods.size());

                final WritableRowSet addedRemaining = localAdded.copy();
                final WritableRowSet modifiedRemaining = retval.recordedMods.copy();
                for (int i = endDelta - 1; i >= startDelta; --i) {
                    if (addedRemaining.isEmpty() && modifiedRemaining.isEmpty()) {
                        break;
                    }

                    final Delta delta = pendingDeltas.get(i);

                    final BiConsumer<Boolean, Boolean> applyMapping = (addedMapping, recordedAdds) -> {
                        final WritableRowSet remaining = addedMapping ? addedRemaining : modifiedRemaining;
                        final RowSet deltaRecorded = recordedAdds ? delta.recordedAdds : delta.recordedMods;
                        try (final RowSet recorded = remaining.intersect(deltaRecorded);
                                final WritableRowSet sourceRows = deltaRecorded.invert(recorded);
                                final RowSet destinationsInPosSpace = remaining.invert(recorded);
                                final RowSet rowsToFill = (addedMapping ? unfilledAdds : unfilledMods)
                                        .subSetForPositions(destinationsInPosSpace)) {
                            sourceRows.shiftInPlace(
                                    delta.deltaColumnOffset + (recordedAdds ? 0 : delta.recordedAdds.size()));

                            remaining.remove(recorded);
                            if (addedMapping) {
                                unfilledAdds.remove(rowsToFill);
                            } else {
                                unfilledMods.remove(rowsToFill);
                            }

                            applyRedirMapping(rowsToFill, sourceRows,
                                    addedMapping ? retval.addedMappings : retval.modifiedMappings);
                        }
                    };

                    applyMapping.accept(true, true); // map recorded adds
                    applyMapping.accept(false, true); // map recorded mods that might have a scoped add

                    if (deltasThatModifyThisColumn.get(i)) {
                        applyMapping.accept(true, false); // map recorded mods that propagate as adds
                        applyMapping.accept(false, false); // map recorded mods
                    }

                    delta.update.shifted().unapply(addedRemaining);
                    delta.update.shifted().unapply(modifiedRemaining);
                }

                if (!unfilledAdds.isEmpty()) {
                    Assert.assertion(false, "Error: added:" + coalescer.added + " unfilled:" + unfilledAdds
                            + " missing:" + coalescer.added.subSetForPositions(unfilledAdds));
                }
                Assert.eq(unfilledAdds.size(), "unfilledAdds.size()", 0);
                Assert.eq(unfilledMods.size(), "unfilledMods.size()", 0);

                infoCache.put(deltasThatModifyThisColumn, retval);
                return retval;
            };

            if (coalescer.modifiedColumnSet == ModifiedColumnSet.ALL) {
                modColumnSet.set(0, deltaColumns.length);
            } else {
                modColumnSet.or(coalescer.modifiedColumnSet.extractAsBitSet());
            }

            downstream.rowsAdded = coalescer.added;
            downstream.rowsRemoved = coalescer.removed;
            downstream.shifted = coalescer.shifted;
            downstream.rowsIncluded = localAdded;
            downstream.addColumnData = new BarrageMessage.AddColumnData[sourceColumns.length];
            downstream.modColumnData = new BarrageMessage.ModColumnData[sourceColumns.length];

            for (int ci = 0; ci < downstream.addColumnData.length; ++ci) {
                final ColumnSource<?> deltaColumn = deltaColumns[ci];
                final BarrageMessage.AddColumnData adds = new BarrageMessage.AddColumnData();
                adds.data = new ArrayList<>();
                adds.chunkType = deltaColumn.getChunkType();

                downstream.addColumnData[ci] = adds;

                if (addColumnSet.get(ci)) {
                    final ColumnInfo info = getColumnInfo.apply(ci);
                    for (long[] addedMapping : info.addedMappings) {
                        final WritableChunk<Values> chunk = adds.chunkType.makeWritableChunk(addedMapping.length);
                        try (final ChunkSource.FillContext fc = deltaColumn.makeFillContext(addedMapping.length)) {
                            // noinspection unchecked
                            ((FillUnordered<Values>) deltaColumn).fillChunkUnordered(fc, chunk,
                                    LongChunk.chunkWrap(addedMapping));
                        }
                        adds.data.add(chunk);
                    }
                }

                adds.type = realColumnType[ci];
                adds.componentType = realColumnComponentType[ci];
            }

            int numActualModCols = 0;
            for (int ci = 0; ci < downstream.modColumnData.length; ++ci) {
                final ColumnSource<?> sourceColumn = deltaColumns[ci];
                final BarrageMessage.ModColumnData mods = new BarrageMessage.ModColumnData();
                mods.data = new ArrayList<>();
                mods.chunkType = sourceColumn.getChunkType();

                downstream.modColumnData[numActualModCols++] = mods;

                if (modColumnSet.get(ci)) {
                    final ColumnInfo info = getColumnInfo.apply(ci);
                    mods.rowsModified = info.recordedMods.copy();
                    for (long[] modifiedMapping : info.modifiedMappings) {
                        final WritableChunk<Values> chunk = mods.chunkType.makeWritableChunk(modifiedMapping.length);
                        try (final ChunkSource.FillContext fc = sourceColumn.makeFillContext(modifiedMapping.length)) {
                            // noinspection unchecked
                            ((FillUnordered<Values>) sourceColumn).fillChunkUnordered(fc, chunk,
                                    LongChunk.chunkWrap(modifiedMapping));
                        }
                        mods.data.add(chunk);
                    }
                } else {
                    mods.rowsModified = RowSetFactory.empty();
                }

                mods.type = realColumnType[ci];
                mods.componentType = realColumnComponentType[ci];
            }
        }

        // Update our propagation RowSet.
        propagationRowSet.remove(downstream.rowsRemoved);
        downstream.shifted.apply(propagationRowSet);
        propagationRowSet.insert(downstream.rowsAdded);

        return downstream;
    }

    private static long[][] newMappingArray(final long size) {
        final int numAddChunks = LongSizedDataStructure.intSize("BarrageMessageProducer",
                (size + SNAPSHOT_CHUNK_SIZE - 1) / SNAPSHOT_CHUNK_SIZE);
        final long[][] result = new long[numAddChunks][];
        for (int ii = 0; ii < numAddChunks; ++ii) {
            final int chunkSize = (ii < numAddChunks - 1 || size % SNAPSHOT_CHUNK_SIZE == 0)
                    ? SNAPSHOT_CHUNK_SIZE
                    : (int) (size % SNAPSHOT_CHUNK_SIZE);
            final long[] newChunk = new long[chunkSize];
            result[ii] = newChunk;
            Arrays.fill(newChunk, RowSequence.NULL_ROW_KEY);
        }
        return result;
    }

    // Updates provided mapping so that mapping[i] returns values.get(i) for all i in keys.
    private static void applyRedirMapping(final RowSet keys, final RowSet values, final long[][] mapping) {
        Assert.eq(keys.size(), "keys.size()", values.size(), "values.size()");

        final RowSet.Iterator vit = values.iterator();
        keys.forAllRowKeys(lkey -> {
            final int arrIdx = (int) (lkey / SNAPSHOT_CHUNK_SIZE);
            final int keyIdx = (int) (lkey % SNAPSHOT_CHUNK_SIZE);
            final long[] chunk = mapping[arrIdx];
            Assert.eq(chunk[keyIdx], "chunk[keyIdx]", RowSequence.NULL_ROW_KEY, "RowSet.NULL_ROW_KEY");
            chunk[keyIdx] = vit.nextLong();
        });
    }

    private void flipSnapshotStateForSubscriptions(
            final List<Subscription> subscriptions) {
        for (final Subscription subscription : subscriptions) {
            final RowSet tmpViewport = subscription.viewport;
            subscription.viewport = subscription.snapshotViewport;
            subscription.snapshotViewport = (WritableRowSet) tmpViewport;

            boolean tmpDirection = subscription.reverseViewport;
            subscription.reverseViewport = subscription.snapshotReverseViewport;
            subscription.snapshotReverseViewport = tmpDirection;

            final BitSet tmpColumns = subscription.subscribedColumns;
            subscription.subscribedColumns = subscription.snapshotColumns;
            subscription.snapshotColumns = tmpColumns;
        }
    }

    private void finalizeSnapshotForSubscriptions(final List<Subscription> subscriptions) {
        boolean rebuildViewport = false;

        for (final Subscription subscription : subscriptions) {
            // note: blink tables send empty snapshots - so we are always complete
            boolean isComplete = subscription.growingRemainingViewport.isEmpty()
                    || subscription.growingRemainingViewport.firstRowKey() >= parentTableSize
                    || isBlinkTable;

            if (log.isDebugEnabled()) {
                log.debug().append(logPrefix)
                        .append(subscription.logPrefix)
                        .append("finalizing snapshot isComplete=").append(isComplete)
                        .endl();
            }

            if (isComplete) {
                // this subscription is complete, remove it from the growing list
                subscription.isGrowingViewport = false;
                --numGrowingSubscriptions;

                // set the active viewport to the target viewport
                if (subscription.viewport != null) {
                    subscription.viewport.close();
                }
                subscription.viewport = subscription.targetViewport;
                subscription.targetViewport = null;

                if (subscription.viewport == null) {
                    // track active `full` subscriptions
                    ++numFullSubscriptions;
                }

                subscription.growingRemainingViewport.close();
                subscription.growingRemainingViewport = null;

                // after each satisfied subscription, we need to rebuild the active viewports:
                // - full subscriptions should no longer be considered viewports
                // - viewports that were satisfied via the table size check are not yet fully included
                rebuildViewport = true;
            }
        }
        if (rebuildViewport) {
            // don't exclude subscriptions with pending changes here
            buildPostSnapshotViewports(false);
        }
    }

    private void buildPostSnapshotViewports(boolean ignorePending) {
        // rebuild the viewports for the active snapshots, but exclude any that have pending changes.
        final RowSetBuilderRandom postSnapshotViewportBuilder = RowSetFactory.builderRandom();
        final RowSetBuilderRandom postSnapshotReverseViewportBuilder = RowSetFactory.builderRandom();

        postSnapshotColumns.clear();
        for (final Subscription sub : activeSubscriptions) {
            if (ignorePending && sub.hasPendingUpdate) {
                continue;
            }
            postSnapshotColumns.or(sub.subscribedColumns);
            if (sub.isViewport()) {
                // handle forward and reverse snapshots separately
                if (sub.reverseViewport) {
                    postSnapshotReverseViewportBuilder.addRowSet(sub.viewport);
                } else {
                    postSnapshotViewportBuilder.addRowSet(sub.viewport);
                }
            }
        }

        if (postSnapshotViewport != null) {
            postSnapshotViewport.close();
        }
        if (postSnapshotReverseViewport != null) {
            postSnapshotReverseViewport.close();
        }
        postSnapshotViewport = postSnapshotViewportBuilder.build();
        postSnapshotReverseViewport = postSnapshotReverseViewportBuilder.build();
    }

    private void promoteSnapshotToActive() {
        Assert.holdsLock(this, "promoteSnapshotToActive must hold lock!");

        if (activeViewport != null) {
            activeViewport.close();
        }
        if (activeReverseViewport != null) {
            activeReverseViewport.close();
        }

        activeViewport = postSnapshotViewport == null || postSnapshotViewport.isEmpty() ? null
                : postSnapshotViewport;

        activeReverseViewport =
                postSnapshotReverseViewport == null || postSnapshotReverseViewport.isEmpty() ? null
                        : postSnapshotReverseViewport;

        if (postSnapshotViewport != null && postSnapshotViewport.isEmpty()) {
            postSnapshotViewport.close();
        }
        postSnapshotViewport = null;

        if (postSnapshotReverseViewport != null && postSnapshotReverseViewport.isEmpty()) {
            postSnapshotReverseViewport.close();
        }
        postSnapshotReverseViewport = null;

        // Pre-condition: activeObjectColumns == objectColumns & activeColumns
        objectColumnsToClear.or(postSnapshotColumns);
        objectColumnsToClear.and(objectColumns);
        // Post-condition: activeObjectColumns == objectColumns & (activeColumns | postSnapshotColumns)

        activeColumns.clear();
        activeColumns.or(postSnapshotColumns);
        postSnapshotColumns.clear();
    }

    private synchronized long getLastUpdateClockStep() {
        return lastUpdateClockStep;
    }

    private class SnapshotControl implements ConstructSnapshot.SnapshotControl {
        long capturedLastUpdateClockStep;
        long resultValidStep = -1;
        final List<Subscription> snapshotSubscriptions;

        SnapshotControl(final List<Subscription> snapshotSubscriptions) {
            this.snapshotSubscriptions = snapshotSubscriptions;
        }

        @SuppressWarnings("AutoBoxing")
        @Override
        public Boolean usePreviousValues(final long beforeClockValue) {
            if (!parentIsRefreshing) {
                return false;
            }

            capturedLastUpdateClockStep = getLastUpdateClockStep();

            final LogicalClock.State beforeState = LogicalClock.getState(beforeClockValue);
            final long beforeStep = LogicalClock.getStep(beforeClockValue);
            if (beforeState == LogicalClock.State.Idle) {
                resultValidStep = beforeStep;
                return false;
            }

            final boolean notifiedOnThisStep = beforeStep == capturedLastUpdateClockStep;
            final boolean usePrevious = !notifiedOnThisStep;

            resultValidStep = notifiedOnThisStep ? beforeStep : beforeStep - 1;

            if (log.isDebugEnabled()) {
                log.debug().append(logPrefix)
                        .append("usePreviousValues: usePrevious=").append(usePrevious)
                        .append(", beforeStep=").append(beforeStep)
                        .append(", lastUpdateStep=").append(capturedLastUpdateClockStep).endl();
            }

            return usePrevious;
        }

        @Override
        public boolean snapshotConsistent(final long currentClockValue, final boolean usingPreviousValues) {
            if (!parentIsRefreshing) {
                return true;
            }
            return capturedLastUpdateClockStep == getLastUpdateClockStep();
        }

        @Override
        public boolean snapshotCompletedConsistently(final long afterClockValue, final boolean usedPreviousValues) {
            final boolean success;
            synchronized (BarrageMessageProducer.this) {
                success = snapshotConsistent(afterClockValue, usedPreviousValues);

                if (!success) {
                    resultValidStep = -1;
                } else {
                    flipSnapshotStateForSubscriptions(snapshotSubscriptions);
                    finalizeSnapshotForSubscriptions(snapshotSubscriptions);
                    promoteSnapshotToActive();
                    // the snapshot must separate blink updates (due to subscription changes); this requires that
                    // pre/post the snapshot are independent updates w.r.t. filtering data to within the viewport
                    blinkTableUpdateSize = 0;
                }
            }
            if (log.isDebugEnabled()) {
                log.debug().append(logPrefix)
                        .append("success=").append(success).append(", validStep=").append(resultValidStep)
                        .append(", numSnapshotSubscriptions=").append(snapshotSubscriptions.size()).endl();
            }
            return success;
        }

        @Override
        public UpdateGraph getUpdateGraph() {
            return parent.isRefreshing() ? parent.getUpdateGraph() : null;
        }
    }

    @VisibleForTesting
    BarrageMessage getSnapshot(
            final List<Subscription> snapshotSubscriptions,
            final BitSet columnsToSnapshot,
            final RowSet positionsToSnapshot,
            final RowSet reversePositionsToSnapshot) {
        if (onGetSnapshot != null && onGetSnapshotIsPreSnap) {
            onGetSnapshot.run();
        }

        final SnapshotControl snapshotControl = new SnapshotControl(snapshotSubscriptions);
        final BarrageMessage msg = ConstructSnapshot.constructBackplaneSnapshotInPositionSpace(
                this, parent, columnsToSnapshot, positionsToSnapshot, reversePositionsToSnapshot,
                snapshotControl);

        if (onGetSnapshot != null && !onGetSnapshotIsPreSnap) {
            onGetSnapshot.run();
        }

        return msg;
    }

    @Override
    protected synchronized void destroy() {
        super.destroy();
        if (stats != null) {
            stats.stop();
        }
    }

    private void recordWriteMetrics(final long bytes, final long cpuNanos) {
        recordMetric(stats -> stats.writeBits, bytes * 8);
        recordMetric(stats -> stats.writeTime, cpuNanos);
    }

    private void recordMetric(final Function<Stats, Histogram> hist, final long value) {
        if (stats == null) {
            return;
        }
        synchronized (stats) {
            hist.apply(stats).recordValue(value);
        }
    }

    private class Stats implements Runnable {
        private final int NUM_SIG_FIGS = 3;

        public final String tableId = Integer.toHexString(System.identityHashCode(parent));
        public final String tableKey;
        public final Histogram enqueue = new Histogram(NUM_SIG_FIGS);
        public final Histogram aggregate = new Histogram(NUM_SIG_FIGS);
        public final Histogram propagate = new Histogram(NUM_SIG_FIGS);
        public final Histogram snapshot = new Histogram(NUM_SIG_FIGS);
        public final Histogram updateJob = new Histogram(NUM_SIG_FIGS);
        public final Histogram writeTime = new Histogram(NUM_SIG_FIGS);
        public final Histogram writeBits = new Histogram(NUM_SIG_FIGS);

        private volatile boolean running = true;

        public Stats(final String tableKey) {
            this.tableKey = tableKey;
            scheduler.runAfterDelay(BarragePerformanceLog.CYCLE_DURATION_MILLIS, this);
        }

        public void stop() {
            running = false;
        }

        @Override
        public synchronized void run() {
            if (!running) {
                return;
            }
            final Instant now = scheduler.instantMillis();
            scheduler.runAfterDelay(BarragePerformanceLog.CYCLE_DURATION_MILLIS, this);
            final BarrageSubscriptionPerformanceLogger logger =
                    BarragePerformanceLog.getInstance().getSubscriptionLogger();
            // noinspection SynchronizationOnLocalVariableOrMethodParameter
            synchronized (logger) {
                flush(now, logger, enqueue, "EnqueueMillis");
                flush(now, logger, aggregate, "AggregateMillis");
                flush(now, logger, propagate, "PropagateMillis");
                flush(now, logger, snapshot, "SnapshotMillis");
                flush(now, logger, updateJob, "UpdateJobMillis");
                flush(now, logger, writeTime, "WriteMillis");
                flush(now, logger, writeBits, "WriteMegabits");
            }
        }

        private void flush(final Instant now, final BarrageSubscriptionPerformanceLogger logger, final Histogram hist,
                final String statType) {
            if (hist.getTotalCount() == 0) {
                return;
            }
            logger.log(tableId, tableKey, statType, now, hist);
            hist.reset();
        }
    }

    ////////////////////////////////////////////////////
    // DynamicNode / NotificationStepReceiver Methods //
    ////////////////////////////////////////////////////

    private final List<Object> parents = Collections.synchronizedList(new ArrayList<>());

    @Override
    public boolean isRefreshing() {
        return parent.isRefreshing();
    }

    @Override
    public boolean setRefreshing(final boolean refreshing) {
        if (parent.isRefreshing() || !refreshing) {
            return parent.isRefreshing();
        }
        throw new UnsupportedOperationException("cannot modify the source table's refreshing state");
    }

    @Override
    public void addParentReference(final Object parent) {
        if (DynamicNode.notDynamicOrIsRefreshing(parent)) {
            setRefreshing(true);
            parents.add(parent);
            if (parent instanceof LivenessReferent) {
                manage((LivenessReferent) parent);
            }
            if (parent instanceof NotificationQueue.Dependency) {
                // ensure that we are in the same update graph
                this.parent.getUpdateGraph((NotificationQueue.Dependency) parent);
            }
        }
    }

    @Override
    public synchronized void setLastNotificationStep(final long lastNotificationStep) {
        lastUpdateClockStep = Math.max(lastNotificationStep, lastUpdateClockStep);
    }
}<|MERGE_RESOLUTION|>--- conflicted
+++ resolved
@@ -163,12 +163,7 @@
         }
 
         @Override
-<<<<<<< HEAD
-        public Result<BarrageMessageProducer> initialize(final boolean usePrev,
-                final long beforeClock) {
-=======
         public Result<BarrageMessageProducer> initialize(final boolean usePrev, final long beforeClock) {
->>>>>>> 6711cd1a
             final BarrageMessageProducer result = new BarrageMessageProducer(scheduler, errorTransformer,
                     streamGeneratorFactory, parent, updateIntervalMs, onGetSnapshot);
             return new Result<>(result, result.constructListener());
@@ -554,17 +549,11 @@
         return updateSubscription(listener, newViewport, columnsToSubscribe, false);
     }
 
-<<<<<<< HEAD
-    public boolean updateSubscription(final StreamObserver<BarrageStreamGenerator.MessageView> listener,
-            @Nullable final RowSet newViewport,
-            @Nullable final BitSet columnsToSubscribe, final boolean newReverseViewport) {
-=======
     public boolean updateSubscription(
             final StreamObserver<BarrageStreamGenerator.MessageView> listener,
             @Nullable final RowSet newViewport,
             @Nullable final BitSet columnsToSubscribe,
             final boolean newReverseViewport) {
->>>>>>> 6711cd1a
         return findAndUpdateSubscription(listener, sub -> {
             if (sub.pendingViewport != null) {
                 sub.pendingViewport.close();
