/*
 * Copyright (c) 2016-2021 Deephaven Data Labs and Patent Pending
 */
package io.deephaven.server.barrage;

import com.google.common.io.LittleEndianDataOutputStream;
import com.google.flatbuffers.FlatBufferBuilder;
import com.google.protobuf.ByteStringAccess;
import com.google.protobuf.CodedOutputStream;
import com.google.protobuf.WireFormat;
import gnu.trove.list.array.TIntArrayList;
import io.deephaven.UncheckedDeephavenException;
import io.deephaven.barrage.flatbuf.BarrageMessageType;
import io.deephaven.barrage.flatbuf.BarrageMessageWrapper;
import io.deephaven.barrage.flatbuf.BarrageModColumnMetadata;
import io.deephaven.barrage.flatbuf.BarrageUpdateMetadata;
import io.deephaven.base.verify.Assert;
import io.deephaven.chunk.ChunkType;
import io.deephaven.chunk.WritableChunk;
import io.deephaven.chunk.WritableLongChunk;
import io.deephaven.chunk.attributes.Values;
import io.deephaven.chunk.sized.SizedChunk;
import io.deephaven.chunk.sized.SizedLongChunk;
import io.deephaven.configuration.Configuration;
import io.deephaven.engine.rowset.*;
import io.deephaven.engine.rowset.impl.ExternalizableRowSetUtils;
import io.deephaven.engine.table.TableDefinition;
import io.deephaven.engine.table.impl.util.BarrageMessage;
import io.deephaven.extensions.barrage.BarragePerformanceLog;
import io.deephaven.extensions.barrage.BarrageSubscriptionOptions;
import io.deephaven.extensions.barrage.BarrageSnapshotOptions;
import io.deephaven.extensions.barrage.BarrageSubscriptionOptions;
import io.deephaven.extensions.barrage.chunk.ChunkInputStreamGenerator;
import io.deephaven.extensions.barrage.util.BarrageProtoUtil.ExposedByteArrayOutputStream;
import io.deephaven.extensions.barrage.util.BarrageUtil;
import io.deephaven.extensions.barrage.util.DefensiveDrainable;
import io.deephaven.extensions.barrage.util.StreamReaderOptions;
import io.deephaven.internal.log.LoggerFactory;
import io.deephaven.io.logger.Logger;
import io.deephaven.proto.flight.util.MessageHelper;
import io.deephaven.util.SafeCloseable;
import io.deephaven.util.datastructures.LongSizedDataStructure;
import io.deephaven.util.datastructures.SizeException;
import io.grpc.Drainable;
import org.apache.arrow.flatbuf.Buffer;
import org.apache.arrow.flatbuf.FieldNode;
import org.apache.arrow.flatbuf.RecordBatch;
import org.apache.arrow.flight.impl.Flight;
import org.apache.commons.lang3.mutable.MutableInt;
import org.apache.commons.lang3.mutable.MutableLong;
import org.jetbrains.annotations.Nullable;

import javax.inject.Inject;
import javax.inject.Singleton;
import java.io.IOException;
import java.io.InputStream;
import java.io.OutputStream;
import java.nio.ByteBuffer;
import java.util.*;
import java.util.function.Consumer;

import static io.deephaven.engine.table.impl.remote.ConstructSnapshot.SNAPSHOT_CHUNK_SIZE;
import static io.deephaven.extensions.barrage.chunk.BaseChunkInputStreamGenerator.PADDING_BUFFER;

public class BarrageStreamGenerator implements
        BarrageMessageProducer.StreamGenerator<BarrageStreamGenerator.View> {
    private static final Logger log = LoggerFactory.getLogger(BarrageStreamGenerator.class);
    // NB: This should likely be something smaller, such as 1<<16, but since the js api is not yet able
    // to receive multiple record batches we crank this up to MAX_INT.
    private static final int DEFAULT_BATCH_SIZE = Configuration.getInstance()
            .getIntegerForClassWithDefault(BarrageStreamGenerator.class, "batchSize", Integer.MAX_VALUE);

    // defaults to a small value that is likely to succeed and provide data for following batches
    private static final int DEFAULT_INITIAL_BATCH_SIZE = Configuration.getInstance()
            .getIntegerForClassWithDefault(BarrageStreamGenerator.class, "initialBatchSize", 4096);

    // default to 100MB to match 100MB java-client and w2w default incoming limits
    private static final int DEFAULT_MESSAGE_SIZE_LIMIT = Configuration.getInstance()
            .getIntegerForClassWithDefault(BarrageStreamGenerator.class, "maxOutboundMessageSize", 100 * 1024 * 1024);

    public interface View {
        void forEachStream(Consumer<InputStream> visitor) throws IOException;

        boolean isViewport();

        StreamReaderOptions options();

        int clientMaxMessageSize();

        RowSet addRowOffsets();

        RowSet modRowOffsets(int col);
    }

    @Singleton
    public static class Factory
            implements BarrageMessageProducer.StreamGenerator.Factory<View> {
        @Inject
        public Factory() {}

        @Override
        public BarrageMessageProducer.StreamGenerator<View> newGenerator(
                final BarrageMessage message, final BarragePerformanceLog.WriteMetricsConsumer metricsConsumer) {
            return new BarrageStreamGenerator(message, metricsConsumer);
        }

        @Override
        public View getSchemaView(final TableDefinition table,
                final Map<String, Object> attributes) {
            final FlatBufferBuilder builder = new FlatBufferBuilder();
            final int schemaOffset = BarrageUtil.makeSchemaPayload(builder, table, attributes);
            builder.finish(MessageHelper.wrapInMessage(builder, schemaOffset,
                    org.apache.arrow.flatbuf.MessageHeader.Schema));
            return new SchemaView(builder.dataBuffer());
        }
    }

    public static class ChunkListInputStreamGenerator implements SafeCloseable {
        public ChunkInputStreamGenerator[] generators;
        public ChunkInputStreamGenerator emptyGenerator;

        ChunkListInputStreamGenerator(BarrageMessage.AddColumnData acd) {
            // create an input stream generator for each chunk
            generators = new ChunkInputStreamGenerator[acd.data.size()];

            for (int i = 0; i < acd.data.size(); ++i) {
                generators[i] = ChunkInputStreamGenerator.makeInputStreamGenerator(
                        acd.data.get(i).getChunkType(), acd.type, acd.componentType, acd.data.get(i));
            }
            emptyGenerator = ChunkInputStreamGenerator.makeInputStreamGenerator(
                    acd.chunkType, acd.type, acd.componentType, acd.chunkType.getEmptyChunk());
        }

        ChunkListInputStreamGenerator(BarrageMessage.ModColumnData mcd) {
            // create an input stream generator for each chunk
            generators = new ChunkInputStreamGenerator[mcd.data.size()];

            for (int i = 0; i < mcd.data.size(); ++i) {
                generators[i] = ChunkInputStreamGenerator.makeInputStreamGenerator(
                        mcd.chunkType, mcd.type, mcd.componentType, mcd.data.get(i));
            }
            emptyGenerator = ChunkInputStreamGenerator.makeInputStreamGenerator(
                    mcd.chunkType, mcd.type, mcd.componentType, mcd.chunkType.getEmptyChunk());
        }

        @Override
        public void close() {
            for (int i = 0; i < generators.length; i++) {
                generators[i].close();
                generators[i] = null;
            }
            emptyGenerator.close();
        }
    }

    public static class ModColumnData {
        public final RowSetGenerator rowsModified;
        public final ChunkListInputStreamGenerator data;

        ModColumnData(final BarrageMessage.ModColumnData col) throws IOException {
            rowsModified = new RowSetGenerator(col.rowsModified);
            data = new ChunkListInputStreamGenerator(col);
        }
    }

    public final BarrageMessage message;
    public final BarragePerformanceLog.WriteMetricsConsumer writeConsumer;

    public final long firstSeq;
    public final long lastSeq;
    public final long step;

    public final boolean isSnapshot;

    public final RowSetGenerator rowsAdded;
    public final RowSetGenerator rowsIncluded;
    public final RowSetGenerator rowsRemoved;
    public final RowSetShiftDataGenerator shifted;

    public final ChunkListInputStreamGenerator[] addColumnData;
    public int addGeneratorCount = 0;
    public final ModColumnData[] modColumnData;

    /**
     * Create a barrage stream generator that can slice and dice the barrage message for delivery to clients.
     *
     * @param message the generator takes ownership of the message and its internal objects
     * @param writeConsumer a method that can be used to record write time
     */
    public BarrageStreamGenerator(final BarrageMessage message,
            final BarragePerformanceLog.WriteMetricsConsumer writeConsumer) {
        this.message = message;
        this.writeConsumer = writeConsumer;
        try {
            firstSeq = message.firstSeq;
            lastSeq = message.lastSeq;
            step = message.step;
            isSnapshot = message.isSnapshot;

            rowsAdded = new RowSetGenerator(message.rowsAdded);
            rowsIncluded = new RowSetGenerator(message.rowsIncluded);
            rowsRemoved = new RowSetGenerator(message.rowsRemoved);
            shifted = new RowSetShiftDataGenerator(message.shifted);

            addColumnData = new ChunkListInputStreamGenerator[message.addColumnData.length];

            for (int i = 0; i < message.addColumnData.length; ++i) {
                addColumnData[i] = new ChunkListInputStreamGenerator(message.addColumnData[i]);
                addGeneratorCount = Math.max(addGeneratorCount, addColumnData[i].generators.length);
            }

            modColumnData = new ModColumnData[message.modColumnData.length];
            for (int i = 0; i < modColumnData.length; ++i) {
                modColumnData[i] = new ModColumnData(message.modColumnData[i]);
            }

            if (message.snapshotRowSet != null) {
                message.snapshotRowSet.close();
            }
        } catch (final IOException e) {
            throw new UncheckedDeephavenException("unexpected IOException while creating barrage message stream", e);
        } finally {
            if (message.snapshotRowSet != null) {
                message.snapshotRowSet.close();
            }
        }
    }

    @Override
    public BarrageMessage getMessage() {
        return message;
    }

    @Override
    public void close() {
        rowsAdded.close();
        rowsIncluded.close();
        rowsRemoved.close();

        if (addColumnData != null) {
            for (final ChunkListInputStreamGenerator in : addColumnData) {
                in.close();
            }
        }
        if (modColumnData != null) {
            for (final ModColumnData mcd : modColumnData) {
                mcd.rowsModified.close();
                mcd.data.close();
            }
        }
    }

    /**
     * Obtain a View of this StreamGenerator that can be sent to a single subscriber.
     *
     * @param options serialization options for this specific view
     * @param isInitialSnapshot indicates whether or not this is the first snapshot for the listener
     * @param viewport is the position-space viewport
     * @param reverseViewport is the viewport reversed (relative to end of table instead of beginning)
     * @param keyspaceViewport is the key-space viewport
     * @param subscribedColumns are the columns subscribed for this view
     * @return a MessageView filtered by the subscription properties that can be sent to that subscriber
     */
    @Override
    public SubView getSubView(final BarrageSubscriptionOptions options,
            final boolean isInitialSnapshot,
            @Nullable final RowSet viewport,
            final boolean reverseViewport,
            @Nullable final RowSet keyspaceViewport,
            @Nullable final BitSet subscribedColumns) {
        return new SubView(this, options, isInitialSnapshot, viewport, reverseViewport, keyspaceViewport,
                subscribedColumns);
    }

    /**
     * Obtain a Full-Subscription View of this StreamGenerator that can be sent to a single subscriber.
     *
     * @param options serialization options for this specific view
     * @param isInitialSnapshot indicates whether or not this is the first snapshot for the listener
     * @return a MessageView filtered by the subscription properties that can be sent to that subscriber
     */
    @Override
    public SubView getSubView(BarrageSubscriptionOptions options, boolean isInitialSnapshot) {
        return getSubView(options, isInitialSnapshot, null, false, null, null);
    }

    public static class SubView implements View {
        public final BarrageStreamGenerator generator;
        public final BarrageSubscriptionOptions options;
        public final boolean isInitialSnapshot;
        public final RowSet viewport;
        public final boolean reverseViewport;
        public final RowSet keyspaceViewport;
        public final BitSet subscribedColumns;
        public final long numAddRows;
        public final long numModRows;
        public final RowSet addRowOffsets;
        public final RowSet addRowKeys;
        public final RowSet[] modRowOffsets;

        public SubView(final BarrageStreamGenerator generator,
                final BarrageSubscriptionOptions options,
                final boolean isInitialSnapshot,
                @Nullable final RowSet viewport,
                final boolean reverseViewport,
                @Nullable final RowSet keyspaceViewport,
                @Nullable final BitSet subscribedColumns) {
            this.generator = generator;
            this.options = options;
            this.isInitialSnapshot = isInitialSnapshot;
            this.viewport = viewport;
            this.reverseViewport = reverseViewport;
            this.keyspaceViewport = keyspaceViewport;
            this.subscribedColumns = subscribedColumns;

            if (keyspaceViewport != null) {
                this.modRowOffsets = new WritableRowSet[generator.modColumnData.length];
            } else {
                this.modRowOffsets = null;
            }

            // precompute the modified column indexes, and calculate total rows needed
            long numModRows = 0;
            for (int ii = 0; ii < generator.modColumnData.length; ++ii) {
                final ModColumnData mcd = generator.modColumnData[ii];

                if (keyspaceViewport != null) {
                    try (WritableRowSet intersect = keyspaceViewport.intersect(mcd.rowsModified.original)) {
                        this.modRowOffsets[ii] = mcd.rowsModified.original.invert(intersect);
                        numModRows = Math.max(numModRows, intersect.size());
                    }
                } else {
                    numModRows = Math.max(numModRows, mcd.rowsModified.original.size());
                }
            }
            this.numModRows = numModRows;

            if (keyspaceViewport != null) {
                addRowKeys = keyspaceViewport.intersect(generator.rowsIncluded.original);
                addRowOffsets = generator.rowsIncluded.original.invert(addRowKeys);
            } else if (!generator.rowsAdded.original.equals(generator.rowsIncluded.original)) {
                // there are scoped rows included in the chunks that need to be removed
                addRowKeys = generator.rowsAdded.original.copy();
                addRowOffsets = generator.rowsIncluded.original.invert(addRowKeys);
            } else {
                addRowKeys = generator.rowsAdded.original.copy();
                addRowOffsets = RowSetFactory.flat(generator.rowsAdded.original.size());
            }

            this.numAddRows = addRowOffsets.size();
        }

        @Override
        public void forEachStream(Consumer<InputStream> visitor) throws IOException {
            final long startTm = System.nanoTime();
            ByteBuffer metadata = generator.getSubscriptionMetadata(this);
            MutableLong bytesWritten = new MutableLong(0L);

            // batch size is maximum, will write fewer rows when needed
            int maxBatchSize = batchSize();

            final MutableInt actualBatchSize = new MutableInt();

            if (numAddRows == 0 && numModRows == 0) {
                // we still need to send a message containing metadata when there are no rows
                final InputStream is = generator.getInputStream(
                        this, 0, 0, actualBatchSize, metadata, generator::appendAddColumns);
                bytesWritten.add(is.available());
                visitor.accept(is);
                generator.writeConsumer.onWrite(bytesWritten.longValue(), System.nanoTime() - startTm);
                return;
            }

            // send the add batches (if any)
            generator.processBatches(visitor, this, numAddRows, maxBatchSize, metadata, generator::appendAddColumns,
                    bytesWritten);

            // send the mod batches (if any) but don't send metadata twice
            generator.processBatches(visitor, this, numModRows, maxBatchSize, numAddRows > 0 ? null : metadata,
                    generator::appendModColumns, bytesWritten);

            // clean up the helper indexes
            addRowOffsets.close();
            addRowKeys.close();
            if (modRowOffsets != null) {
                for (final RowSet modViewport : modRowOffsets) {
                    modViewport.close();
                }
            }
            generator.writeConsumer.onWrite(bytesWritten.longValue(), System.nanoTime() - startTm);
        }

        private int batchSize() {
            int batchSize = options().batchSize();
            if (batchSize <= 0) {
                batchSize = DEFAULT_BATCH_SIZE;
            }
            return batchSize;
        }

        @Override
        public int clientMaxMessageSize() {
            return options.maxMessageSize();
        }

        @Override
        public boolean isViewport() {
            return viewport != null;
        }

        @Override
        public StreamReaderOptions options() {
            return options;
        }

        @Override
        public RowSet addRowOffsets() {
            return addRowOffsets;
        }

        @Override
        public RowSet modRowOffsets(int col) {
            return modRowOffsets[col];
        }
    }

    /**
     * Obtain a View of this StreamGenerator that can be sent to a single snapshot requestor.
     *
     * @param options serialization options for this specific view
     * @param viewport is the position-space viewport
     * @param reverseViewport is the viewport reversed (relative to end of table instead of beginning)
     * @param keyspaceViewport is the key-space viewport
     * @param snapshotColumns are the columns subscribed for this view
     * @return a MessageView filtered by the snapshot properties that can be sent to that subscriber
     */
    @Override
    public SnapshotView getSnapshotView(final BarrageSnapshotOptions options,
            @Nullable final RowSet viewport,
            final boolean reverseViewport,
            @Nullable final RowSet keyspaceViewport,
            @Nullable final BitSet snapshotColumns) {
        return new SnapshotView(this, options, viewport, reverseViewport, keyspaceViewport, snapshotColumns);
    }

    /**
     * Obtain a Full-Snapshot View of this StreamGenerator that can be sent to a single snapshot requestor.
     *
     * @param options serialization options for this specific view
     * @return a MessageView filtered by the snapshot properties that can be sent to that subscriber
     */
    @Override
    public SnapshotView getSnapshotView(BarrageSnapshotOptions options) {
        return getSnapshotView(options, null, false, null, null);
    }

    public static class SnapshotView implements View {
        public final BarrageStreamGenerator generator;
        public final BarrageSnapshotOptions options;
        public final RowSet viewport;
        public final boolean reverseViewport;
        public final RowSet keyspaceViewport;
        public final BitSet subscribedColumns;
        public final long numAddRows;
        public final RowSet addRowKeys;
        public final RowSet addRowOffsets;

        public SnapshotView(final BarrageStreamGenerator generator,
                final BarrageSnapshotOptions options,
                @Nullable final RowSet viewport,
                final boolean reverseViewport,
                @Nullable final RowSet keyspaceViewport,
                @Nullable final BitSet subscribedColumns) {
            this.generator = generator;
            this.options = options;
            this.viewport = viewport;
            this.reverseViewport = reverseViewport;

            this.keyspaceViewport = keyspaceViewport;
            this.subscribedColumns = subscribedColumns;

            // precompute add row offsets
            if (keyspaceViewport != null) {
                addRowKeys = keyspaceViewport.intersect(generator.rowsIncluded.original);
                addRowOffsets = generator.rowsIncluded.original.invert(addRowKeys);
            } else {
                addRowKeys = generator.rowsAdded.original.copy();
                addRowOffsets = RowSetFactory.flat(generator.rowsAdded.original.size());
            }

            numAddRows = addRowOffsets.size();
        }

        @Override
        public void forEachStream(Consumer<InputStream> visitor) throws IOException {
            final long startTm = System.nanoTime();
            ByteBuffer metadata = generator.getSnapshotMetadata(this);
            MutableLong bytesWritten = new MutableLong(0L);

            // batch size is maximum, will write fewer rows when needed
            int maxBatchSize = batchSize();
            final MutableInt actualBatchSize = new MutableInt();
            if (numAddRows == 0) {
                // we still need to send a message containing metadata when there are no rows
                visitor.accept(generator.getInputStream(
                        this, 0, 0, actualBatchSize, metadata, generator::appendAddColumns));
            } else {
                // send the add batches
                generator.processBatches(visitor, this, numAddRows, maxBatchSize, metadata, generator::appendAddColumns,
                        bytesWritten);
            }
            addRowOffsets.close();
            addRowKeys.close();
            generator.writeConsumer.onWrite(bytesWritten.longValue(), System.nanoTime() - startTm);
        }

        private int batchSize() {
            int batchSize = options().batchSize();
            if (batchSize <= 0) {
                batchSize = DEFAULT_BATCH_SIZE;
            }
            return batchSize;
        }

        @Override
        public int clientMaxMessageSize() {
            return options.maxMessageSize();
        }

        @Override
        public boolean isViewport() {
            return viewport != null;
        }

        @Override
        public final StreamReaderOptions options() {
            return options;
        }

        @Override
        public RowSet addRowOffsets() {
            return addRowOffsets;
        }

        @Override
        public RowSet modRowOffsets(int col) {
            throw new UnsupportedOperationException("asked for mod row on SnapshotView");
        }
    }

    public static class SchemaView implements View {
        final byte[] msgBytes;

        public SchemaView(final ByteBuffer buffer) {
            this.msgBytes = Flight.FlightData.newBuilder()
                    .setDataHeader(ByteStringAccess.wrap(buffer))
                    .build()
                    .toByteArray();
        }

        @Override
        public void forEachStream(Consumer<InputStream> visitor) {
            visitor.accept(new DrainableByteArrayInputStream(msgBytes, 0, msgBytes.length));
        }

        @Override
        public boolean isViewport() {
            return false;
        }

        @Override
        public StreamReaderOptions options() {
            return null;
        }

        @Override
        public int clientMaxMessageSize() {
            return 0;
        }

        @Override
        public RowSet addRowOffsets() {
            return null;
        }

        @Override
        public RowSet modRowOffsets(int col) {
            return null;
        }
    }

    @FunctionalInterface
    private interface ColumnVisitor {
        long visit(final View view, final long startRange, final int targetBatchSize,
                final Consumer<InputStream> addStream,
                final ChunkInputStreamGenerator.FieldNodeListener fieldNodeListener,
                final ChunkInputStreamGenerator.BufferListener bufferListener) throws IOException;
    }

    /**
     * Returns an InputStream of the message filtered to the viewport. This function accepts `targetBatchSize` but may
     * actually write fewer rows than the target (when crossing an internal chunk boundary, e.g.)
     *
     * @param view the view of the overall chunk to generate a RecordBatch for
     * @param offset the start of the batch in position space w.r.t. the view (inclusive)
     * @param targetBatchSize the target (and maximum) batch size to use for this message
     * @param actualBatchSize the number of rows actually sent in this batch (will be <= targetBatchSize)
     * @param metadata the optional flight data metadata to attach to the message
     * @param columnVisitor the helper method responsible for appending the payload columns to the RecordBatch
     * @return an InputStream ready to be drained by GRPC
     */
    private InputStream getInputStream(final View view, final long offset, final int targetBatchSize,
            final MutableInt actualBatchSize, final ByteBuffer metadata, final ColumnVisitor columnVisitor)
            throws IOException {
        final ArrayDeque<InputStream> streams = new ArrayDeque<>();
        final MutableInt size = new MutableInt();

        final Consumer<InputStream> addStream = (final InputStream is) -> {
            try {
                final int sz = is.available();
                if (sz == 0) {
                    is.close();
                    return;
                }

                streams.add(is);
                size.add(sz);
            } catch (final IOException e) {
                throw new UncheckedDeephavenException("Unexpected IOException", e);
            }

            // These buffers must be aligned to an 8-byte boundary in order for efficient alignment in languages like
            // C++.
            if (size.intValue() % 8 != 0) {
                final int paddingBytes = (8 - (size.intValue() % 8));
                size.add(paddingBytes);
                streams.add(new DrainableByteArrayInputStream(PADDING_BUFFER, 0, paddingBytes));
            }
        };

        final FlatBufferBuilder header = new FlatBufferBuilder();

        final long numRows;
        final int nodesOffset;
        final int buffersOffset;
        try (final SizedChunk<Values> nodeOffsets = new SizedChunk<>(ChunkType.Object);
                final SizedLongChunk<Values> bufferInfos = new SizedLongChunk<>()) {
            nodeOffsets.ensureCapacity(addColumnData.length);
            nodeOffsets.get().setSize(0);
            bufferInfos.ensureCapacity(addColumnData.length * 3);
            bufferInfos.get().setSize(0);

            final MutableLong totalBufferLength = new MutableLong();
            final ChunkInputStreamGenerator.FieldNodeListener fieldNodeListener =
                    (numElements, nullCount) -> {
                        nodeOffsets.ensureCapacityPreserve(nodeOffsets.get().size() + 1);
                        nodeOffsets.get().asWritableObjectChunk()
                                .add(new ChunkInputStreamGenerator.FieldNodeInfo(numElements, nullCount));
                    };

            final ChunkInputStreamGenerator.BufferListener bufferListener = (length) -> {
                totalBufferLength.add(length);
                bufferInfos.ensureCapacityPreserve(bufferInfos.get().size() + 1);
                bufferInfos.get().add(length);
            };

            numRows = columnVisitor.visit(view, offset, targetBatchSize, addStream, fieldNodeListener, bufferListener);
            actualBatchSize.setValue(numRows);

            final WritableChunk<Values> noChunk = nodeOffsets.get();
            RecordBatch.startNodesVector(header, noChunk.size());
            for (int i = noChunk.size() - 1; i >= 0; --i) {
                final ChunkInputStreamGenerator.FieldNodeInfo node =
                        (ChunkInputStreamGenerator.FieldNodeInfo) noChunk.asObjectChunk().get(i);
                FieldNode.createFieldNode(header, node.numElements, node.nullCount);
            }
            nodesOffset = header.endVector();

            final WritableLongChunk<Values> biChunk = bufferInfos.get();
            RecordBatch.startBuffersVector(header, biChunk.size());
            for (int i = biChunk.size() - 1; i >= 0; --i) {
                totalBufferLength.subtract(biChunk.get(i));
                Buffer.createBuffer(header, totalBufferLength.longValue(), biChunk.get(i));
            }
            buffersOffset = header.endVector();
        }

        RecordBatch.startRecordBatch(header);
        RecordBatch.addNodes(header, nodesOffset);
        RecordBatch.addBuffers(header, buffersOffset);
        RecordBatch.addLength(header, numRows);
        final int headerOffset = RecordBatch.endRecordBatch(header);

        header.finish(MessageHelper.wrapInMessage(header, headerOffset,
                org.apache.arrow.flatbuf.MessageHeader.RecordBatch, size.intValue()));

        // now create the proto header
        try (final ExposedByteArrayOutputStream baos = new ExposedByteArrayOutputStream()) {
            final CodedOutputStream cos = CodedOutputStream.newInstance(baos);

            cos.writeByteBuffer(Flight.FlightData.DATA_HEADER_FIELD_NUMBER, header.dataBuffer().slice());
            if (metadata != null) {
                cos.writeByteBuffer(Flight.FlightData.APP_METADATA_FIELD_NUMBER, metadata);
            }

            cos.writeTag(Flight.FlightData.DATA_BODY_FIELD_NUMBER, WireFormat.WIRETYPE_LENGTH_DELIMITED);
            cos.writeUInt32NoTag(size.intValue());
            cos.flush();

            streams.addFirst(new DrainableByteArrayInputStream(baos.peekBuffer(), 0, baos.size()));

            return new ConsecutiveDrainableStreams(streams.toArray(new InputStream[0]));
        } catch (final IOException ex) {
            throw new UncheckedDeephavenException("Unexpected IOException", ex);
        }
    }

    private static int createByteVector(final FlatBufferBuilder builder, final byte[] data, final int offset,
            final int length) {
        builder.startVector(1, length, 1);

        if (length > 0) {
            builder.prep(1, length - 1);

            for (int i = length - 1; i >= 0; --i) {
                builder.putByte(data[offset + i]);
            }
        }

        return builder.endVector();
    }

    private void processBatches(Consumer<InputStream> visitor, final View view,
            final long numRows, final int maxBatchSize, ByteBuffer metadata,
            final ColumnVisitor columnVisitor, final MutableLong bytesWritten) throws IOException {
        long offset = 0;
        MutableInt actualBatchSize = new MutableInt();

        int batchSize = DEFAULT_INITIAL_BATCH_SIZE;

<<<<<<< HEAD
        // allow the client to override the default message size
        final int maxMessageSize =
                view.clientMaxMessageSize() > 0 ? view.clientMaxMessageSize() : DEFAULT_MESSAGE_SIZE_LIMIT;
=======
        // TODO: remove this when JS API can accept multiple batches
        boolean sendAllowed = numRows <= batchSize;
>>>>>>> f326929e

        while (offset < numRows) {
            try {
                final InputStream is =
                        getInputStream(view, offset, batchSize, actualBatchSize, metadata, columnVisitor);
                int bytesToWrite = is.available();

                // treat this as a hard limit, exceeding fails a client or w2w (unless we are sending a single
                // row then we must send and let it potentially fail)
<<<<<<< HEAD
                if (bytesToWrite < maxMessageSize || batchSize == 1) {
=======
                if (sendAllowed && (bytesToWrite < DEFAULT_MESSAGE_SIZE_LIMIT || batchSize == 1)) {
>>>>>>> f326929e
                    // let's write the data
                    visitor.accept(is);

                    bytesWritten.add(bytesToWrite);
                    offset += actualBatchSize.intValue();
                    metadata = null;
                } else {
                    // can't write this, so close the input stream and retry
                    is.close();
                    sendAllowed = true;
                }

                // recompute the batch limit for the next message
                int bytesPerRow = bytesToWrite / actualBatchSize.intValue();
                if (bytesPerRow > 0) {
                    int rowLimit = maxMessageSize / bytesPerRow;

                    // add some margin for abnormal cell contents
                    batchSize = Math.min(maxBatchSize, Math.max(1, (int) ((double) rowLimit * 0.9)));
                }
            } catch (SizeException ex) {
                // was an overflow in the ChunkInputStream generator (probably VarBinary). We can't compute the
                // correct number of rows from this failure, so cut batch size in half and try again. This may
                // occur multiple times until the size is restricted properly
                if (batchSize == 1) {
                    // this row exceeds internal limits and can never be sent
                    throw (new UncheckedDeephavenException(
                            "BarrageStreamGenerator - single row (" + offset + ") exceeds transmissible size", ex));
                }
                batchSize = Math.max(1, batchSize / 2);
            }
        }
    }

    private long appendAddColumns(final View view, final long startRange, final int targetBatchSize,
            final Consumer<InputStream> addStream, final ChunkInputStreamGenerator.FieldNodeListener fieldNodeListener,
            final ChunkInputStreamGenerator.BufferListener bufferListener) throws IOException {
        long endRange = startRange + targetBatchSize;
        int chunkIdx = 0;
        if (addGeneratorCount > 0) {
            // identify the chunk that holds this startRange (NOTE: will be same for all columns)
            chunkIdx = (int) (startRange / SNAPSHOT_CHUNK_SIZE);
            // verify the selected chunk index is valid
            Assert.assertion(chunkIdx >= 0 && chunkIdx < addGeneratorCount, "appendAddColumns - chunk lookup failed");
            // adjust the batch size if we would cross a chunk boundary
            endRange = Math.min((long) (chunkIdx + 1) * SNAPSHOT_CHUNK_SIZE, endRange);
        }
        try (final WritableRowSet myAddedOffsets = view.addRowOffsets().subSetByPositionRange(startRange, endRange);
                final RowSet adjustedOffsets =
                        myAddedOffsets.shift((long) chunkIdx * -SNAPSHOT_CHUNK_SIZE)) {
            // every column must write to the stream
            for (final ChunkListInputStreamGenerator data : addColumnData) {
                if (myAddedOffsets.isEmpty() || data.generators.length == 0) {
                    // use an empty generator to publish the column data
                    try (final RowSet empty = RowSetFactory.empty()) {
                        final ChunkInputStreamGenerator.DrainableColumn drainableColumn =
                                data.emptyGenerator.getInputStream(view.options(), empty);
                        drainableColumn.visitFieldNodes(fieldNodeListener);
                        drainableColumn.visitBuffers(bufferListener);

                        // Add the drainable last as it is allowed to immediately close a row set the visitors need
                        addStream.accept(drainableColumn);
                    }
                } else {
                    final ChunkInputStreamGenerator generator = data.generators[chunkIdx];
                    final ChunkInputStreamGenerator.DrainableColumn drainableColumn =
                            generator.getInputStream(view.options(), adjustedOffsets);
                    drainableColumn.visitFieldNodes(fieldNodeListener);
                    drainableColumn.visitBuffers(bufferListener);
                    // Add the drainable last as it is allowed to immediately close a row set the visitors need
                    addStream.accept(drainableColumn);
                }
            }
            return myAddedOffsets.size();
        }
    }

    private long appendModColumns(final View view, final long startRange, final int targetBatchSize,
            final Consumer<InputStream> addStream,
            final ChunkInputStreamGenerator.FieldNodeListener fieldNodeListener,
            final ChunkInputStreamGenerator.BufferListener bufferListener) throws IOException {
        long endRange = startRange + targetBatchSize;
        int[] columnChunkIdx = new int[modColumnData.length];
        // for each column identify the chunk that holds this startRange
        for (int ii = 0; ii < modColumnData.length; ++ii) {
            final ModColumnData mcd = modColumnData[ii];
            int chunkIdx = (int) (startRange / SNAPSHOT_CHUNK_SIZE);
            // adjust the batch size if we would cross a chunk boundary
            endRange = Math.min((long) (chunkIdx + 1) * SNAPSHOT_CHUNK_SIZE, endRange);
            columnChunkIdx[ii] = chunkIdx;
        }
        // now add mod-column streams, and write the mod column indexes
        long numRows = 0;
        for (int ii = 0; ii < modColumnData.length; ++ii) {
            final ModColumnData mcd = modColumnData[ii];

            final RowSet myModOffsets;
            if (view.isViewport()) {
                // only include modified rows that are within the viewport
                myModOffsets = view.modRowOffsets(ii).subSetByPositionRange(startRange, endRange);
            } else {
                final long lastKey = Math.min(endRange - 1, mcd.rowsModified.original.size() - 1);
                if (lastKey < startRange) {
                    // not all mod columns have the same length
                    myModOffsets = RowSetFactory.empty();
                } else {
                    myModOffsets = RowSetFactory.fromRange(startRange, lastKey);
                }
            }
            numRows = Math.max(numRows, myModOffsets.size());
            try {
                if (myModOffsets.isEmpty() || mcd.data.generators.length == 0) {
                    // use the empty generator to publish the column data
                    try (final RowSet empty = RowSetFactory.empty()) {
                        final ChunkInputStreamGenerator.DrainableColumn drainableColumn =
                                mcd.data.emptyGenerator.getInputStream(view.options(), empty);
                        drainableColumn.visitFieldNodes(fieldNodeListener);
                        drainableColumn.visitBuffers(bufferListener);
                        // Add the drainable last as it is allowed to immediately close a row set the visitors need
                        addStream.accept(drainableColumn);
                    }
                } else {
                    final int chunkIdx = columnChunkIdx[ii];
                    final ChunkInputStreamGenerator generator = mcd.data.generators[chunkIdx];
                    // normalize to the chunk offsets
                    try (final WritableRowSet adjustedOffsets =
                            myModOffsets.shift((long) chunkIdx * -SNAPSHOT_CHUNK_SIZE)) {
                        final ChunkInputStreamGenerator.DrainableColumn drainableColumn =
                                generator.getInputStream(view.options(), adjustedOffsets);
                        drainableColumn.visitFieldNodes(fieldNodeListener);
                        drainableColumn.visitBuffers(bufferListener);
                        // Add the drainable last as it is allowed to immediately close a row set the visitors need
                        addStream.accept(drainableColumn);
                    }
                }
            } finally {
                myModOffsets.close();
            }
        }
        return numRows;
    }

    private ByteBuffer getSubscriptionMetadata(final SubView view) throws IOException {
        final FlatBufferBuilder metadata = new FlatBufferBuilder();

        int effectiveViewportOffset = 0;
        if (isSnapshot && view.isViewport()) {
            try (final RowSetGenerator viewportGen = new RowSetGenerator(view.viewport)) {
                effectiveViewportOffset = viewportGen.addToFlatBuffer(metadata);
            }
        }

        int effectiveColumnSetOffset = 0;
        if (isSnapshot && view.subscribedColumns != null) {
            effectiveColumnSetOffset = new BitSetGenerator(view.subscribedColumns).addToFlatBuffer(metadata);
        }

        final int rowsAddedOffset;
        if (isSnapshot && !view.isInitialSnapshot) {
            // client's don't need/want to receive the full RowSet on every snapshot
            rowsAddedOffset = EmptyRowSetGenerator.INSTANCE.addToFlatBuffer(metadata);
        } else {
            rowsAddedOffset = rowsAdded.addToFlatBuffer(metadata);
        }

        final int rowsRemovedOffset = rowsRemoved.addToFlatBuffer(metadata);
        final int shiftDataOffset = shifted.addToFlatBuffer(metadata);

        // Added Chunk Data:
        int addedRowsIncludedOffset = 0;

        // don't send `rowsIncluded` when identical to `rowsAdded`, client will infer they are the same
        if (isSnapshot || !view.addRowKeys.equals(rowsAdded.original)) {
            addedRowsIncludedOffset = rowsIncluded.addToFlatBuffer(view.addRowKeys, metadata);
        }

        // now add mod-column streams, and write the mod column indexes
        TIntArrayList modOffsets = new TIntArrayList(modColumnData.length);
        for (final ModColumnData mcd : modColumnData) {
            final int myModRowOffset;
            if (view.keyspaceViewport != null) {
                myModRowOffset = mcd.rowsModified.addToFlatBuffer(view.keyspaceViewport, metadata);
            } else {
                myModRowOffset = mcd.rowsModified.addToFlatBuffer(metadata);
            }
            modOffsets.add(BarrageModColumnMetadata.createBarrageModColumnMetadata(metadata, myModRowOffset));
        }

        BarrageUpdateMetadata.startModColumnNodesVector(metadata, modOffsets.size());
        modOffsets.forEachDescending(offset -> {
            metadata.addOffset(offset);
            return true;
        });
        final int nodesOffset = metadata.endVector();

        BarrageUpdateMetadata.startBarrageUpdateMetadata(metadata);
        BarrageUpdateMetadata.addIsSnapshot(metadata, isSnapshot);
        BarrageUpdateMetadata.addFirstSeq(metadata, firstSeq);
        BarrageUpdateMetadata.addLastSeq(metadata, lastSeq);
        BarrageUpdateMetadata.addEffectiveViewport(metadata, effectiveViewportOffset);
        BarrageUpdateMetadata.addEffectiveColumnSet(metadata, effectiveColumnSetOffset);
        BarrageUpdateMetadata.addAddedRows(metadata, rowsAddedOffset);
        BarrageUpdateMetadata.addRemovedRows(metadata, rowsRemovedOffset);
        BarrageUpdateMetadata.addShiftData(metadata, shiftDataOffset);
        BarrageUpdateMetadata.addAddedRowsIncluded(metadata, addedRowsIncludedOffset);
        BarrageUpdateMetadata.addModColumnNodes(metadata, nodesOffset);
        BarrageUpdateMetadata.addEffectiveReverseViewport(metadata, view.reverseViewport);
        metadata.finish(BarrageUpdateMetadata.endBarrageUpdateMetadata(metadata));

        final FlatBufferBuilder header = new FlatBufferBuilder();
        final int payloadOffset = BarrageMessageWrapper.createMsgPayloadVector(header, metadata.dataBuffer());
        BarrageMessageWrapper.startBarrageMessageWrapper(header);
        BarrageMessageWrapper.addMagic(header, BarrageUtil.FLATBUFFER_MAGIC);
        BarrageMessageWrapper.addMsgType(header, BarrageMessageType.BarrageUpdateMetadata);
        BarrageMessageWrapper.addMsgPayload(header, payloadOffset);
        header.finish(BarrageMessageWrapper.endBarrageMessageWrapper(header));

        return header.dataBuffer().slice();
    }

    private ByteBuffer getSnapshotMetadata(final SnapshotView view) throws IOException {
        final FlatBufferBuilder metadata = new FlatBufferBuilder();

        int effectiveViewportOffset = 0;
        if (view.isViewport()) {
            try (final RowSetGenerator viewportGen = new RowSetGenerator(view.viewport)) {
                effectiveViewportOffset = viewportGen.addToFlatBuffer(metadata);
            }
        }

        int effectiveColumnSetOffset = 0;
        if (view.subscribedColumns != null) {
            effectiveColumnSetOffset = new BitSetGenerator(view.subscribedColumns).addToFlatBuffer(metadata);
        }

        final int rowsAddedOffset = rowsAdded.addToFlatBuffer(metadata);

        // no shifts in a snapshot, but need to provide a valid structure
        final int shiftDataOffset = shifted.addToFlatBuffer(metadata);

        // Added Chunk Data:
        int addedRowsIncludedOffset = 0;
        // don't send `rowsIncluded` when identical to `rowsAdded`, client will infer they are the same
        if (isSnapshot || !view.addRowKeys.equals(rowsAdded.original)) {
            addedRowsIncludedOffset = rowsIncluded.addToFlatBuffer(view.addRowKeys, metadata);
        }

        BarrageUpdateMetadata.startBarrageUpdateMetadata(metadata);
        BarrageUpdateMetadata.addIsSnapshot(metadata, isSnapshot);
        BarrageUpdateMetadata.addFirstSeq(metadata, firstSeq);
        BarrageUpdateMetadata.addLastSeq(metadata, lastSeq);
        BarrageUpdateMetadata.addEffectiveViewport(metadata, effectiveViewportOffset);
        BarrageUpdateMetadata.addEffectiveColumnSet(metadata, effectiveColumnSetOffset);
        BarrageUpdateMetadata.addAddedRows(metadata, rowsAddedOffset);
        BarrageUpdateMetadata.addRemovedRows(metadata, 0);
        BarrageUpdateMetadata.addShiftData(metadata, shiftDataOffset);
        BarrageUpdateMetadata.addAddedRowsIncluded(metadata, addedRowsIncludedOffset);
        BarrageUpdateMetadata.addModColumnNodes(metadata, 0);
        BarrageUpdateMetadata.addEffectiveReverseViewport(metadata, view.reverseViewport);
        metadata.finish(BarrageUpdateMetadata.endBarrageUpdateMetadata(metadata));

        final FlatBufferBuilder header = new FlatBufferBuilder();
        final int payloadOffset = BarrageMessageWrapper.createMsgPayloadVector(header, metadata.dataBuffer());
        BarrageMessageWrapper.startBarrageMessageWrapper(header);
        BarrageMessageWrapper.addMagic(header, BarrageUtil.FLATBUFFER_MAGIC);
        BarrageMessageWrapper.addMsgType(header, BarrageMessageType.BarrageUpdateMetadata);
        BarrageMessageWrapper.addMsgPayload(header, payloadOffset);
        header.finish(BarrageMessageWrapper.endBarrageMessageWrapper(header));

        return header.dataBuffer().slice();
    }

    public static abstract class ByteArrayGenerator {
        protected int len;
        protected byte[] raw;

        protected int addToFlatBuffer(final FlatBufferBuilder builder) {
            return createByteVector(builder, raw, 0, len);
        }
    }

    public static class RowSetGenerator extends ByteArrayGenerator implements SafeCloseable {
        public final RowSet original;

        public RowSetGenerator(final RowSet rowSet) throws IOException {
            this.original = rowSet.copy();
            // noinspection UnstableApiUsage
            try (final ExposedByteArrayOutputStream baos = new ExposedByteArrayOutputStream();
                    final LittleEndianDataOutputStream oos = new LittleEndianDataOutputStream(baos)) {
                ExternalizableRowSetUtils.writeExternalCompressedDeltas(oos, rowSet);
                oos.flush();
                raw = baos.peekBuffer();
                len = baos.size();
            }
        }

        @Override
        public void close() {
            original.close();
        }

        public DrainableByteArrayInputStream getInputStream() {
            return new DrainableByteArrayInputStream(raw, 0, len);
        }

        /**
         * Appends the intersection of the viewport and the originally provided RowSet.
         *
         * @param viewport the key-space version of the viewport
         * @param builder the flatbuffer builder
         * @return offset of the item in the flatbuffer
         */
        protected int addToFlatBuffer(final RowSet viewport, final FlatBufferBuilder builder) throws IOException {
            if (original.subsetOf(viewport)) {
                return addToFlatBuffer(builder);
            }

            final int nlen;
            final byte[] nraw;
            // noinspection UnstableApiUsage
            try (final ExposedByteArrayOutputStream baos = new ExposedByteArrayOutputStream();
                    final LittleEndianDataOutputStream oos = new LittleEndianDataOutputStream(baos);
                    final RowSet viewOfOriginal = original.intersect(viewport)) {
                ExternalizableRowSetUtils.writeExternalCompressedDeltas(oos, viewOfOriginal);
                oos.flush();
                nraw = baos.peekBuffer();
                nlen = baos.size();
            }

            return createByteVector(builder, nraw, 0, nlen);
        }
    }

    public static class BitSetGenerator extends ByteArrayGenerator {
        public final BitSet original;

        public BitSetGenerator(final BitSet bitset) throws IOException {
            this.original = bitset == null ? new BitSet() : bitset;
            this.raw = original.toByteArray();
            final int nBits = original.previousSetBit(Integer.MAX_VALUE - 1) + 1;
            this.len = (int) ((long) nBits + 7) / 8;
        }

        public int addToFlatBuffer(final BitSet mine, final FlatBufferBuilder builder) throws IOException {
            if (mine.equals(original)) {
                return addToFlatBuffer(builder);
            }

            final byte[] nraw = mine.toByteArray();
            final int nBits = mine.previousSetBit(Integer.MAX_VALUE - 1) + 1;
            final int nlen = (int) ((long) nBits + 7) / 8;
            return createByteVector(builder, nraw, 0, nlen);
        }
    }

    public static class RowSetShiftDataGenerator extends ByteArrayGenerator {
        public final RowSetShiftData original;

        public RowSetShiftDataGenerator(final RowSetShiftData shifted) throws IOException {
            this.original = shifted;

            final RowSetBuilderSequential sRangeBuilder = RowSetFactory.builderSequential();
            final RowSetBuilderSequential eRangeBuilder = RowSetFactory.builderSequential();
            final RowSetBuilderSequential destBuilder = RowSetFactory.builderSequential();

            if (shifted != null) {
                for (int i = 0; i < shifted.size(); ++i) {
                    long s = shifted.getBeginRange(i);
                    final long dt = shifted.getShiftDelta(i);

                    if (dt < 0 && s < -dt) {
                        s = -dt;
                    }

                    sRangeBuilder.appendKey(s);
                    eRangeBuilder.appendKey(shifted.getEndRange(i));
                    destBuilder.appendKey(s + dt);
                }
            }

            // noinspection UnstableApiUsage
            try (final RowSet sRange = sRangeBuilder.build();
                    final RowSet eRange = eRangeBuilder.build();
                    final RowSet dest = destBuilder.build();
                    final ExposedByteArrayOutputStream baos = new ExposedByteArrayOutputStream();
                    final LittleEndianDataOutputStream oos = new LittleEndianDataOutputStream(baos)) {
                ExternalizableRowSetUtils.writeExternalCompressedDeltas(oos, sRange);
                ExternalizableRowSetUtils.writeExternalCompressedDeltas(oos, eRange);
                ExternalizableRowSetUtils.writeExternalCompressedDeltas(oos, dest);
                oos.flush();
                raw = baos.peekBuffer();
                len = baos.size();
            }
        }
    }

    public static class DrainableByteArrayInputStream extends DefensiveDrainable {

        private byte[] buf;
        private final int offset;
        private final int length;

        public DrainableByteArrayInputStream(final byte[] buf, final int offset, final int length) {
            this.buf = Objects.requireNonNull(buf);
            this.offset = offset;
            this.length = length;
        }

        @Override
        public int available() {
            if (buf == null) {
                return 0;
            }
            return length;
        }

        @Override
        public int drainTo(final OutputStream outputStream) throws IOException {
            if (buf != null) {
                try {
                    outputStream.write(buf, offset, length);
                } finally {
                    buf = null;
                }
                return length;
            }
            return 0;
        }
    }

    public static class ConsecutiveDrainableStreams extends DefensiveDrainable {
        final InputStream[] streams;

        ConsecutiveDrainableStreams(final InputStream... streams) {
            this.streams = streams;
            for (final InputStream stream : streams) {
                if (!(stream instanceof Drainable)) {
                    throw new IllegalArgumentException("expecting sub-class of Drainable; found: " + stream.getClass());
                }
            }
        }

        @Override
        public int drainTo(final OutputStream outputStream) throws IOException {
            int total = 0;
            for (final InputStream stream : streams) {
                final int expected = total + stream.available();
                total += ((Drainable) stream).drainTo(outputStream);
                if (expected != total) {
                    throw new IllegalStateException("drained message drained wrong number of bytes");
                }
                if (total < 0) {
                    throw new IllegalStateException("drained message is too large; exceeds Integer.MAX_VALUE");
                }
            }
            return total;
        }

        @Override
        public int available() throws SizeException, IOException {
            int total = 0;
            for (final InputStream stream : streams) {
                total += stream.available();
                if (total < 0) {
                    throw new SizeException("drained message is too large; exceeds Integer.MAX_VALUE", total);
                }
            }
            return total;
        }

        @Override
        public void close() throws IOException {
            for (final InputStream stream : streams) {
                try {
                    stream.close();
                } catch (final IOException e) {
                    throw new UncheckedDeephavenException("unexpected IOException", e);
                }
            }
            super.close();
        }
    }

    private static final class EmptyRowSetGenerator extends RowSetGenerator {
        public static final EmptyRowSetGenerator INSTANCE;
        static {
            try {
                INSTANCE = new EmptyRowSetGenerator();
            } catch (final IOException ioe) {
                throw new UncheckedDeephavenException(ioe);
            }
        }

        EmptyRowSetGenerator() throws IOException {
            super(RowSetFactory.empty());
        }

        @Override
        public void close() {
            // no-op; this is very re-usable
        }
    }
}<|MERGE_RESOLUTION|>--- conflicted
+++ resolved
@@ -485,7 +485,7 @@
                 addRowOffsets = generator.rowsIncluded.original.invert(addRowKeys);
             } else {
                 addRowKeys = generator.rowsAdded.original.copy();
-                addRowOffsets = RowSetFactory.flat(generator.rowsAdded.original.size());
+                addRowOffsets = RowSetFactory.flat(addRowKeys.size());
             }
 
             numAddRows = addRowOffsets.size();
@@ -738,14 +738,12 @@
 
         int batchSize = DEFAULT_INITIAL_BATCH_SIZE;
 
-<<<<<<< HEAD
         // allow the client to override the default message size
         final int maxMessageSize =
                 view.clientMaxMessageSize() > 0 ? view.clientMaxMessageSize() : DEFAULT_MESSAGE_SIZE_LIMIT;
-=======
+
         // TODO: remove this when JS API can accept multiple batches
         boolean sendAllowed = numRows <= batchSize;
->>>>>>> f326929e
 
         while (offset < numRows) {
             try {
@@ -755,11 +753,7 @@
 
                 // treat this as a hard limit, exceeding fails a client or w2w (unless we are sending a single
                 // row then we must send and let it potentially fail)
-<<<<<<< HEAD
-                if (bytesToWrite < maxMessageSize || batchSize == 1) {
-=======
-                if (sendAllowed && (bytesToWrite < DEFAULT_MESSAGE_SIZE_LIMIT || batchSize == 1)) {
->>>>>>> f326929e
+                if (sendAllowed && (bytesToWrite < maxMessageSize || batchSize == 1)) {
                     // let's write the data
                     visitor.accept(is);
 
