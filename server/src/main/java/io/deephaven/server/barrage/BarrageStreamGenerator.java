/*
 * Copyright (c) 2016-2021 Deephaven Data Labs and Patent Pending
 */
package io.deephaven.server.barrage;

import com.google.common.io.LittleEndianDataOutputStream;
import com.google.flatbuffers.FlatBufferBuilder;
import com.google.protobuf.ByteStringAccess;
import com.google.protobuf.CodedOutputStream;
import com.google.protobuf.WireFormat;
import gnu.trove.list.array.TIntArrayList;
import io.deephaven.UncheckedDeephavenException;
import io.deephaven.barrage.flatbuf.*;
import io.deephaven.chunk.Chunk;
import io.deephaven.chunk.ChunkType;
import io.deephaven.chunk.WritableChunk;
import io.deephaven.chunk.WritableLongChunk;
import io.deephaven.chunk.attributes.Values;
import io.deephaven.chunk.sized.SizedChunk;
import io.deephaven.chunk.sized.SizedLongChunk;
import io.deephaven.configuration.Configuration;
import io.deephaven.engine.rowset.RowSet;
import io.deephaven.engine.rowset.RowSetBuilderSequential;
import io.deephaven.engine.rowset.RowSetFactory;
import io.deephaven.engine.rowset.RowSetShiftData;
import io.deephaven.engine.rowset.WritableRowSet;
import io.deephaven.engine.rowset.impl.ExternalizableRowSetUtils;
import io.deephaven.engine.table.TableDefinition;
import io.deephaven.engine.table.impl.util.BarrageMessage;
import io.deephaven.extensions.barrage.BarrageSubscriptionOptions;
import io.deephaven.extensions.barrage.BarrageSnapshotOptions;
import io.deephaven.extensions.barrage.chunk.ChunkInputStreamGenerator;
import io.deephaven.extensions.barrage.util.BarrageProtoUtil.ExposedByteArrayOutputStream;
import io.deephaven.extensions.barrage.util.BarrageUtil;
import io.deephaven.extensions.barrage.util.DefensiveDrainable;
import io.deephaven.extensions.barrage.util.StreamReaderOptions;
import io.deephaven.internal.log.LoggerFactory;
import io.deephaven.io.logger.Logger;
import io.deephaven.proto.flight.util.MessageHelper;
import io.deephaven.util.SafeCloseable;
import io.deephaven.util.datastructures.LongSizedDataStructure;
import io.grpc.Drainable;
import org.apache.arrow.flatbuf.Buffer;
import org.apache.arrow.flatbuf.FieldNode;
import org.apache.arrow.flatbuf.RecordBatch;
import org.apache.arrow.flight.impl.Flight;
import org.apache.commons.lang3.mutable.MutableInt;
import org.apache.commons.lang3.mutable.MutableLong;
import org.jetbrains.annotations.Nullable;

import javax.inject.Inject;
import javax.inject.Singleton;
import java.io.IOException;
import java.io.InputStream;
import java.io.OutputStream;
import java.nio.ByteBuffer;
import java.util.*;
import java.util.function.Consumer;

import static io.deephaven.engine.table.impl.sources.InMemoryColumnSource.TWO_DIMENSIONAL_COLUMN_SOURCE_THRESHOLD;
import static io.deephaven.extensions.barrage.chunk.BaseChunkInputStreamGenerator.PADDING_BUFFER;

public class BarrageStreamGenerator implements
        BarrageMessageProducer.StreamGenerator<BarrageStreamGenerator.View> {
    private static final Logger log = LoggerFactory.getLogger(BarrageStreamGenerator.class);
    // NB: This should likely be something smaller, such as 1<<16, but since the js api is not yet able
    // to receive multiple record batches we crank this up to MAX_INT.
    private static final int DEFAULT_BATCH_SIZE = Configuration.getInstance()
            .getIntegerForClassWithDefault(BarrageStreamGenerator.class, "batchSize", Integer.MAX_VALUE);

    public interface View {
        void forEachStream(Consumer<InputStream> visitor) throws IOException;

        boolean isViewport();

        StreamReaderOptions options();

        RowSet addRowOffsets();

        RowSet modRowOffsets(int col);
    }

    @Singleton
    public static class Factory
            implements BarrageMessageProducer.StreamGenerator.Factory<View> {
        @Inject
        public Factory() {}

        @Override
        public BarrageMessageProducer.StreamGenerator<View> newGenerator(
                final BarrageMessage message, final WriteMetricsConsumer metricsConsumer) {
            return new BarrageStreamGenerator(message, metricsConsumer);
        }

        @Override
        public View getSchemaView(final TableDefinition table,
                final Map<String, Object> attributes) {
            final FlatBufferBuilder builder = new FlatBufferBuilder();
            final int schemaOffset = BarrageUtil.makeSchemaPayload(builder, table, attributes);
            builder.finish(MessageHelper.wrapInMessage(builder, schemaOffset,
                    org.apache.arrow.flatbuf.MessageHeader.Schema));
            return new SchemaView(builder.dataBuffer());
        }
    }

    public static class ChunkListInputStreamGenerator implements SafeCloseable {
        public ChunkInputStreamGenerator[] generators;

        ChunkListInputStreamGenerator(BarrageMessage.AddColumnData acd) {
            // create an input stream generator for each chunk
            generators = new ChunkInputStreamGenerator[acd.data.size()];

            for (int i = 0; i < acd.data.size(); ++i) {
                generators[i] = ChunkInputStreamGenerator.makeInputStreamGenerator(
                        acd.data.get(i).getChunkType(), acd.type, acd.componentType, acd.data.get(i));
            }
        }

        ChunkListInputStreamGenerator(BarrageMessage.ModColumnData mcd) {
            // create an input stream generator for each chunk
            generators = new ChunkInputStreamGenerator[mcd.data.size()];

            for (int i = 0; i < mcd.data.size(); ++i) {
                generators[i] = ChunkInputStreamGenerator.makeInputStreamGenerator(
                        mcd.data.get(i).getChunkType(), mcd.type, mcd.componentType, mcd.data.get(i));
            }
        }

        public int size() {
            return generators.length;
        }

        @Override
        public void close() {
            for (int i = 0; i < generators.length; i++) {
                generators[i].close();
                generators[i] = null;
            }
        }
    }

    public static class ModColumnData {
        public final RowSetGenerator rowsModified;
        public final ChunkListInputStreamGenerator data;
        public final RowSet[] modChunkRowSets;

        ModColumnData(final BarrageMessage.ModColumnData col) throws IOException {
            rowsModified = new RowSetGenerator(col.rowsModified);
            data = new ChunkListInputStreamGenerator(col);

            // build the row offsets for this column chunks
            long offset = 0;
            modChunkRowSets = new RowSet[col.data.size()];
            for (int chunkIdx = 0; chunkIdx < col.data.size(); ++chunkIdx) {
                int chunkSize = col.data.get(chunkIdx).size();
                modChunkRowSets[chunkIdx] = RowSetFactory.fromRange(offset, offset + chunkSize - 1);
                offset += chunkSize;
            }
        }
    }

    public final BarrageMessage message;
    public final WriteMetricsConsumer writeConsumer;

    public final long firstSeq;
    public final long lastSeq;
    public final long step;

    public final boolean isSnapshot;

    public final RowSetGenerator rowsAdded;
    public final RowSetGenerator rowsIncluded;
    public final RowSetGenerator rowsRemoved;
    public final RowSetShiftDataGenerator shifted;

    public final ChunkListInputStreamGenerator[] addColumnData;
    public final ModColumnData[] modColumnData;

    public final RowSet[] addChunkRowSets;

    /**
     * Create a barrage stream generator that can slice and dice the barrage message for delivery to clients.
     *
     * @param message the generator takes ownership of the message and its internal objects
     * @param writeConsumer a method that can be used to record write time
     */
    public BarrageStreamGenerator(final BarrageMessage message, final WriteMetricsConsumer writeConsumer) {
        this.message = message;
        this.writeConsumer = writeConsumer;
        try {
            firstSeq = message.firstSeq;
            lastSeq = message.lastSeq;
            step = message.step;
            isSnapshot = message.isSnapshot;

            rowsAdded = new RowSetGenerator(message.rowsAdded);
            rowsIncluded = new RowSetGenerator(message.rowsIncluded);
            rowsRemoved = new RowSetGenerator(message.rowsRemoved);
            shifted = new RowSetShiftDataGenerator(message.shifted);

            boolean firstColumnWithChunks = true;
            addColumnData = new ChunkListInputStreamGenerator[message.addColumnData.length];

            // build the row sets for the add column data. NOTE: all populated columns will have the same
            // number of chunks and equal row counts in each chunk so we can use any to create the rowsets
            RowSet[] tmpAddChunkRowSets = new RowSet[0];

            for (int i = 0; i < message.addColumnData.length; ++i) {
                if (firstColumnWithChunks && message.addColumnData[i].data.size() > 0) {
                    long offset = 0;
                    tmpAddChunkRowSets = new RowSet[message.addColumnData[i].data.size()];
                    for (int chunkIdx = 0; chunkIdx < message.addColumnData[i].data.size(); ++chunkIdx) {
                        int chunkSize = message.addColumnData[i].data.get(chunkIdx).size();
                        tmpAddChunkRowSets[chunkIdx] = RowSetFactory.fromRange(offset, offset + chunkSize - 1);
                        offset += chunkSize;
                    }
                    firstColumnWithChunks = false;
                }
                addColumnData[i] = new ChunkListInputStreamGenerator(message.addColumnData[i]);
            }
            addChunkRowSets = tmpAddChunkRowSets;

            modColumnData = new ModColumnData[message.modColumnData.length];
            for (int i = 0; i < modColumnData.length; ++i) {
                modColumnData[i] = new ModColumnData(message.modColumnData[i]);
            }

            if (message.snapshotRowSet != null) {
                message.snapshotRowSet.close();
            }
        } catch (final IOException e) {
            throw new UncheckedDeephavenException("unexpected IOException while creating barrage message stream", e);
        } finally {
            if (message.snapshotRowSet != null) {
                message.snapshotRowSet.close();
            }
        }
    }

    @Override
    public BarrageMessage getMessage() {
        return message;
    }

    @Override
    public void close() {
        rowsAdded.close();
        rowsIncluded.close();
        rowsRemoved.close();

        if (addColumnData != null) {
            for (final ChunkListInputStreamGenerator in : addColumnData) {
                in.close();
            }
        }
        if (modColumnData != null) {
            for (final ModColumnData mcd : modColumnData) {
                mcd.rowsModified.close();
                mcd.data.close();
            }
        }
    }

    /**
     * Obtain a View of this StreamGenerator that can be sent to a single subscriber.
     *
     * @param options serialization options for this specific view
     * @param isInitialSnapshot indicates whether or not this is the first snapshot for the listener
     * @param viewport is the position-space viewport
     * @param reverseViewport is the viewport reversed (relative to end of table instead of beginning)
     * @param keyspaceViewport is the key-space viewport
     * @param subscribedColumns are the columns subscribed for this view
     * @return a MessageView filtered by the subscription properties that can be sent to that subscriber
     */
    @Override
    public SubView getSubView(final BarrageSubscriptionOptions options,
            final boolean isInitialSnapshot,
            @Nullable final RowSet viewport,
            final boolean reverseViewport,
            @Nullable final RowSet keyspaceViewport,
            @Nullable final BitSet subscribedColumns) {
        return new SubView(this, options, isInitialSnapshot, viewport, reverseViewport, keyspaceViewport,
                subscribedColumns);
    }

    /**
     * Obtain a Full-Subscription View of this StreamGenerator that can be sent to a single subscriber.
     *
     * @param options serialization options for this specific view
     * @param isInitialSnapshot indicates whether or not this is the first snapshot for the listener
     * @return a MessageView filtered by the subscription properties that can be sent to that subscriber
     */
    @Override
    public SubView getSubView(BarrageSubscriptionOptions options, boolean isInitialSnapshot) {
        return getSubView(options, isInitialSnapshot, null, false, null, null);
    }

    public static class SubView implements View {
        public final BarrageStreamGenerator generator;
        public final BarrageSubscriptionOptions options;
        public final boolean isInitialSnapshot;
        public final RowSet viewport;
        public final boolean reverseViewport;
        public final RowSet keyspaceViewport;
        public final BitSet subscribedColumns;
        public final long numAddRows;
        public final long numModRows;
        public final RowSet addRowOffsets;
        public final RowSet addRowKeys;
        public final RowSet[] modRowOffsets;

        public SubView(final BarrageStreamGenerator generator,
                final BarrageSubscriptionOptions options,
                final boolean isInitialSnapshot,
                @Nullable final RowSet viewport,
                final boolean reverseViewport,
                @Nullable final RowSet keyspaceViewport,
                @Nullable final BitSet subscribedColumns) {
            this.generator = generator;
            this.options = options;
            this.isInitialSnapshot = isInitialSnapshot;
            this.viewport = viewport;
            this.reverseViewport = reverseViewport;
            this.keyspaceViewport = keyspaceViewport;
            this.subscribedColumns = subscribedColumns;

            final int batchSize = batchSize();

            if (keyspaceViewport != null) {
                this.modRowOffsets = new WritableRowSet[generator.modColumnData.length];
            } else {
                this.modRowOffsets = null;
            }

            // precompute the modified column indexes, and calculate total rows needed
            long numModRows = 0;
            for (int ii = 0; ii < generator.modColumnData.length; ++ii) {
                final ModColumnData mcd = generator.modColumnData[ii];

                if (keyspaceViewport != null) {
                    try (WritableRowSet intersect = keyspaceViewport.intersect(mcd.rowsModified.original)) {
                        this.modRowOffsets[ii] = mcd.rowsModified.original.invert(intersect);
                        numModRows = Math.max(numModRows, intersect.size());
                    }
                } else {
                    numModRows = Math.max(numModRows, mcd.rowsModified.original.size());
                }
            }
            this.numModRows = numModRows;

            if (keyspaceViewport != null) {
                addRowKeys = keyspaceViewport.intersect(generator.rowsIncluded.original);
                addRowOffsets = generator.rowsIncluded.original.invert(addRowKeys);
            } else if (!generator.rowsAdded.original.equals(generator.rowsIncluded.original)) {
                // there are scoped rows included in the chunks that need to be removed
                addRowKeys = generator.rowsAdded.original.copy();
                addRowOffsets = generator.rowsIncluded.original.invert(generator.rowsAdded.original);
            } else {
                addRowKeys = generator.rowsAdded.original.copy();
                addRowOffsets = RowSetFactory.flat(generator.rowsAdded.original.size());
            }

            this.numAddRows = addRowOffsets.size();
        }

        @Override
        public void forEachStream(Consumer<InputStream> visitor) throws IOException {
            final long startTm = System.nanoTime();
            long bytesWritten = 0;
            ByteBuffer metadata = generator.getSubscriptionMetadata(this);
<<<<<<< HEAD

            // batch size is maximum, can go smaller when needed
            final int batchSize = batchSize();

            // there may be multiple chunk generators and we need to ensure that a single batch rowset does not cross
            // boundaries and that we honor the batch size requests

            if (numAddRows == 0 && numModRows == 0) {
                // we still need to send a message containing just the metadata
                visitor.accept(generator.getInputStream(
                        this, 0, 0, metadata, generator::appendAddColumns));
            } else {
                long offset = 0;
                long chunkOffset = 0;

                while (offset < numAddRows) {
                    long effectiveBatchSize = batchSize;

                    // make sure we are not about to cross a chunk boundary
                    if (chunkOffset + batchSize > TWO_DIMENSIONAL_COLUMN_SOURCE_THRESHOLD) {
                        effectiveBatchSize = TWO_DIMENSIONAL_COLUMN_SOURCE_THRESHOLD - chunkOffset;
                        chunkOffset = 0;
                    }

                    visitor.accept(generator.getInputStream(
                            this, offset, offset + effectiveBatchSize, metadata, generator::appendAddColumns));

                    offset += effectiveBatchSize;
                    chunkOffset += effectiveBatchSize;
                    metadata = null;
                }

                offset = 0;
                chunkOffset = 0;
                while (offset < numModRows) {
                    long effectiveBatchSize = batchSize;

                    // make sure we are not about to cross a chunk boundary
                    if (chunkOffset + batchSize > TWO_DIMENSIONAL_COLUMN_SOURCE_THRESHOLD) {
                        effectiveBatchSize = TWO_DIMENSIONAL_COLUMN_SOURCE_THRESHOLD - chunkOffset;
                        chunkOffset = 0;
                    }

                    visitor.accept(generator.getInputStream(
                            this, offset, offset + effectiveBatchSize, metadata, generator::appendModColumns));

                    offset += effectiveBatchSize;
                    chunkOffset += effectiveBatchSize;
                    metadata = null;
                }
=======
            long offset = 0;
            final long batchSize = batchSize();
            for (long ii = 0; ii < numAddBatches; ++ii) {
                final InputStream is = generator.getInputStream(
                        this, offset, offset + batchSize, metadata, generator::appendAddColumns);
                bytesWritten += is.available();
                visitor.accept(is);
                offset += batchSize;
                metadata = null;
            }
            offset = 0;
            for (long ii = 0; ii < numModBatches; ++ii) {
                final InputStream is = generator.getInputStream(
                        this, offset, offset + batchSize, metadata, generator::appendModColumns);
                bytesWritten += is.available();
                visitor.accept(is);
                offset += batchSize;
                metadata = null;
>>>>>>> 0cd76900
            }

            // clean up the helper indexes
            addRowOffsets.close();
            addRowKeys.close();
            if (modRowOffsets != null) {
                for (final RowSet modViewport : modRowOffsets) {
                    modViewport.close();
                }
            }
            generator.writeConsumer.onWrite(bytesWritten, System.nanoTime() - startTm);
        }

        private int batchSize() {
            int batchSize = options().batchSize();
            if (batchSize <= 0) {
                batchSize = DEFAULT_BATCH_SIZE;
            }
            return batchSize;
        }

        @Override
        public boolean isViewport() {
            return viewport != null;
        }

        @Override
        public StreamReaderOptions options() {
            return options;
        }

        @Override
        public RowSet addRowOffsets() {
            return addRowOffsets;
        }

        @Override
        public RowSet modRowOffsets(int col) {
            return modRowOffsets[col];
        }
    }

    /**
     * Obtain a View of this StreamGenerator that can be sent to a single snapshot requestor.
     *
     * @param options serialization options for this specific view
     * @param viewport is the position-space viewport
     * @param reverseViewport is the viewport reversed (relative to end of table instead of beginning)
     * @param keyspaceViewport is the key-space viewport
     * @param snapshotColumns are the columns subscribed for this view
     * @return a MessageView filtered by the snapshot properties that can be sent to that subscriber
     */
    @Override
    public SnapshotView getSnapshotView(final BarrageSnapshotOptions options,
            @Nullable final RowSet viewport,
            final boolean reverseViewport,
            @Nullable final RowSet keyspaceViewport,
            @Nullable final BitSet snapshotColumns) {
        return new SnapshotView(this, options, viewport, reverseViewport, keyspaceViewport, snapshotColumns);
    }

    /**
     * Obtain a Full-Snapshot View of this StreamGenerator that can be sent to a single snapshot requestor.
     *
     * @param options serialization options for this specific view
     * @return a MessageView filtered by the snapshot properties that can be sent to that subscriber
     */
    @Override
    public SnapshotView getSnapshotView(BarrageSnapshotOptions options) {
        return getSnapshotView(options, null, false, null, null);
    }

    public static class SnapshotView implements View {
        public final BarrageStreamGenerator generator;
        public final BarrageSnapshotOptions options;
        public final RowSet viewport;
        public final boolean reverseViewport;
        public final RowSet keyspaceViewport;
        public final BitSet subscribedColumns;
        public final long numAddRows;
        public final RowSet addRowOffsets;

        public SnapshotView(final BarrageStreamGenerator generator,
                final BarrageSnapshotOptions options,
                @Nullable final RowSet viewport,
                final boolean reverseViewport,
                @Nullable final RowSet keyspaceViewport,
                @Nullable final BitSet subscribedColumns) {
            this.generator = generator;
            this.options = options;
            this.viewport = viewport;
            this.reverseViewport = reverseViewport;

            this.keyspaceViewport = keyspaceViewport;
            this.subscribedColumns = subscribedColumns;

            // precompute add row offsets
            if (keyspaceViewport != null) {
                try (WritableRowSet intersect = keyspaceViewport.intersect(generator.rowsIncluded.original)) {
                    addRowOffsets = generator.rowsIncluded.original.invert(intersect);
                }
            } else {
                addRowOffsets = RowSetFactory.flat(generator.rowsAdded.original.size());
            }

            // require a batch to at least send the metadata
            numAddRows = addRowOffsets.size();
        }

        @Override
        public void forEachStream(Consumer<InputStream> visitor) throws IOException {
            ByteBuffer metadata = generator.getSnapshotMetadata(this);
            final long batchSize = batchSize();

            if (numAddRows == 0) {
                // we still need to send a message containing just the metadata
                visitor.accept(generator.getInputStream(
                        this, 0, 0, metadata, generator::appendAddColumns));
            } else {
                long offset = 0;
                long chunkOffset = 0;

                while (offset < numAddRows) {
                    long effectiveBatchSize = batchSize;

                    // make sure we are not about to cross a chunk boundary
                    if (chunkOffset + batchSize > TWO_DIMENSIONAL_COLUMN_SOURCE_THRESHOLD) {
                        effectiveBatchSize = TWO_DIMENSIONAL_COLUMN_SOURCE_THRESHOLD - chunkOffset;
                        chunkOffset = 0;
                    }

                    visitor.accept(generator.getInputStream(
                            this, offset, offset + effectiveBatchSize, metadata, generator::appendAddColumns));

                    offset += effectiveBatchSize;
                    chunkOffset += effectiveBatchSize;
                    metadata = null;
                }
            }

            addRowOffsets.close();
        }

        private int batchSize() {
            int batchSize = options().batchSize();
            if (batchSize <= 0) {
                batchSize = DEFAULT_BATCH_SIZE;
            }
            return batchSize;
        }

        @Override
        public boolean isViewport() {
            return viewport != null;
        }

        @Override
        public final StreamReaderOptions options() {
            return options;
        }

        @Override
        public RowSet addRowOffsets() {
            return addRowOffsets;
        }

        @Override
        public RowSet modRowOffsets(int col) {
            throw new UnsupportedOperationException("asked for mod row on SnapshotView");
        }
    }

    public static class SchemaView implements View {
        final byte[] msgBytes;

        public SchemaView(final ByteBuffer buffer) {
            this.msgBytes = Flight.FlightData.newBuilder()
                    .setDataHeader(ByteStringAccess.wrap(buffer))
                    .build()
                    .toByteArray();
        }

        @Override
        public void forEachStream(Consumer<InputStream> visitor) {
            visitor.accept(new DrainableByteArrayInputStream(msgBytes, 0, msgBytes.length));
        }

        @Override
        public boolean isViewport() {
            return false;
        }

        @Override
        public StreamReaderOptions options() {
            return null;
        }

        @Override
        public RowSet addRowOffsets() {
            return null;
        }

        @Override
        public RowSet modRowOffsets(int col) {
            return null;
        }
    }

    @FunctionalInterface
    private interface ColumnVisitor {
        long visit(final View view, final long startRange, final long endRange,
                final Consumer<InputStream> addStream,
                final ChunkInputStreamGenerator.FieldNodeListener fieldNodeListener,
                final ChunkInputStreamGenerator.BufferListener bufferListener) throws IOException;
    }

    /**
     * Returns an InputStream of the message filtered to the viewport.
     *
     * @param view the view of the overall chunk to generate a RecordBatch for
     * @param startRange the start of the batch in position space w.r.t. the view (inclusive)
     * @param endRange the end of the batch in position space w.r.t. the view (exclusive)
     * @param metadata the optional flight data metadata to attach to the message
     * @param columnVisitor the helper method responsible for appending the payload columns to the RecordBatch
     * @return an InputStream ready to be drained by GRPC
     */
    private InputStream getInputStream(final View view, final long startRange, final long endRange,
            final ByteBuffer metadata, final ColumnVisitor columnVisitor) throws IOException {
        final ArrayDeque<InputStream> streams = new ArrayDeque<>();
        final MutableInt size = new MutableInt();

        final Consumer<InputStream> addStream = (final InputStream is) -> {
            try {
                final int sz = is.available();
                if (sz == 0) {
                    is.close();
                    return;
                }

                streams.add(is);
                size.add(sz);
            } catch (final IOException e) {
                throw new UncheckedDeephavenException("Unexpected IOException", e);
            }

            // These buffers must be aligned to an 8-byte boundary in order for efficient alignment in languages like
            // C++.
            if (size.intValue() % 8 != 0) {
                final int paddingBytes = (8 - (size.intValue() % 8));
                size.add(paddingBytes);
                streams.add(new DrainableByteArrayInputStream(PADDING_BUFFER, 0, paddingBytes));
            }
        };

        final FlatBufferBuilder header = new FlatBufferBuilder();

        final long numRows;
        final int nodesOffset;
        final int buffersOffset;
        try (final SizedChunk<Values> nodeOffsets = new SizedChunk<>(ChunkType.Object);
                final SizedLongChunk<Values> bufferInfos = new SizedLongChunk<>()) {
            nodeOffsets.ensureCapacity(addColumnData.length);
            nodeOffsets.get().setSize(0);
            bufferInfos.ensureCapacity(addColumnData.length * 3);
            bufferInfos.get().setSize(0);

            final MutableLong totalBufferLength = new MutableLong();
            final ChunkInputStreamGenerator.FieldNodeListener fieldNodeListener =
                    (numElements, nullCount) -> {
                        nodeOffsets.ensureCapacityPreserve(nodeOffsets.get().size() + 1);
                        nodeOffsets.get().asWritableObjectChunk()
                                .add(new ChunkInputStreamGenerator.FieldNodeInfo(numElements, nullCount));
                    };

            final ChunkInputStreamGenerator.BufferListener bufferListener = (length) -> {
                totalBufferLength.add(length);
                bufferInfos.ensureCapacityPreserve(bufferInfos.get().size() + 1);
                bufferInfos.get().add(length);
            };
            numRows = columnVisitor.visit(view, startRange, endRange, addStream, fieldNodeListener, bufferListener);

            final WritableChunk<Values> noChunk = nodeOffsets.get();
            RecordBatch.startNodesVector(header, noChunk.size());
            for (int i = noChunk.size() - 1; i >= 0; --i) {
                final ChunkInputStreamGenerator.FieldNodeInfo node =
                        (ChunkInputStreamGenerator.FieldNodeInfo) noChunk.asObjectChunk().get(i);
                FieldNode.createFieldNode(header, node.numElements, node.nullCount);
            }
            nodesOffset = header.endVector();

            final WritableLongChunk<Values> biChunk = bufferInfos.get();
            RecordBatch.startBuffersVector(header, biChunk.size());
            for (int i = biChunk.size() - 1; i >= 0; --i) {
                totalBufferLength.subtract(biChunk.get(i));
                Buffer.createBuffer(header, totalBufferLength.longValue(), biChunk.get(i));
            }
            buffersOffset = header.endVector();
        }

        RecordBatch.startRecordBatch(header);
        RecordBatch.addNodes(header, nodesOffset);
        RecordBatch.addBuffers(header, buffersOffset);
        RecordBatch.addLength(header, numRows);
        final int headerOffset = RecordBatch.endRecordBatch(header);

        header.finish(MessageHelper.wrapInMessage(header, headerOffset,
                org.apache.arrow.flatbuf.MessageHeader.RecordBatch, size.intValue()));

        // now create the proto header
        try (final ExposedByteArrayOutputStream baos = new ExposedByteArrayOutputStream()) {
            final CodedOutputStream cos = CodedOutputStream.newInstance(baos);

            cos.writeByteBuffer(Flight.FlightData.DATA_HEADER_FIELD_NUMBER, header.dataBuffer().slice());
            if (metadata != null) {
                cos.writeByteBuffer(Flight.FlightData.APP_METADATA_FIELD_NUMBER, metadata);
            }

            cos.writeTag(Flight.FlightData.DATA_BODY_FIELD_NUMBER, WireFormat.WIRETYPE_LENGTH_DELIMITED);
            cos.writeUInt32NoTag(size.intValue());
            cos.flush();

            streams.addFirst(new DrainableByteArrayInputStream(baos.peekBuffer(), 0, baos.size()));

            return new ConsecutiveDrainableStreams(streams.toArray(new InputStream[0]));
        } catch (final IOException ex) {
            throw new UncheckedDeephavenException("Unexpected IOException", ex);
        }
    }

    private static int createByteVector(final FlatBufferBuilder builder, final byte[] data, final int offset,
            final int length) {
        builder.startVector(1, length, 1);

        if (length > 0) {
            builder.prep(1, length - 1);

            for (int i = length - 1; i >= 0; --i) {
                builder.putByte(data[offset + i]);
            }
        }

        return builder.endVector();
    }

    private long appendAddColumns(final View view, final long startRange, final long endRange,
            final Consumer<InputStream> addStream,
            final ChunkInputStreamGenerator.FieldNodeListener fieldNodeListener,
            final ChunkInputStreamGenerator.BufferListener bufferListener) throws IOException {

        try (final WritableRowSet myAddedOffsets = view.addRowOffsets().subSetByPositionRange(startRange, endRange)) {
            // add the add-column streams
            for (final ChunkListInputStreamGenerator chunkSetGen : addColumnData) {

                if (chunkSetGen.size() == 0) {
                    System.out.println("oops");
                    // need to write an empty column here

                }
                // iterate through each chunk
                for (int i = 0; i < chunkSetGen.size(); ++i) {
                    final ChunkInputStreamGenerator generator = chunkSetGen.generators[i];

                    final long shiftAmount = -addChunkRowSets[i].firstRowKey();

                    // get an offset rowset for each chunk in the set
                    try (final WritableRowSet adjustedOffsets = myAddedOffsets.intersect(addChunkRowSets[i])) {
                        // normalize this to the chunk offsets
                        adjustedOffsets.shiftInPlace(shiftAmount);

                        // System.out.println("myAddedOffsets: " + myAddedOffsets + ", adjustedOffsets: " +
                        // adjustedOffsets);

                        final ChunkInputStreamGenerator.DrainableColumn drainableColumn =
                                generator.getInputStream(view.options(), adjustedOffsets);
                        drainableColumn.visitFieldNodes(fieldNodeListener);
                        drainableColumn.visitBuffers(bufferListener);

                        // Add the drainable last as it is allowed to immediately close a row set the visitors need
                        addStream.accept(drainableColumn);
                    } catch (Exception ex) {
                        System.out.println(ex.getMessage());
                    }
                }
            }
            return myAddedOffsets.size();
        }
    }

    private long appendModColumns(final View view, final long startRange, final long endRange,
            final Consumer<InputStream> addStream,
            final ChunkInputStreamGenerator.FieldNodeListener fieldNodeListener,
            final ChunkInputStreamGenerator.BufferListener bufferListener) throws IOException {
        // now add mod-column streams, and write the mod column indexes
        long numRows = 0;
        for (int ii = 0; ii < modColumnData.length; ++ii) {
            final ModColumnData mcd = modColumnData[ii];

            final RowSet myModOffsets;
            if (view.isViewport()) {
                // only include modified rows that are within the viewport
                myModOffsets = view.modRowOffsets(ii).subSetByPositionRange(startRange, endRange);
            } else {
                final long lastKey = Math.min(endRange - 1, mcd.rowsModified.original.size() - 1);
                if (lastKey < startRange) {
                    // not all mod columns have the same length
                    myModOffsets = RowSetFactory.empty();
                } else {
                    myModOffsets = RowSetFactory.fromRange(startRange, lastKey);
                }
            }
            numRows = Math.max(numRows, myModOffsets.size());

            try {
                // iterate through each chunk
                for (int i = 0; i < mcd.data.size(); ++i) {
                    final ChunkInputStreamGenerator generator = mcd.data.generators[i];

                    final long shiftAmount = -mcd.modChunkRowSets[i].firstRowKey();

                    // get an offset rowset for each chunk in the set
                    try (final WritableRowSet adjustedOffsets = myModOffsets.intersect(mcd.modChunkRowSets[i])) {
                        // normalize this to the chunk offsets
                        adjustedOffsets.shiftInPlace(shiftAmount);

                        final ChunkInputStreamGenerator.DrainableColumn drainableColumn =
                                generator.getInputStream(view.options(), adjustedOffsets);
                        drainableColumn.visitFieldNodes(fieldNodeListener);
                        drainableColumn.visitBuffers(bufferListener);

                        // Add the drainable last as it is allowed to immediately close a row set the visitors need
                        addStream.accept(drainableColumn);
                    }
                }
            } finally {
                myModOffsets.close();
            }
        }
        return numRows;
    }

    private ByteBuffer getSubscriptionMetadata(final SubView view) throws IOException {
        final FlatBufferBuilder metadata = new FlatBufferBuilder();

        int effectiveViewportOffset = 0;
        if (isSnapshot && view.isViewport()) {
            try (final RowSetGenerator viewportGen = new RowSetGenerator(view.viewport)) {
                effectiveViewportOffset = viewportGen.addToFlatBuffer(metadata);
            }
        }

        int effectiveColumnSetOffset = 0;
        if (isSnapshot && view.subscribedColumns != null) {
            effectiveColumnSetOffset = new BitSetGenerator(view.subscribedColumns).addToFlatBuffer(metadata);
        }

        final int rowsAddedOffset;
        if (isSnapshot && !view.isInitialSnapshot) {
            // client's don't need/want to receive the full RowSet on every snapshot
            rowsAddedOffset = EmptyRowSetGenerator.INSTANCE.addToFlatBuffer(metadata);
        } else {
            rowsAddedOffset = rowsAdded.addToFlatBuffer(metadata);
        }

        final int rowsRemovedOffset = rowsRemoved.addToFlatBuffer(metadata);
        final int shiftDataOffset = shifted.addToFlatBuffer(metadata);

        // Added Chunk Data:
        int addedRowsIncludedOffset = 0;

        // don't send `rowsIncluded` when identical to `rowsAdded`, client will infer they are the same
        if (isSnapshot || !view.addRowKeys.equals(rowsAdded.original)) {
            addedRowsIncludedOffset = rowsIncluded.addToFlatBuffer(view.addRowKeys, metadata);
        }

        // now add mod-column streams, and write the mod column indexes
        TIntArrayList modOffsets = new TIntArrayList(modColumnData.length);
        for (final ModColumnData mcd : modColumnData) {
            final int myModRowOffset;
            if (view.keyspaceViewport != null) {
                myModRowOffset = mcd.rowsModified.addToFlatBuffer(view.keyspaceViewport, metadata);
            } else {
                myModRowOffset = mcd.rowsModified.addToFlatBuffer(metadata);
            }
            modOffsets.add(BarrageModColumnMetadata.createBarrageModColumnMetadata(metadata, myModRowOffset));
        }

        BarrageUpdateMetadata.startModColumnNodesVector(metadata, modOffsets.size());
        modOffsets.forEachDescending(offset -> {
            metadata.addOffset(offset);
            return true;
        });
        final int nodesOffset = metadata.endVector();

        BarrageUpdateMetadata.startBarrageUpdateMetadata(metadata);
        BarrageUpdateMetadata.addNumAddBatches(metadata, LongSizedDataStructure.intSize("BarrageStreamGenerator",
                (view.numAddRows + view.batchSize() - 1) / view.batchSize()));
        BarrageUpdateMetadata.addNumModBatches(metadata, LongSizedDataStructure.intSize("BarrageStreamGenerator",
                (view.numModRows + view.batchSize() - 1) / view.batchSize()));
        BarrageUpdateMetadata.addIsSnapshot(metadata, isSnapshot);
        BarrageUpdateMetadata.addFirstSeq(metadata, firstSeq);
        BarrageUpdateMetadata.addLastSeq(metadata, lastSeq);
        BarrageUpdateMetadata.addEffectiveViewport(metadata, effectiveViewportOffset);
        BarrageUpdateMetadata.addEffectiveColumnSet(metadata, effectiveColumnSetOffset);
        BarrageUpdateMetadata.addAddedRows(metadata, rowsAddedOffset);
        BarrageUpdateMetadata.addRemovedRows(metadata, rowsRemovedOffset);
        BarrageUpdateMetadata.addShiftData(metadata, shiftDataOffset);
        BarrageUpdateMetadata.addAddedRowsIncluded(metadata, addedRowsIncludedOffset);
        BarrageUpdateMetadata.addModColumnNodes(metadata, nodesOffset);
        BarrageUpdateMetadata.addEffectiveReverseViewport(metadata, view.reverseViewport);
        metadata.finish(BarrageUpdateMetadata.endBarrageUpdateMetadata(metadata));

        final FlatBufferBuilder header = new FlatBufferBuilder();
        final int payloadOffset = BarrageMessageWrapper.createMsgPayloadVector(header, metadata.dataBuffer());
        BarrageMessageWrapper.startBarrageMessageWrapper(header);
        BarrageMessageWrapper.addMagic(header, BarrageUtil.FLATBUFFER_MAGIC);
        BarrageMessageWrapper.addMsgType(header, BarrageMessageType.BarrageUpdateMetadata);
        BarrageMessageWrapper.addMsgPayload(header, payloadOffset);
        header.finish(BarrageMessageWrapper.endBarrageMessageWrapper(header));

        return header.dataBuffer().slice();
    }

    private ByteBuffer getSnapshotMetadata(final SnapshotView view) throws IOException {
        final FlatBufferBuilder metadata = new FlatBufferBuilder();

        int effectiveViewportOffset = 0;
        if (view.isViewport()) {
            try (final RowSetGenerator viewportGen = new RowSetGenerator(view.viewport)) {
                effectiveViewportOffset = viewportGen.addToFlatBuffer(metadata);
            }
        }

        int effectiveColumnSetOffset = 0;
        if (view.subscribedColumns != null) {
            effectiveColumnSetOffset = new BitSetGenerator(view.subscribedColumns).addToFlatBuffer(metadata);
        }

        final int rowsAddedOffset = rowsAdded.addToFlatBuffer(metadata);

        // no shifts in a snapshot, but need to provide a valid structure
        final int shiftDataOffset = shifted.addToFlatBuffer(metadata);

        // Added Chunk Data:
        int addedRowsIncludedOffset = 0;
        if (view.isViewport()) {
            addedRowsIncludedOffset = rowsIncluded.addToFlatBuffer(view.keyspaceViewport, metadata);
        }

        BarrageUpdateMetadata.startBarrageUpdateMetadata(metadata);
        BarrageUpdateMetadata.addNumAddBatches(metadata, LongSizedDataStructure.intSize("BarrageStreamGenerator",
                (view.numAddRows + view.batchSize() - 1) / view.batchSize()));
        BarrageUpdateMetadata.addNumModBatches(metadata, 0);
        BarrageUpdateMetadata.addIsSnapshot(metadata, isSnapshot);
        BarrageUpdateMetadata.addFirstSeq(metadata, firstSeq);
        BarrageUpdateMetadata.addLastSeq(metadata, lastSeq);
        BarrageUpdateMetadata.addEffectiveViewport(metadata, effectiveViewportOffset);
        BarrageUpdateMetadata.addEffectiveColumnSet(metadata, effectiveColumnSetOffset);
        BarrageUpdateMetadata.addAddedRows(metadata, rowsAddedOffset);
        BarrageUpdateMetadata.addRemovedRows(metadata, 0);
        BarrageUpdateMetadata.addShiftData(metadata, shiftDataOffset);
        BarrageUpdateMetadata.addAddedRowsIncluded(metadata, addedRowsIncludedOffset);
        BarrageUpdateMetadata.addModColumnNodes(metadata, 0);
        BarrageUpdateMetadata.addEffectiveReverseViewport(metadata, view.reverseViewport);
        metadata.finish(BarrageUpdateMetadata.endBarrageUpdateMetadata(metadata));

        final FlatBufferBuilder header = new FlatBufferBuilder();
        final int payloadOffset = BarrageMessageWrapper.createMsgPayloadVector(header, metadata.dataBuffer());
        BarrageMessageWrapper.startBarrageMessageWrapper(header);
        BarrageMessageWrapper.addMagic(header, BarrageUtil.FLATBUFFER_MAGIC);
        BarrageMessageWrapper.addMsgType(header, BarrageMessageType.BarrageUpdateMetadata);
        BarrageMessageWrapper.addMsgPayload(header, payloadOffset);
        header.finish(BarrageMessageWrapper.endBarrageMessageWrapper(header));

        return header.dataBuffer().slice();
    }

    public static abstract class ByteArrayGenerator {
        protected int len;
        protected byte[] raw;

        protected int addToFlatBuffer(final FlatBufferBuilder builder) {
            return createByteVector(builder, raw, 0, len);
        }
    }

    public static class RowSetGenerator extends ByteArrayGenerator implements SafeCloseable {
        public final RowSet original;

        public RowSetGenerator(final RowSet rowSet) throws IOException {
            this.original = rowSet.copy();
            // noinspection UnstableApiUsage
            try (final ExposedByteArrayOutputStream baos = new ExposedByteArrayOutputStream();
                    final LittleEndianDataOutputStream oos = new LittleEndianDataOutputStream(baos)) {
                ExternalizableRowSetUtils.writeExternalCompressedDeltas(oos, rowSet);
                oos.flush();
                raw = baos.peekBuffer();
                len = baos.size();
            }
        }

        @Override
        public void close() {
            original.close();
        }

        public DrainableByteArrayInputStream getInputStream() {
            return new DrainableByteArrayInputStream(raw, 0, len);
        }

        /**
         * Appends the intersection of the viewport and the originally provided RowSet.
         *
         * @param viewport the key-space version of the viewport
         * @param builder the flatbuffer builder
         * @return offset of the item in the flatbuffer
         */
        protected int addToFlatBuffer(final RowSet viewport, final FlatBufferBuilder builder) throws IOException {
            if (original.subsetOf(viewport)) {
                return addToFlatBuffer(builder);
            }

            final int nlen;
            final byte[] nraw;
            // noinspection UnstableApiUsage
            try (final ExposedByteArrayOutputStream baos = new ExposedByteArrayOutputStream();
                    final LittleEndianDataOutputStream oos = new LittleEndianDataOutputStream(baos);
                    final RowSet viewOfOriginal = original.intersect(viewport)) {
                ExternalizableRowSetUtils.writeExternalCompressedDeltas(oos, viewOfOriginal);
                oos.flush();
                nraw = baos.peekBuffer();
                nlen = baos.size();
            }

            return createByteVector(builder, nraw, 0, nlen);
        }
    }

    public static class BitSetGenerator extends ByteArrayGenerator {
        public final BitSet original;

        public BitSetGenerator(final BitSet bitset) throws IOException {
            this.original = bitset == null ? new BitSet() : bitset;
            this.raw = original.toByteArray();
            final int nBits = original.previousSetBit(Integer.MAX_VALUE - 1) + 1;
            this.len = (int) ((long) nBits + 7) / 8;
        }

        public int addToFlatBuffer(final BitSet mine, final FlatBufferBuilder builder) throws IOException {
            if (mine.equals(original)) {
                return addToFlatBuffer(builder);
            }

            final byte[] nraw = mine.toByteArray();
            final int nBits = mine.previousSetBit(Integer.MAX_VALUE - 1) + 1;
            final int nlen = (int) ((long) nBits + 7) / 8;
            return createByteVector(builder, nraw, 0, nlen);
        }
    }

    public static class RowSetShiftDataGenerator extends ByteArrayGenerator {
        public final RowSetShiftData original;

        public RowSetShiftDataGenerator(final RowSetShiftData shifted) throws IOException {
            this.original = shifted;

            final RowSetBuilderSequential sRangeBuilder = RowSetFactory.builderSequential();
            final RowSetBuilderSequential eRangeBuilder = RowSetFactory.builderSequential();
            final RowSetBuilderSequential destBuilder = RowSetFactory.builderSequential();

            if (shifted != null) {
                for (int i = 0; i < shifted.size(); ++i) {
                    long s = shifted.getBeginRange(i);
                    final long dt = shifted.getShiftDelta(i);

                    if (dt < 0 && s < -dt) {
                        s = -dt;
                    }

                    sRangeBuilder.appendKey(s);
                    eRangeBuilder.appendKey(shifted.getEndRange(i));
                    destBuilder.appendKey(s + dt);
                }
            }

            // noinspection UnstableApiUsage
            try (final RowSet sRange = sRangeBuilder.build();
                    final RowSet eRange = eRangeBuilder.build();
                    final RowSet dest = destBuilder.build();
                    final ExposedByteArrayOutputStream baos = new ExposedByteArrayOutputStream();
                    final LittleEndianDataOutputStream oos = new LittleEndianDataOutputStream(baos)) {
                ExternalizableRowSetUtils.writeExternalCompressedDeltas(oos, sRange);
                ExternalizableRowSetUtils.writeExternalCompressedDeltas(oos, eRange);
                ExternalizableRowSetUtils.writeExternalCompressedDeltas(oos, dest);
                oos.flush();
                raw = baos.peekBuffer();
                len = baos.size();
            }
        }
    }

    public static class DrainableByteArrayInputStream extends DefensiveDrainable {

        private byte[] buf;
        private final int offset;
        private final int length;

        public DrainableByteArrayInputStream(final byte[] buf, final int offset, final int length) {
            this.buf = Objects.requireNonNull(buf);
            this.offset = offset;
            this.length = length;
        }

        @Override
        public int available() {
            if (buf == null) {
                return 0;
            }
            return length;
        }

        @Override
        public int drainTo(final OutputStream outputStream) throws IOException {
            if (buf != null) {
                try {
                    outputStream.write(buf, offset, length);
                } finally {
                    buf = null;
                }
                return length;
            }
            return 0;
        }
    }

    public static class ConsecutiveDrainableStreams extends DefensiveDrainable {
        final InputStream[] streams;

        ConsecutiveDrainableStreams(final InputStream... streams) {
            this.streams = streams;
            for (final InputStream stream : streams) {
                if (!(stream instanceof Drainable)) {
                    throw new IllegalArgumentException("expecting sub-class of Drainable; found: " + stream.getClass());
                }
            }
        }

        @Override
        public int drainTo(final OutputStream outputStream) throws IOException {
            int total = 0;
            for (final InputStream stream : streams) {
                final int expected = total + stream.available();
                total += ((Drainable) stream).drainTo(outputStream);
                if (expected != total) {
                    throw new IllegalStateException("drained message drained wrong number of bytes");
                }
                if (total < 0) {
                    throw new IllegalStateException("drained message is too large; exceeds Integer.MAX_VALUE");
                }
            }
            return total;
        }

        @Override
        public int available() throws IOException {
            int total = 0;
            for (final InputStream stream : streams) {
                total += stream.available();
                if (total < 0) {
                    throw new IllegalStateException("drained message is too large; exceeds Integer.MAX_VALUE");
                }
            }
            return total;
        }

        @Override
        public void close() throws IOException {
            for (final InputStream stream : streams) {
                try {
                    stream.close();
                } catch (final IOException e) {
                    throw new UncheckedDeephavenException("unexpected IOException", e);
                }
            }
            super.close();
        }
    }

    private static final class EmptyRowSetGenerator extends RowSetGenerator {
        public static final EmptyRowSetGenerator INSTANCE;
        static {
            try {
                INSTANCE = new EmptyRowSetGenerator();
            } catch (final IOException ioe) {
                throw new UncheckedDeephavenException(ioe);
            }
        }

        EmptyRowSetGenerator() throws IOException {
            super(RowSetFactory.empty());
        }

        @Override
        public void close() {
            // no-op; this is very re-usable
        }
    }
}<|MERGE_RESOLUTION|>--- conflicted
+++ resolved
@@ -368,7 +368,6 @@
             final long startTm = System.nanoTime();
             long bytesWritten = 0;
             ByteBuffer metadata = generator.getSubscriptionMetadata(this);
-<<<<<<< HEAD
 
             // batch size is maximum, can go smaller when needed
             final int batchSize = batchSize();
@@ -378,8 +377,10 @@
 
             if (numAddRows == 0 && numModRows == 0) {
                 // we still need to send a message containing just the metadata
-                visitor.accept(generator.getInputStream(
-                        this, 0, 0, metadata, generator::appendAddColumns));
+                final InputStream is = generator.getInputStream(
+                        this, 0, 0, metadata, generator::appendAddColumns);
+                bytesWritten += is.available();
+                visitor.accept(is);
             } else {
                 long offset = 0;
                 long chunkOffset = 0;
@@ -393,8 +394,10 @@
                         chunkOffset = 0;
                     }
 
-                    visitor.accept(generator.getInputStream(
-                            this, offset, offset + effectiveBatchSize, metadata, generator::appendAddColumns));
+                    final InputStream is = generator.getInputStream(
+                            this, offset, offset + effectiveBatchSize, metadata, generator::appendAddColumns);
+                    bytesWritten += is.available();
+                    visitor.accept(is);
 
                     offset += effectiveBatchSize;
                     chunkOffset += effectiveBatchSize;
@@ -412,33 +415,15 @@
                         chunkOffset = 0;
                     }
 
-                    visitor.accept(generator.getInputStream(
-                            this, offset, offset + effectiveBatchSize, metadata, generator::appendModColumns));
+                    final InputStream is = generator.getInputStream(
+                            this, offset, offset + effectiveBatchSize, metadata, generator::appendModColumns);
+                    bytesWritten += is.available();
+                    visitor.accept(is);
 
                     offset += effectiveBatchSize;
                     chunkOffset += effectiveBatchSize;
                     metadata = null;
                 }
-=======
-            long offset = 0;
-            final long batchSize = batchSize();
-            for (long ii = 0; ii < numAddBatches; ++ii) {
-                final InputStream is = generator.getInputStream(
-                        this, offset, offset + batchSize, metadata, generator::appendAddColumns);
-                bytesWritten += is.available();
-                visitor.accept(is);
-                offset += batchSize;
-                metadata = null;
-            }
-            offset = 0;
-            for (long ii = 0; ii < numModBatches; ++ii) {
-                final InputStream is = generator.getInputStream(
-                        this, offset, offset + batchSize, metadata, generator::appendModColumns);
-                bytesWritten += is.available();
-                visitor.accept(is);
-                offset += batchSize;
-                metadata = null;
->>>>>>> 0cd76900
             }
 
             // clean up the helper indexes
