/*
 * Copyright (c) 2016-2021 Deephaven Data Labs and Patent Pending
 */
package io.deephaven.server.barrage;

import com.google.common.io.LittleEndianDataOutputStream;
import com.google.flatbuffers.FlatBufferBuilder;
import com.google.protobuf.ByteStringAccess;
import com.google.protobuf.CodedOutputStream;
import com.google.protobuf.WireFormat;
import gnu.trove.list.array.TIntArrayList;
import io.deephaven.UncheckedDeephavenException;
import io.deephaven.barrage.flatbuf.*;
import io.deephaven.chunk.ChunkType;
import io.deephaven.chunk.WritableChunk;
import io.deephaven.chunk.WritableLongChunk;
import io.deephaven.chunk.attributes.Values;
import io.deephaven.chunk.sized.SizedChunk;
import io.deephaven.chunk.sized.SizedLongChunk;
import io.deephaven.configuration.Configuration;
import io.deephaven.engine.rowset.RowSet;
import io.deephaven.engine.rowset.RowSetBuilderSequential;
import io.deephaven.engine.rowset.RowSetFactory;
import io.deephaven.engine.rowset.RowSetShiftData;
import io.deephaven.engine.rowset.WritableRowSet;
import io.deephaven.engine.rowset.impl.ExternalizableRowSetUtils;
import io.deephaven.engine.table.TableDefinition;
import io.deephaven.engine.table.impl.util.BarrageMessage;
import io.deephaven.extensions.barrage.BarrageSubscriptionOptions;
import io.deephaven.extensions.barrage.BarrageSnapshotOptions;
import io.deephaven.extensions.barrage.chunk.ChunkInputStreamGenerator;
import io.deephaven.extensions.barrage.util.BarrageProtoUtil.ExposedByteArrayOutputStream;
import io.deephaven.extensions.barrage.util.BarrageUtil;
import io.deephaven.extensions.barrage.util.DefensiveDrainable;
import io.deephaven.extensions.barrage.util.StreamReaderOptions;
import io.deephaven.internal.log.LoggerFactory;
import io.deephaven.io.logger.Logger;
import io.deephaven.proto.flight.util.MessageHelper;
import io.deephaven.util.SafeCloseable;
import io.deephaven.util.datastructures.LongSizedDataStructure;
import io.grpc.Drainable;
import org.apache.arrow.flatbuf.Buffer;
import org.apache.arrow.flatbuf.FieldNode;
import org.apache.arrow.flatbuf.RecordBatch;
import org.apache.arrow.flight.impl.Flight;
import org.apache.commons.lang3.mutable.MutableInt;
import org.apache.commons.lang3.mutable.MutableLong;
import org.jetbrains.annotations.Nullable;

import javax.inject.Inject;
import javax.inject.Singleton;
import java.io.IOException;
import java.io.InputStream;
import java.io.OutputStream;
import java.nio.ByteBuffer;
import java.util.ArrayDeque;
import java.util.BitSet;
import java.util.Map;
import java.util.Objects;
import java.util.function.Consumer;

import static io.deephaven.extensions.barrage.chunk.BaseChunkInputStreamGenerator.PADDING_BUFFER;

public class BarrageStreamGenerator implements
        BarrageMessageProducer.StreamGenerator<BarrageStreamGenerator.View> {
    private static final Logger log = LoggerFactory.getLogger(BarrageStreamGenerator.class);
    // NB: This should likely be something smaller, such as 1<<16, but since the js api is not yet able
    // to receive multiple record batches we crank this up to MAX_INT.
    private static final int DEFAULT_BATCH_SIZE = Configuration.getInstance()
            .getIntegerForClassWithDefault(BarrageStreamGenerator.class, "batchSize", Integer.MAX_VALUE);

    public interface View {
        void forEachStream(Consumer<InputStream> visitor) throws IOException;

        boolean isViewport();

        boolean isInitialSnapshot();

        StreamReaderOptions options();

        RowSet keyspaceViewport();

        RowSet addRowOffsets();

        RowSet modRowOffsets(int col);
    }

    @Singleton
    public static class Factory
            implements BarrageMessageProducer.StreamGenerator.Factory<View> {
        @Inject
        public Factory() {}

        @Override
        public BarrageMessageProducer.StreamGenerator<View> newGenerator(
                final BarrageMessage message) {
            return new BarrageStreamGenerator(message);
        }

        @Override
        public View getSchemaView(final TableDefinition table,
                final Map<String, Object> attributes) {
            final FlatBufferBuilder builder = new FlatBufferBuilder();
            final int schemaOffset = BarrageUtil.makeSchemaPayload(builder, table, attributes);
            builder.finish(MessageHelper.wrapInMessage(builder, schemaOffset,
                    org.apache.arrow.flatbuf.MessageHeader.Schema));
            return new SchemaView(builder.dataBuffer());
        }
    }

    public static class ModColumnData {
        public final RowSetGenerator rowsModified;
        public final ChunkInputStreamGenerator data;

        ModColumnData(final BarrageMessage.ModColumnData col) throws IOException {
            rowsModified = new RowSetGenerator(col.rowsModified);
            data = ChunkInputStreamGenerator.makeInputStreamGenerator(
                    col.data.getChunkType(), col.type, col.componentType, col.data);
        }
    }

    public final BarrageMessage message;

    public final long firstSeq;
    public final long lastSeq;
    public final long step;

    public final boolean isSnapshot;

    public final RowSetGenerator rowsAdded;
    public final RowSetGenerator rowsIncluded;
    public final RowSetGenerator rowsRemoved;
    public final RowSetShiftDataGenerator shifted;

    public final ChunkInputStreamGenerator[] addColumnData;
    public final ModColumnData[] modColumnData;

    /**
     * Create a barrage stream generator that can slice and dice the barrage message for delivery to clients.
     *
     * @param message the generator takes ownership of the message and its internal objects
     */
    public BarrageStreamGenerator(final BarrageMessage message) {
        this.message = message;
        try {
            firstSeq = message.firstSeq;
            lastSeq = message.lastSeq;
            step = message.step;
            isSnapshot = message.isSnapshot;

            rowsAdded = new RowSetGenerator(message.rowsAdded);
            rowsIncluded = new RowSetGenerator(message.rowsIncluded);
            rowsRemoved = new RowSetGenerator(message.rowsRemoved);
            shifted = new RowSetShiftDataGenerator(message.shifted);

            addColumnData = new ChunkInputStreamGenerator[message.addColumnData.length];
            for (int i = 0; i < message.addColumnData.length; ++i) {
                final BarrageMessage.AddColumnData acd = message.addColumnData[i];
                addColumnData[i] = ChunkInputStreamGenerator.makeInputStreamGenerator(
                        acd.data.getChunkType(), acd.type, acd.componentType, acd.data);
            }
            modColumnData = new ModColumnData[message.modColumnData.length];
            for (int i = 0; i < modColumnData.length; ++i) {
                modColumnData[i] = new ModColumnData(message.modColumnData[i]);
            }

            if (message.snapshotRowSet != null) {
                message.snapshotRowSet.close();
            }
        } catch (final IOException e) {
            throw new UncheckedDeephavenException("unexpected IOException while creating barrage message stream", e);
        } finally {
            if (message.snapshotRowSet != null) {
                message.snapshotRowSet.close();
            }
        }
    }

    @Override
    public BarrageMessage getMessage() {
        return message;
    }

    @Override
    public void close() {
        rowsAdded.close();
        rowsIncluded.close();
        rowsRemoved.close();

        if (addColumnData != null) {
            for (final ChunkInputStreamGenerator in : addColumnData) {
                in.close();
            }
        }
        if (modColumnData != null) {
            for (final ModColumnData mcd : modColumnData) {
                mcd.rowsModified.close();
                mcd.data.close();
            }
        }
    }

    /**
     * Obtain a View of this StreamGenerator that can be sent to a single subscriber.
     *
     * @param options serialization options for this specific view
     * @param isInitialSnapshot indicates whether or not this is the first snapshot for the listener
     * @param viewport is the position-space viewport
     * @param reverseViewport is the viewport reversed (relative to end of table instead of beginning)
     * @param keyspaceViewport is the key-space viewport
     * @param subscribedColumns are the columns subscribed for this view
     * @return a MessageView filtered by the subscription properties that can be sent to that subscriber
     */
    @Override
    public SubView getSubView(final BarrageSubscriptionOptions options,
            final boolean isInitialSnapshot,
            @Nullable final RowSet viewport,
            final boolean reverseViewport,
            @Nullable final RowSet keyspaceViewport,
            @Nullable final BitSet subscribedColumns) {
        return new SubView(this, options, isInitialSnapshot, viewport, reverseViewport, keyspaceViewport,
                subscribedColumns);
    }

    /**
     * Obtain a Full-Subscription View of this StreamGenerator that can be sent to a single subscriber.
     *
     * @param options serialization options for this specific view
     * @param isInitialSnapshot indicates whether or not this is the first snapshot for the listener
     * @return a MessageView filtered by the subscription properties that can be sent to that subscriber
     */
    @Override
    public SubView getSubView(BarrageSubscriptionOptions options, boolean isInitialSnapshot) {
        return getSubView(options, isInitialSnapshot, null, false, null, null);
    }

    public static class SubView implements View {
        public final BarrageStreamGenerator generator;
        public final BarrageSubscriptionOptions options;
        public final boolean isInitialSnapshot;
        public final RowSet viewport;
        public final boolean reverseViewport;
        public final RowSet keyspaceViewport;
        public final BitSet subscribedColumns;
        public final long numAddBatches;
        public final long numModBatches;
        public final RowSet addRowOffsets;
        public final RowSet[] modRowOffsets;

        public SubView(final BarrageStreamGenerator generator,
                final BarrageSubscriptionOptions options,
                final boolean isInitialSnapshot,
                @Nullable final RowSet viewport,
                final boolean reverseViewport,
                @Nullable final RowSet keyspaceViewport,
                @Nullable final BitSet subscribedColumns) {
            this.generator = generator;
            this.options = options;
            this.isInitialSnapshot = isInitialSnapshot;
            this.viewport = viewport;
            this.reverseViewport = reverseViewport;
            this.keyspaceViewport = keyspaceViewport;
            this.subscribedColumns = subscribedColumns;

            final int batchSize = batchSize();

            if (keyspaceViewport != null) {
                this.modRowOffsets = new WritableRowSet[generator.modColumnData.length];
            } else {
                this.modRowOffsets = null;
            }

            // precompute the modified column indexes, and calculate total rows needed
            long numModRows = 0;
            for (int ii = 0; ii < generator.modColumnData.length; ++ii) {
                final ModColumnData mcd = generator.modColumnData[ii];

                if (keyspaceViewport != null) {
                    try (WritableRowSet intersect = keyspaceViewport.intersect(mcd.rowsModified.original)) {
                        this.modRowOffsets[ii] = mcd.rowsModified.original.invert(intersect);
                        numModRows = Math.max(numModRows, intersect.size());
                    }
                } else {
                    numModRows = Math.max(numModRows, mcd.rowsModified.original.size());
                }
            }
            numModBatches = (numModRows + batchSize - 1) / batchSize;

            // precompute add row offsets
            if (keyspaceViewport != null) {
                try (WritableRowSet intersect = keyspaceViewport.intersect(generator.rowsIncluded.original)) {
                    addRowOffsets = generator.rowsIncluded.original.invert(intersect);
                }
            } else if (!generator.rowsAdded.original.equals(generator.rowsIncluded.original)) {
                // there are scoped rows included in the chunks that need to be removed
                addRowOffsets = generator.rowsIncluded.original.invert(generator.rowsAdded.original);
            } else {
                addRowOffsets = RowSetFactory.flat(generator.rowsAdded.original.size());
            }

            // require an add batch if there are no mod batches
            final long needsAddBatch = this.numModBatches == 0 ? 1 : 0;
            numAddBatches = Math.max(needsAddBatch, (addRowOffsets.size() + batchSize - 1) / batchSize);
        }

        @Override
        public void forEachStream(Consumer<InputStream> visitor) throws IOException {
            ByteBuffer metadata = generator.getSubscriptionMetadata(this);
            long offset = 0;
            final long batchSize = batchSize();
            for (long ii = 0; ii < numAddBatches; ++ii) {
                visitor.accept(generator.getInputStream(
                        this, offset, offset + batchSize, metadata, generator::appendAddColumns));
                offset += batchSize;
                metadata = null;
            }
            offset = 0;
            for (long ii = 0; ii < numModBatches; ++ii) {
                visitor.accept(generator.getInputStream(
                        this, offset, offset + batchSize, metadata, generator::appendModColumns));
                offset += batchSize;
                metadata = null;
            }

            // clean up the helper indexes
            addRowOffsets.close();
            if (modRowOffsets != null) {
                for (final RowSet modViewport : modRowOffsets) {
                    modViewport.close();
                }
            }
        }

        private int batchSize() {
            int batchSize = options().batchSize();
            if (batchSize <= 0) {
                batchSize = DEFAULT_BATCH_SIZE;
            }
            return batchSize;
        }

        @Override
        public boolean isViewport() {
            return viewport != null;
        }

<<<<<<< HEAD
        public boolean isInitialSnapshot() {
            return this.isInitialSnapshot;
        }

        public final StreamReaderOptions options() {
=======
        @Override
        public StreamReaderOptions options() {
>>>>>>> 26cdd2bc
            return options;
        }

        @Override
        public RowSet keyspaceViewport() {
            return keyspaceViewport;
        }

        @Override
        public RowSet addRowOffsets() {
            return addRowOffsets;
        }

        @Override
        public RowSet modRowOffsets(int col) {
            return modRowOffsets[col];
        }
    }

    /**
     * Obtain a View of this StreamGenerator that can be sent to a single snapshot requestor.
     *
     * @param options serialization options for this specific view
     * @param viewport is the position-space viewport
     * @param reverseViewport is the viewport reversed (relative to end of table instead of beginning)
     * @param keyspaceViewport is the key-space viewport
     * @param snapshotColumns are the columns subscribed for this view
     * @return a MessageView filtered by the snapshot properties that can be sent to that subscriber
     */
    @Override
    public SnapshotView getSnapshotView(final BarrageSnapshotOptions options,
            @Nullable final RowSet viewport,
            final boolean reverseViewport,
            @Nullable final RowSet keyspaceViewport,
            @Nullable final BitSet snapshotColumns) {
        return new SnapshotView(this, options, viewport, reverseViewport, keyspaceViewport, snapshotColumns);
    }

    /**
     * Obtain a Full-Snapshot View of this StreamGenerator that can be sent to a single snapshot requestor.
     *
     * @param options serialization options for this specific view
     * @return a MessageView filtered by the snapshot properties that can be sent to that subscriber
     */
    @Override
    public SnapshotView getSnapshotView(BarrageSnapshotOptions options) {
        return getSnapshotView(options, null, false, null, null);
    }

    public static class SnapshotView implements View {
        public final BarrageStreamGenerator generator;
        public final BarrageSnapshotOptions options;
        public final RowSet viewport;
        public final boolean reverseViewport;
        public final RowSet keyspaceViewport;
        public final BitSet subscribedColumns;
        public final long numAddBatches;
        public final RowSet addRowOffsets;

        public SnapshotView(final BarrageStreamGenerator generator,
                final BarrageSnapshotOptions options,
                @Nullable final RowSet viewport,
                final boolean reverseViewport,
                @Nullable final RowSet keyspaceViewport,
                @Nullable final BitSet subscribedColumns) {
            this.generator = generator;
            this.options = options;
            this.viewport = viewport;
            this.reverseViewport = reverseViewport;

            this.keyspaceViewport = keyspaceViewport;
            this.subscribedColumns = subscribedColumns;

            final int batchSize = batchSize();

            // precompute add row offsets
            if (keyspaceViewport != null) {
                try (WritableRowSet intersect = keyspaceViewport.intersect(generator.rowsIncluded.original)) {
                    addRowOffsets = generator.rowsIncluded.original.invert(intersect);
                }
            } else {
                addRowOffsets = RowSetFactory.flat(generator.rowsAdded.original.size());
            }

            // require a batch to at least send the metadata
            numAddBatches = Math.max(1, (addRowOffsets.size() + batchSize - 1) / batchSize);
        }

        @Override
        public void forEachStream(Consumer<InputStream> visitor) throws IOException {
            long offset = 0;
            final long batchSize = batchSize();
            for (long ii = 0; ii < numAddBatches; ++ii) {
                visitor.accept(generator.getInputStream(
                        this, offset, offset + batchSize, null, generator::appendAddColumns));
                offset += batchSize;
            }

            addRowOffsets.close();
        }

        private int batchSize() {
            int batchSize = options().batchSize();
            if (batchSize <= 0) {
                batchSize = DEFAULT_BATCH_SIZE;
            }
            return batchSize;
        }

        @Override
        public boolean isViewport() {
            return viewport != null;
        }

<<<<<<< HEAD
        public boolean isInitialSnapshot() {
            return true;
        }

=======
        @Override
>>>>>>> 26cdd2bc
        public final StreamReaderOptions options() {
            return options;
        }

        @Override
        public final RowSet keyspaceViewport() {
            return keyspaceViewport;
        }

        @Override
        public RowSet addRowOffsets() {
            return addRowOffsets;
        }

        @Override
        public RowSet modRowOffsets(int col) {
            throw new UnsupportedOperationException("asked for mod row on SnapshotView");
        }
    }

    public static class SchemaView implements View {
        final byte[] msgBytes;

        public SchemaView(final ByteBuffer buffer) {
            this.msgBytes = Flight.FlightData.newBuilder()
                    .setDataHeader(ByteStringAccess.wrap(buffer))
                    .build()
                    .toByteArray();
        }

        @Override
        public void forEachStream(Consumer<InputStream> visitor) {
            visitor.accept(new DrainableByteArrayInputStream(msgBytes, 0, msgBytes.length));
        }

        @Override
        public boolean isViewport() {
            return false;
        }

        public boolean isInitialSnapshot() {
            return false;
        }

        @Override
        public StreamReaderOptions options() {
            return null;
        }

        @Override
        public RowSet keyspaceViewport() {
            return null;
        }

        @Override
        public RowSet addRowOffsets() {
            return null;
        }

        @Override
        public RowSet modRowOffsets(int col) {
            return null;
        }
    }

    @FunctionalInterface
    private interface ColumnVisitor {
        long visit(final View view, final long startRange, final long endRange,
                final Consumer<InputStream> addStream,
                final ChunkInputStreamGenerator.FieldNodeListener fieldNodeListener,
                final ChunkInputStreamGenerator.BufferListener bufferListener) throws IOException;
    }

    /**
     * Returns an InputStream of the message filtered to the viewport.
     *
     * @param view the view of the overall chunk to generate a RecordBatch for
     * @param startRange the start of the batch in position space w.r.t. the view (inclusive)
     * @param endRange the end of the batch in position space w.r.t. the view (exclusive)
     * @param metadata the optional flight data metadata to attach to the message
     * @param columnVisitor the helper method responsible for appending the payload columns to the RecordBatch
     * @return an InputStream ready to be drained by GRPC
     */
    private InputStream getInputStream(final View view, final long startRange, final long endRange,
            final ByteBuffer metadata, final ColumnVisitor columnVisitor) throws IOException {
        final ArrayDeque<InputStream> streams = new ArrayDeque<>();
        final MutableInt size = new MutableInt();

        final Consumer<InputStream> addStream = (final InputStream is) -> {
            try {
                final int sz = is.available();
                if (sz == 0) {
                    is.close();
                    return;
                }

                streams.add(is);
                size.add(sz);
            } catch (final IOException e) {
                throw new UncheckedDeephavenException("Unexpected IOException", e);
            }

            // These buffers must be aligned to an 8-byte boundary in order for efficient alignment in languages like
            // C++.
            if (size.intValue() % 8 != 0) {
                final int paddingBytes = (8 - (size.intValue() % 8));
                size.add(paddingBytes);
                streams.add(new DrainableByteArrayInputStream(PADDING_BUFFER, 0, paddingBytes));
            }
        };

        final FlatBufferBuilder header = new FlatBufferBuilder();

        final long numRows;
        final int nodesOffset;
        final int buffersOffset;
        try (final SizedChunk<Values> nodeOffsets = new SizedChunk<>(ChunkType.Object);
                final SizedLongChunk<Values> bufferInfos = new SizedLongChunk<>()) {
            nodeOffsets.ensureCapacity(addColumnData.length);
            nodeOffsets.get().setSize(0);
            bufferInfos.ensureCapacity(addColumnData.length * 3);
            bufferInfos.get().setSize(0);

            final MutableLong totalBufferLength = new MutableLong();
            final ChunkInputStreamGenerator.FieldNodeListener fieldNodeListener =
                    (numElements, nullCount) -> {
                        nodeOffsets.ensureCapacityPreserve(nodeOffsets.get().size() + 1);
                        nodeOffsets.get().asWritableObjectChunk()
                                .add(new ChunkInputStreamGenerator.FieldNodeInfo(numElements, nullCount));
                    };

            final ChunkInputStreamGenerator.BufferListener bufferListener = (length) -> {
                totalBufferLength.add(length);
                bufferInfos.ensureCapacityPreserve(bufferInfos.get().size() + 1);
                bufferInfos.get().add(length);
            };
            numRows = columnVisitor.visit(view, startRange, endRange, addStream, fieldNodeListener, bufferListener);

            final WritableChunk<Values> noChunk = nodeOffsets.get();
            RecordBatch.startNodesVector(header, noChunk.size());
            for (int i = noChunk.size() - 1; i >= 0; --i) {
                final ChunkInputStreamGenerator.FieldNodeInfo node =
                        (ChunkInputStreamGenerator.FieldNodeInfo) noChunk.asObjectChunk().get(i);
                FieldNode.createFieldNode(header, node.numElements, node.nullCount);
            }
            nodesOffset = header.endVector();

            final WritableLongChunk<Values> biChunk = bufferInfos.get();
            RecordBatch.startBuffersVector(header, biChunk.size());
            for (int i = biChunk.size() - 1; i >= 0; --i) {
                totalBufferLength.subtract(biChunk.get(i));
                Buffer.createBuffer(header, totalBufferLength.longValue(), biChunk.get(i));
            }
            buffersOffset = header.endVector();
        }

        RecordBatch.startRecordBatch(header);
        RecordBatch.addNodes(header, nodesOffset);
        RecordBatch.addBuffers(header, buffersOffset);
        RecordBatch.addLength(header, numRows);
        final int headerOffset = RecordBatch.endRecordBatch(header);

        header.finish(MessageHelper.wrapInMessage(header, headerOffset,
                org.apache.arrow.flatbuf.MessageHeader.RecordBatch, size.intValue()));

        // now create the proto header
        try (final ExposedByteArrayOutputStream baos = new ExposedByteArrayOutputStream()) {
            final CodedOutputStream cos = CodedOutputStream.newInstance(baos);

            cos.writeByteBuffer(Flight.FlightData.DATA_HEADER_FIELD_NUMBER, header.dataBuffer().slice());
            if (metadata != null) {
                cos.writeByteBuffer(Flight.FlightData.APP_METADATA_FIELD_NUMBER, metadata);
            }

            cos.writeTag(Flight.FlightData.DATA_BODY_FIELD_NUMBER, WireFormat.WIRETYPE_LENGTH_DELIMITED);
            cos.writeUInt32NoTag(size.intValue());
            cos.flush();

            streams.addFirst(new DrainableByteArrayInputStream(baos.peekBuffer(), 0, baos.size()));

            return new ConsecutiveDrainableStreams(streams.toArray(new InputStream[0]));
        } catch (final IOException ex) {
            throw new UncheckedDeephavenException("Unexpected IOException", ex);
        }
    }

    private static int createByteVector(final FlatBufferBuilder builder, final byte[] data, final int offset,
            final int length) {
        builder.startVector(1, length, 1);

        if (length > 0) {
            builder.prep(1, length - 1);

            for (int i = length - 1; i >= 0; --i) {
                builder.putByte(data[offset + i]);
            }
        }

        return builder.endVector();
    }

    private long appendAddColumns(final View view, final long startRange, final long endRange,
            final Consumer<InputStream> addStream,
            final ChunkInputStreamGenerator.FieldNodeListener fieldNodeListener,
            final ChunkInputStreamGenerator.BufferListener bufferListener) throws IOException {

        // Added Chunk Data:
<<<<<<< HEAD
        RowSet myAddedOffsets = null;
        try {
            if (view.isViewport()) {
                // only include added rows that are within the viewport
                try (WritableRowSet intersect = view.keyspaceViewport().intersect(rowsIncluded.original)) {
                    myAddedOffsets = rowsIncluded.original.invert(intersect);
                }
            } else {
                if (view.isInitialSnapshot()) {
                    // use chunk data as-is, rely on snapshot process to avoid duplicates
                    myAddedOffsets = null;
                } else {
                    // there may be scoped rows included in the chunks that need to be removed
                    try (WritableRowSet intersect = rowsIncluded.original.intersect(rowsAdded.original)) {
                        myAddedOffsets = rowsIncluded.original.invert(intersect);
                    }
                }
            }

=======
        try (final RowSet myAddedOffsets = view.addRowOffsets().subSetByPositionRange(startRange, endRange)) {
>>>>>>> 26cdd2bc
            // add the add-column streams
            for (final ChunkInputStreamGenerator col : addColumnData) {
                final ChunkInputStreamGenerator.DrainableColumn drainableColumn =
                        col.getInputStream(view.options(), myAddedOffsets);
                drainableColumn.visitFieldNodes(fieldNodeListener);
                drainableColumn.visitBuffers(bufferListener);

                // Add the drainable last as it is allowed to immediately close a row set the visitors need
                addStream.accept(drainableColumn);
            }
<<<<<<< HEAD
            return myAddedOffsets != null ? myAddedOffsets.size() : rowsIncluded.original.size();
        } finally {
            if (myAddedOffsets != null) {
                myAddedOffsets.close();
            }
=======
            return myAddedOffsets.size();
>>>>>>> 26cdd2bc
        }
    }

    private long appendModColumns(final View view, final long startRange, final long endRange,
            final Consumer<InputStream> addStream,
            final ChunkInputStreamGenerator.FieldNodeListener fieldNodeListener,
            final ChunkInputStreamGenerator.BufferListener bufferListener) throws IOException {
        // now add mod-column streams, and write the mod column indexes
        long numRows = 0;
        for (int ii = 0; ii < modColumnData.length; ++ii) {
            final ModColumnData mcd = modColumnData[ii];

            final RowSet myModOffsets;
            if (view.isViewport()) {
                // only include modified rows that are within the viewport
                myModOffsets = view.modRowOffsets(ii).subSetByPositionRange(startRange, endRange);
            } else {
                final long lastKey = Math.min(endRange - 1, mcd.rowsModified.original.size() - 1);
                if (lastKey < startRange) {
                    // not all mod columns have the same length
                    myModOffsets = RowSetFactory.empty();
                } else {
                    myModOffsets = RowSetFactory.fromRange(startRange, lastKey);
                }
            }
            numRows = Math.max(numRows, myModOffsets.size());

            try {
                final ChunkInputStreamGenerator.DrainableColumn drainableColumn =
                        mcd.data.getInputStream(view.options(), myModOffsets);

                drainableColumn.visitFieldNodes(fieldNodeListener);
                drainableColumn.visitBuffers(bufferListener);

                // See comment in appendAddColumns
                addStream.accept(drainableColumn);
            } finally {
                myModOffsets.close();
            }
        }
        return numRows;
    }

    private ByteBuffer getSubscriptionMetadata(final SubView view) throws IOException {
        final FlatBufferBuilder metadata = new FlatBufferBuilder();

        int effectiveViewportOffset = 0;
        if (isSnapshot && view.isViewport()) {
            try (final RowSetGenerator viewportGen = new RowSetGenerator(view.viewport)) {
                effectiveViewportOffset = viewportGen.addToFlatBuffer(metadata);
            }
        }

        int effectiveColumnSetOffset = 0;
        if (isSnapshot && view.subscribedColumns != null) {
            effectiveColumnSetOffset = new BitSetGenerator(view.subscribedColumns).addToFlatBuffer(metadata);
        }

        final int rowsAddedOffset;
        if (isSnapshot && !view.isInitialSnapshot) {
            // client's don't need/want to receive the full RowSet on every snapshot
            rowsAddedOffset = EmptyRowSetGenerator.INSTANCE.addToFlatBuffer(metadata);
        } else {
            rowsAddedOffset = rowsAdded.addToFlatBuffer(metadata);
        }

        final int rowsRemovedOffset = rowsRemoved.addToFlatBuffer(metadata);
        final int shiftDataOffset = shifted.addToFlatBuffer(metadata);

        // Added Chunk Data:
        int addedRowsIncludedOffset = 0;
        if (view.keyspaceViewport == null) {
            if (view.isInitialSnapshot()) {
                // use chunk data as-is, rely on snapshot process to avoid duplicates
                addedRowsIncludedOffset = rowsIncluded.addToFlatBuffer(metadata);
            } else {
                // there may be scoped rows included in the chunks that need to be removed
                try (WritableRowSet intersect = rowsIncluded.original.intersect(rowsAdded.original)) {
                    addedRowsIncludedOffset = rowsIncluded.addToFlatBuffer(intersect, metadata);
                }
            }
        } else {
            addedRowsIncludedOffset = rowsIncluded.addToFlatBuffer(view.keyspaceViewport, metadata);
        }

        // now add mod-column streams, and write the mod column indexes
        TIntArrayList modOffsets = new TIntArrayList(modColumnData.length);
        for (final ModColumnData mcd : modColumnData) {
            final int myModRowOffset;
            if (view.isViewport()) {
                myModRowOffset = mcd.rowsModified.addToFlatBuffer(view.keyspaceViewport, metadata);
            } else {
                myModRowOffset = mcd.rowsModified.addToFlatBuffer(metadata);
            }
            modOffsets.add(BarrageModColumnMetadata.createBarrageModColumnMetadata(metadata, myModRowOffset));
        }

        BarrageUpdateMetadata.startModColumnNodesVector(metadata, modOffsets.size());
        modOffsets.forEachDescending(offset -> {
            metadata.addOffset(offset);
            return true;
        });
        final int nodesOffset = metadata.endVector();

        BarrageUpdateMetadata.startBarrageUpdateMetadata(metadata);
        BarrageUpdateMetadata.addNumAddBatches(metadata,
                LongSizedDataStructure.intSize("BarrageStreamGenerator", view.numAddBatches));
        BarrageUpdateMetadata.addNumModBatches(metadata,
                LongSizedDataStructure.intSize("BarrageStreamGenerator", view.numModBatches));
        BarrageUpdateMetadata.addIsSnapshot(metadata, isSnapshot);
        BarrageUpdateMetadata.addFirstSeq(metadata, firstSeq);
        BarrageUpdateMetadata.addLastSeq(metadata, lastSeq);
        BarrageUpdateMetadata.addEffectiveViewport(metadata, effectiveViewportOffset);
        BarrageUpdateMetadata.addEffectiveColumnSet(metadata, effectiveColumnSetOffset);
        BarrageUpdateMetadata.addEffectiveReverseViewport(metadata, view.reverseViewport);
        BarrageUpdateMetadata.addAddedRows(metadata, rowsAddedOffset);
        BarrageUpdateMetadata.addRemovedRows(metadata, rowsRemovedOffset);
        BarrageUpdateMetadata.addShiftData(metadata, shiftDataOffset);
        BarrageUpdateMetadata.addAddedRowsIncluded(metadata, addedRowsIncludedOffset);
        BarrageUpdateMetadata.addModColumnNodes(metadata, nodesOffset);
        metadata.finish(BarrageUpdateMetadata.endBarrageUpdateMetadata(metadata));

        final FlatBufferBuilder header = new FlatBufferBuilder();
        final int payloadOffset = BarrageMessageWrapper.createMsgPayloadVector(header, metadata.dataBuffer());
        BarrageMessageWrapper.startBarrageMessageWrapper(header);
        BarrageMessageWrapper.addMagic(header, BarrageUtil.FLATBUFFER_MAGIC);
        BarrageMessageWrapper.addMsgType(header, BarrageMessageType.BarrageUpdateMetadata);
        BarrageMessageWrapper.addMsgPayload(header, payloadOffset);
        header.finish(BarrageMessageWrapper.endBarrageMessageWrapper(header));

        return header.dataBuffer().slice();
    }

    public static abstract class ByteArrayGenerator {
        protected int len;
        protected byte[] raw;

        protected int addToFlatBuffer(final FlatBufferBuilder builder) {
            return createByteVector(builder, raw, 0, len);
        }
    }

    public static class RowSetGenerator extends ByteArrayGenerator implements SafeCloseable {
        public final RowSet original;

        public RowSetGenerator(final RowSet rowSet) throws IOException {
            this.original = rowSet.copy();
            // noinspection UnstableApiUsage
            try (final ExposedByteArrayOutputStream baos = new ExposedByteArrayOutputStream();
                    final LittleEndianDataOutputStream oos = new LittleEndianDataOutputStream(baos)) {
                ExternalizableRowSetUtils.writeExternalCompressedDeltas(oos, rowSet);
                oos.flush();
                raw = baos.peekBuffer();
                len = baos.size();
            }
        }

        @Override
        public void close() {
            original.close();
        }

        public DrainableByteArrayInputStream getInputStream() {
            return new DrainableByteArrayInputStream(raw, 0, len);
        }

        /**
         * Appends the intersection of the viewport and the originally provided RowSet.
         *
         * @param viewport the key-space version of the viewport
         * @param builder the flatbuffer builder
         * @return offset of the item in the flatbuffer
         */
        protected int addToFlatBuffer(final RowSet viewport, final FlatBufferBuilder builder) throws IOException {
            if (original.subsetOf(viewport)) {
                return addToFlatBuffer(builder);
            }

            final int nlen;
            final byte[] nraw;
            // noinspection UnstableApiUsage
            try (final ExposedByteArrayOutputStream baos = new ExposedByteArrayOutputStream();
                    final LittleEndianDataOutputStream oos = new LittleEndianDataOutputStream(baos);
                    final RowSet viewOfOriginal = original.intersect(viewport)) {
                ExternalizableRowSetUtils.writeExternalCompressedDeltas(oos, viewOfOriginal);
                oos.flush();
                nraw = baos.peekBuffer();
                nlen = baos.size();
            }

            return createByteVector(builder, nraw, 0, nlen);
        }
    }

    public static class BitSetGenerator extends ByteArrayGenerator {
        public final BitSet original;

        public BitSetGenerator(final BitSet bitset) throws IOException {
            this.original = bitset == null ? new BitSet() : bitset;
            this.raw = original.toByteArray();
            final int nBits = original.previousSetBit(Integer.MAX_VALUE - 1) + 1;
            this.len = (int) ((long) nBits + 7) / 8;
        }

        public int addToFlatBuffer(final BitSet mine, final FlatBufferBuilder builder) throws IOException {
            if (mine.equals(original)) {
                return addToFlatBuffer(builder);
            }

            final byte[] nraw = mine.toByteArray();
            final int nBits = mine.previousSetBit(Integer.MAX_VALUE - 1) + 1;
            final int nlen = (int) ((long) nBits + 7) / 8;
            return createByteVector(builder, nraw, 0, nlen);
        }
    }

    public static class RowSetShiftDataGenerator extends ByteArrayGenerator {
        public final RowSetShiftData original;

        public RowSetShiftDataGenerator(final RowSetShiftData shifted) throws IOException {
            this.original = shifted;

            final RowSetBuilderSequential sRangeBuilder = RowSetFactory.builderSequential();
            final RowSetBuilderSequential eRangeBuilder = RowSetFactory.builderSequential();
            final RowSetBuilderSequential destBuilder = RowSetFactory.builderSequential();

            if (shifted != null) {
                for (int i = 0; i < shifted.size(); ++i) {
                    long s = shifted.getBeginRange(i);
                    final long dt = shifted.getShiftDelta(i);

                    if (dt < 0 && s < -dt) {
                        s = -dt;
                    }

                    sRangeBuilder.appendKey(s);
                    eRangeBuilder.appendKey(shifted.getEndRange(i));
                    destBuilder.appendKey(s + dt);
                }
            }

            // noinspection UnstableApiUsage
            try (final RowSet sRange = sRangeBuilder.build();
                    final RowSet eRange = eRangeBuilder.build();
                    final RowSet dest = destBuilder.build();
                    final ExposedByteArrayOutputStream baos = new ExposedByteArrayOutputStream();
                    final LittleEndianDataOutputStream oos = new LittleEndianDataOutputStream(baos)) {
                ExternalizableRowSetUtils.writeExternalCompressedDeltas(oos, sRange);
                ExternalizableRowSetUtils.writeExternalCompressedDeltas(oos, eRange);
                ExternalizableRowSetUtils.writeExternalCompressedDeltas(oos, dest);
                oos.flush();
                raw = baos.peekBuffer();
                len = baos.size();
            }
        }
    }

    public static class DrainableByteArrayInputStream extends DefensiveDrainable {

        private byte[] buf;
        private final int offset;
        private final int length;

        public DrainableByteArrayInputStream(final byte[] buf, final int offset, final int length) {
            this.buf = Objects.requireNonNull(buf);
            this.offset = offset;
            this.length = length;
        }

        @Override
        public int available() {
            if (buf == null) {
                return 0;
            }
            return length;
        }

        @Override
        public int drainTo(final OutputStream outputStream) throws IOException {
            if (buf != null) {
                try {
                    outputStream.write(buf, offset, length);
                } finally {
                    buf = null;
                }
                return length;
            }
            return 0;
        }
    }

    public static class ConsecutiveDrainableStreams extends DefensiveDrainable {
        final InputStream[] streams;

        ConsecutiveDrainableStreams(final InputStream... streams) {
            this.streams = streams;
            for (final InputStream stream : streams) {
                if (!(stream instanceof Drainable)) {
                    throw new IllegalArgumentException("expecting sub-class of Drainable; found: " + stream.getClass());
                }
            }
        }

        @Override
        public int drainTo(final OutputStream outputStream) throws IOException {
            int total = 0;
            for (final InputStream stream : streams) {
                final int expected = total + stream.available();
                total += ((Drainable) stream).drainTo(outputStream);
                if (expected != total) {
                    throw new IllegalStateException("drained message drained wrong number of bytes");
                }
                if (total < 0) {
                    throw new IllegalStateException("drained message is too large; exceeds Integer.MAX_VALUE");
                }
            }
            return total;
        }

        @Override
        public int available() throws IOException {
            int total = 0;
            for (final InputStream stream : streams) {
                total += stream.available();
                if (total < 0) {
                    throw new IllegalStateException("drained message is too large; exceeds Integer.MAX_VALUE");
                }
            }
            return total;
        }

        @Override
        public void close() throws IOException {
            for (final InputStream stream : streams) {
                try {
                    stream.close();
                } catch (final IOException e) {
                    throw new UncheckedDeephavenException("unexpected IOException", e);
                }
            }
            super.close();
        }
    }

    private static final class EmptyRowSetGenerator extends RowSetGenerator {
        public static final EmptyRowSetGenerator INSTANCE;
        static {
            try {
                INSTANCE = new EmptyRowSetGenerator();
            } catch (final IOException ioe) {
                throw new UncheckedDeephavenException(ioe);
            }
        }

        EmptyRowSetGenerator() throws IOException {
            super(RowSetFactory.empty());
        }

        @Override
        public void close() {
            // no-op; this is very re-usable
        }
    }
}<|MERGE_RESOLUTION|>--- conflicted
+++ resolved
@@ -74,11 +74,7 @@
 
         boolean isViewport();
 
-        boolean isInitialSnapshot();
-
         StreamReaderOptions options();
-
-        RowSet keyspaceViewport();
 
         RowSet addRowOffsets();
 
@@ -291,11 +287,17 @@
                 try (WritableRowSet intersect = keyspaceViewport.intersect(generator.rowsIncluded.original)) {
                     addRowOffsets = generator.rowsIncluded.original.invert(intersect);
                 }
-            } else if (!generator.rowsAdded.original.equals(generator.rowsIncluded.original)) {
-                // there are scoped rows included in the chunks that need to be removed
-                addRowOffsets = generator.rowsIncluded.original.invert(generator.rowsAdded.original);
             } else {
-                addRowOffsets = RowSetFactory.flat(generator.rowsAdded.original.size());
+                if (isInitialSnapshot) {
+                    // use chunk data as-is, rely on snapshot process to avoid duplicates
+                    addRowOffsets = RowSetFactory.flat(generator.rowsAdded.original.size());
+                } else {
+                    // there may be scoped rows included in the chunks that need to be removed
+                    try (WritableRowSet intersect =
+                            generator.rowsIncluded.original.intersect(generator.rowsAdded.original)) {
+                        addRowOffsets = generator.rowsIncluded.original.invert(intersect);
+                    }
+                }
             }
 
             // require an add batch if there are no mod batches
@@ -344,22 +346,9 @@
             return viewport != null;
         }
 
-<<<<<<< HEAD
-        public boolean isInitialSnapshot() {
-            return this.isInitialSnapshot;
-        }
-
-        public final StreamReaderOptions options() {
-=======
         @Override
         public StreamReaderOptions options() {
->>>>>>> 26cdd2bc
             return options;
-        }
-
-        @Override
-        public RowSet keyspaceViewport() {
-            return keyspaceViewport;
         }
 
         @Override
@@ -468,21 +457,9 @@
             return viewport != null;
         }
 
-<<<<<<< HEAD
-        public boolean isInitialSnapshot() {
-            return true;
-        }
-
-=======
-        @Override
->>>>>>> 26cdd2bc
+        @Override
         public final StreamReaderOptions options() {
             return options;
-        }
-
-        @Override
-        public final RowSet keyspaceViewport() {
-            return keyspaceViewport;
         }
 
         @Override
@@ -516,17 +493,8 @@
             return false;
         }
 
-        public boolean isInitialSnapshot() {
-            return false;
-        }
-
         @Override
         public StreamReaderOptions options() {
-            return null;
-        }
-
-        @Override
-        public RowSet keyspaceViewport() {
             return null;
         }
 
@@ -682,30 +650,8 @@
             final ChunkInputStreamGenerator.FieldNodeListener fieldNodeListener,
             final ChunkInputStreamGenerator.BufferListener bufferListener) throws IOException {
 
-        // Added Chunk Data:
-<<<<<<< HEAD
-        RowSet myAddedOffsets = null;
-        try {
-            if (view.isViewport()) {
-                // only include added rows that are within the viewport
-                try (WritableRowSet intersect = view.keyspaceViewport().intersect(rowsIncluded.original)) {
-                    myAddedOffsets = rowsIncluded.original.invert(intersect);
-                }
-            } else {
-                if (view.isInitialSnapshot()) {
-                    // use chunk data as-is, rely on snapshot process to avoid duplicates
-                    myAddedOffsets = null;
-                } else {
-                    // there may be scoped rows included in the chunks that need to be removed
-                    try (WritableRowSet intersect = rowsIncluded.original.intersect(rowsAdded.original)) {
-                        myAddedOffsets = rowsIncluded.original.invert(intersect);
-                    }
-                }
-            }
-
-=======
+
         try (final RowSet myAddedOffsets = view.addRowOffsets().subSetByPositionRange(startRange, endRange)) {
->>>>>>> 26cdd2bc
             // add the add-column streams
             for (final ChunkInputStreamGenerator col : addColumnData) {
                 final ChunkInputStreamGenerator.DrainableColumn drainableColumn =
@@ -716,15 +662,7 @@
                 // Add the drainable last as it is allowed to immediately close a row set the visitors need
                 addStream.accept(drainableColumn);
             }
-<<<<<<< HEAD
-            return myAddedOffsets != null ? myAddedOffsets.size() : rowsIncluded.original.size();
-        } finally {
-            if (myAddedOffsets != null) {
-                myAddedOffsets.close();
-            }
-=======
-            return myAddedOffsets.size();
->>>>>>> 26cdd2bc
+            return myAddedOffsets != null ? myAddedOffsets.size() : rowsAdded.original.size();
         }
     }
 
@@ -797,7 +735,7 @@
         // Added Chunk Data:
         int addedRowsIncludedOffset = 0;
         if (view.keyspaceViewport == null) {
-            if (view.isInitialSnapshot()) {
+            if (view.isInitialSnapshot) {
                 // use chunk data as-is, rely on snapshot process to avoid duplicates
                 addedRowsIncludedOffset = rowsIncluded.addToFlatBuffer(metadata);
             } else {
