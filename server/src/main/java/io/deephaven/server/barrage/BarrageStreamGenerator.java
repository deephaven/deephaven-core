/*
 * Copyright (c) 2016-2021 Deephaven Data Labs and Patent Pending
 */
package io.deephaven.server.barrage;

import com.google.common.io.LittleEndianDataOutputStream;
import com.google.flatbuffers.FlatBufferBuilder;
import com.google.protobuf.ByteStringAccess;
import com.google.protobuf.CodedOutputStream;
import com.google.protobuf.WireFormat;
import gnu.trove.list.array.TIntArrayList;
import io.deephaven.UncheckedDeephavenException;
import io.deephaven.barrage.flatbuf.BarrageMessageType;
import io.deephaven.barrage.flatbuf.BarrageMessageWrapper;
import io.deephaven.barrage.flatbuf.BarrageModColumnMetadata;
import io.deephaven.barrage.flatbuf.BarrageUpdateMetadata;
import io.deephaven.base.verify.Assert;
import io.deephaven.chunk.ChunkType;
import io.deephaven.chunk.WritableChunk;
import io.deephaven.chunk.WritableLongChunk;
import io.deephaven.chunk.attributes.Values;
import io.deephaven.chunk.sized.SizedChunk;
import io.deephaven.chunk.sized.SizedLongChunk;
import io.deephaven.configuration.Configuration;
import io.deephaven.engine.rowset.*;
import io.deephaven.engine.rowset.impl.ExternalizableRowSetUtils;
import io.deephaven.engine.table.TableDefinition;
import io.deephaven.engine.table.impl.util.BarrageMessage;
<<<<<<< HEAD
=======
import io.deephaven.extensions.barrage.BarragePerformanceLog;
import io.deephaven.extensions.barrage.BarrageSubscriptionOptions;
>>>>>>> 1a46e1d2
import io.deephaven.extensions.barrage.BarrageSnapshotOptions;
import io.deephaven.extensions.barrage.BarrageSubscriptionOptions;
import io.deephaven.extensions.barrage.chunk.ChunkInputStreamGenerator;
import io.deephaven.extensions.barrage.util.BarrageProtoUtil.ExposedByteArrayOutputStream;
import io.deephaven.extensions.barrage.util.BarrageUtil;
import io.deephaven.extensions.barrage.util.DefensiveDrainable;
import io.deephaven.extensions.barrage.util.StreamReaderOptions;
import io.deephaven.internal.log.LoggerFactory;
import io.deephaven.io.logger.Logger;
import io.deephaven.proto.flight.util.MessageHelper;
import io.deephaven.util.SafeCloseable;
import io.deephaven.util.datastructures.LongSizedDataStructure;
import io.deephaven.util.datastructures.SizeException;
import io.grpc.Drainable;
import org.apache.arrow.flatbuf.Buffer;
import org.apache.arrow.flatbuf.FieldNode;
import org.apache.arrow.flatbuf.RecordBatch;
import org.apache.arrow.flight.impl.Flight;
import org.apache.commons.lang3.mutable.MutableInt;
import org.apache.commons.lang3.mutable.MutableLong;
import org.jetbrains.annotations.Nullable;

import javax.inject.Inject;
import javax.inject.Singleton;
import java.io.IOException;
import java.io.InputStream;
import java.io.OutputStream;
import java.nio.ByteBuffer;
import java.util.*;
import java.util.function.Consumer;

import static io.deephaven.engine.table.impl.sources.InMemoryColumnSource.TWO_DIMENSIONAL_COLUMN_SOURCE_THRESHOLD;
import static io.deephaven.extensions.barrage.chunk.BaseChunkInputStreamGenerator.PADDING_BUFFER;

public class BarrageStreamGenerator implements
        BarrageMessageProducer.StreamGenerator<BarrageStreamGenerator.View> {
    private static final Logger log = LoggerFactory.getLogger(BarrageStreamGenerator.class);
    // NB: This should likely be something smaller, such as 1<<16, but since the js api is not yet able
    // to receive multiple record batches we crank this up to MAX_INT.
    private static final int DEFAULT_BATCH_SIZE = Configuration.getInstance()
            .getIntegerForClassWithDefault(BarrageStreamGenerator.class, "batchSize", Integer.MAX_VALUE);

    private static final int DEFAULT_INITIAL_BATCH_SIZE = Configuration.getInstance()
            .getIntegerForClassWithDefault(BarrageStreamGenerator.class, "initialBatchSize", 4096);

    // default to 100MB to match 100MB java-client and w2w default incoming limits
    private static final int DEFAULT_MESSAGE_SIZE_LIMIT = Configuration.getInstance()
            .getIntegerForClassWithDefault(BarrageStreamGenerator.class, "maxOutboundMessageSize", 100 * 1024 * 1024);

    public interface View {
        void forEachStream(Consumer<InputStream> visitor) throws IOException;

        boolean isViewport();

        StreamReaderOptions options();

        RowSet addRowOffsets();

        RowSet modRowOffsets(int col);
    }

    @Singleton
    public static class Factory
            implements BarrageMessageProducer.StreamGenerator.Factory<View> {
        @Inject
        public Factory() {}

        @Override
        public BarrageMessageProducer.StreamGenerator<View> newGenerator(
                final BarrageMessage message, final BarragePerformanceLog.WriteMetricsConsumer metricsConsumer) {
            return new BarrageStreamGenerator(message, metricsConsumer);
        }

        @Override
        public View getSchemaView(final TableDefinition table,
                final Map<String, Object> attributes) {
            final FlatBufferBuilder builder = new FlatBufferBuilder();
            final int schemaOffset = BarrageUtil.makeSchemaPayload(builder, table, attributes);
            builder.finish(MessageHelper.wrapInMessage(builder, schemaOffset,
                    org.apache.arrow.flatbuf.MessageHeader.Schema));
            return new SchemaView(builder.dataBuffer());
        }
    }

    public static class ChunkListInputStreamGenerator implements SafeCloseable {
        public ChunkInputStreamGenerator[] generators;
        public ChunkInputStreamGenerator emptyGenerator;

        ChunkListInputStreamGenerator(BarrageMessage.AddColumnData acd) {
            // create an input stream generator for each chunk
            generators = new ChunkInputStreamGenerator[acd.data.size()];

            for (int i = 0; i < acd.data.size(); ++i) {
                generators[i] = ChunkInputStreamGenerator.makeInputStreamGenerator(
                        acd.data.get(i).getChunkType(), acd.type, acd.componentType, acd.data.get(i));
            }
            emptyGenerator = ChunkInputStreamGenerator.makeInputStreamGenerator(
                    acd.chunkType, acd.type, acd.componentType, acd.chunkType.getEmptyChunk());
        }

        ChunkListInputStreamGenerator(BarrageMessage.ModColumnData mcd) {
            // create an input stream generator for each chunk
            generators = new ChunkInputStreamGenerator[mcd.data.size()];

            for (int i = 0; i < mcd.data.size(); ++i) {
                generators[i] = ChunkInputStreamGenerator.makeInputStreamGenerator(
                        mcd.chunkType, mcd.type, mcd.componentType, mcd.data.get(i));
            }
            emptyGenerator = ChunkInputStreamGenerator.makeInputStreamGenerator(
                    mcd.chunkType, mcd.type, mcd.componentType, mcd.chunkType.getEmptyChunk());
        }

        @Override
        public void close() {
            for (int i = 0; i < generators.length; i++) {
                generators[i].close();
                generators[i] = null;
            }
            emptyGenerator.close();
        }
    }

    public static class ModColumnData {
        public final RowSetGenerator rowsModified;
        public final ChunkListInputStreamGenerator data;

        ModColumnData(final BarrageMessage.ModColumnData col) throws IOException {
            rowsModified = new RowSetGenerator(col.rowsModified);
            data = new ChunkListInputStreamGenerator(col);
        }
    }

    public final BarrageMessage message;
    public final BarragePerformanceLog.WriteMetricsConsumer writeConsumer;

    public final long firstSeq;
    public final long lastSeq;
    public final long step;

    public final boolean isSnapshot;

    public final RowSetGenerator rowsAdded;
    public final RowSetGenerator rowsIncluded;
    public final RowSetGenerator rowsRemoved;
    public final RowSetShiftDataGenerator shifted;

    public final ChunkListInputStreamGenerator[] addColumnData;
    public int addGeneratorCount = 0;
    public final ModColumnData[] modColumnData;

    /**
     * Create a barrage stream generator that can slice and dice the barrage message for delivery to clients.
     *
     * @param message the generator takes ownership of the message and its internal objects
     * @param writeConsumer a method that can be used to record write time
     */
    public BarrageStreamGenerator(final BarrageMessage message,
            final BarragePerformanceLog.WriteMetricsConsumer writeConsumer) {
        this.message = message;
        this.writeConsumer = writeConsumer;
        try {
            firstSeq = message.firstSeq;
            lastSeq = message.lastSeq;
            step = message.step;
            isSnapshot = message.isSnapshot;

            rowsAdded = new RowSetGenerator(message.rowsAdded);
            rowsIncluded = new RowSetGenerator(message.rowsIncluded);
            rowsRemoved = new RowSetGenerator(message.rowsRemoved);
            shifted = new RowSetShiftDataGenerator(message.shifted);

            addColumnData = new ChunkListInputStreamGenerator[message.addColumnData.length];

            for (int i = 0; i < message.addColumnData.length; ++i) {
                addColumnData[i] = new ChunkListInputStreamGenerator(message.addColumnData[i]);
                addGeneratorCount = Math.max(addGeneratorCount, addColumnData[i].generators.length);
            }

            modColumnData = new ModColumnData[message.modColumnData.length];
            for (int i = 0; i < modColumnData.length; ++i) {
                modColumnData[i] = new ModColumnData(message.modColumnData[i]);
            }

            if (message.snapshotRowSet != null) {
                message.snapshotRowSet.close();
            }
        } catch (final IOException e) {
            throw new UncheckedDeephavenException("unexpected IOException while creating barrage message stream", e);
        } finally {
            if (message.snapshotRowSet != null) {
                message.snapshotRowSet.close();
            }
        }
    }

    @Override
    public BarrageMessage getMessage() {
        return message;
    }

    @Override
    public void close() {
        rowsAdded.close();
        rowsIncluded.close();
        rowsRemoved.close();

        if (addColumnData != null) {
            for (final ChunkListInputStreamGenerator in : addColumnData) {
                in.close();
            }
        }
        if (modColumnData != null) {
            for (final ModColumnData mcd : modColumnData) {
                mcd.rowsModified.close();
                mcd.data.close();
            }
        }
    }

    /**
     * Obtain a View of this StreamGenerator that can be sent to a single subscriber.
     *
     * @param options serialization options for this specific view
     * @param isInitialSnapshot indicates whether or not this is the first snapshot for the listener
     * @param viewport is the position-space viewport
     * @param reverseViewport is the viewport reversed (relative to end of table instead of beginning)
     * @param keyspaceViewport is the key-space viewport
     * @param subscribedColumns are the columns subscribed for this view
     * @return a MessageView filtered by the subscription properties that can be sent to that subscriber
     */
    @Override
    public SubView getSubView(final BarrageSubscriptionOptions options,
            final boolean isInitialSnapshot,
            @Nullable final RowSet viewport,
            final boolean reverseViewport,
            @Nullable final RowSet keyspaceViewport,
            @Nullable final BitSet subscribedColumns) {
        return new SubView(this, options, isInitialSnapshot, viewport, reverseViewport, keyspaceViewport,
                subscribedColumns);
    }

    /**
     * Obtain a Full-Subscription View of this StreamGenerator that can be sent to a single subscriber.
     *
     * @param options serialization options for this specific view
     * @param isInitialSnapshot indicates whether or not this is the first snapshot for the listener
     * @return a MessageView filtered by the subscription properties that can be sent to that subscriber
     */
    @Override
    public SubView getSubView(BarrageSubscriptionOptions options, boolean isInitialSnapshot) {
        return getSubView(options, isInitialSnapshot, null, false, null, null);
    }

    public static class SubView implements View {
        public final BarrageStreamGenerator generator;
        public final BarrageSubscriptionOptions options;
        public final boolean isInitialSnapshot;
        public final RowSet viewport;
        public final boolean reverseViewport;
        public final RowSet keyspaceViewport;
        public final BitSet subscribedColumns;
        public final long numAddRows;
        public final long numModRows;
        public final RowSet addRowOffsets;
        public final RowSet addRowKeys;
        public final RowSet[] modRowOffsets;

        public SubView(final BarrageStreamGenerator generator,
                final BarrageSubscriptionOptions options,
                final boolean isInitialSnapshot,
                @Nullable final RowSet viewport,
                final boolean reverseViewport,
                @Nullable final RowSet keyspaceViewport,
                @Nullable final BitSet subscribedColumns) {
            this.generator = generator;
            this.options = options;
            this.isInitialSnapshot = isInitialSnapshot;
            this.viewport = viewport;
            this.reverseViewport = reverseViewport;
            this.keyspaceViewport = keyspaceViewport;
            this.subscribedColumns = subscribedColumns;

            if (keyspaceViewport != null) {
                this.modRowOffsets = new WritableRowSet[generator.modColumnData.length];
            } else {
                this.modRowOffsets = null;
            }

            // precompute the modified column indexes, and calculate total rows needed
            long numModRows = 0;
            for (int ii = 0; ii < generator.modColumnData.length; ++ii) {
                final ModColumnData mcd = generator.modColumnData[ii];

                if (keyspaceViewport != null) {
                    try (WritableRowSet intersect = keyspaceViewport.intersect(mcd.rowsModified.original)) {
                        this.modRowOffsets[ii] = mcd.rowsModified.original.invert(intersect);
                        numModRows = Math.max(numModRows, intersect.size());
                    }
                } else {
                    numModRows = Math.max(numModRows, mcd.rowsModified.original.size());
                }
            }
            this.numModRows = numModRows;

            if (keyspaceViewport != null) {
                addRowKeys = keyspaceViewport.intersect(generator.rowsIncluded.original);
                addRowOffsets = generator.rowsIncluded.original.invert(addRowKeys);
            } else if (!generator.rowsAdded.original.equals(generator.rowsIncluded.original)) {
                // there are scoped rows included in the chunks that need to be removed
                addRowKeys = generator.rowsAdded.original.copy();
                addRowOffsets = generator.rowsIncluded.original.invert(generator.rowsAdded.original);
            } else {
                addRowKeys = generator.rowsAdded.original.copy();
                addRowOffsets = RowSetFactory.flat(generator.rowsAdded.original.size());
            }

            this.numAddRows = addRowOffsets.size();
        }

        @Override
        public void forEachStream(Consumer<InputStream> visitor) throws IOException {
            final long startTm = System.nanoTime();
            ByteBuffer metadata = generator.getSubscriptionMetadata(this);
            MutableLong bytesWritten = new MutableLong(0L);

            // batch size is maximum, will write fewer rows when needed
            int maxBatchSize = batchSize();

            final MutableInt actualBatchSize = new MutableInt();

            if (numAddRows == 0 && numModRows == 0) {
                // we still need to send a message containing metadata when there are no rows
                final InputStream is = generator.getInputStream(
                        this, 0, 0, actualBatchSize, metadata, generator::appendAddColumns);
                bytesWritten.add(is.available());
                visitor.accept(is);
                generator.writeConsumer.onWrite(bytesWritten.longValue(), System.nanoTime() - startTm);
                return;
            }

            // send the add batches (if any)
            generator.processBatches(visitor, this, numAddRows, maxBatchSize, metadata, generator::appendAddColumns,
                    bytesWritten);

            // send the mod batches (if any) but don't send metadata twice
            generator.processBatches(visitor, this, numModRows, maxBatchSize, numAddRows > 0 ? null : metadata,
                    generator::appendModColumns, bytesWritten);

            // clean up the helper indexes
            addRowOffsets.close();
            addRowKeys.close();
            if (modRowOffsets != null) {
                for (final RowSet modViewport : modRowOffsets) {
                    modViewport.close();
                }
            }
            generator.writeConsumer.onWrite(bytesWritten.longValue(), System.nanoTime() - startTm);
        }

        private int batchSize() {
            int batchSize = options().batchSize();
            if (batchSize <= 0) {
                batchSize = DEFAULT_BATCH_SIZE;
            }
            return batchSize;
        }

        @Override
        public boolean isViewport() {
            return viewport != null;
        }

        @Override
        public StreamReaderOptions options() {
            return options;
        }

        @Override
        public RowSet addRowOffsets() {
            return addRowOffsets;
        }

        @Override
        public RowSet modRowOffsets(int col) {
            return modRowOffsets[col];
        }
    }

    /**
     * Obtain a View of this StreamGenerator that can be sent to a single snapshot requestor.
     *
     * @param options serialization options for this specific view
     * @param viewport is the position-space viewport
     * @param reverseViewport is the viewport reversed (relative to end of table instead of beginning)
     * @param keyspaceViewport is the key-space viewport
     * @param snapshotColumns are the columns subscribed for this view
     * @return a MessageView filtered by the snapshot properties that can be sent to that subscriber
     */
    @Override
    public SnapshotView getSnapshotView(final BarrageSnapshotOptions options,
            @Nullable final RowSet viewport,
            final boolean reverseViewport,
            @Nullable final RowSet keyspaceViewport,
            @Nullable final BitSet snapshotColumns) {
        return new SnapshotView(this, options, viewport, reverseViewport, keyspaceViewport, snapshotColumns);
    }

    /**
     * Obtain a Full-Snapshot View of this StreamGenerator that can be sent to a single snapshot requestor.
     *
     * @param options serialization options for this specific view
     * @return a MessageView filtered by the snapshot properties that can be sent to that subscriber
     */
    @Override
    public SnapshotView getSnapshotView(BarrageSnapshotOptions options) {
        return getSnapshotView(options, null, false, null, null);
    }

    public static class SnapshotView implements View {
        public final BarrageStreamGenerator generator;
        public final BarrageSnapshotOptions options;
        public final RowSet viewport;
        public final boolean reverseViewport;
        public final RowSet keyspaceViewport;
        public final BitSet subscribedColumns;
        public final long numAddRows;
        public final RowSet addRowOffsets;

        public SnapshotView(final BarrageStreamGenerator generator,
                final BarrageSnapshotOptions options,
                @Nullable final RowSet viewport,
                final boolean reverseViewport,
                @Nullable final RowSet keyspaceViewport,
                @Nullable final BitSet subscribedColumns) {
            this.generator = generator;
            this.options = options;
            this.viewport = viewport;
            this.reverseViewport = reverseViewport;

            this.keyspaceViewport = keyspaceViewport;
            this.subscribedColumns = subscribedColumns;

            // precompute add row offsets
            if (keyspaceViewport != null) {
                try (WritableRowSet intersect = keyspaceViewport.intersect(generator.rowsIncluded.original)) {
                    addRowOffsets = generator.rowsIncluded.original.invert(intersect);
                }
            } else {
                addRowOffsets = RowSetFactory.flat(generator.rowsAdded.original.size());
            }

            // require a batch to at least send the metadata
            numAddRows = addRowOffsets.size();
        }

        @Override
        public void forEachStream(Consumer<InputStream> visitor) throws IOException {
            final long startTm = System.nanoTime();
            long bytesWritten = 0;
            ByteBuffer metadata = generator.getSnapshotMetadata(this);
<<<<<<< HEAD
            MutableLong bytesWritten = new MutableLong(0L);

            // batch size is maximum, will write fewer rows when needed
            int maxBatchSize = batchSize();
            final MutableInt actualBatchSize = new MutableInt();

            if (numAddRows == 0) {
                // we still need to send a message containing metadata when there are no rows
                visitor.accept(generator.getInputStream(
                        this, 0, 0, actualBatchSize, metadata, generator::appendAddColumns));
            } else {
                // send the add batches
                generator.processBatches(visitor, this, numAddRows, maxBatchSize, metadata, generator::appendAddColumns,
                        bytesWritten);
=======
            long offset = 0;
            final long batchSize = batchSize();
            for (long ii = 0; ii < numAddBatches; ++ii) {
                final InputStream is = generator.getInputStream(
                        this, offset, offset + batchSize, metadata, generator::appendAddColumns);
                bytesWritten += is.available();
                visitor.accept(is);
                offset += batchSize;
                metadata = null;
>>>>>>> 1a46e1d2
            }

            addRowOffsets.close();
            generator.writeConsumer.onWrite(bytesWritten, System.nanoTime() - startTm);
        }

        private int batchSize() {
            int batchSize = options().batchSize();
            if (batchSize <= 0) {
                batchSize = DEFAULT_BATCH_SIZE;
            }
            return batchSize;
        }

        @Override
        public boolean isViewport() {
            return viewport != null;
        }

        @Override
        public final StreamReaderOptions options() {
            return options;
        }

        @Override
        public RowSet addRowOffsets() {
            return addRowOffsets;
        }

        @Override
        public RowSet modRowOffsets(int col) {
            throw new UnsupportedOperationException("asked for mod row on SnapshotView");
        }
    }

    public static class SchemaView implements View {
        final byte[] msgBytes;

        public SchemaView(final ByteBuffer buffer) {
            this.msgBytes = Flight.FlightData.newBuilder()
                    .setDataHeader(ByteStringAccess.wrap(buffer))
                    .build()
                    .toByteArray();
        }

        @Override
        public void forEachStream(Consumer<InputStream> visitor) {
            visitor.accept(new DrainableByteArrayInputStream(msgBytes, 0, msgBytes.length));
        }

        @Override
        public boolean isViewport() {
            return false;
        }

        @Override
        public StreamReaderOptions options() {
            return null;
        }

        @Override
        public RowSet addRowOffsets() {
            return null;
        }

        @Override
        public RowSet modRowOffsets(int col) {
            return null;
        }
    }

    @FunctionalInterface
    private interface ColumnVisitor {
        long visit(final View view, final long startRange, final int targetBatchSize,
                final Consumer<InputStream> addStream,
                final ChunkInputStreamGenerator.FieldNodeListener fieldNodeListener,
                final ChunkInputStreamGenerator.BufferListener bufferListener) throws IOException;
    }

    /**
     * Returns an InputStream of the message filtered to the viewport. This function accepts `targetBatchSize` but may
     * actually write fewer rows than the target (when crossing an internal chunk boundary, e.g.)
     *
     * @param view the view of the overall chunk to generate a RecordBatch for
     * @param offset the start of the batch in position space w.r.t. the view (inclusive)
     * @param targetBatchSize the target (and maximum) batch size to use for this message
     * @param actualBatchSize the number of rows actually sent in this batch (will be <= targetBatchSize)
     * @param metadata the optional flight data metadata to attach to the message
     * @param columnVisitor the helper method responsible for appending the payload columns to the RecordBatch
     * @return an InputStream ready to be drained by GRPC
     */
    private InputStream getInputStream(final View view, final long offset, final int targetBatchSize,
            final MutableInt actualBatchSize, final ByteBuffer metadata, final ColumnVisitor columnVisitor)
            throws IOException {
        final ArrayDeque<InputStream> streams = new ArrayDeque<>();
        final MutableInt size = new MutableInt();

        final Consumer<InputStream> addStream = (final InputStream is) -> {
            try {
                final int sz = is.available();
                if (sz == 0) {
                    is.close();
                    return;
                }

                streams.add(is);
                size.add(sz);
            } catch (final IOException e) {
                throw new UncheckedDeephavenException("Unexpected IOException", e);
            }

            // These buffers must be aligned to an 8-byte boundary in order for efficient alignment in languages like
            // C++.
            if (size.intValue() % 8 != 0) {
                final int paddingBytes = (8 - (size.intValue() % 8));
                size.add(paddingBytes);
                streams.add(new DrainableByteArrayInputStream(PADDING_BUFFER, 0, paddingBytes));
            }
        };

        final FlatBufferBuilder header = new FlatBufferBuilder();

        final long numRows;
        final int nodesOffset;
        final int buffersOffset;
        try (final SizedChunk<Values> nodeOffsets = new SizedChunk<>(ChunkType.Object);
                final SizedLongChunk<Values> bufferInfos = new SizedLongChunk<>()) {
            nodeOffsets.ensureCapacity(addColumnData.length);
            nodeOffsets.get().setSize(0);
            bufferInfos.ensureCapacity(addColumnData.length * 3);
            bufferInfos.get().setSize(0);

            final MutableLong totalBufferLength = new MutableLong();
            final ChunkInputStreamGenerator.FieldNodeListener fieldNodeListener =
                    (numElements, nullCount) -> {
                        nodeOffsets.ensureCapacityPreserve(nodeOffsets.get().size() + 1);
                        nodeOffsets.get().asWritableObjectChunk()
                                .add(new ChunkInputStreamGenerator.FieldNodeInfo(numElements, nullCount));
                    };

            final ChunkInputStreamGenerator.BufferListener bufferListener = (length) -> {
                totalBufferLength.add(length);
                bufferInfos.ensureCapacityPreserve(bufferInfos.get().size() + 1);
                bufferInfos.get().add(length);
            };

            numRows = columnVisitor.visit(view, offset, targetBatchSize, addStream, fieldNodeListener, bufferListener);
            actualBatchSize.setValue(numRows);

            final WritableChunk<Values> noChunk = nodeOffsets.get();
            RecordBatch.startNodesVector(header, noChunk.size());
            for (int i = noChunk.size() - 1; i >= 0; --i) {
                final ChunkInputStreamGenerator.FieldNodeInfo node =
                        (ChunkInputStreamGenerator.FieldNodeInfo) noChunk.asObjectChunk().get(i);
                FieldNode.createFieldNode(header, node.numElements, node.nullCount);
            }
            nodesOffset = header.endVector();

            final WritableLongChunk<Values> biChunk = bufferInfos.get();
            RecordBatch.startBuffersVector(header, biChunk.size());
            for (int i = biChunk.size() - 1; i >= 0; --i) {
                totalBufferLength.subtract(biChunk.get(i));
                Buffer.createBuffer(header, totalBufferLength.longValue(), biChunk.get(i));
            }
            buffersOffset = header.endVector();
        }

        RecordBatch.startRecordBatch(header);
        RecordBatch.addNodes(header, nodesOffset);
        RecordBatch.addBuffers(header, buffersOffset);
        RecordBatch.addLength(header, numRows);
        final int headerOffset = RecordBatch.endRecordBatch(header);

        header.finish(MessageHelper.wrapInMessage(header, headerOffset,
                org.apache.arrow.flatbuf.MessageHeader.RecordBatch, size.intValue()));

        // now create the proto header
        try (final ExposedByteArrayOutputStream baos = new ExposedByteArrayOutputStream()) {
            final CodedOutputStream cos = CodedOutputStream.newInstance(baos);

            cos.writeByteBuffer(Flight.FlightData.DATA_HEADER_FIELD_NUMBER, header.dataBuffer().slice());
            if (metadata != null) {
                cos.writeByteBuffer(Flight.FlightData.APP_METADATA_FIELD_NUMBER, metadata);
            }

            cos.writeTag(Flight.FlightData.DATA_BODY_FIELD_NUMBER, WireFormat.WIRETYPE_LENGTH_DELIMITED);
            cos.writeUInt32NoTag(size.intValue());
            cos.flush();

            streams.addFirst(new DrainableByteArrayInputStream(baos.peekBuffer(), 0, baos.size()));

            return new ConsecutiveDrainableStreams(streams.toArray(new InputStream[0]));
        } catch (final IOException ex) {
            throw new UncheckedDeephavenException("Unexpected IOException", ex);
        }
    }

    private static int createByteVector(final FlatBufferBuilder builder, final byte[] data, final int offset,
            final int length) {
        builder.startVector(1, length, 1);

        if (length > 0) {
            builder.prep(1, length - 1);

            for (int i = length - 1; i >= 0; --i) {
                builder.putByte(data[offset + i]);
            }
        }

        return builder.endVector();
    }

    private void processBatches(Consumer<InputStream> visitor, final View view,
            final long numRows, final int maxBatchSize, ByteBuffer metadata,
            final ColumnVisitor columnVisitor, final MutableLong bytesWritten) throws IOException {
        long offset = 0;
        MutableInt actualBatchSize = new MutableInt();

        int batchSize = DEFAULT_INITIAL_BATCH_SIZE;

        while (offset < numRows) {
            try {
                final InputStream is = getInputStream(
                        view, offset, batchSize, actualBatchSize, metadata, columnVisitor);
                int bytesToWrite = is.available();

                // treat this as a hard limit, exceeding fails a client or w2w (unless we are sending a single
                // row then we must send and let it potentially fail)
                if (bytesToWrite < DEFAULT_MESSAGE_SIZE_LIMIT || batchSize == 1) {
                    // let's write the data
                    visitor.accept(is);

                    bytesWritten.add(bytesToWrite);
                    offset += actualBatchSize.intValue();
                    metadata = null;
                } else {
                    // can't write this, so close the input stream and retry
                    is.close();
                }
                // recompute the batch limit for the next message
                int bytesPerRow = bytesToWrite / actualBatchSize.intValue();
                if (bytesPerRow > 0) {
                    int rowLimit = DEFAULT_MESSAGE_SIZE_LIMIT / bytesPerRow;

                    // add some margin for abnormal cell contents
                    batchSize = Math.min(maxBatchSize, Math.max(1, (int) ((double) rowLimit * 0.9)));
                }
            } catch (SizeException ex) {
                // was an overflow in the ChunkInputStream generator (probably VarBinary). We can't compute the
                // correct number of rows from this failure, so cut batch size in half and try again. This may
                // occur multiple times until the size is restricted properly
                batchSize = Math.max(1, batchSize / 2);
            }
        }
    }

    private long appendAddColumns(final View view, final long startRange, final int targetBatchSize,
            final Consumer<InputStream> addStream, final ChunkInputStreamGenerator.FieldNodeListener fieldNodeListener,
            final ChunkInputStreamGenerator.BufferListener bufferListener) throws IOException {
        long endRange = startRange + targetBatchSize;
        int chunkIdx = 0;
        if (addGeneratorCount > 0) {
            // identify the chunk that holds this startRange (NOTE: will be same for all columns)
            chunkIdx = (int) (startRange / TWO_DIMENSIONAL_COLUMN_SOURCE_THRESHOLD);
            // verify the selected chunk index is valid
            Assert.assertion(chunkIdx >= 0 && chunkIdx < addGeneratorCount, "appendAddColumns - chunk lookup failed");
            // adjust the batch size if we would cross a chunk boundary
            endRange = Math.min((long) (chunkIdx + 1) * TWO_DIMENSIONAL_COLUMN_SOURCE_THRESHOLD, endRange);
        }
        try (final WritableRowSet myAddedOffsets = view.addRowOffsets().subSetByPositionRange(startRange, endRange);
                final RowSet adjustedOffsets =
                        myAddedOffsets.shift((long) chunkIdx * -TWO_DIMENSIONAL_COLUMN_SOURCE_THRESHOLD)) {
            // every column must write to the stream
            for (final ChunkListInputStreamGenerator data : addColumnData) {
                if (myAddedOffsets.isEmpty() || data.generators.length == 0) {
                    // use an empty generator to publish the column data
                    try (final RowSet empty = RowSetFactory.empty()) {
                        final ChunkInputStreamGenerator.DrainableColumn drainableColumn =
                                data.emptyGenerator.getInputStream(view.options(), empty);
                        drainableColumn.visitFieldNodes(fieldNodeListener);
                        drainableColumn.visitBuffers(bufferListener);

                        // Add the drainable last as it is allowed to immediately close a row set the visitors need
                        addStream.accept(drainableColumn);
                    }
                } else {
                    final ChunkInputStreamGenerator generator = data.generators[chunkIdx];
                    final ChunkInputStreamGenerator.DrainableColumn drainableColumn =
                            generator.getInputStream(view.options(), adjustedOffsets);
                    drainableColumn.visitFieldNodes(fieldNodeListener);
                    drainableColumn.visitBuffers(bufferListener);
                    // Add the drainable last as it is allowed to immediately close a row set the visitors need
                    addStream.accept(drainableColumn);
                }
            }
            return myAddedOffsets.size();
        }
    }

    private long appendModColumns(final View view, final long startRange, final int targetBatchSize,
            final Consumer<InputStream> addStream,
            final ChunkInputStreamGenerator.FieldNodeListener fieldNodeListener,
            final ChunkInputStreamGenerator.BufferListener bufferListener) throws IOException {
        long endRange = startRange + targetBatchSize;
        int[] columnChunkIdx = new int[modColumnData.length];
        // for each column identify the chunk that holds this startRange
        for (int ii = 0; ii < modColumnData.length; ++ii) {
            final ModColumnData mcd = modColumnData[ii];
            int chunkIdx = (int) (startRange / TWO_DIMENSIONAL_COLUMN_SOURCE_THRESHOLD);
            // adjust the batch size if we would cross a chunk boundary
            endRange = Math.min((long) (chunkIdx + 1) * TWO_DIMENSIONAL_COLUMN_SOURCE_THRESHOLD, endRange);
            columnChunkIdx[ii] = chunkIdx;
        }
        // now add mod-column streams, and write the mod column indexes
        long numRows = 0;
        for (int ii = 0; ii < modColumnData.length; ++ii) {
            final ModColumnData mcd = modColumnData[ii];

            final RowSet myModOffsets;
            if (view.isViewport()) {
                // only include modified rows that are within the viewport
                myModOffsets = view.modRowOffsets(ii).subSetByPositionRange(startRange, endRange);
            } else {
                final long lastKey = Math.min(endRange - 1, mcd.rowsModified.original.size() - 1);
                if (lastKey < startRange) {
                    // not all mod columns have the same length
                    myModOffsets = RowSetFactory.empty();
                } else {
                    myModOffsets = RowSetFactory.fromRange(startRange, lastKey);
                }
            }
            numRows = Math.max(numRows, myModOffsets.size());
            try {
                if (myModOffsets.isEmpty() || mcd.data.generators.length == 0) {
                    // use the empty generator to publish the column data
                    try (final RowSet empty = RowSetFactory.empty()) {
                        final ChunkInputStreamGenerator.DrainableColumn drainableColumn =
                                mcd.data.emptyGenerator.getInputStream(view.options(), empty);
                        drainableColumn.visitFieldNodes(fieldNodeListener);
                        drainableColumn.visitBuffers(bufferListener);
                        // Add the drainable last as it is allowed to immediately close a row set the visitors need
                        addStream.accept(drainableColumn);
                    }
                } else {
                    final int chunkIdx = columnChunkIdx[ii];
                    final ChunkInputStreamGenerator generator = mcd.data.generators[chunkIdx];
                    // normalize to the chunk offsets
                    try (final WritableRowSet adjustedOffsets =
                            myModOffsets.shift((long) chunkIdx * -TWO_DIMENSIONAL_COLUMN_SOURCE_THRESHOLD)) {
                        final ChunkInputStreamGenerator.DrainableColumn drainableColumn =
                                generator.getInputStream(view.options(), adjustedOffsets);
                        drainableColumn.visitFieldNodes(fieldNodeListener);
                        drainableColumn.visitBuffers(bufferListener);
                        // Add the drainable last as it is allowed to immediately close a row set the visitors need
                        addStream.accept(drainableColumn);
                    }
                }
            } finally {
                myModOffsets.close();
            }
        }
        return numRows;
    }

    private ByteBuffer getSubscriptionMetadata(final SubView view) throws IOException {
        final FlatBufferBuilder metadata = new FlatBufferBuilder();

        int effectiveViewportOffset = 0;
        if (isSnapshot && view.isViewport()) {
            try (final RowSetGenerator viewportGen = new RowSetGenerator(view.viewport)) {
                effectiveViewportOffset = viewportGen.addToFlatBuffer(metadata);
            }
        }

        int effectiveColumnSetOffset = 0;
        if (isSnapshot && view.subscribedColumns != null) {
            effectiveColumnSetOffset = new BitSetGenerator(view.subscribedColumns).addToFlatBuffer(metadata);
        }

        final int rowsAddedOffset;
        if (isSnapshot && !view.isInitialSnapshot) {
            // client's don't need/want to receive the full RowSet on every snapshot
            rowsAddedOffset = EmptyRowSetGenerator.INSTANCE.addToFlatBuffer(metadata);
        } else {
            rowsAddedOffset = rowsAdded.addToFlatBuffer(metadata);
        }

        final int rowsRemovedOffset = rowsRemoved.addToFlatBuffer(metadata);
        final int shiftDataOffset = shifted.addToFlatBuffer(metadata);

        // Added Chunk Data:
        int addedRowsIncludedOffset = 0;

        // don't send `rowsIncluded` when identical to `rowsAdded`, client will infer they are the same
        if (isSnapshot || !view.addRowKeys.equals(rowsAdded.original)) {
            addedRowsIncludedOffset = rowsIncluded.addToFlatBuffer(view.addRowKeys, metadata);
        }

        // now add mod-column streams, and write the mod column indexes
        TIntArrayList modOffsets = new TIntArrayList(modColumnData.length);
        for (final ModColumnData mcd : modColumnData) {
            final int myModRowOffset;
            if (view.keyspaceViewport != null) {
                myModRowOffset = mcd.rowsModified.addToFlatBuffer(view.keyspaceViewport, metadata);
            } else {
                myModRowOffset = mcd.rowsModified.addToFlatBuffer(metadata);
            }
            modOffsets.add(BarrageModColumnMetadata.createBarrageModColumnMetadata(metadata, myModRowOffset));
        }

        BarrageUpdateMetadata.startModColumnNodesVector(metadata, modOffsets.size());
        modOffsets.forEachDescending(offset -> {
            metadata.addOffset(offset);
            return true;
        });
        final int nodesOffset = metadata.endVector();

        BarrageUpdateMetadata.startBarrageUpdateMetadata(metadata);
        BarrageUpdateMetadata.addNumAddBatches(metadata, LongSizedDataStructure.intSize("BarrageStreamGenerator",
                (view.numAddRows + view.batchSize() - 1) / view.batchSize()));
        BarrageUpdateMetadata.addNumModBatches(metadata, LongSizedDataStructure.intSize("BarrageStreamGenerator",
                (view.numModRows + view.batchSize() - 1) / view.batchSize()));
        BarrageUpdateMetadata.addIsSnapshot(metadata, isSnapshot);
        BarrageUpdateMetadata.addFirstSeq(metadata, firstSeq);
        BarrageUpdateMetadata.addLastSeq(metadata, lastSeq);
        BarrageUpdateMetadata.addEffectiveViewport(metadata, effectiveViewportOffset);
        BarrageUpdateMetadata.addEffectiveColumnSet(metadata, effectiveColumnSetOffset);
        BarrageUpdateMetadata.addAddedRows(metadata, rowsAddedOffset);
        BarrageUpdateMetadata.addRemovedRows(metadata, rowsRemovedOffset);
        BarrageUpdateMetadata.addShiftData(metadata, shiftDataOffset);
        BarrageUpdateMetadata.addAddedRowsIncluded(metadata, addedRowsIncludedOffset);
        BarrageUpdateMetadata.addModColumnNodes(metadata, nodesOffset);
        BarrageUpdateMetadata.addEffectiveReverseViewport(metadata, view.reverseViewport);
        metadata.finish(BarrageUpdateMetadata.endBarrageUpdateMetadata(metadata));

        final FlatBufferBuilder header = new FlatBufferBuilder();
        final int payloadOffset = BarrageMessageWrapper.createMsgPayloadVector(header, metadata.dataBuffer());
        BarrageMessageWrapper.startBarrageMessageWrapper(header);
        BarrageMessageWrapper.addMagic(header, BarrageUtil.FLATBUFFER_MAGIC);
        BarrageMessageWrapper.addMsgType(header, BarrageMessageType.BarrageUpdateMetadata);
        BarrageMessageWrapper.addMsgPayload(header, payloadOffset);
        header.finish(BarrageMessageWrapper.endBarrageMessageWrapper(header));

        return header.dataBuffer().slice();
    }

    private ByteBuffer getSnapshotMetadata(final SnapshotView view) throws IOException {
        final FlatBufferBuilder metadata = new FlatBufferBuilder();

        int effectiveViewportOffset = 0;
        if (view.isViewport()) {
            try (final RowSetGenerator viewportGen = new RowSetGenerator(view.viewport)) {
                effectiveViewportOffset = viewportGen.addToFlatBuffer(metadata);
            }
        }

        int effectiveColumnSetOffset = 0;
        if (view.subscribedColumns != null) {
            effectiveColumnSetOffset = new BitSetGenerator(view.subscribedColumns).addToFlatBuffer(metadata);
        }

        final int rowsAddedOffset = rowsAdded.addToFlatBuffer(metadata);

        // no shifts in a snapshot, but need to provide a valid structure
        final int shiftDataOffset = shifted.addToFlatBuffer(metadata);

        // Added Chunk Data:
        int addedRowsIncludedOffset = 0;
        if (view.isViewport()) {
            addedRowsIncludedOffset = rowsIncluded.addToFlatBuffer(view.keyspaceViewport, metadata);
        }

        BarrageUpdateMetadata.startBarrageUpdateMetadata(metadata);
        BarrageUpdateMetadata.addNumAddBatches(metadata, LongSizedDataStructure.intSize("BarrageStreamGenerator",
                (view.numAddRows + view.batchSize() - 1) / view.batchSize()));
        BarrageUpdateMetadata.addNumModBatches(metadata, 0);
        BarrageUpdateMetadata.addIsSnapshot(metadata, isSnapshot);
        BarrageUpdateMetadata.addFirstSeq(metadata, firstSeq);
        BarrageUpdateMetadata.addLastSeq(metadata, lastSeq);
        BarrageUpdateMetadata.addEffectiveViewport(metadata, effectiveViewportOffset);
        BarrageUpdateMetadata.addEffectiveColumnSet(metadata, effectiveColumnSetOffset);
        BarrageUpdateMetadata.addAddedRows(metadata, rowsAddedOffset);
        BarrageUpdateMetadata.addRemovedRows(metadata, 0);
        BarrageUpdateMetadata.addShiftData(metadata, shiftDataOffset);
        BarrageUpdateMetadata.addAddedRowsIncluded(metadata, addedRowsIncludedOffset);
        BarrageUpdateMetadata.addModColumnNodes(metadata, 0);
        BarrageUpdateMetadata.addEffectiveReverseViewport(metadata, view.reverseViewport);
        metadata.finish(BarrageUpdateMetadata.endBarrageUpdateMetadata(metadata));

        final FlatBufferBuilder header = new FlatBufferBuilder();
        final int payloadOffset = BarrageMessageWrapper.createMsgPayloadVector(header, metadata.dataBuffer());
        BarrageMessageWrapper.startBarrageMessageWrapper(header);
        BarrageMessageWrapper.addMagic(header, BarrageUtil.FLATBUFFER_MAGIC);
        BarrageMessageWrapper.addMsgType(header, BarrageMessageType.BarrageUpdateMetadata);
        BarrageMessageWrapper.addMsgPayload(header, payloadOffset);
        header.finish(BarrageMessageWrapper.endBarrageMessageWrapper(header));

        return header.dataBuffer().slice();
    }

    public static abstract class ByteArrayGenerator {
        protected int len;
        protected byte[] raw;

        protected int addToFlatBuffer(final FlatBufferBuilder builder) {
            return createByteVector(builder, raw, 0, len);
        }
    }

    public static class RowSetGenerator extends ByteArrayGenerator implements SafeCloseable {
        public final RowSet original;

        public RowSetGenerator(final RowSet rowSet) throws IOException {
            this.original = rowSet.copy();
            // noinspection UnstableApiUsage
            try (final ExposedByteArrayOutputStream baos = new ExposedByteArrayOutputStream();
                    final LittleEndianDataOutputStream oos = new LittleEndianDataOutputStream(baos)) {
                ExternalizableRowSetUtils.writeExternalCompressedDeltas(oos, rowSet);
                oos.flush();
                raw = baos.peekBuffer();
                len = baos.size();
            }
        }

        @Override
        public void close() {
            original.close();
        }

        public DrainableByteArrayInputStream getInputStream() {
            return new DrainableByteArrayInputStream(raw, 0, len);
        }

        /**
         * Appends the intersection of the viewport and the originally provided RowSet.
         *
         * @param viewport the key-space version of the viewport
         * @param builder the flatbuffer builder
         * @return offset of the item in the flatbuffer
         */
        protected int addToFlatBuffer(final RowSet viewport, final FlatBufferBuilder builder) throws IOException {
            if (original.subsetOf(viewport)) {
                return addToFlatBuffer(builder);
            }

            final int nlen;
            final byte[] nraw;
            // noinspection UnstableApiUsage
            try (final ExposedByteArrayOutputStream baos = new ExposedByteArrayOutputStream();
                    final LittleEndianDataOutputStream oos = new LittleEndianDataOutputStream(baos);
                    final RowSet viewOfOriginal = original.intersect(viewport)) {
                ExternalizableRowSetUtils.writeExternalCompressedDeltas(oos, viewOfOriginal);
                oos.flush();
                nraw = baos.peekBuffer();
                nlen = baos.size();
            }

            return createByteVector(builder, nraw, 0, nlen);
        }
    }

    public static class BitSetGenerator extends ByteArrayGenerator {
        public final BitSet original;

        public BitSetGenerator(final BitSet bitset) throws IOException {
            this.original = bitset == null ? new BitSet() : bitset;
            this.raw = original.toByteArray();
            final int nBits = original.previousSetBit(Integer.MAX_VALUE - 1) + 1;
            this.len = (int) ((long) nBits + 7) / 8;
        }

        public int addToFlatBuffer(final BitSet mine, final FlatBufferBuilder builder) throws IOException {
            if (mine.equals(original)) {
                return addToFlatBuffer(builder);
            }

            final byte[] nraw = mine.toByteArray();
            final int nBits = mine.previousSetBit(Integer.MAX_VALUE - 1) + 1;
            final int nlen = (int) ((long) nBits + 7) / 8;
            return createByteVector(builder, nraw, 0, nlen);
        }
    }

    public static class RowSetShiftDataGenerator extends ByteArrayGenerator {
        public final RowSetShiftData original;

        public RowSetShiftDataGenerator(final RowSetShiftData shifted) throws IOException {
            this.original = shifted;

            final RowSetBuilderSequential sRangeBuilder = RowSetFactory.builderSequential();
            final RowSetBuilderSequential eRangeBuilder = RowSetFactory.builderSequential();
            final RowSetBuilderSequential destBuilder = RowSetFactory.builderSequential();

            if (shifted != null) {
                for (int i = 0; i < shifted.size(); ++i) {
                    long s = shifted.getBeginRange(i);
                    final long dt = shifted.getShiftDelta(i);

                    if (dt < 0 && s < -dt) {
                        s = -dt;
                    }

                    sRangeBuilder.appendKey(s);
                    eRangeBuilder.appendKey(shifted.getEndRange(i));
                    destBuilder.appendKey(s + dt);
                }
            }

            // noinspection UnstableApiUsage
            try (final RowSet sRange = sRangeBuilder.build();
                    final RowSet eRange = eRangeBuilder.build();
                    final RowSet dest = destBuilder.build();
                    final ExposedByteArrayOutputStream baos = new ExposedByteArrayOutputStream();
                    final LittleEndianDataOutputStream oos = new LittleEndianDataOutputStream(baos)) {
                ExternalizableRowSetUtils.writeExternalCompressedDeltas(oos, sRange);
                ExternalizableRowSetUtils.writeExternalCompressedDeltas(oos, eRange);
                ExternalizableRowSetUtils.writeExternalCompressedDeltas(oos, dest);
                oos.flush();
                raw = baos.peekBuffer();
                len = baos.size();
            }
        }
    }

    public static class DrainableByteArrayInputStream extends DefensiveDrainable {

        private byte[] buf;
        private final int offset;
        private final int length;

        public DrainableByteArrayInputStream(final byte[] buf, final int offset, final int length) {
            this.buf = Objects.requireNonNull(buf);
            this.offset = offset;
            this.length = length;
        }

        @Override
        public int available() {
            if (buf == null) {
                return 0;
            }
            return length;
        }

        @Override
        public int drainTo(final OutputStream outputStream) throws IOException {
            if (buf != null) {
                try {
                    outputStream.write(buf, offset, length);
                } finally {
                    buf = null;
                }
                return length;
            }
            return 0;
        }
    }

    public static class ConsecutiveDrainableStreams extends DefensiveDrainable {
        final InputStream[] streams;

        ConsecutiveDrainableStreams(final InputStream... streams) {
            this.streams = streams;
            for (final InputStream stream : streams) {
                if (!(stream instanceof Drainable)) {
                    throw new IllegalArgumentException("expecting sub-class of Drainable; found: " + stream.getClass());
                }
            }
        }

        @Override
        public int drainTo(final OutputStream outputStream) throws IOException {
            int total = 0;
            for (final InputStream stream : streams) {
                final int expected = total + stream.available();
                total += ((Drainable) stream).drainTo(outputStream);
                if (expected != total) {
                    throw new IllegalStateException("drained message drained wrong number of bytes");
                }
                if (total < 0) {
                    throw new IllegalStateException("drained message is too large; exceeds Integer.MAX_VALUE");
                }
            }
            return total;
        }

        @Override
        public int available() throws SizeException, IOException {
            int total = 0;
            for (final InputStream stream : streams) {
                total += stream.available();
                if (total < 0) {
                    throw new SizeException("drained message is too large; exceeds Integer.MAX_VALUE", total);
                }
            }
            return total;
        }

        @Override
        public void close() throws IOException {
            for (final InputStream stream : streams) {
                try {
                    stream.close();
                } catch (final IOException e) {
                    throw new UncheckedDeephavenException("unexpected IOException", e);
                }
            }
            super.close();
        }
    }

    private static final class EmptyRowSetGenerator extends RowSetGenerator {
        public static final EmptyRowSetGenerator INSTANCE;
        static {
            try {
                INSTANCE = new EmptyRowSetGenerator();
            } catch (final IOException ioe) {
                throw new UncheckedDeephavenException(ioe);
            }
        }

        EmptyRowSetGenerator() throws IOException {
            super(RowSetFactory.empty());
        }

        @Override
        public void close() {
            // no-op; this is very re-usable
        }
    }
}<|MERGE_RESOLUTION|>--- conflicted
+++ resolved
@@ -26,11 +26,8 @@
 import io.deephaven.engine.rowset.impl.ExternalizableRowSetUtils;
 import io.deephaven.engine.table.TableDefinition;
 import io.deephaven.engine.table.impl.util.BarrageMessage;
-<<<<<<< HEAD
-=======
 import io.deephaven.extensions.barrage.BarragePerformanceLog;
 import io.deephaven.extensions.barrage.BarrageSubscriptionOptions;
->>>>>>> 1a46e1d2
 import io.deephaven.extensions.barrage.BarrageSnapshotOptions;
 import io.deephaven.extensions.barrage.BarrageSubscriptionOptions;
 import io.deephaven.extensions.barrage.chunk.ChunkInputStreamGenerator;
@@ -489,15 +486,12 @@
         @Override
         public void forEachStream(Consumer<InputStream> visitor) throws IOException {
             final long startTm = System.nanoTime();
-            long bytesWritten = 0;
             ByteBuffer metadata = generator.getSnapshotMetadata(this);
-<<<<<<< HEAD
             MutableLong bytesWritten = new MutableLong(0L);
 
             // batch size is maximum, will write fewer rows when needed
             int maxBatchSize = batchSize();
             final MutableInt actualBatchSize = new MutableInt();
-
             if (numAddRows == 0) {
                 // we still need to send a message containing metadata when there are no rows
                 visitor.accept(generator.getInputStream(
@@ -506,21 +500,9 @@
                 // send the add batches
                 generator.processBatches(visitor, this, numAddRows, maxBatchSize, metadata, generator::appendAddColumns,
                         bytesWritten);
-=======
-            long offset = 0;
-            final long batchSize = batchSize();
-            for (long ii = 0; ii < numAddBatches; ++ii) {
-                final InputStream is = generator.getInputStream(
-                        this, offset, offset + batchSize, metadata, generator::appendAddColumns);
-                bytesWritten += is.available();
-                visitor.accept(is);
-                offset += batchSize;
-                metadata = null;
->>>>>>> 1a46e1d2
-            }
-
+            }
             addRowOffsets.close();
-            generator.writeConsumer.onWrite(bytesWritten, System.nanoTime() - startTm);
+            generator.writeConsumer.onWrite(bytesWritten.longValue(), System.nanoTime() - startTm);
         }
 
         private int batchSize() {
