--- conflicted
+++ resolved
@@ -149,20 +149,12 @@
                     throw Exceptions.statusRuntimeException(Code.INVALID_ARGUMENT,
                             "Data message sent before Connect message");
                 }
-<<<<<<< HEAD
-                Data data = request.getData();
-=======
                 ClientData data = request.getData();
->>>>>>> e937e40c
                 LivenessScope exportScope = new LivenessScope();
 
                 List<SessionState.ExportObject<Object>> referenceObjects;
                 try (SafeCloseable ignored = LivenessScopeStack.open(exportScope, false)) {
-<<<<<<< HEAD
-                    referenceObjects = data.getExportedReferencesList().stream()
-=======
                     referenceObjects = data.getReferencesList().stream()
->>>>>>> e937e40c
                             .map(typedTicket -> ticketRouter.resolve(session, typedTicket.getTicket(), "ticket"))
                             .collect(Collectors.toList());
                 }
@@ -361,11 +353,7 @@
         public void onData(ByteBuffer message, Object[] references) throws ObjectCommunicationException {
             List<ExportObject<?>> exports = new ArrayList<>(references.length);
             try {
-<<<<<<< HEAD
-                Data.Builder payload = Data.newBuilder().setPayload(ByteString.copyFrom(message));
-=======
                 ServerData.Builder payload = ServerData.newBuilder().setPayload(ByteString.copyFrom(message));
->>>>>>> e937e40c
 
                 for (Object reference : references) {
                     final String type = typeLookup.type(reference).orElse(null);
