//
// Copyright (c) 2016-2024 Deephaven Data Labs and Patent Pending
//
package io.deephaven.server.table.ops;

import com.google.rpc.Code;
import io.deephaven.auth.codegen.impl.TableServiceContextualAuthWiring;
import io.deephaven.configuration.Configuration;
import io.deephaven.engine.rowset.RowSet;
import io.deephaven.engine.table.ColumnDefinition;
import io.deephaven.engine.table.ColumnSource;
import io.deephaven.engine.table.Table;
import io.deephaven.engine.table.impl.NotificationStepSource;
import io.deephaven.engine.table.impl.remote.ConstructSnapshot;
import io.deephaven.engine.table.impl.sources.ReinterpretUtils;
import io.deephaven.proto.backplane.grpc.BatchTableRequest;
import io.deephaven.proto.backplane.grpc.ColumnStatisticsRequest;
import io.deephaven.proto.util.Exceptions;
import io.deephaven.server.session.SessionState;
import io.deephaven.server.table.stats.CharacterChunkedStats;
import io.deephaven.server.table.stats.ChunkedNumericalStatsKernel;
import io.deephaven.server.table.stats.ChunkedStatsKernel;
import io.deephaven.server.table.stats.DateTimeChunkedStats;
import io.deephaven.server.table.stats.ObjectChunkedStats;
<<<<<<< HEAD
import io.deephaven.time.DateTimeUtils;
=======
>>>>>>> 6d19851e
import io.deephaven.util.type.NumericTypeUtils;
import org.apache.commons.lang3.mutable.Mutable;
import org.apache.commons.lang3.mutable.MutableObject;

import javax.inject.Inject;
import javax.inject.Singleton;
import java.time.Instant;
import java.time.ZonedDateTime;
import java.util.List;

@Singleton
public class ColumnStatisticsGrpcImpl extends GrpcTableOperation<ColumnStatisticsRequest> {
    /** Default number of unique values to collect from a column. */
    private static final int DEFAULT_UNIQUE_LIMIT =
            Configuration.getInstance().getIntegerWithDefault("ColumnStatistics.defaultUniqueLimit", 20);
    /** Maximum number of unique values to let a client request. */
    private static final int MAX_UNIQUE_LIMIT =
            Configuration.getInstance().getIntegerWithDefault("ColumnStatistics.maxUniqueLimit", 200);
    /**
     * Maximum number of unique values to collect before falling back and only collecting the count, not the most common
     * values
     */
    private static final int MAX_UNIQUE_TO_COLLECT =
            Configuration.getInstance().getIntegerWithDefault("ColumnStatistics.maxUniqueToCollect", 1_000_000);

    @Inject
    public ColumnStatisticsGrpcImpl(final TableServiceContextualAuthWiring authWiring) {
        super(authWiring::checkPermissionComputeColumnStatistics, BatchTableRequest.Operation::getColumnStatistics,
                ColumnStatisticsRequest::getResultId, ColumnStatisticsRequest::getSourceId);
    }

    @Override
    public Table create(ColumnStatisticsRequest request, List<SessionState.ExportObject<Table>> sourceTables) {
        Table table = sourceTables.get(0).get().coalesce();
        String columnName = request.getColumnName();
        ColumnDefinition<Object> column = table.getDefinition().getColumn(columnName);
        if (column == null) {
            throw Exceptions.statusRuntimeException(Code.INVALID_ARGUMENT,
                    "Table doesn't have a column with the specified name");
        }
        final Class<?> type = column.getDataType();

        // Based on the column type, make a stats function and get a column source
        final ChunkedStatsKernel statsFunc;
        final ColumnSource<?> columnSource;
<<<<<<< HEAD
        if (DateTimeUtils.isDateTime(type)) {
            // Instant/ZonedDateTime only look at max/min and count
            statsFunc = new DateTimeChunkedStats();

            // Reinterpret the column to read only long values
            if (Instant.class.isAssignableFrom(type)) {
                columnSource = ReinterpretUtils.instantToLongSource(table.getColumnSource(columnName));
            } else if (ZonedDateTime.class.isAssignableFrom(type)) {
                columnSource = ReinterpretUtils.zonedDateTimeToLongSource(table.getColumnSource(columnName));
            } else {
                throw Exceptions.statusRuntimeException(Code.INVALID_ARGUMENT,
                        "DateTime columns must be Instant or ZonedDateTime");
            }
=======
        if (type == Instant.class) {
            statsFunc = new DateTimeChunkedStats();
            columnSource = ReinterpretUtils.instantToLongSource(table.getColumnSource(columnName));
        } else if (type == ZonedDateTime.class) {
            statsFunc = new DateTimeChunkedStats();
            columnSource = ReinterpretUtils.zonedDateTimeToLongSource(table.getColumnSource(columnName));
>>>>>>> 6d19851e
        } else if (NumericTypeUtils.isNumeric(type)) {
            // Numeric types have a variety of statistics recorded
            statsFunc = ChunkedNumericalStatsKernel.makeChunkedNumericalStats(type);
            columnSource = table.getColumnSource(columnName);
        } else {
            // For remaining types the best we can do is count/track unique values in the column
            final int maxUnique;
            if (request.hasUniqueValueLimit()) {
                maxUnique = Math.min(request.getUniqueValueLimit(), MAX_UNIQUE_LIMIT);
            } else {
                maxUnique = DEFAULT_UNIQUE_LIMIT;
            }
            if (type == Character.class || type == char.class) {
                statsFunc = new CharacterChunkedStats(MAX_UNIQUE_TO_COLLECT, maxUnique);
            } else {
                statsFunc = new ObjectChunkedStats(MAX_UNIQUE_TO_COLLECT, maxUnique);
            }
            columnSource = table.getColumnSource(columnName);
        }

        // Execute the function in a snapshot
        final Mutable<Table> resultHolder = new MutableObject<>();
        ConstructSnapshot.callDataSnapshotFunction("GenerateColumnStats()",
                ConstructSnapshot.makeSnapshotControl(false, table.isRefreshing(), (NotificationStepSource) table),
                (usePrev, beforeClockValue) -> {
                    final RowSet rowSet = usePrev ? table.getRowSet().prev() : table.getRowSet();
                    resultHolder.setValue(statsFunc.processChunks(rowSet, columnSource, usePrev));
                    return true;
                });
        return resultHolder.getValue();
    }
}<|MERGE_RESOLUTION|>--- conflicted
+++ resolved
@@ -22,10 +22,6 @@
 import io.deephaven.server.table.stats.ChunkedStatsKernel;
 import io.deephaven.server.table.stats.DateTimeChunkedStats;
 import io.deephaven.server.table.stats.ObjectChunkedStats;
-<<<<<<< HEAD
-import io.deephaven.time.DateTimeUtils;
-=======
->>>>>>> 6d19851e
 import io.deephaven.util.type.NumericTypeUtils;
 import org.apache.commons.lang3.mutable.Mutable;
 import org.apache.commons.lang3.mutable.MutableObject;
@@ -71,28 +67,12 @@
         // Based on the column type, make a stats function and get a column source
         final ChunkedStatsKernel statsFunc;
         final ColumnSource<?> columnSource;
-<<<<<<< HEAD
-        if (DateTimeUtils.isDateTime(type)) {
-            // Instant/ZonedDateTime only look at max/min and count
-            statsFunc = new DateTimeChunkedStats();
-
-            // Reinterpret the column to read only long values
-            if (Instant.class.isAssignableFrom(type)) {
-                columnSource = ReinterpretUtils.instantToLongSource(table.getColumnSource(columnName));
-            } else if (ZonedDateTime.class.isAssignableFrom(type)) {
-                columnSource = ReinterpretUtils.zonedDateTimeToLongSource(table.getColumnSource(columnName));
-            } else {
-                throw Exceptions.statusRuntimeException(Code.INVALID_ARGUMENT,
-                        "DateTime columns must be Instant or ZonedDateTime");
-            }
-=======
         if (type == Instant.class) {
             statsFunc = new DateTimeChunkedStats();
             columnSource = ReinterpretUtils.instantToLongSource(table.getColumnSource(columnName));
         } else if (type == ZonedDateTime.class) {
             statsFunc = new DateTimeChunkedStats();
             columnSource = ReinterpretUtils.zonedDateTimeToLongSource(table.getColumnSource(columnName));
->>>>>>> 6d19851e
         } else if (NumericTypeUtils.isNumeric(type)) {
             // Numeric types have a variety of statistics recorded
             statsFunc = ChunkedNumericalStatsKernel.makeChunkedNumericalStats(type);
