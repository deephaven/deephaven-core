//
// Copyright (c) 2016-2024 Deephaven Data Labs and Patent Pending
//
package io.deephaven.server.session;

import com.github.f4b6a3.uuid.UuidCreator;
import com.github.f4b6a3.uuid.exception.InvalidUuidException;
import com.google.protobuf.ByteString;
import com.google.rpc.Code;
import io.deephaven.auth.AuthContext;
import io.deephaven.auth.AuthenticationException;
import io.deephaven.csv.util.MutableObject;
import io.deephaven.engine.liveness.LivenessScopeStack;
import io.deephaven.engine.table.impl.perf.QueryPerformanceNugget;
import io.deephaven.engine.table.impl.perf.QueryPerformanceRecorder;
import io.deephaven.extensions.barrage.util.GrpcUtil;
import io.deephaven.internal.log.LoggerFactory;
import io.deephaven.io.logger.Logger;
import io.deephaven.proto.backplane.grpc.*;
import io.deephaven.proto.backplane.script.grpc.ConsoleServiceGrpc;
import io.deephaven.proto.util.Exceptions;
import io.deephaven.util.SafeCloseable;
import io.grpc.Context;
import io.grpc.ForwardingServerCall.SimpleForwardingServerCall;
import io.grpc.ForwardingServerCallListener;
import io.grpc.Metadata;
import io.grpc.ServerCall;
import io.grpc.ServerCallHandler;
import io.grpc.ServerInterceptor;
import io.grpc.Status;
import io.grpc.StatusRuntimeException;
import io.grpc.stub.ServerCallStreamObserver;
import io.grpc.stub.StreamObserver;
import org.apache.arrow.flight.auth.AuthConstants;
import org.apache.arrow.flight.auth2.Auth2Constants;
import org.jetbrains.annotations.NotNull;
import org.jetbrains.annotations.Nullable;

import javax.inject.Inject;
import javax.inject.Singleton;
import java.io.Closeable;
import java.lang.Object;
import java.nio.charset.StandardCharsets;
import java.util.LinkedHashMap;
import java.util.Map;
import java.util.Objects;
import java.util.Set;

public class SessionServiceGrpcImpl extends SessionServiceGrpc.SessionServiceImplBase {
    /**
     * Deprecated, use {@link Auth2Constants#AUTHORIZATION_HEADER} instead.
     */
    @Deprecated
    public static final String DEEPHAVEN_SESSION_ID = Auth2Constants.AUTHORIZATION_HEADER;
    public static final Metadata.Key<String> SESSION_HEADER_KEY =
            Metadata.Key.of(Auth2Constants.AUTHORIZATION_HEADER, Metadata.ASCII_STRING_MARSHALLER);

    public static final Context.Key<SessionState> SESSION_CONTEXT_KEY =
            Context.key(Auth2Constants.AUTHORIZATION_HEADER);

    private static final String SERVER_CALL_ID = "SessionServiceGrpcImpl.ServerCall";
    private static final Context.Key<InterceptedCall<?, ?>> SESSION_CALL_KEY = Context.key(SERVER_CALL_ID);

    private static final Logger log = LoggerFactory.getLogger(SessionServiceGrpcImpl.class);

    private final SessionService service;
    private final TicketRouter ticketRouter;

    @Inject
    public SessionServiceGrpcImpl(
            final SessionService service,
            final TicketRouter ticketRouter) {
        this.service = service;
        this.ticketRouter = ticketRouter;
    }

    @Override
    public void newSession(
            @NotNull final HandshakeRequest request,
            @NotNull final StreamObserver<HandshakeResponse> responseObserver) {
        // TODO: once jsapi is updated to use flight auth, then newSession can be deprecated or removed
        final AuthContext authContext = new AuthContext.SuperUser();

        final SessionState session = service.newSession(authContext);
        responseObserver.onNext(HandshakeResponse.newBuilder()
                .setMetadataHeader(ByteString.copyFromUtf8(Auth2Constants.AUTHORIZATION_HEADER))
                .setSessionToken(session.getExpiration().getBearerTokenAsByteString())
                .setTokenDeadlineTimeMillis(session.getExpiration().deadlineMillis)
                .setTokenExpirationDelayMillis(service.getExpirationDelayMs())
                .build());

        responseObserver.onCompleted();
    }

    @Override
    public void refreshSessionToken(
            @NotNull final HandshakeRequest request,
            @NotNull final StreamObserver<HandshakeResponse> responseObserver) {
        // TODO: once jsapi is updated to use flight auth, then newSession can be deprecated or removed
        if (request.getAuthProtocol() != 0) {
            responseObserver.onError(
                    Exceptions.statusRuntimeException(Code.INVALID_ARGUMENT, "Protocol version not allowed."));
            return;
        }

        final SessionState session = service.getCurrentSession();
        final SessionService.TokenExpiration expiration = service.refreshToken(session);

        responseObserver.onNext(HandshakeResponse.newBuilder()
                .setMetadataHeader(ByteString.copyFromUtf8(Auth2Constants.AUTHORIZATION_HEADER))
                .setSessionToken(expiration.getBearerTokenAsByteString())
                .setTokenDeadlineTimeMillis(expiration.deadlineMillis)
                .setTokenExpirationDelayMillis(service.getExpirationDelayMs())
                .build());

        responseObserver.onCompleted();
    }

    @Override
    public void closeSession(
            @NotNull final HandshakeRequest request,
            @NotNull final StreamObserver<CloseSessionResponse> responseObserver) {
        if (request.getAuthProtocol() != 0) {
            responseObserver.onError(
                    Exceptions.statusRuntimeException(Code.INVALID_ARGUMENT, "Protocol version not allowed."));
            return;
        }

        final SessionState session = service.getCurrentSession();
        service.closeSession(session);
        responseObserver.onNext(CloseSessionResponse.getDefaultInstance());
        responseObserver.onCompleted();
    }

    @Override
    public void release(
            @NotNull final ReleaseRequest request,
            @NotNull final StreamObserver<ReleaseResponse> responseObserver) {
        final SessionState session = service.getCurrentSession();

        if (!request.hasId()) {
            responseObserver
                    .onError(Exceptions.statusRuntimeException(Code.INVALID_ARGUMENT, "Release ticket not supplied"));
            return;
        }
        final SessionState.ExportObject<?> export = session.getExportIfExists(request.getId(), "id");
        if (export == null) {
            responseObserver.onError(Exceptions.statusRuntimeException(Code.UNAVAILABLE, "Export not yet defined"));
            return;
        }

        // If the export is already in a terminal state, the implementation quietly ignores the request as there
        // are no additional resources to release.
        export.cancel();
        responseObserver.onNext(ReleaseResponse.getDefaultInstance());
        responseObserver.onCompleted();
    }

    @Override
    public void exportFromTicket(
            @NotNull final ExportRequest request,
            @NotNull final StreamObserver<ExportResponse> responseObserver) {
        final SessionState session = service.getCurrentSession();

        if (!request.hasSourceId()) {
            responseObserver
                    .onError(Exceptions.statusRuntimeException(Code.INVALID_ARGUMENT, "Source ticket not supplied"));
            return;
        }
        if (!request.hasResultId()) {
            responseObserver
                    .onError(Exceptions.statusRuntimeException(Code.INVALID_ARGUMENT, "Result ticket not supplied"));
            return;
        }

        final String description = "SessionService#exportFromTicket(object="
                + ticketRouter.getLogNameFor(request.getSourceId(), "sourceId") + ")";
        final QueryPerformanceRecorder queryPerformanceRecorder = QueryPerformanceRecorder.newQuery(
                description, session.getSessionId(), QueryPerformanceNugget.DEFAULT_FACTORY);

        try (final SafeCloseable ignored = queryPerformanceRecorder.startQuery()) {
            final SessionState.ExportObject<Object> source =
                    ticketRouter.resolve(session, request.getSourceId(), "sourceId");

            session.newExport(request.getResultId(), "resultId")
                    .queryPerformanceRecorder(queryPerformanceRecorder)
                    .require(source)
                    .onError(responseObserver)
                    .submit(() -> {
                        final Object o = source.get();
                        GrpcUtil.safelyComplete(responseObserver, ExportResponse.getDefaultInstance());
                        return o;
                    });
        }
    }

    @Override
    public void publishFromTicket(
            @NotNull final PublishRequest request,
            @NotNull final StreamObserver<PublishResponse> responseObserver) {
        final SessionState session = service.getCurrentSession();

        if (!request.hasSourceId()) {
            responseObserver
                    .onError(Exceptions.statusRuntimeException(Code.INVALID_ARGUMENT, "Source ticket not supplied"));
            return;
        }
        if (!request.hasResultId()) {
            responseObserver
                    .onError(Exceptions.statusRuntimeException(Code.INVALID_ARGUMENT, "Result ticket not supplied"));
            return;
        }

        final String description = "SessionService#publishFromTicket(object="
                + ticketRouter.getLogNameFor(request.getSourceId(), "sourceId") + ")";
        final QueryPerformanceRecorder queryPerformanceRecorder = QueryPerformanceRecorder.newQuery(
                description, session.getSessionId(), QueryPerformanceNugget.DEFAULT_FACTORY);

        try (final SafeCloseable ignored = queryPerformanceRecorder.startQuery()) {
            final SessionState.ExportObject<Object> source =
                    ticketRouter.resolve(session, request.getSourceId(), "sourceId");

            Ticket resultId = request.getResultId();

            ticketRouter.publish(session, resultId, "resultId",
                    () -> GrpcUtil.safelyComplete(responseObserver, PublishResponse.getDefaultInstance()),
                    SessionState.toErrorHandler(sre -> GrpcUtil.safelyError(responseObserver, sre)),
                    source);
        }
    }

    @Override
    public void exportNotifications(
            @NotNull final ExportNotificationRequest request,
            @NotNull final StreamObserver<ExportNotification> responseObserver) {
        final SessionState session = service.getCurrentSession();

        session.addExportListener(responseObserver);
        ((ServerCallStreamObserver<ExportNotification>) responseObserver).setOnCancelHandler(() -> {
            session.removeExportListener(responseObserver);
        });
    }

    @Override
    public void terminationNotification(
            @NotNull final TerminationNotificationRequest request,
            @NotNull final StreamObserver<TerminationNotificationResponse> responseObserver) {
        final SessionState session = service.getCurrentSession();
        service.addTerminationListener(session, responseObserver);
    }

    public static void insertCallHeader(String key, String value) {
        final Metadata.Key<String> metaKey = Metadata.Key.of(key, Metadata.ASCII_STRING_MARSHALLER);
        final InterceptedCall<?, ?> call = SESSION_CALL_KEY.get();
        if (call == null) {
            throw new IllegalStateException("Cannot insert call header; there is no grpc call in the context");
        }
        if (call.sentHeaders) {
            throw new IllegalStateException("Cannot insert call header; headers already sent");
        }
        if (call.extraHeaders.put(metaKey, value) != null) {
            log.warn().append("Overwrote gRPC call header with key: ").append(metaKey.toString()).endl();
        }
    }

    public static class InterceptedCall<ReqT, RespT> extends SimpleForwardingServerCall<ReqT, RespT> {
        private boolean sentHeaders = false;
        private final SessionService service;
        private final SessionState session;
        private final Map<Metadata.Key<String>, String> extraHeaders = new LinkedHashMap<>();
        private final boolean setDeephavenAuthCookie;

        private InterceptedCall(
                final SessionService service,
                final ServerCall<ReqT, RespT> call,
                @Nullable final SessionState session,
                boolean setDeephavenAuthCookie) {
            super(Objects.requireNonNull(call));
            this.service = Objects.requireNonNull(service);
            this.session = session;
            this.setDeephavenAuthCookie = setDeephavenAuthCookie;
        }

        @Override
        public void sendHeaders(final Metadata headers) {
            sentHeaders = true;
            try {
                addHeaders(headers);
            } finally {
                // Make sure to always call the gRPC callback to avoid interrupting the gRPC request cycle
                super.sendHeaders(headers);
            }
        }

        @Override
        public void close(final Status status, final Metadata trailers) {
            try {
                if (!sentHeaders) {
                    // gRPC doesn't always send response headers if the call errors or completes immediately
                    addHeaders(trailers);
                }
            } finally {
                // Make sure to always call the gRPC callback to avoid interrupting the gRPC request cycle
                super.close(status, trailers);
            }
        }

        private void addHeaders(final Metadata md) {
            // add any headers that were have been accumulated
            extraHeaders.forEach(md::put);

            // add the bearer header if applicable
            if (session != null) {
                final SessionService.TokenExpiration exp = service.refreshToken(session);
                if (exp != null) {
                    md.put(SESSION_HEADER_KEY, Auth2Constants.BEARER_PREFIX + exp.token.toString());
                    if (setDeephavenAuthCookie || true) {
                        AuthCookie.setDeephavenAuthCookie(md, exp.token);
                    }
                }
            }
        }
    }

    @Singleton
    public static class SessionServiceInterceptor implements ServerInterceptor {
        private static final Status AUTHENTICATION_DETAILS_INVALID =
                Status.UNAUTHENTICATED.withDescription("Authentication details invalid");

        // We can't use just io.grpc.MethodDescriptor (unless we chose provide and inject the named method descriptors),
        // some of our methods are overridden from stock gRPC; for example,
        // io.deephaven.server.object.ObjectServiceGrpcBinding.bindService.
        // The goal should be to migrate all of the existing RPC Session close management logic to here if possible.
        private static final Set<String> CANCEL_RPC_ON_SESSION_CLOSE = Set.of(
                ConsoleServiceGrpc.getSubscribeToLogsMethod().getFullMethodName(),
                ObjectServiceGrpc.getMessageStreamMethod().getFullMethodName());

        private final SessionService service;
        private final SessionService.ErrorTransformer errorTransformer;

        @Inject
        public SessionServiceInterceptor(
                final SessionService service,
                final SessionService.ErrorTransformer errorTransformer) {
            this.service = Objects.requireNonNull(service);
            this.errorTransformer = Objects.requireNonNull(errorTransformer);
        }

        @Override
        public <ReqT, RespT> ServerCall.Listener<ReqT> interceptCall(final ServerCall<ReqT, RespT> call,
                final Metadata metadata,
                final ServerCallHandler<ReqT, RespT> serverCallHandler) {
            SessionState session = null;

<<<<<<< HEAD
            {
                // Lookup the session using Flight Auth 1.0 token.
                final byte[] altToken = metadata.get(AuthConstants.TOKEN_KEY);
                if (altToken != null) {
                    try {
                        session = service.getSessionForToken(UUID.fromString(new String(altToken)));
                    } catch (IllegalArgumentException ignored) {
                    }
                }
            }

            if (session == null) {
                // Lookup the session using the auth cookie
                final UUID uuid = AuthCookie.parseAuthCookie(metadata).orElse(null);
                if (uuid != null) {
                    session = service.getSessionForToken(uuid);
=======
            // Lookup the session using Flight Auth 1.0 token.
            final byte[] altToken = metadata.get(AuthConstants.TOKEN_KEY);
            if (altToken != null) {
                try {
                    session = service.getSessionForToken(
                            UuidCreator.fromString(new String(altToken, StandardCharsets.US_ASCII)));
                } catch (IllegalArgumentException | InvalidUuidException ignored) {
>>>>>>> b4fb03bd
                }
            }

            if (session == null) {
                // Lookup the session using Flight Auth 2.0 token.
                final String token = metadata.get(SESSION_HEADER_KEY);
                if (token != null) {
                    try {
                        session = service.getSessionForAuthToken(token);
                    } catch (AuthenticationException e) {
                        // As an interceptor, we can't throw, so ignoring this and just returning the no-op listener.
                        safeClose(call, AUTHENTICATION_DETAILS_INVALID, new Metadata(), false);
                        return new ServerCall.Listener<>() {};
                    }
                }
            }

            // On the outer half of the call we'll install the context that includes our session.
            final InterceptedCall<ReqT, RespT> serverCall = new InterceptedCall<>(service, call, session,
                    AuthCookie.hasDeephavenAuthCookieRequest(metadata));
            final Context context = Context.current().withValues(
                    SESSION_CONTEXT_KEY, session, SESSION_CALL_KEY, serverCall);

            final SessionState finalSession = session;

            final MutableObject<SessionServiceCallListener<ReqT, RespT>> listener = new MutableObject<>();
            rpcWrapper(serverCall, context, finalSession, errorTransformer, () -> listener.setValue(
                    listener(serverCall, metadata, serverCallHandler, context, finalSession)));
            if (listener.getValue() == null) {
                return new ServerCall.Listener<>() {};
            }
            return listener.getValue();
        }

        private <ReqT, RespT> @NotNull SessionServiceCallListener<ReqT, RespT> listener(
                InterceptedCall<ReqT, RespT> serverCall,
                Metadata metadata,
                ServerCallHandler<ReqT, RespT> serverCallHandler,
                Context context,
                SessionState session) {
            return new SessionServiceCallListener<>(
                    serverCallHandler.startCall(serverCall, metadata),
                    serverCall,
                    context,
                    session,
                    errorTransformer,
                    CANCEL_RPC_ON_SESSION_CLOSE.contains(serverCall.getMethodDescriptor().getFullMethodName()));
        }
    }

    private static class SessionServiceCallListener<ReqT, RespT> extends
            ForwardingServerCallListener.SimpleForwardingServerCallListener<ReqT> implements Closeable {
        private static final Status SESSION_CLOSED = Status.CANCELLED.withDescription("Session closed");

        private final ServerCall<ReqT, RespT> call;
        private final Context context;
        private final SessionState session;
        private final SessionService.ErrorTransformer errorTransformer;
        private final boolean autoCancelOnSessionClose;

        SessionServiceCallListener(
                ServerCall.Listener<ReqT> delegate,
                ServerCall<ReqT, RespT> call,
                Context context,
                SessionState session,
                SessionService.ErrorTransformer errorTransformer,
                boolean autoCancelOnSessionClose) {
            super(delegate);
            this.call = call;
            this.context = context;
            this.session = session;
            this.errorTransformer = errorTransformer;
            this.autoCancelOnSessionClose = autoCancelOnSessionClose;
            if (autoCancelOnSessionClose && session != null) {
                session.addOnCloseCallback(this);
            }
        }

        @Override
        public void close() {
            // session.addOnCloseCallback
            safeClose(call, SESSION_CLOSED, new Metadata(), false);
        }

        @Override
        public void onMessage(ReqT message) {
            rpcWrapper(call, context, session, errorTransformer, () -> super.onMessage(message));
        }

        @Override
        public void onHalfClose() {
            rpcWrapper(call, context, session, errorTransformer, super::onHalfClose);
        }

        @Override
        public void onCancel() {
            rpcWrapper(call, context, session, errorTransformer, super::onCancel);
            if (autoCancelOnSessionClose && session != null) {
                session.removeOnCloseCallback(this);
            }
        }

        @Override
        public void onComplete() {
            rpcWrapper(call, context, session, errorTransformer, super::onComplete);
            if (autoCancelOnSessionClose && session != null) {
                session.removeOnCloseCallback(this);
            }
        }

        @Override
        public void onReady() {
            rpcWrapper(call, context, session, errorTransformer, super::onReady);
        }
    }

    /**
     * Utility to avoid errors escaping to the stream, to make sure the server log and client both see the message if
     * there is an error, and if the error was not meant to propagate to a gRPC client, obfuscates it.
     *
     * @param call the gRPC call
     * @param context the gRPC context to attach
     * @param session the session that this gRPC call is associated with
     * @param lambda the code to safely execute
     */
    private static <ReqT, RespT> void rpcWrapper(
            @NotNull final ServerCall<ReqT, RespT> call,
            @NotNull final Context context,
            @Nullable final SessionState session,
            @NotNull final SessionService.ErrorTransformer errorTransformer,
            @NotNull final Runnable lambda) {
        Context previous = context.attach();
        // note: we'll open the execution context here so that it may be used by the error transformer
        try (final SafeCloseable ignored1 = session == null ? null : session.getExecutionContext().open()) {
            try (final SafeCloseable ignored2 = LivenessScopeStack.open()) {
                lambda.run();
            } catch (final RuntimeException err) {
                safeClose(call, errorTransformer.transform(err));
            } catch (final Error error) {
                // Indicates a very serious failure; debateable whether we should even try to send close.
                safeClose(call, Status.INTERNAL, new Metadata(), false);
                throw error;
            } finally {
                context.detach(previous);
            }
        }
    }

    private static void safeClose(
            @NotNull final ServerCall<?, ?> call,
            @NotNull final StatusRuntimeException err) {
        Metadata metadata = Status.trailersFromThrowable(err);
        if (metadata == null) {
            metadata = new Metadata();
        }
        safeClose(call, Status.fromThrowable(err), metadata, true);
    }

    private static void safeClose(ServerCall<?, ?> call, Status status, Metadata trailers, boolean logOnError) {
        try {
            call.close(status, trailers);
        } catch (IllegalStateException e) {
            // IllegalStateException is explicitly documented as thrown if the call is already closed. It might be nice
            // if there was a more explicit exception type, but this should suffice. We _could_ try and check the text
            // "call already closed", but that is an undocumented implementation detail we should probably not rely on.
            if (logOnError && log.isDebugEnabled()) {
                log.debug().append("call.close error: ").append(e).endl();
            }
        }
    }
}<|MERGE_RESOLUTION|>--- conflicted
+++ resolved
@@ -45,6 +45,7 @@
 import java.util.Map;
 import java.util.Objects;
 import java.util.Set;
+import java.util.UUID;
 
 public class SessionServiceGrpcImpl extends SessionServiceGrpc.SessionServiceImplBase {
     /**
@@ -352,24 +353,6 @@
                 final ServerCallHandler<ReqT, RespT> serverCallHandler) {
             SessionState session = null;
 
-<<<<<<< HEAD
-            {
-                // Lookup the session using Flight Auth 1.0 token.
-                final byte[] altToken = metadata.get(AuthConstants.TOKEN_KEY);
-                if (altToken != null) {
-                    try {
-                        session = service.getSessionForToken(UUID.fromString(new String(altToken)));
-                    } catch (IllegalArgumentException ignored) {
-                    }
-                }
-            }
-
-            if (session == null) {
-                // Lookup the session using the auth cookie
-                final UUID uuid = AuthCookie.parseAuthCookie(metadata).orElse(null);
-                if (uuid != null) {
-                    session = service.getSessionForToken(uuid);
-=======
             // Lookup the session using Flight Auth 1.0 token.
             final byte[] altToken = metadata.get(AuthConstants.TOKEN_KEY);
             if (altToken != null) {
@@ -377,7 +360,14 @@
                     session = service.getSessionForToken(
                             UuidCreator.fromString(new String(altToken, StandardCharsets.US_ASCII)));
                 } catch (IllegalArgumentException | InvalidUuidException ignored) {
->>>>>>> b4fb03bd
+                }
+            }
+
+            if (session == null) {
+                // Lookup the session using the auth cookie
+                final UUID uuid = AuthCookie.parseAuthCookie(metadata).orElse(null);
+                if (uuid != null) {
+                    session = service.getSessionForToken(uuid);
                 }
             }
 
