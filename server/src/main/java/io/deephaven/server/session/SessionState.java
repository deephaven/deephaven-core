/**
 * Copyright (c) 2016-2022 Deephaven Data Labs and Patent Pending
 */
package io.deephaven.server.session;

import com.github.f4b6a3.uuid.UuidCreator;
import com.google.rpc.Code;
import dagger.assisted.Assisted;
import dagger.assisted.AssistedFactory;
import dagger.assisted.AssistedInject;
import io.deephaven.base.reference.WeakSimpleReference;
import io.deephaven.base.verify.Assert;
import io.deephaven.base.verify.Require;
import io.deephaven.engine.liveness.LivenessArtifact;
import io.deephaven.engine.liveness.LivenessReferent;
import io.deephaven.engine.liveness.LivenessScopeStack;
import io.deephaven.engine.table.impl.perf.QueryPerformanceNugget;
import io.deephaven.engine.table.impl.perf.QueryPerformanceRecorder;
import io.deephaven.engine.table.impl.perf.QueryProcessingResults;
import io.deephaven.engine.table.impl.util.MemoryTableLoggers;
import io.deephaven.engine.tablelogger.QueryOperationPerformanceLogLogger;
import io.deephaven.engine.tablelogger.QueryPerformanceLogLogger;
import io.deephaven.engine.updategraph.DynamicNode;
import io.deephaven.extensions.barrage.util.GrpcUtil;
import io.deephaven.hash.KeyedIntObjectHash;
import io.deephaven.hash.KeyedIntObjectHashMap;
import io.deephaven.hash.KeyedIntObjectKey;
import io.deephaven.internal.log.LoggerFactory;
import io.deephaven.io.log.LogEntry;
import io.deephaven.io.logger.Logger;
import io.deephaven.proto.backplane.grpc.ExportNotification;
import io.deephaven.proto.backplane.grpc.Ticket;
import io.deephaven.proto.flight.util.FlightExportTicketHelper;
import io.deephaven.proto.util.ExportTicketHelper;
import io.deephaven.server.util.Scheduler;
import io.deephaven.engine.context.ExecutionContext;
import io.deephaven.util.SafeCloseable;
import io.deephaven.util.annotations.VisibleForTesting;
import io.deephaven.auth.AuthContext;
import io.deephaven.util.datastructures.SimpleReferenceManager;
import io.grpc.StatusRuntimeException;
import io.grpc.stub.StreamObserver;
import org.apache.arrow.flight.impl.Flight;
import org.apache.commons.lang3.mutable.MutableObject;
import org.jetbrains.annotations.NotNull;

import javax.annotation.Nullable;
import javax.inject.Provider;
import java.io.Closeable;
import java.io.IOException;
import java.util.ArrayList;
import java.util.Arrays;
import java.util.Collections;
import java.util.List;
import java.util.Objects;
import java.util.concurrent.Callable;
import java.util.concurrent.CopyOnWriteArrayList;
import java.util.concurrent.atomic.AtomicIntegerFieldUpdater;
import java.util.concurrent.atomic.AtomicReferenceFieldUpdater;

import static io.deephaven.base.log.LogOutput.MILLIS_FROM_EPOCH_FORMATTER;
import static io.deephaven.extensions.barrage.util.GrpcUtil.safelyComplete;
import static io.deephaven.extensions.barrage.util.GrpcUtil.safelyError;

/**
 * SessionState manages all exports for a single session.
 *
 * It manages exported {@link LivenessReferent}. It cascades failures to child dependencies.
 *
 * TODO: - cyclical dependency detection - out-of-order dependency timeout
 *
 * Details Regarding Data Structure of ExportObjects:
 *
 * The exportMap map, exportListeners list, exportListenerVersion, and export object's exportListenerVersion work
 * together to enable a listener to synchronize with outstanding exports in addition to sending the listener updates
 * while they continue to subscribe.
 *
 * - SessionState::exportMap's purpose is to map from the export id to the export object -
 * SessionState::exportListeners' purpose is to keep a list of active subscribers -
 * SessionState::exportListenerVersion's purpose is to know whether or not a subscriber has already seen a status
 *
 * A listener will receive an export notification for export id NON_EXPORT_ID (a zero) to indicate that the run has
 * completed. A listener may see an update for an export before receiving the "run has completed" message. A listener
 * should be prepared to receive duplicate/redundant updates.
 */
public class SessionState {
    // Some work items will be dependent on other exports, but do not export anything themselves.
    public static final int NON_EXPORT_ID = 0;

    @AssistedFactory
    public interface Factory {
        SessionState create(AuthContext authContext);
    }

    /**
     * Wrap an object in an ExportObject to make it conform to the session export API.
     *
     * @param export the object to wrap
     * @param <T> the type of the object
     * @return a sessionless export object
     */
    public static <T> ExportObject<T> wrapAsExport(final T export) {
        return new ExportObject<>(export);
    }

    /**
     * Wrap an exception in an ExportObject to make it conform to the session export API. The export behaves as if it
     * has already failed.
     *
     * @param caughtException the exception to propagate
     * @param <T> the type of the object
     * @return a sessionless export object
     */
    public static <T> ExportObject<T> wrapAsFailedExport(final Exception caughtException) {
        ExportObject<T> exportObject = new ExportObject<>(null);
        exportObject.caughtException = caughtException;
        return exportObject;
    }

    private static final Logger log = LoggerFactory.getLogger(SessionState.class);

    private final String logPrefix;
    private final Scheduler scheduler;
    private final AuthContext authContext;

    private final String sessionId;
    private volatile SessionService.TokenExpiration expiration = null;
    private static final AtomicReferenceFieldUpdater<SessionState, SessionService.TokenExpiration> EXPIRATION_UPDATER =
            AtomicReferenceFieldUpdater.newUpdater(SessionState.class, SessionService.TokenExpiration.class,
                    "expiration");

    // some types of exports have a more sound story if the server tells the client what to call it
    private volatile int nextServerAllocatedId = -1;
    private static final AtomicIntegerFieldUpdater<SessionState> SERVER_EXPORT_UPDATER =
            AtomicIntegerFieldUpdater.newUpdater(SessionState.class, "nextServerAllocatedId");

    // maintains all requested exports by this client's session
    private final KeyedIntObjectHashMap<ExportObject<?>> exportMap = new KeyedIntObjectHashMap<>(EXPORT_OBJECT_ID_KEY);

    // the list of active listeners
    private final List<ExportListener> exportListeners = new CopyOnWriteArrayList<>();
    private volatile int exportListenerVersion = 0;

    // Usually, export life cycles are managed explicitly with the life cycle of the session state. However, we need
    // to be able to close non-exports that are not in the map but are otherwise satisfying outstanding gRPC requests.
    private final SimpleReferenceManager<Closeable, WeakSimpleReference<Closeable>> onCloseCallbacks =
            new SimpleReferenceManager<>(WeakSimpleReference::new, false);

    private final ExecutionContext executionContext;

    @AssistedInject
    public SessionState(final Scheduler scheduler,
            final Provider<ExecutionContext> executionContextProvider,
            @Assisted final AuthContext authContext) {
        this.sessionId = UuidCreator.toString(UuidCreator.getRandomBased());
        this.logPrefix = "SessionState{" + sessionId + "}: ";
        this.scheduler = scheduler;
        this.authContext = authContext;
        this.executionContext = executionContextProvider.get().withAuthContext(authContext);
        log.debug().append(logPrefix).append("session initialized").endl();
    }

    /**
     * This method is controlled by SessionService to update the expiration whenever the session is refreshed.
     *
     * @param expiration the initial expiration time and session token
     */
    @VisibleForTesting
    protected void initializeExpiration(@NotNull final SessionService.TokenExpiration expiration) {
        if (expiration.session != this) {
            throw new IllegalArgumentException("mismatched session for expiration token");
        }

        if (!EXPIRATION_UPDATER.compareAndSet(this, null, expiration)) {
            throw new IllegalStateException("session already initialized");
        }

        log.debug().append(logPrefix)
                .append("token initialized to '").append(expiration.token.toString())
                .append("' which expires at ").append(MILLIS_FROM_EPOCH_FORMATTER, expiration.deadlineMillis)
                .append(".").endl();
    }

    /**
     * This method is controlled by SessionService to update the expiration whenever the session is refreshed.
     *
     * @param expiration the new expiration time and session token
     */
    @VisibleForTesting
    protected void updateExpiration(@NotNull final SessionService.TokenExpiration expiration) {
        if (expiration.session != this) {
            throw new IllegalArgumentException("mismatched session for expiration token");
        }

        SessionService.TokenExpiration prevToken = this.expiration;
        while (prevToken != null) {
            if (EXPIRATION_UPDATER.compareAndSet(this, prevToken, expiration)) {
                break;
            }
            prevToken = this.expiration;
        }

        if (prevToken == null) {
            throw GrpcUtil.statusRuntimeException(Code.UNAUTHENTICATED, "session has expired");
        }

<<<<<<< HEAD
        log.debug().append(logPrefix)
                .append("token rotating to '").append(expiration.token.toString())
                .append("' which expires at ").append(MILLIS_FROM_EPOCH_FORMATTER, expiration.deadlineMillis)
                .append(".").endl();
=======
        log.info().append(logPrefix).append("token, expires at ")
                .append(MILLIS_FROM_EPOCH_FORMATTER, expiration.deadlineMillis).append(".").endl();
>>>>>>> 8f742f0b
    }

    /**
     * @return the current expiration token for this session
     */
    public SessionService.TokenExpiration getExpiration() {
        if (isExpired()) {
            return null;
        }
        return expiration;
    }

    /**
     * @return whether or not this session is expired
     */
    public boolean isExpired() {
        final SessionService.TokenExpiration currToken = expiration;
        return currToken == null || currToken.deadlineMillis <= scheduler.currentTimeMillis();
    }

    /**
     * @return the auth context for this session
     */
    public AuthContext getAuthContext() {
        return authContext;
    }

    /**
     * Grab the ExportObject for the provided ticket.
     *
     * @param ticket the export ticket
     * @param logId an end-user friendly identification of the ticket should an error occur
     * @return a future-like object that represents this export
     */
    public <T> ExportObject<T> getExport(final Ticket ticket, final String logId) {
        return getExport(ExportTicketHelper.ticketToExportId(ticket, logId));
    }

    /**
     * Grab the ExportObject for the provided ticket.
     *
     * @param ticket the export ticket
     * @param logId an end-user friendly identification of the ticket should an error occur
     * @return a future-like object that represents this export
     */
    public <T> ExportObject<T> getExport(final Flight.Ticket ticket, final String logId) {
        return getExport(FlightExportTicketHelper.ticketToExportId(ticket, logId));
    }

    /**
     * Grab the ExportObject for the provided id.
     *
     * @param exportId the export handle id
     * @return a future-like object that represents this export
     */
    @SuppressWarnings("unchecked")
    public <T> ExportObject<T> getExport(final int exportId) {
        if (isExpired()) {
            throw GrpcUtil.statusRuntimeException(Code.UNAUTHENTICATED, "session has expired");
        }

        final ExportObject<T> result;

        // If this a non-export or server side export, then it must already exist or else is a user error.
        if (exportId <= NON_EXPORT_ID) {
            result = (ExportObject<T>) exportMap.get(exportId);

            if (result == null) {
                throw GrpcUtil.statusRuntimeException(Code.FAILED_PRECONDITION,
                        "Export id " + exportId + " does not exist and cannot be used out-of-order!");
            }
        } else {
            result = (ExportObject<T>) exportMap.putIfAbsent(exportId, EXPORT_OBJECT_VALUE_FACTORY);
        }

        return result;
    }

    /**
     * Grab the ExportObject for the provided id if it already exists, otherwise return null.
     *
     * @param exportId the export handle id
     * @return a future-like object that represents this export
     */
    @SuppressWarnings("unchecked")
    public <T> ExportObject<T> getExportIfExists(final int exportId) {
        if (isExpired()) {
            throw GrpcUtil.statusRuntimeException(Code.UNAUTHENTICATED, "session has expired");
        }

        return (ExportObject<T>) exportMap.get(exportId);
    }

    /**
     * Grab the ExportObject for the provided id if it already exists, otherwise return null.
     *
     * @param ticket the export ticket
     * @param logId an end-user friendly identification of the ticket should an error occur
     * @return a future-like object that represents this export
     */
    public <T> ExportObject<T> getExportIfExists(final Ticket ticket, final String logId) {
        return getExportIfExists(ExportTicketHelper.ticketToExportId(ticket, logId));
    }

    /**
     * Create and export a pre-computed element. This is typically used in scenarios where the number of exports is not
     * known in advance by the requesting client.
     *
     * @param export the result of the export
     * @param <T> the export type
     * @return the ExportObject for this item for ease of access to the export
     */
    public <T> ExportObject<T> newServerSideExport(final T export) {
        if (isExpired()) {
            throw GrpcUtil.statusRuntimeException(Code.UNAUTHENTICATED, "session has expired");
        }

        final int exportId = SERVER_EXPORT_UPDATER.getAndDecrement(this);

        // noinspection unchecked
        final ExportObject<T> result = (ExportObject<T>) exportMap.putIfAbsent(exportId, EXPORT_OBJECT_VALUE_FACTORY);
        result.setResult(export);
        return result;
    }

    /**
     * Create an ExportBuilder to create the export after dependencies are satisfied.
     *
     * @param ticket the grpc {@link Flight.Ticket} for this export
     * @param logId an end-user friendly identification of the ticket should an error occur
     * @param <T> the export type that the callable will return
     * @return an export builder
     */
    public <T> ExportBuilder<T> newExport(final Flight.Ticket ticket, final String logId) {
        return newExport(FlightExportTicketHelper.ticketToExportId(ticket, logId));
    }

    /**
     * Create an ExportBuilder to create the export after dependencies are satisfied.
     *
     * @param ticket the grpc {@link Ticket} for this export
     * @param logId an end-user friendly identification of the ticket should an error occur
     * @param <T> the export type that the callable will return
     * @return an export builder
     */
    public <T> ExportBuilder<T> newExport(final Ticket ticket, final String logId) {
        return newExport(ExportTicketHelper.ticketToExportId(ticket, logId));
    }

    /**
     * Create an ExportBuilder to create the export after dependencies are satisfied.
     *
     * @param exportId the export id
     * @param <T> the export type that the callable will return
     * @return an export builder
     */
    @VisibleForTesting
    public <T> ExportBuilder<T> newExport(final int exportId) {
        if (isExpired()) {
            throw GrpcUtil.statusRuntimeException(Code.UNAUTHENTICATED, "session has expired");
        }
        if (exportId <= 0) {
            throw new IllegalArgumentException("exportId's <= 0 are reserved for server allocation only");
        }
        return new ExportBuilder<>(exportId);
    }

    /**
     * Create an ExportBuilder to perform work after dependencies are satisfied that itself does not create any exports.
     *
     * @return an export builder
     */
    public <T> ExportBuilder<T> nonExport() {
        if (isExpired()) {
            throw GrpcUtil.statusRuntimeException(Code.UNAUTHENTICATED, "session has expired");
        }
        return new ExportBuilder<>(NON_EXPORT_ID);
    }

    /**
     * Attach an on-close callback bound to the life of the session. Note that {@link Closeable} does not require that
     * the close() method be idempotent, but when combined with {@link #removeOnCloseCallback(Closeable)}, close() will
     * only be called once from this class.
     * <p>
     * </p>
     * If called after the session has expired, this will throw, and the close() method on the provided instance will
     * not be called.
     *
     * @param onClose the callback to invoke at end-of-life
     */
    public void addOnCloseCallback(final Closeable onClose) {
        synchronized (onCloseCallbacks) {
            if (isExpired()) {
                // After the session has expired, nothing new can be added to the collection, so throw an exception (and
                // release the lock, allowing each item already in the collection to be released)
                throw GrpcUtil.statusRuntimeException(Code.UNAUTHENTICATED, "session has expired");
            }
            onCloseCallbacks.add(onClose);
        }
    }

    /**
     * Remove an on-close callback bound to the life of the session.
     * <p />
     * A common pattern to use this will be for an object to try to remove itself, and if it succeeds, to call its own
     * {@link Closeable#close()}. If it fails, it can expect to have close() be called automatically.
     *
     * @param onClose the callback to no longer invoke at end-of-life
     * @return true iff the callback was removed
     * @apiNote If this SessionState has already begun expiration processing, {@code onClose} will not be removed by
     *          this method. This means that if {@code onClose} was previously added and not removed, it either has
     *          already been invoked or will be invoked by the SessionState.
     */
    public boolean removeOnCloseCallback(final Closeable onClose) {
        if (isExpired()) {
            // After the session has expired, nothing can be removed from the collection.
            return false;
        }
        synchronized (onCloseCallbacks) {
            return onCloseCallbacks.remove(onClose) != null;
        }
    }

    /**
     * Notes that this session has expired and exports should be released.
     */
    public void onExpired() {
        // note that once we set expiration to null; we are not able to add any more objects to the exportMap
        SessionService.TokenExpiration prevToken = expiration;
        while (prevToken != null) {
            if (EXPIRATION_UPDATER.compareAndSet(this, prevToken, null)) {
                break;
            }
            prevToken = expiration;
        }
        if (prevToken == null) {
            // already expired
            return;
        }

        log.debug().append(logPrefix).append("releasing outstanding exports").endl();
        synchronized (exportMap) {
            exportMap.forEach(ExportObject::cancel);
            exportMap.clear();
        }

        log.debug().append(logPrefix).append("outstanding exports released").endl();
        synchronized (exportListeners) {
            exportListeners.forEach(ExportListener::onRemove);
            exportListeners.clear();
        }

        final List<Closeable> callbacksToClose;
        synchronized (onCloseCallbacks) {
            callbacksToClose = new ArrayList<>(onCloseCallbacks.size());
            onCloseCallbacks.forEach((ref, callback) -> callbacksToClose.add(callback));
            onCloseCallbacks.clear();
        }
        callbacksToClose.forEach(callback -> {
            try {
                callback.close();
            } catch (final IOException e) {
                log.error().append(logPrefix).append("error during onClose callback: ").append(e).endl();
            }
        });
    }

    /**
     * @return true iff the provided export state is a failure state
     */
    public static boolean isExportStateFailure(final ExportNotification.State state) {
        return state == ExportNotification.State.FAILED || state == ExportNotification.State.CANCELLED
                || state == ExportNotification.State.DEPENDENCY_FAILED
                || state == ExportNotification.State.DEPENDENCY_NEVER_FOUND
                || state == ExportNotification.State.DEPENDENCY_RELEASED
                || state == ExportNotification.State.DEPENDENCY_CANCELLED;
    }

    /**
     * @return true iff the provided export state is a terminal state
     */
    public static boolean isExportStateTerminal(final ExportNotification.State state) {
        return state == ExportNotification.State.RELEASED || isExportStateFailure(state);
    }

    /**
     * This class represents one unit of content exported in the session.
     *
     *
     * Note: we reuse ExportObject for non-exporting tasks that have export dependencies.
     *
     * @param <T> Is context sensitive depending on the export.
     *
     * @apiNote ExportId may be 0, if this is a task that has exported dependencies, but does not export anything
     *          itself. Non-exports do not publish state changes.
     */
    public final static class ExportObject<T> extends LivenessArtifact {
        private final int exportId;
        private final String logIdentity;
        private final SessionState session;

        /** final result of export */
        private volatile T result;
        private volatile ExportNotification.State state = ExportNotification.State.UNKNOWN;
        private volatile int exportListenerVersion = 0;

        /** Indicates whether this export has already been well defined. This prevents export object reuse. */
        private boolean hasHadWorkSet = false;

        /** This indicates whether or not this export should use the serial execution queue. */
        private boolean requiresSerialQueue;

        /** This is a reference of the work to-be-done. It is non-null only during the PENDING state. */
        private Callable<T> exportMain;
        /** This is a reference to the error handler to call if this item enters one of the failure states. */
        private ExportErrorHandler errorHandler;

        /** used to keep track of which children need notification on export completion */
        private List<ExportObject<?>> children = Collections.emptyList();
        /** used to manage liveness of dependencies (to prevent a dependency from being released before it is used) */
        private List<ExportObject<?>> parents = Collections.emptyList();

        /** used to detect when this object is ready for export (is visible for atomic int field updater) */
        private volatile int dependentCount = -1;
        @SuppressWarnings("unchecked")
        private static final AtomicIntegerFieldUpdater<ExportObject<?>> DEPENDENT_COUNT_UPDATER =
                AtomicIntegerFieldUpdater.newUpdater((Class<ExportObject<?>>) (Class<?>) ExportObject.class,
                        "dependentCount");

        /** used to identify and propagate error details */
        private String errorId;
        private String dependentHandle;
        private Exception caughtException;

        /**
         * @param exportId the export id for this export
         */
        private ExportObject(final SessionState session, final int exportId) {
            super(true);
            this.session = session;
            this.exportId = exportId;
            this.logIdentity =
                    isNonExport() ? Integer.toHexString(System.identityHashCode(this)) : Long.toString(exportId);
            setState(ExportNotification.State.UNKNOWN);

            // we retain a reference until a non-export becomes EXPORTED or a regular export becomes RELEASED
            retainReference();
        }

        /**
         * Create an ExportObject that is not tied to any session. These must be non-exports that have require no work
         * to be performed. These export objects can be used as dependencies.
         *
         * @param result the object to wrap in an export
         */
        private ExportObject(final T result) {
            super(true);
            this.session = null;
            this.exportId = NON_EXPORT_ID;
            this.result = result;
            this.dependentCount = 0;
            this.hasHadWorkSet = true;
            this.logIdentity = Integer.toHexString(System.identityHashCode(this)) + "-sessionless";

            if (result == null) {
                assignErrorId();
                state = ExportNotification.State.FAILED;
            } else {
                state = ExportNotification.State.EXPORTED;
            }

            if (result instanceof LivenessReferent && DynamicNode.notDynamicOrIsRefreshing(result)) {
                manage((LivenessReferent) result);
            }
        }

        private boolean isNonExport() {
            return exportId == NON_EXPORT_ID;
        }

        /**
         * Sets the dependencies and tracks liveness dependencies.
         *
         * @param parents the dependencies that must be exported prior to invoking the exportMain callable
         */
        private synchronized void setDependencies(final List<ExportObject<?>> parents) {
            if (dependentCount != -1) {
                throw new IllegalStateException("dependencies can only be set once on an exportable object");
            }

            this.parents = parents;
            dependentCount = parents.size();
            parents.stream().filter(Objects::nonNull).forEach(this::tryManage);

            if (log.isDebugEnabled()) {
                final Exception e = new RuntimeException();
                final LogEntry entry =
                        log.debug().append(e).nl().append(session.logPrefix).append("export '").append(logIdentity)
                                .append("' has ").append(dependentCount).append(" dependencies remaining: ");
                for (ExportObject<?> parent : parents) {
                    entry.nl().append('\t').append(parent.logIdentity).append(" is ").append(parent.getState().name());
                }
                entry.endl();
            }
        }

        /**
         * Sets the dependencies and initializes the relevant data structures to include this export as a child for
         * each.
         *
         * @param exportMain the exportMain callable to invoke when dependencies are satisfied
         * @param errorHandler the errorHandler to notify so that it may propagate errors to the requesting client
         */
        private synchronized void setWork(final Callable<T> exportMain, final ExportErrorHandler errorHandler,
                final boolean requiresSerialQueue) {
            if (hasHadWorkSet) {
                throw new IllegalStateException("export object can only be defined once");
            }
            hasHadWorkSet = true;
            this.requiresSerialQueue = requiresSerialQueue;

            if (isExportStateTerminal(this.state)) {
                // nothing to do because dependency already failed; hooray??
                return;
            }

            this.exportMain = exportMain;
            this.errorHandler = errorHandler;

            setState(ExportNotification.State.PENDING);
            if (dependentCount <= 0) {
                dependentCount = 0;
                scheduleExport();
            } else {
                for (final ExportObject<?> parent : parents) {
                    // we allow parents to be null to simplify calling conventions around optional dependencies
                    if (parent == null || !parent.maybeAddDependency(this)) {
                        onResolveOne(parent);
                    }
                    // else parent will notify us on completion
                }
            }
        }

        /**
         * WARNING! This method call is only safe to use in the following patterns:
         * <p/>
         * 1) If an export (or non-export) {@link ExportBuilder#require}'d this export then the method is valid from
         * within the Callable/Runnable passed to {@link ExportBuilder#submit}.
         * <p/>
         * 2) By first obtaining a reference to the {@link ExportObject}, and then observing its state as
         * {@link ExportNotification.State#EXPORTED}. The caller must abide by the Liveness API and dropReference.
         * <p/>
         * Example:
         *
         * <pre>
         * {@code
         *  <T> T getFromExport(ExportObject<T> export) {
         *      if (export.tryRetainReference()) {
         *          try {
         *              if (export.getState() == ExportNotification.State.EXPORTED) {
         *                  return export.get();
         *              }
         *          } finally {
         *              export.dropReference();
         *          }
         *      }
         *      return null;
         *  }
         *  }
         * </pre>
         *
         * @return the result of the computed export
         */
        public T get() {
            if (session != null && session.isExpired()) {
                throw GrpcUtil.statusRuntimeException(Code.UNAUTHENTICATED, "session has expired");
            }

            // Note: an export may be released while still being a dependency of queued work; so let's make sure we're
            // still valid
            if (result == null) {
                throw new IllegalStateException(
                        "Dependent export '" + exportId + "' is null and in state " + state.name());
            }

            return result;
        }

        /**
         * @return the current state of this export
         */
        public ExportNotification.State getState() {
            return state;
        }

        /**
         * @return the ticket for this export; note if this is a non-export the returned ticket will not resolve to
         *         anything and is considered an invalid ticket
         */
        public Ticket getExportId() {
            return ExportTicketHelper.wrapExportIdInTicket(exportId);
        }

        /**
         * Add dependency if object export has not yet completed.
         *
         * @param child the dependent task
         * @return true if the child was added as a dependency
         */
        private boolean maybeAddDependency(final ExportObject<?> child) {
            if (state == ExportNotification.State.EXPORTED || isExportStateTerminal(state)) {
                return false;
            }
            synchronized (this) {
                if (state == ExportNotification.State.EXPORTED || isExportStateTerminal(state)) {
                    return false;
                }

                if (children.isEmpty()) {
                    children = new ArrayList<>();
                }
                children.add(child);
                return true;
            }
        }

        /**
         * This helper notifies any export notification listeners, and propagates resolution to children that depend on
         * this export.
         *
         * @param state the new state for this export
         */
        private synchronized void setState(final ExportNotification.State state) {
            if ((this.state == ExportNotification.State.EXPORTED && isNonExport())
                    || isExportStateTerminal(this.state)) {
                throw new IllegalStateException("cannot change state if export is already in terminal state");
            }
            this.state = state;

            // Send an export notification before possibly notifying children of our state change.
            if (exportId != NON_EXPORT_ID) {
                log.debug().append(session.logPrefix).append("export '").append(logIdentity)
                        .append("' is ExportState.").append(state.name()).endl();

                final ExportNotification notification = makeExportNotification();
                exportListenerVersion = session.exportListenerVersion;
                session.exportListeners.forEach(listener -> listener.notify(notification));
            } else {
                log.debug().append(session == null ? "Session " : session.logPrefix)
                        .append("non-export '").append(logIdentity).append("' is ExportState.")
                        .append(state.name()).endl();
            }

            if (isExportStateFailure(state) && errorHandler != null) {
                if (errorId == null) {
                    assignErrorId();
                }
                try {
                    errorHandler.onError(state, errorId, caughtException, dependentHandle);
                } catch (final Exception err) {
                    log.error().append("Unexpected error while reporting state failure: ").append(err).endl();
                }
            }

            if (state == ExportNotification.State.EXPORTED || isExportStateTerminal(state)) {
                children.forEach(child -> child.onResolveOne(this));
                children = Collections.emptyList();
                parents.stream().filter(Objects::nonNull).forEach(this::tryUnmanage);
                parents = Collections.emptyList();
                exportMain = null;
                errorHandler = null;
            }

            if ((state == ExportNotification.State.EXPORTED && isNonExport()) || isExportStateTerminal(state)) {
                dropReference();
            }
        }

        /**
         * Decrements parent counter and kicks off the export if that was the last dependency.
         *
         * @param parent the parent that just resolved; it may have failed
         */
        private void onResolveOne(@Nullable final ExportObject<?> parent) {
            // am I already cancelled or failed?
            if (isExportStateTerminal(state)) {
                return;
            }

            // is this a cascading failure?
            if (parent != null && isExportStateTerminal(parent.state)) {
                synchronized (this) {
                    errorId = parent.errorId;
                    if (parent.caughtException instanceof StatusRuntimeException) {
                        caughtException = parent.caughtException;
                    }
                    ExportNotification.State terminalState = ExportNotification.State.DEPENDENCY_FAILED;

                    if (errorId == null) {
                        final String errorDetails;
                        switch (parent.state) {
                            case RELEASED:
                                terminalState = ExportNotification.State.DEPENDENCY_RELEASED;
                                errorDetails = "dependency released by user.";
                                break;
                            case CANCELLED:
                                terminalState = ExportNotification.State.DEPENDENCY_CANCELLED;
                                errorDetails = "dependency cancelled by user.";
                                break;
                            default:
                                // Note: the other error states should have non-null errorId
                                errorDetails = "dependency does not have its own error defined " +
                                        "and is in an unexpected state: " + parent.state;
                                break;
                        }

                        assignErrorId();
                        dependentHandle = parent.logIdentity;
                        if (!(caughtException instanceof StatusRuntimeException)) {
                            log.error().append("Internal Error '").append(errorId).append("' ").append(errorDetails)
                                    .endl();
                        }
                    }

                    setState(terminalState);
                    return;
                }
            }

            final int newDepCount = DEPENDENT_COUNT_UPDATER.decrementAndGet(this);
            if (newDepCount > 0) {
                return; // either more dependencies to wait for or this export has already failed
            }
            Assert.eqZero(newDepCount, "newDepCount");

            scheduleExport();
        }

        /**
         * Schedules the export to be performed; assumes all dependencies have been resolved.
         */
        private void scheduleExport() {
            synchronized (this) {
                if (state != ExportNotification.State.PENDING) {
                    return;
                }
                setState(ExportNotification.State.QUEUED);
            }

            if (requiresSerialQueue) {
                session.scheduler.runSerially(this::doExport);
            } else {
                session.scheduler.runImmediately(this::doExport);
            }
        }

        /**
         * Performs the actual export on a scheduling thread.
         */
        private void doExport() {
            final Callable<T> capturedExport;
            synchronized (this) {
                capturedExport = exportMain;
                if (state != ExportNotification.State.QUEUED || session.isExpired() || capturedExport == null) {
                    return; // had a cancel race with client
                }
                setState(ExportNotification.State.RUNNING);
            }
            boolean shouldLog = false;
            int evaluationNumber = -1;
            QueryProcessingResults queryProcessingResults = null;
            try (final SafeCloseable ignored1 = LivenessScopeStack.open();
                    final SafeCloseable ignored2 = session.executionContext.open()) {
                queryProcessingResults = new QueryProcessingResults(
                        QueryPerformanceRecorder.getInstance());

                evaluationNumber = QueryPerformanceRecorder.getInstance()
                        .startQuery("session=" + session.sessionId + ",exportId=" + logIdentity);
                try {
                    setResult(capturedExport.call());
                } finally {
                    shouldLog = QueryPerformanceRecorder.getInstance().endQuery();
                }
            } catch (final Exception err) {
                caughtException = err;
                synchronized (this) {
                    if (!isExportStateTerminal(state)) {
                        assignErrorId();
                        if (!(caughtException instanceof StatusRuntimeException)) {
                            log.error().append("Internal Error '").append(errorId).append("' ").append(err).endl();
                        }
                        setState(ExportNotification.State.FAILED);
                    }
                }
            } finally {
                if (caughtException != null && queryProcessingResults != null) {
                    queryProcessingResults.setException(caughtException.toString());
                }
                QueryPerformanceRecorder.resetInstance();
            }
            if ((shouldLog || caughtException != null) && queryProcessingResults != null) {
                final MemoryTableLoggers memLoggers = MemoryTableLoggers.getInstance();
                final QueryPerformanceLogLogger qplLogger = memLoggers.getQplLogger();
                final QueryOperationPerformanceLogLogger qoplLogger = memLoggers.getQoplLogger();
                try {
                    final QueryPerformanceNugget nugget = Require.neqNull(
                            queryProcessingResults.getRecorder().getQueryLevelPerformanceData(),
                            "queryProcessingResults.getRecorder().getQueryLevelPerformanceData()");

                    // noinspection SynchronizationOnLocalVariableOrMethodParameter
                    synchronized (qplLogger) {
                        qplLogger.log(evaluationNumber,
                                queryProcessingResults,
                                nugget);
                    }
                    final List<QueryPerformanceNugget> nuggets =
                            queryProcessingResults.getRecorder().getOperationLevelPerformanceData();
                    // noinspection SynchronizationOnLocalVariableOrMethodParameter
                    synchronized (qoplLogger) {
                        int opNo = 0;
                        for (QueryPerformanceNugget n : nuggets) {
                            qoplLogger.log(opNo++, n);
                        }
                    }
                } catch (final Exception e) {
                    log.error().append("Failed to log query performance data: ").append(e).endl();
                }
            }
        }

        private void assignErrorId() {
            errorId = UuidCreator.toString(UuidCreator.getRandomBased());
        }

        /**
         * Sets the final result for this export.
         *
         * @param result the export object
         */
        private void setResult(final T result) {
            if (this.result != null) {
                throw new IllegalStateException("cannot setResult twice!");
            }

            // result is cleared on destroy; so don't set if it won't be called
            if (!tryRetainReference()) {
                return;
            }

            try {
                synchronized (this) {
                    // client may race a cancel with setResult
                    if (!isExportStateTerminal(state)) {
                        this.result = result;
                        if (result instanceof LivenessReferent && DynamicNode.notDynamicOrIsRefreshing(result)) {
                            manage((LivenessReferent) result);
                        }
                        setState(ExportNotification.State.EXPORTED);
                    }
                }
            } finally {
                dropReference();
            }
        }

        /**
         * Releases this export; it will wait for the work to complete before releasing.
         */
        public synchronized void release() {
            if (session == null) {
                throw new UnsupportedOperationException("Session-less exports cannot be released");
            }
            if (state == ExportNotification.State.EXPORTED) {
                if (isNonExport()) {
                    return;
                }
                setState(ExportNotification.State.RELEASED);
            } else if (!isExportStateTerminal(state)) {
                session.nonExport().require(this).submit(this::release);
            }
        }

        /**
         * Releases this export; it will cancel the work and dependent exports proactively when possible.
         */
        public synchronized void cancel() {
            if (session == null) {
                throw new UnsupportedOperationException("Session-less exports cannot be cancelled");
            }
            if (state == ExportNotification.State.EXPORTED) {
                if (isNonExport()) {
                    return;
                }
                setState(ExportNotification.State.RELEASED);
            } else if (!isExportStateTerminal(state)) {
                setState(ExportNotification.State.CANCELLED);
            }
        }

        @Override
        protected synchronized void destroy() {
            super.destroy();
            result = null;
            // keep SREs since error propagation won't reference a real errorId on the server
            if (!(caughtException instanceof StatusRuntimeException)) {
                caughtException = null;
            }
        }

        /**
         * @return an export notification representing current state
         */
        private synchronized ExportNotification makeExportNotification() {
            final ExportNotification.Builder builder = ExportNotification.newBuilder()
                    .setTicket(ExportTicketHelper.wrapExportIdInTicket(exportId))
                    .setExportState(state);

            if (errorId != null) {
                builder.setContext(errorId);
            }
            if (dependentHandle != null) {
                builder.setDependentHandle(dependentHandle);
            }

            return builder.build();
        }
    }

    public void addExportListener(final StreamObserver<ExportNotification> observer) {
        final int versionId;
        final ExportListener listener;
        synchronized (exportListeners) {
            if (isExpired()) {
                throw GrpcUtil.statusRuntimeException(Code.UNAUTHENTICATED, "session has expired");
            }

            listener = new ExportListener(observer);
            exportListeners.add(listener);
            versionId = ++exportListenerVersion;
        }

        listener.initialize(versionId);
    }

    /**
     * Remove an on-close callback bound to the life of the session.
     *
     * @param observer the observer to no longer be subscribed
     * @return The item if it was removed, else null
     */
    public StreamObserver<ExportNotification> removeExportListener(final StreamObserver<ExportNotification> observer) {
        final MutableObject<ExportListener> wrappedListener = new MutableObject<>();
        final boolean found = exportListeners.removeIf(wrap -> {
            if (wrappedListener.getValue() != null) {
                return false;
            }

            final boolean matches = wrap.listener == observer;
            if (matches) {
                wrappedListener.setValue(wrap);
            }
            return matches;
        });

        if (found) {
            wrappedListener.getValue().onRemove();
        }

        return found ? observer : null;
    }

    @VisibleForTesting
    public long numExportListeners() {
        return exportListeners.size();
    }

    private class ExportListener {
        private volatile boolean isClosed = false;

        private final StreamObserver<ExportNotification> listener;

        private ExportListener(final StreamObserver<ExportNotification> listener) {
            this.listener = listener;
        }

        /**
         * Propagate the change to the listener.
         *
         * @param notification the notification to send
         */
        public void notify(final ExportNotification notification) {
            if (isClosed) {
                return;
            }

            try (final SafeCloseable ignored = LivenessScopeStack.open()) {
                synchronized (listener) {
                    listener.onNext(notification);
                }
            } catch (final RuntimeException e) {
                log.error().append("Failed to notify listener: ").append(e).endl();
                removeExportListener(listener);
            }
        }

        /**
         * Perform the run and send initial export state to the listener.
         */
        private void initialize(final int versionId) {
            final String id = Integer.toHexString(System.identityHashCode(this));
            log.debug().append(logPrefix).append("refreshing listener ").append(id).endl();

            for (final ExportObject<?> export : exportMap) {
                if (!export.tryRetainReference()) {
                    continue;
                }

                try {
                    if (export.exportListenerVersion >= versionId) {
                        continue;
                    }

                    // the export cannot change state while we are synchronized on it
                    // noinspection SynchronizationOnLocalVariableOrMethodParameter
                    synchronized (export) {
                        // check again because of race to the lock
                        if (export.exportListenerVersion >= versionId) {
                            continue;
                        }

                        // no need to notify on exports that can no longer be accessed
                        if (isExportStateTerminal(export.getState())) {
                            continue;
                        }

                        notify(export.makeExportNotification());
                    }
                } finally {
                    export.dropReference();
                }
            }

            // notify that the run has completed
            notify(ExportNotification.newBuilder()
                    .setTicket(ExportTicketHelper.wrapExportIdInTicket(NON_EXPORT_ID))
                    .setExportState(ExportNotification.State.EXPORTED)
                    .setContext("run is complete")
                    .build());
            log.debug().append(logPrefix).append("run complete for listener ").append(id).endl();
        }

        protected void onRemove() {
            synchronized (this) {
                if (isClosed) {
                    return;
                }
                isClosed = true;
            }

            safelyComplete(listener);
        }
    }

    @FunctionalInterface
    public interface ExportErrorHandler {
        /**
         * Notify the handler that the final state of this export failed.
         *
         * @param resultState the final state of the export
         * @param errorContext an identifier to locate the details as to why the export failed
         * @param dependentExportId an identifier for the export id of the dependent that caused the failure if
         *        applicable
         */
        void onError(final ExportNotification.State resultState,
                final String errorContext,
                @Nullable final Exception cause,
                @Nullable final String dependentExportId);
    }
    @FunctionalInterface
    public interface ExportErrorGrpcHandler {
        /**
         * This error handler receives a grpc friendly {@link StatusRuntimeException} that can be directly sent to
         * {@link StreamObserver#onError}.
         *
         * @param notification the notification to forward to the grpc client
         */
        void onError(final StatusRuntimeException notification);
    }

    public class ExportBuilder<T> {
        private final int exportId;
        private final ExportObject<T> export;

        private boolean requiresSerialQueue;
        private ExportErrorHandler errorHandler;

        ExportBuilder(final int exportId) {
            this.exportId = exportId;

            if (exportId == NON_EXPORT_ID) {
                this.export = new ExportObject<>(SessionState.this, NON_EXPORT_ID);
            } else {
                // noinspection unchecked
                this.export = (ExportObject<T>) exportMap.putIfAbsent(exportId, EXPORT_OBJECT_VALUE_FACTORY);
            }
        }

        /**
         * Some exports must happen serially w.r.t. other exports. For example, an export that acquires the exclusive
         * UGP lock. We enqueue these dependencies independently of the otherwise regularly concurrent exports.
         *
         * @return this builder
         */
        public ExportBuilder<T> requiresSerialQueue() {
            requiresSerialQueue = true;
            return this;
        }

        /**
         * Invoke this method to set the required dependencies for this export. A parent may be null to simplify usage
         * of optional export dependencies.
         *
         * @param dependencies the parent dependencies
         * @return this builder
         */
        public ExportBuilder<T> require(final ExportObject<?>... dependencies) {
            export.setDependencies(Arrays.asList(dependencies));
            return this;
        }

        /**
         * Invoke this method to set the required dependencies for this export. A parent may be null to simplify usage
         * of optional export dependencies.
         *
         * @param dependencies the parent dependencies
         * @return this builder
         */
        public <S> ExportBuilder<T> require(final List<ExportObject<S>> dependencies) {
            export.setDependencies(Collections.unmodifiableList(dependencies));
            return this;
        }

        /**
         * Invoke this method to set the error handler to be notified if this export fails. Only one error handler may
         * be set.
         * <p>
         * </p>
         * Not synchronized, it is expected that the provided callback handles thread safety itself.
         *
         * @param errorHandler the error handler to be notified
         * @return this builder
         */
        public ExportBuilder<T> onError(final ExportErrorHandler errorHandler) {
            if (this.errorHandler != null) {
                throw new IllegalStateException("error handler already set");
            }
            this.errorHandler = errorHandler;
            return this;
        }

        /**
         * Invoke this method to set the error handler to be notified if this export fails. Only one error handler may
         * be set.
         * <p>
         * </p>
         * Not synchronized, it is expected that the provided callback handles thread safety itself.
         *
         * @param errorHandler the error handler to be notified
         * @return this builder
         */
        public ExportBuilder<T> onErrorHandler(final ExportErrorGrpcHandler errorHandler) {
            return onError(((resultState, errorContext, cause, dependentExportId) -> {
                if (cause instanceof StatusRuntimeException) {
                    errorHandler.onError((StatusRuntimeException) cause);
                    return;
                }

                final String dependentStr = dependentExportId == null ? ""
                        : (" (related parent export id: " + dependentExportId + ")");
                if (cause == null) {
                    errorHandler.onError(GrpcUtil.statusRuntimeException(Code.FAILED_PRECONDITION,
                            "Export in state " + resultState + dependentStr));
                } else {
                    errorHandler.onError(GrpcUtil.statusRuntimeException(
                            Code.FAILED_PRECONDITION,
                            "Details Logged w/ID '" + errorContext + "'" + dependentStr));
                }
            }));
        }

        /**
         * Invoke this method to set the error handler to be notified if this export fails. Only one error handler may
         * be set. This is a convenience method for use with {@link StreamObserver}.
         * <p>
         * </p>
         * Invoking onError will be synchronized on the StreamObserver instance, so callers can rely on that mechanism
         * to deal with more than one thread trying to write to the stream.
         *
         * @param streamObserver the streamObserver to be notified of any error
         * @return this builder
         */
        public ExportBuilder<T> onError(StreamObserver<?> streamObserver) {
            return onErrorHandler(statusRuntimeException -> {
                safelyError(streamObserver, statusRuntimeException);
            });
        }

        /**
         * This method is the final method for submitting an export to the session. The provided callable is enqueued on
         * the scheduler when all dependencies have been satisfied. Only the dependencies supplied to the builder are
         * guaranteed to be resolved when the exportMain is executing.
         *
         * Warning! It is the SessionState owner's responsibility to wait to release any dependency until after this
         * exportMain callable/runnable has complete.
         *
         * @param exportMain the callable that generates the export
         * @return the submitted export object
         */
        public ExportObject<T> submit(final Callable<T> exportMain) {
            export.setWork(exportMain, errorHandler, requiresSerialQueue);
            return export;
        }

        /**
         * This method is the final method for submitting an export to the session. The provided runnable is enqueued on
         * the scheduler when all dependencies have been satisfied. Only the dependencies supplied to the builder are
         * guaranteed to be resolved when the exportMain is executing.
         *
         * Warning! It is the SessionState owner's responsibility to wait to release any dependency until after this
         * exportMain callable/runnable has complete.
         *
         * @param exportMain the runnable to execute once dependencies have resolved
         * @return the submitted export object
         */
        public ExportObject<T> submit(final Runnable exportMain) {
            return submit(() -> {
                exportMain.run();
                return null;
            });
        }

        /**
         * @return the export object that this builder is building
         */
        public ExportObject<T> getExport() {
            return export;
        }

        /**
         * @return the export id of this export or {@link SessionState#NON_EXPORT_ID} if is a non-export
         */
        public int getExportId() {
            return exportId;
        }
    }

    private static final KeyedIntObjectKey<ExportObject<?>> EXPORT_OBJECT_ID_KEY =
            new KeyedIntObjectKey.BasicStrict<ExportObject<?>>() {
                @Override
                public int getIntKey(final ExportObject<?> exportObject) {
                    return exportObject.exportId;
                }
            };

    private final KeyedIntObjectHash.ValueFactory<ExportObject<?>> EXPORT_OBJECT_VALUE_FACTORY =
            new KeyedIntObjectHash.ValueFactory.Strict<ExportObject<?>>() {
                @Override
                public ExportObject<?> newValue(final int key) {
                    if (isExpired()) {
                        throw GrpcUtil.statusRuntimeException(Code.UNAUTHENTICATED, "session has expired");
                    }

                    return new ExportObject<>(SessionState.this, key);
                }
            };
}<|MERGE_RESOLUTION|>--- conflicted
+++ resolved
@@ -204,15 +204,8 @@
             throw GrpcUtil.statusRuntimeException(Code.UNAUTHENTICATED, "session has expired");
         }
 
-<<<<<<< HEAD
-        log.debug().append(logPrefix)
-                .append("token rotating to '").append(expiration.token.toString())
-                .append("' which expires at ").append(MILLIS_FROM_EPOCH_FORMATTER, expiration.deadlineMillis)
-                .append(".").endl();
-=======
-        log.info().append(logPrefix).append("token, expires at ")
+        log.debug().append(logPrefix).append("token, expires at ")
                 .append(MILLIS_FROM_EPOCH_FORMATTER, expiration.deadlineMillis).append(".").endl();
->>>>>>> 8f742f0b
     }
 
     /**
