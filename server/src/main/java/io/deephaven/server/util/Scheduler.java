/**
 * Copyright (c) 2016-2022 Deephaven Data Labs and Patent Pending
 */
package io.deephaven.server.util;

import io.deephaven.base.clock.Clock;
import io.deephaven.util.annotations.VisibleForTesting;
import org.jetbrains.annotations.NotNull;

import java.time.Instant;
import java.util.Objects;
import java.util.concurrent.ExecutorService;
import java.util.concurrent.ScheduledExecutorService;
import java.util.concurrent.TimeUnit;

/**
 * The Scheduler is used to schedule tasks that should execute at a future time.
 */
public interface Scheduler extends Clock {

    /**
     * Schedule this task to run at the specified time.
     *
     * @param epochMillis when to run this task
     * @param command the task to run
     */
    void runAtTime(long epochMillis, @NotNull Runnable command);

    /**
     * Schedule this task to run at the specified time.
     *
     * @param delayMs how long to delay before running this task (in milliseconds)
     * @param command the task to run
     */
    void runAfterDelay(long delayMs, @NotNull Runnable command);

    /**
     * Schedule this task to run immediately.
     *
     * @param command the task to run
     */
    void runImmediately(@NotNull Runnable command);

    /**
     * Schedule this task to run immediately, under the exclusive UGP lock.
     *
     * @param command the task to run
     */
    void runSerially(@NotNull Runnable command);

    /**
     * @return whether this scheduler is being run for tests.
     */
    default boolean inTestMode() {
        return false;
    }

    class DelegatingImpl implements Scheduler {

        private final ExecutorService serialDelegate;
        private final ScheduledExecutorService concurrentDelegate;
        private final Clock clock;

        public DelegatingImpl(ExecutorService serialExecutor, ScheduledExecutorService concurrentExecutor,
                Clock clock) {
            this.serialDelegate = Objects.requireNonNull(serialExecutor);
            this.concurrentDelegate = Objects.requireNonNull(concurrentExecutor);
            this.clock = Objects.requireNonNull(clock);
        }

<<<<<<< HEAD
        ExecutorService serialDelegate() {
            return serialDelegate;
        }

        ScheduledExecutorService concurrentDelegate() {
            return concurrentDelegate;
=======
        @VisibleForTesting
        public void shutdown() throws InterruptedException {
            concurrentDelegate.shutdownNow();
            serialDelegate.shutdownNow();
            if (!concurrentDelegate.awaitTermination(5, TimeUnit.SECONDS)) {
                throw new RuntimeException("concurrentDelegate not shutdown within 5 seconds");
            }
            if (!serialDelegate.awaitTermination(5, TimeUnit.SECONDS)) {
                throw new RuntimeException("serialDelegate not shutdown within 5 seconds");
            }
>>>>>>> c9e8bc98
        }

        @Override
        public long currentTimeMillis() {
            return clock.currentTimeMillis();
        }

        @Override
        public long currentTimeMicros() {
            return clock.currentTimeMicros();
        }

        @Override
        public long currentTimeNanos() {
            return clock.currentTimeNanos();
        }

        @Override
        public Instant instantNanos() {
            return clock.instantNanos();
        }

        @Override
        public Instant instantMillis() {
            return clock.instantMillis();
        }

        @Override
        public void runAtTime(long epochMillis, @NotNull Runnable command) {
            runAfterDelay(epochMillis - clock.currentTimeMillis(), command);
        }

        @Override
        public void runImmediately(@NotNull final Runnable command) {
            runAfterDelay(0, command);
        }

        @Override
        public void runAfterDelay(final long delayMs, @NotNull final Runnable command) {
            concurrentDelegate.schedule(command, delayMs, TimeUnit.MILLISECONDS);
        }

        @Override
        public void runSerially(@NotNull final Runnable command) {
            serialDelegate.submit(command);
        }
    }
}<|MERGE_RESOLUTION|>--- conflicted
+++ resolved
@@ -68,14 +68,6 @@
             this.clock = Objects.requireNonNull(clock);
         }
 
-<<<<<<< HEAD
-        ExecutorService serialDelegate() {
-            return serialDelegate;
-        }
-
-        ScheduledExecutorService concurrentDelegate() {
-            return concurrentDelegate;
-=======
         @VisibleForTesting
         public void shutdown() throws InterruptedException {
             concurrentDelegate.shutdownNow();
@@ -86,7 +78,6 @@
             if (!serialDelegate.awaitTermination(5, TimeUnit.SECONDS)) {
                 throw new RuntimeException("serialDelegate not shutdown within 5 seconds");
             }
->>>>>>> c9e8bc98
         }
 
         @Override
