//
// Copyright (c) 2016-2024 Deephaven Data Labs and Patent Pending
//
package io.deephaven.server.util;

import io.deephaven.extensions.barrage.util.ExposedByteArrayOutputStream;
import io.grpc.MethodDescriptor;

import java.io.ByteArrayInputStream;
import java.io.IOException;
import java.io.InputStream;

public class UnaryInputStreamMarshaller implements MethodDescriptor.Marshaller<InputStream> {
    public static UnaryInputStreamMarshaller INSTANCE = new UnaryInputStreamMarshaller();

    @Override
    public InputStream stream(InputStream value) {
        return value;
    }

    @Override
    public InputStream parse(InputStream stream) {
<<<<<<< HEAD
        try (final ExposedByteArrayOutputStream baos =
                new ExposedByteArrayOutputStream()) {
=======
        try (final ExposedByteArrayOutputStream baos = new ExposedByteArrayOutputStream()) {
>>>>>>> c1f8c34d
            final byte[] buffer = new byte[4096];
            while (stream.available() > 0) {
                int len = stream.read(buffer);
                if (len <= 0) {
                    throw new IOException("failed to read from stream");
                }
                baos.write(buffer, 0, len);
            }
            return new ByteArrayInputStream(baos.peekBuffer(), 0, baos.size());
        } catch (final IOException e) {
            throw new IllegalStateException("Failed to parse barrage message: ", e);
        }
    }
}<|MERGE_RESOLUTION|>--- conflicted
+++ resolved
@@ -20,12 +20,7 @@
 
     @Override
     public InputStream parse(InputStream stream) {
-<<<<<<< HEAD
-        try (final ExposedByteArrayOutputStream baos =
-                new ExposedByteArrayOutputStream()) {
-=======
         try (final ExposedByteArrayOutputStream baos = new ExposedByteArrayOutputStream()) {
->>>>>>> c1f8c34d
             final byte[] buffer = new byte[4096];
             while (stream.available() > 0) {
                 int len = stream.read(buffer);
