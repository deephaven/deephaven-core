--- conflicted
+++ resolved
@@ -87,14 +87,9 @@
 
         // trigger a change
         ScriptSession scriptSession = new NoLanguageDeephavenSession(
-<<<<<<< HEAD
-                ExecutionContext.getDefaultContext().getUpdateGraph(), ThreadInitializationFactory.NO_OP);
-        scriptSession.getQueryScope().putParam("key", "hello world");
-=======
                 ExecutionContext.getContext().getUpdateGraph(),
                 ExecutionContext.getContext().getOperationInitializer());
-        scriptSession.setVariable("key", "hello world");
->>>>>>> 3229d719
+        scriptSession.getQueryScope().putParam("key", "hello world");
         ScriptSession.Changes changes = new ScriptSession.Changes();
         changes.created.put("key", "Object");
         applicationServiceGrpcImpl.onScopeChanges(scriptSession, changes);
