--- conflicted
+++ resolved
@@ -20,10 +20,7 @@
 import io.deephaven.server.config.ServerConfig;
 import io.deephaven.server.console.NoConsoleSessionModule;
 import io.deephaven.server.log.LogModule;
-<<<<<<< HEAD
-=======
 import io.deephaven.server.plugin.js.JsPluginNoopConsumerModule;
->>>>>>> e937e40c
 import io.deephaven.server.session.ObfuscatingErrorTransformerModule;
 import io.deephaven.util.SafeCloseable;
 import io.grpc.ManagedChannel;
@@ -55,10 +52,7 @@
             ExecutionContextUnitTestModule.class,
             ClientDefaultsModule.class,
             ObfuscatingErrorTransformerModule.class,
-<<<<<<< HEAD
-=======
             JsPluginNoopConsumerModule.class,
->>>>>>> e937e40c
     })
     public interface TestComponent {
 
