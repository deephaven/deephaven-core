/**
 * Copyright (c) 2016-2022 Deephaven Data Labs and Patent Pending
 */
package io.deephaven.server.runner;

import dagger.BindsInstance;
import dagger.Component;
import io.deephaven.client.ClientDefaultsModule;
import io.deephaven.engine.context.TestExecutionContext;
import io.deephaven.engine.liveness.LivenessScope;
import io.deephaven.engine.liveness.LivenessScopeStack;
import io.deephaven.engine.updategraph.impl.PeriodicUpdateGraph;
import io.deephaven.engine.util.ScriptSession;
import io.deephaven.io.logger.LogBuffer;
import io.deephaven.io.logger.LogBufferGlobal;
import io.deephaven.proto.DeephavenChannel;
import io.deephaven.proto.DeephavenChannelImpl;
import io.deephaven.server.auth.AuthorizationProvider;
import io.deephaven.server.auth.CommunityAuthorizationProvider;
import io.deephaven.server.config.ServerConfig;
import io.deephaven.server.console.NoConsoleSessionModule;
import io.deephaven.server.log.LogModule;
import io.deephaven.server.plugin.js.JsPluginNoopConsumerModule;
import io.deephaven.server.runner.scheduler.SchedulerDelegatingImplModule;
import io.deephaven.server.session.ObfuscatingErrorTransformerModule;
<<<<<<< HEAD
import io.deephaven.server.util.SchedulerShutdown;
=======
import io.deephaven.server.util.Scheduler;
>>>>>>> c9e8bc98
import io.deephaven.util.SafeCloseable;
import io.grpc.ManagedChannel;
import io.grpc.ManagedChannelBuilder;
import io.grpc.testing.GrpcCleanupRule;
import org.junit.After;
import org.junit.Before;
import org.junit.Rule;

import javax.inject.Inject;
import javax.inject.Named;
import javax.inject.Provider;
import javax.inject.Singleton;
import java.io.PrintStream;
import java.time.Duration;
import java.util.Optional;
import java.util.concurrent.TimeUnit;

/**
 * Manages a single instance of {@link DeephavenApiServer}.
 */
public abstract class DeephavenApiServerTestBase {

    @Singleton
    @Component(modules = {
            DeephavenApiServerModule.class,
            DeephavenApiConfigModule.class,
            LogModule.class,
            NoConsoleSessionModule.class,
            ServerBuilderInProcessModule.class,
            ExecutionContextUnitTestModule.class,
            ClientDefaultsModule.class,
            ObfuscatingErrorTransformerModule.class,
            JsPluginNoopConsumerModule.class,
            SchedulerDelegatingImplModule.class
    })
    public interface TestComponent {

        void injectFields(DeephavenApiServerTestBase instance);

        @Component.Builder
        interface Builder {

            @BindsInstance
            Builder withServerConfig(ServerConfig serverConfig);

            @BindsInstance
            Builder withOut(@Named("out") PrintStream out);

            @BindsInstance
            Builder withErr(@Named("err") PrintStream err);

            @BindsInstance
            Builder withAuthorizationProvider(AuthorizationProvider authorizationProvider);

            TestComponent build();
        }
    }

    @Rule
    public final GrpcCleanupRule grpcCleanup = new GrpcCleanupRule();

    private SafeCloseable executionContext;

    private LogBuffer logBuffer;
    private SafeCloseable scopeCloseable;

    @Inject
    DeephavenApiServer server;

    @Inject
<<<<<<< HEAD
    SchedulerShutdown schedulerShutdown;
=======
    Scheduler.DelegatingImpl scheduler;
>>>>>>> c9e8bc98

    @Inject
    Provider<ScriptSession> scriptSessionProvider;

    @Inject
    Provider<ManagedChannelBuilder<?>> managedChannelBuilderProvider;

    @Before
    public void setUp() throws Exception {
        logBuffer = new LogBuffer(128);
        {
            // Prevent previous failures from cascading
            final Optional<LogBuffer> maybeOldLogBuffer = LogBufferGlobal.getInstance();
            maybeOldLogBuffer.ifPresent(LogBufferGlobal::clear);
        }
        LogBufferGlobal.setInstance(logBuffer);

        final DeephavenApiServerTestConfig config = DeephavenApiServerTestConfig.builder()
                .schedulerPoolSize(4)
                .tokenExpire(sessionTokenExpireTime())
                .port(-1)
                .build();

        DaggerDeephavenApiServerTestBase_TestComponent.builder()
                .withServerConfig(config)
                .withAuthorizationProvider(new CommunityAuthorizationProvider())
                .withOut(System.out)
                .withErr(System.err)
                .build()
                .injectFields(this);

        final PeriodicUpdateGraph updateGraph = server.getUpdateGraph().cast();
        executionContext = TestExecutionContext.createForUnitTests().withUpdateGraph(updateGraph).open();
        if (updateGraph.isUnitTestModeAllowed()) {
            updateGraph.enableUnitTestMode();
            updateGraph.resetForUnitTests(false);
        }

        server.startForUnitTests();

        scopeCloseable = LivenessScopeStack.open(new LivenessScope(true), true);
    }

    @After
    public void tearDown() throws Exception {
        scopeCloseable.close();

        try {
            server.server().stopWithTimeout(5, TimeUnit.SECONDS);
            server.server().join();
        } finally {
            LogBufferGlobal.clear(logBuffer);
        }

        final PeriodicUpdateGraph updateGraph = server.getUpdateGraph().cast();
        if (updateGraph.isUnitTestModeAllowed()) {
            updateGraph.resetForUnitTests(true);
        }
        executionContext.close();

<<<<<<< HEAD
        schedulerShutdown.run();
=======
        scheduler.shutdown();
>>>>>>> c9e8bc98
    }

    public DeephavenApiServer server() {
        return server;
    }

    public LogBuffer logBuffer() {
        return logBuffer;
    }

    public ScriptSession getScriptSession() {
        return scriptSessionProvider.get();
    }

    /**
     * The session token expiration
     *
     * @return the session token expiration
     */
    public Duration sessionTokenExpireTime() {
        // Long expiration is useful for debugging sessions, and the majority of tests should not worry about
        // re-authentication. Any test classes that need an explicit token expiration should override this method.
        return Duration.ofDays(7);
    }

    public ManagedChannelBuilder<?> channelBuilder() {
        return managedChannelBuilderProvider.get();
    }

    public void register(ManagedChannel managedChannel) {
        grpcCleanup.register(managedChannel);
    }

    public DeephavenChannel createChannel() {
        ManagedChannel channel = channelBuilder().build();
        register(channel);
        return new DeephavenChannelImpl(channel);
    }
}<|MERGE_RESOLUTION|>--- conflicted
+++ resolved
@@ -23,11 +23,7 @@
 import io.deephaven.server.plugin.js.JsPluginNoopConsumerModule;
 import io.deephaven.server.runner.scheduler.SchedulerDelegatingImplModule;
 import io.deephaven.server.session.ObfuscatingErrorTransformerModule;
-<<<<<<< HEAD
-import io.deephaven.server.util.SchedulerShutdown;
-=======
 import io.deephaven.server.util.Scheduler;
->>>>>>> c9e8bc98
 import io.deephaven.util.SafeCloseable;
 import io.grpc.ManagedChannel;
 import io.grpc.ManagedChannelBuilder;
@@ -98,11 +94,7 @@
     DeephavenApiServer server;
 
     @Inject
-<<<<<<< HEAD
-    SchedulerShutdown schedulerShutdown;
-=======
     Scheduler.DelegatingImpl scheduler;
->>>>>>> c9e8bc98
 
     @Inject
     Provider<ScriptSession> scriptSessionProvider;
@@ -163,11 +155,7 @@
         }
         executionContext.close();
 
-<<<<<<< HEAD
-        schedulerShutdown.run();
-=======
         scheduler.shutdown();
->>>>>>> c9e8bc98
     }
 
     public DeephavenApiServer server() {
