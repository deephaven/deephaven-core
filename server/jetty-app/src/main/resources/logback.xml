<configuration debug="false">
  <contextListener class="ch.qos.logback.classic.jul.LevelChangePropagator"/>

  <!-- System.out / System.err may be redirected (and captured by LogBuffer).
       By referencing PrintStreamGlobalsConsole, we can be sure that we avoid that redirection so
       we don't double up messages to the LogBuffer. -->
  <appender name="STDOUT" class="io.deephaven.logback.PrintStreamGlobalsConsole">
    <encoder>
      <!-- todo: we may want to drop the timestamp here and let the docker engine handle timestamps -->
      <pattern>%d{yyyy-MM-dd'T'HH:mm:ss.SSS'Z', UTC} | %green(%-20.20thread) | %highlight(%5level) | %yellow(%-25.25logger{25}) | %m%n</pattern>
    </encoder>
  </appender>

  <appender name="LOGBUFFER" class="io.deephaven.logback.LogBufferAppender">
    <encoder>
      <!-- LogBufferRecord has timestamp and level, so no need to encode -->
      <!-- todo: should we colorize output for LogBuffer? -->
      <pattern>%-20.20thread | %-25.25logger{25} | %m</pattern>
    </encoder>
  </appender>

  <!-- individual package levels can be change -->
  <!--<logger name="io.netty" level="INFO"/>-->
  <!--<logger name="io.deephaven" level="INFO"/>-->
<<<<<<< HEAD

  <logger name="io.deephaven.sql.SqlAdapter" level="DEBUG"/>
  <logger name="org.eclipse.jetty.ee10.servlet.HttpOutput" level="DEBUG"/>
=======
  <!--<logger name="io.grpc" level="TRACE"/>-->
>>>>>>> 66afa5b1

  <!-- Increase the log level to WARN to avoid excessive logging when getting/returning compressors/decompressors -->
  <logger name="org.apache.hadoop.io.compress.CodecPool" level="WARN"/>

  <!-- See https://docs.aws.amazon.com/sdk-for-java/latest/developer-guide/logging-slf4j.html for additional logging options -->
  <!-- <logger name="io.deephaven.extensions.s3" level="DEBUG" /> -->
  <!-- <logger name="software.amazon.awssdk" level="DEBUG" /> -->

  <root level="info">
    <appender-ref ref="STDOUT" />
    <appender-ref ref="LOGBUFFER" />
  </root>
</configuration><|MERGE_RESOLUTION|>--- conflicted
+++ resolved
@@ -19,16 +19,11 @@
     </encoder>
   </appender>
 
-  <!-- individual package levels can be change -->
+  <!-- individual package levels can be changed -->
   <!--<logger name="io.netty" level="INFO"/>-->
   <!--<logger name="io.deephaven" level="INFO"/>-->
-<<<<<<< HEAD
-
-  <logger name="io.deephaven.sql.SqlAdapter" level="DEBUG"/>
-  <logger name="org.eclipse.jetty.ee10.servlet.HttpOutput" level="DEBUG"/>
-=======
   <!--<logger name="io.grpc" level="TRACE"/>-->
->>>>>>> 66afa5b1
+<!--  <logger name="org.eclipse.jetty.ee10.servlet.HttpOutput" level="DEBUG"/>-->
 
   <!-- Increase the log level to WARN to avoid excessive logging when getting/returning compressors/decompressors -->
   <logger name="org.apache.hadoop.io.compress.CodecPool" level="WARN"/>
