plugins {
    id 'io.deephaven.project.register'
    id 'io.deephaven.java-shadow-publishing-conventions'
}

description 'Deephaven Authorization Code Generator'

dependencies {
<<<<<<< HEAD
    Classpaths.inheritGrpcPlatform(project, 'implementation')
    implementation 'io.grpc:grpc-services'

    implementation 'com.squareup:javapoet:1.13.0'
}

tasks.findByName('assemble').dependsOn(tasks.named('shadowJar'))
=======
    implementation project(':engine-api')

    implementation platform(libs.grpc.bom)
    implementation libs.grpc.services

    implementation libs.squareup.javapoet
}
>>>>>>> 66adb42c
<|MERGE_RESOLUTION|>--- conflicted
+++ resolved
@@ -6,20 +6,14 @@
 description 'Deephaven Authorization Code Generator'
 
 dependencies {
-<<<<<<< HEAD
-    Classpaths.inheritGrpcPlatform(project, 'implementation')
-    implementation 'io.grpc:grpc-services'
-
-    implementation 'com.squareup:javapoet:1.13.0'
-}
-
-tasks.findByName('assemble').dependsOn(tasks.named('shadowJar'))
-=======
     implementation project(':engine-api')
 
     implementation platform(libs.grpc.bom)
     implementation libs.grpc.services
 
     implementation libs.squareup.javapoet
+
+    implementation libs.protobuf.java
 }
->>>>>>> 66adb42c
+
+tasks.findByName('assemble').dependsOn(tasks.named('shadowJar'))