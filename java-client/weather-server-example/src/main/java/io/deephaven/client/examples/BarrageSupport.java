package io.deephaven.client.examples;

import io.deephaven.UncheckedDeephavenException;
import io.deephaven.client.impl.Export;
import io.deephaven.client.impl.FlightSession;
import io.deephaven.client.impl.TableHandle;
import io.deephaven.db.tables.TableDefinition;
import io.deephaven.grpc_api.barrage.BarrageClientSubscription;
import io.deephaven.grpc_api.barrage.BarrageStreamReader;
import io.deephaven.grpc_api.barrage.util.BarrageSchemaUtil;
import io.deephaven.grpc_api.util.ExportTicketHelper;
import io.deephaven.grpc_api_client.table.BarrageTable;
import io.deephaven.internal.log.LoggerFactory;
import io.deephaven.io.logger.Logger;
import io.deephaven.proto.backplane.grpc.Ticket;
<<<<<<< HEAD
import io.grpc.ManagedChannel;
=======
import io.grpc.*;
>>>>>>> ace7c6e2
import org.apache.arrow.vector.types.pojo.Schema;
import org.jetbrains.annotations.NotNull;

import java.util.BitSet;
import java.util.HashMap;
import java.util.Map;

/**
 * This class is here as a shim between the Java-API and the gRPC Barrage client.  This class will be superseded once
 * proper support for retrieving Barrage tables directly is implemented, in the near future
 */
public class BarrageSupport {
    private static final Logger log = LoggerFactory.getLogger(BarrageSupport.class);

<<<<<<< HEAD
    private final ManagedChannel channel;
=======
    private final Channel channel;
>>>>>>> ace7c6e2
    private final FlightSession session;

    // This should really hold WeakReferences to BarrageTable os we can automatically clean up subscriptions.
    // That is out of scope for this example.
    private final Map<BarrageTable, BarrageClientSubscription> subscriptionMap = new HashMap<>();

    public BarrageSupport(final @NotNull ManagedChannel channel, FlightSession session) {
        this.channel = ClientInterceptors.intercept(channel, new AuthInterceptor());
        this.session = session;
    }

    /**
     * Fetch a properly subscribed BarrageTable for further use.  All tables retrieved in this manner must be cleaned up
     * by a call to {@link #releaseTable(BarrageTable)} to ensure all server side resources are cleaned up.
     *
     * @param tableName the name of the binding table to fetch
     * @return a subscribed {@link BarrageTable}
     * @throws UncheckedDeephavenException if an error occurs during retrieval or subscription.
     */
    public BarrageTable fetchSubscribedTable(final @NotNull String tableName) throws UncheckedDeephavenException {
        final TableHandle handle = session.session().ticket(tableName);
        final Export tableExport = handle.export();
        final Ticket tableTicket = tableExport.ticket();

        final Schema schema = session.getSchema(tableExport);
<<<<<<< HEAD
        final TableDefinition definition = BarrageSchemaUtil.schemaToTableDefinition(schema);

        final BitSet columns = new BitSet();
        columns.set(0, definition.getColumns().length);

        final BarrageTable resultTable = BarrageTable.make(definition, false);
        final BarrageClientSubscription resultSub = new BarrageClientSubscription(
                ExportTicketHelper.toReadableString(tableTicket, "exportTable"),
                channel, BarrageClientSubscription.makeRequest(null, columns),
                new BarrageStreamReader(), resultTable);

        synchronized (subscriptionMap) {
            subscriptionMap.put(resultTable, resultSub);
        }

        return resultTable;
=======
        return onSchemaResult(schema, tableTicket);
>>>>>>> ace7c6e2
    }

    /**
     * Release resources and unsubscribe from a {@link BarrageTable table} retrieved via a call to {@link #fetchSubscribedTable(String)}.
     * @param table the table to release.
     */
    public void releaseTable(final @NotNull BarrageTable table) {
        final BarrageClientSubscription sub = subscriptionMap.get(table);
        if(sub == null) {
            throw new UncheckedDeephavenException("Table was already unsubscribed, or could not be found");
        }

        sub.close();
    }

    /**
     * Close and release -all- subscriptions held by this instance.
     */
    public void close() {
        for(BarrageClientSubscription sub : subscriptionMap.values()) {
            sub.close();
        }
    }
<<<<<<< HEAD
=======

    InstrumentedShiftAwareListener listener;
    private BarrageTable onSchemaResult(final Schema schema, final Ticket tableTicket) {
        final TableDefinition definition = BarrageSchemaUtil.schemaToTableDefinition(schema);

        final BitSet columns = new BitSet();
        columns.set(0, definition.getColumns().length);

        final BarrageTable resultTable = BarrageTable.make(definition, false);
        listener = new InstrumentedShiftAwareListener("test") {
            @Override
            protected void onFailureInternal(final Throwable originalException,
                                             final UpdatePerformanceTracker.Entry sourceEntry) {
                log.error().append("Unexpected error ").append(originalException).endl();
            }

            @Override
            public void onUpdate(final Update update) {
                log.info().append("received update: ").append(update).endl();
            }
        };
        resultTable.listenForUpdates(listener);

        final BarrageClientSubscription resultSub = new BarrageClientSubscription(
                ExportTicketHelper.toReadableString(tableTicket, "exportTable"),
                channel, BarrageClientSubscription.makeRequest(tableTicket, null, columns),
                new BarrageStreamReader(), resultTable);

        synchronized (subscriptionMap) {
            subscriptionMap.put(resultTable, resultSub);
        }

        return resultTable;
    }

    private class AuthInterceptor implements ClientInterceptor {
        @Override
        public <ReqT, RespT> ClientCall<ReqT, RespT> interceptCall(
                final MethodDescriptor<ReqT, RespT> methodDescriptor, final CallOptions callOptions,
                final Channel channel) {
            return new ForwardingClientCall.SimpleForwardingClientCall<ReqT, RespT>(
                    channel.newCall(methodDescriptor, callOptions)) {
                @Override
                public void start(final Listener<RespT> responseListener, final Metadata headers) {
                    AuthenticationInfo localAuth = ((SessionImpl)session.session()).auth();
                    headers.put(Metadata.Key.of(localAuth.sessionHeaderKey(), Metadata.ASCII_STRING_MARSHALLER),
                            localAuth.session());
                    super.start(responseListener, headers);
                }
            };
        }
    }
>>>>>>> ace7c6e2
}<|MERGE_RESOLUTION|>--- conflicted
+++ resolved
@@ -13,11 +13,7 @@
 import io.deephaven.internal.log.LoggerFactory;
 import io.deephaven.io.logger.Logger;
 import io.deephaven.proto.backplane.grpc.Ticket;
-<<<<<<< HEAD
 import io.grpc.ManagedChannel;
-=======
-import io.grpc.*;
->>>>>>> ace7c6e2
 import org.apache.arrow.vector.types.pojo.Schema;
 import org.jetbrains.annotations.NotNull;
 
@@ -32,11 +28,7 @@
 public class BarrageSupport {
     private static final Logger log = LoggerFactory.getLogger(BarrageSupport.class);
 
-<<<<<<< HEAD
-    private final ManagedChannel channel;
-=======
     private final Channel channel;
->>>>>>> ace7c6e2
     private final FlightSession session;
 
     // This should really hold WeakReferences to BarrageTable os we can automatically clean up subscriptions.
@@ -62,7 +54,6 @@
         final Ticket tableTicket = tableExport.ticket();
 
         final Schema schema = session.getSchema(tableExport);
-<<<<<<< HEAD
         final TableDefinition definition = BarrageSchemaUtil.schemaToTableDefinition(schema);
 
         final BitSet columns = new BitSet();
@@ -71,7 +62,7 @@
         final BarrageTable resultTable = BarrageTable.make(definition, false);
         final BarrageClientSubscription resultSub = new BarrageClientSubscription(
                 ExportTicketHelper.toReadableString(tableTicket, "exportTable"),
-                channel, BarrageClientSubscription.makeRequest(null, columns),
+                channel, BarrageClientSubscription.makeRequest(tableTicket, null, columns),
                 new BarrageStreamReader(), resultTable);
 
         synchronized (subscriptionMap) {
@@ -79,9 +70,6 @@
         }
 
         return resultTable;
-=======
-        return onSchemaResult(schema, tableTicket);
->>>>>>> ace7c6e2
     }
 
     /**
@@ -105,59 +93,4 @@
             sub.close();
         }
     }
-<<<<<<< HEAD
-=======
-
-    InstrumentedShiftAwareListener listener;
-    private BarrageTable onSchemaResult(final Schema schema, final Ticket tableTicket) {
-        final TableDefinition definition = BarrageSchemaUtil.schemaToTableDefinition(schema);
-
-        final BitSet columns = new BitSet();
-        columns.set(0, definition.getColumns().length);
-
-        final BarrageTable resultTable = BarrageTable.make(definition, false);
-        listener = new InstrumentedShiftAwareListener("test") {
-            @Override
-            protected void onFailureInternal(final Throwable originalException,
-                                             final UpdatePerformanceTracker.Entry sourceEntry) {
-                log.error().append("Unexpected error ").append(originalException).endl();
-            }
-
-            @Override
-            public void onUpdate(final Update update) {
-                log.info().append("received update: ").append(update).endl();
-            }
-        };
-        resultTable.listenForUpdates(listener);
-
-        final BarrageClientSubscription resultSub = new BarrageClientSubscription(
-                ExportTicketHelper.toReadableString(tableTicket, "exportTable"),
-                channel, BarrageClientSubscription.makeRequest(tableTicket, null, columns),
-                new BarrageStreamReader(), resultTable);
-
-        synchronized (subscriptionMap) {
-            subscriptionMap.put(resultTable, resultSub);
-        }
-
-        return resultTable;
-    }
-
-    private class AuthInterceptor implements ClientInterceptor {
-        @Override
-        public <ReqT, RespT> ClientCall<ReqT, RespT> interceptCall(
-                final MethodDescriptor<ReqT, RespT> methodDescriptor, final CallOptions callOptions,
-                final Channel channel) {
-            return new ForwardingClientCall.SimpleForwardingClientCall<ReqT, RespT>(
-                    channel.newCall(methodDescriptor, callOptions)) {
-                @Override
-                public void start(final Listener<RespT> responseListener, final Metadata headers) {
-                    AuthenticationInfo localAuth = ((SessionImpl)session.session()).auth();
-                    headers.put(Metadata.Key.of(localAuth.sessionHeaderKey(), Metadata.ASCII_STRING_MARSHALLER),
-                            localAuth.session());
-                    super.start(responseListener, headers);
-                }
-            };
-        }
-    }
->>>>>>> ace7c6e2
 }