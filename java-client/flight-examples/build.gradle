--- conflicted
+++ resolved
@@ -1,10 +1,7 @@
 plugins {
     id 'application'
-<<<<<<< HEAD
     id 'java-library'
-=======
     id 'io.deephaven.project.register'
->>>>>>> 8074b44c
 }
 
 dependencies {
