--- conflicted
+++ resolved
@@ -56,20 +56,9 @@
         Runtime.getRuntime()
                 .addShutdownHook(new Thread(() -> onShutdown(scheduler, sourceFactory.managedChannel())));
 
-<<<<<<< HEAD
-        final FlightSession sourceSession = session(bufferAllocator, scheduler, sourceChannel);
-        try (final TableHandle sourceHandle =
-                sourceSession.session().execute(TicketTable.of(ticket.getBytes(StandardCharsets.UTF_8)))) {
-            for (ConnectOptions other : connects.subList(1, connects.size())) {
-                final FlightSession destSession = session(bufferAllocator, scheduler, other.open());
-                try (final FlightStream in = sourceSession.stream(sourceHandle)) {
-                    final TableHandle destHandle = destSession.putExport(in);
-                    destSession.session().publish(variableName, destHandle).get();
-                } finally {
-                    close(destSession);
-=======
         try (final FlightSession sourceSession = sourceFactory.newFlightSession()) {
-            try (final TableHandle sourceHandle = sourceSession.session().execute(TicketTable.of(ticket))) {
+            try (final TableHandle sourceHandle =
+                    sourceSession.session().execute(TicketTable.of(ticket.getBytes(StandardCharsets.UTF_8)))) {
                 for (ConnectOptions other : connects.subList(1, connects.size())) {
                     final Factory otherFactory = FlightSessionFactoryConfig.builder()
                             .clientConfig(other.config())
@@ -86,7 +75,6 @@
                         }
                     }
                     otherFactory.managedChannel().shutdown().awaitTermination(5, TimeUnit.SECONDS);
->>>>>>> 59fcced4
                 }
             } finally {
                 closeFutureWait(sourceSession);
