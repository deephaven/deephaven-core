--- conflicted
+++ resolved
@@ -13,28 +13,14 @@
 import io.deephaven.chunk.ChunkType;
 import io.deephaven.engine.liveness.ReferenceCountedLivenessNode;
 import io.deephaven.engine.rowset.RowSet;
-<<<<<<< HEAD
-import io.deephaven.engine.rowset.RowSetFactory;
-import io.deephaven.engine.rowset.RowSetShiftData;
-import io.deephaven.engine.table.ModifiedColumnSet;
-import io.deephaven.engine.table.TableDefinition;
-import io.deephaven.engine.table.TableUpdate;
-import io.deephaven.engine.table.impl.InstrumentedTableUpdateListener;
-import io.deephaven.engine.table.impl.TableUpdateImpl;
-=======
 import io.deephaven.engine.rowset.WritableRowSet;
 import io.deephaven.engine.table.TableDefinition;
->>>>>>> e937e40c
 import io.deephaven.engine.table.impl.util.BarrageMessage;
 import io.deephaven.extensions.barrage.BarrageSubscriptionOptions;
 import io.deephaven.extensions.barrage.table.BarrageTable;
 import io.deephaven.extensions.barrage.util.*;
 import io.deephaven.internal.log.LoggerFactory;
 import io.deephaven.io.logger.Logger;
-<<<<<<< HEAD
-import io.deephaven.util.annotations.ReferentialIntegrity;
-=======
->>>>>>> e937e40c
 import io.deephaven.util.annotations.VisibleForTesting;
 import io.grpc.CallOptions;
 import io.grpc.ClientCall;
@@ -131,43 +117,17 @@
                 return;
             }
             try (barrageMessage) {
-<<<<<<< HEAD
-                final Listener localResultTable = resultTable;
-                if (!connected || localResultTable == null) {
-                    return;
-                }
-
-                long numRows = barrageMessage.rowsIncluded.size();
-                rowsReceived += numRows;
-                localResultTable.handleBarrageMessage(barrageMessage);
-
-                // if the message was empty, then BaseTable prevents propagating the empty update, and our listener was
-                // not invoked, so let's invoke it ourselves
-                if (numRows == 0) {
-                    final TableUpdate emptyUpdate = new TableUpdateImpl(
-                            RowSetFactory.empty(), RowSetFactory.empty(), RowSetFactory.empty(), RowSetShiftData.EMPTY,
-                            ModifiedColumnSet.EMPTY);
-                    listener.onUpdate(emptyUpdate);
-                    emptyUpdate.release();
-                }
-=======
                 if (!connected) {
                     return;
                 }
 
                 resultTable.handleBarrageMessage(barrageMessage);
->>>>>>> e937e40c
             }
         }
 
         @Override
         public void onError(final Throwable t) {
-<<<<<<< HEAD
-            final Listener listener = resultTable;
-            if (!connected || listener == null) {
-=======
             if (!connected) {
->>>>>>> e937e40c
                 return;
             }
 
@@ -175,12 +135,8 @@
                     .append(": Error detected in subscription: ")
                     .append(t).endl();
 
-<<<<<<< HEAD
-            listener.handleBarrageError(t);
-=======
             exceptionWhileCompleting = t;
             resultTable.handleBarrageError(t);
->>>>>>> e937e40c
             handleDisconnect();
         }
 
@@ -228,15 +184,6 @@
                 throw new UncheckedDeephavenException(
                         "BarrageSubscription objects cannot be reused.");
             }
-<<<<<<< HEAD
-
-            // Send the initial subscription:
-            observer.onNext(FlightData.newBuilder()
-                    .setAppMetadata(ByteStringAccess.wrap(makeRequestInternal(
-                            viewport, columns, reverseViewport, options, tableHandle.ticketId().bytes())))
-                    .build());
-=======
->>>>>>> e937e40c
             subscribed = true;
         }
 
