--- conflicted
+++ resolved
@@ -669,10 +669,6 @@
         }
 
         @Override
-<<<<<<< HEAD
-        public void visit(long x) {
-            out = io.deephaven.proto.backplane.grpc.Value.newBuilder().setLiteral(literal(x)).build();
-=======
         public Value visit(short literal) {
             // TODO(deephaven-core#3609): Update gRPC expression / filter / literal structures
             throw new UnsupportedOperationException("Value does not support literal short");
@@ -794,7 +790,6 @@
         @Override
         public io.deephaven.proto.backplane.grpc.Literal visit(String literal) {
             return literal(literal);
->>>>>>> 9a88fc21
         }
     }
 
