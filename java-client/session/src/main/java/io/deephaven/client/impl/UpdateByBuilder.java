package io.deephaven.client.impl;

import io.deephaven.api.ColumnName;
import io.deephaven.api.Strings;
import io.deephaven.api.agg.Pair;
import io.deephaven.api.updateby.BadDataBehavior;
import io.deephaven.api.updateby.ColumnUpdateOperation;
import io.deephaven.api.updateby.OperationControl;
import io.deephaven.api.updateby.UpdateByControl;
import io.deephaven.api.updateby.UpdateByOperation;
import io.deephaven.api.updateby.spec.*;
import io.deephaven.proto.backplane.grpc.UpdateByRequest;
import io.deephaven.proto.backplane.grpc.UpdateByRequest.UpdateByOperation.UpdateByColumn;
import io.deephaven.proto.backplane.grpc.UpdateByRequest.UpdateByOperation.UpdateByColumn.UpdateBySpec.UpdateByCumulativeMax;
import io.deephaven.proto.backplane.grpc.UpdateByRequest.UpdateByOperation.UpdateByColumn.UpdateBySpec.UpdateByCumulativeMin;
import io.deephaven.proto.backplane.grpc.UpdateByRequest.UpdateByOperation.UpdateByColumn.UpdateBySpec.UpdateByCumulativeProduct;
import io.deephaven.proto.backplane.grpc.UpdateByRequest.UpdateByOperation.UpdateByColumn.UpdateBySpec.UpdateByCumulativeSum;
import io.deephaven.proto.backplane.grpc.UpdateByRequest.UpdateByOperation.UpdateByColumn.UpdateBySpec.UpdateByEma;
import io.deephaven.proto.backplane.grpc.UpdateByRequest.UpdateByOperation.UpdateByColumn.UpdateBySpec.UpdateByEma.UpdateByEmaOptions;
import io.deephaven.proto.backplane.grpc.UpdateByRequest.UpdateByOperation.UpdateByColumn.UpdateBySpec.UpdateByEma.UpdateByEmaTimescale;
import io.deephaven.proto.backplane.grpc.UpdateByRequest.UpdateByOperation.UpdateByColumn.UpdateBySpec.UpdateByEma.UpdateByEmaTimescale.UpdateByEmaTicks;
import io.deephaven.proto.backplane.grpc.UpdateByRequest.UpdateByOperation.UpdateByColumn.UpdateBySpec.UpdateByEma.UpdateByEmaTimescale.UpdateByEmaTime;
import io.deephaven.proto.backplane.grpc.UpdateByRequest.UpdateByOperation.UpdateByColumn.UpdateBySpec.UpdateByFill;
import io.deephaven.proto.backplane.grpc.UpdateByRequest.UpdateByOptions;
import io.deephaven.qst.table.UpdateByTable;

import java.math.MathContext;
import java.math.RoundingMode;

class UpdateByBuilder {

    public static UpdateByRequest.Builder adapt(UpdateByTable updateByTable) {
        UpdateByRequest.Builder builder = UpdateByRequest.newBuilder();
        updateByTable.control().map(UpdateByBuilder::adapt).ifPresent(builder::setOptions);
        for (UpdateByOperation operation : updateByTable.operations()) {
            builder.addOperations(adapt(operation));
        }
        for (ColumnName groupByColumn : updateByTable.groupByColumns()) {
            builder.addGroupByColumns(groupByColumn.name());
        }
        return builder;
    }

    private enum OperationVisitor implements UpdateByOperation.Visitor<UpdateByRequest.UpdateByOperation> {
        INSTANCE;

        @Override
        public UpdateByRequest.UpdateByOperation visit(ColumnUpdateOperation clause) {
            return UpdateByRequest.UpdateByOperation.newBuilder().setColumn(adapt(clause)).build();
        }
    }

    static UpdateByRequest.UpdateByOperation adapt(UpdateByOperation clause) {
        return clause.walk(OperationVisitor.INSTANCE);
    }

    private static UpdateByColumn adapt(ColumnUpdateOperation columnUpdate) {
        UpdateByColumn.Builder builder = UpdateByColumn.newBuilder()
                .setSpec(adapt(columnUpdate.spec()));
        for (Pair pair : columnUpdate.columns()) {
            builder.addMatchPairs(Strings.of(pair));
        }
        return builder.build();
    }

    private enum SpecVisitor implements UpdateBySpec.Visitor<UpdateByColumn.UpdateBySpec> {
        INSTANCE;

        private static io.deephaven.proto.backplane.grpc.BadDataBehavior adapt(BadDataBehavior b) {
            switch (b) {
                case RESET:
                    return io.deephaven.proto.backplane.grpc.BadDataBehavior.RESET;
                case SKIP:
                    return io.deephaven.proto.backplane.grpc.BadDataBehavior.SKIP;
                case THROW:
                    return io.deephaven.proto.backplane.grpc.BadDataBehavior.THROW;
                case POISON:
                    return io.deephaven.proto.backplane.grpc.BadDataBehavior.POISON;
                default:
                    throw new IllegalArgumentException("Unexpected BadDataBehavior: " + b);
            }
        }

        private static UpdateByEmaOptions adapt(OperationControl control) {
            UpdateByEmaOptions.Builder builder = UpdateByEmaOptions.newBuilder();
            control.onNullValue().map(SpecVisitor::adapt).ifPresent(builder::setOnNullValue);
            control.onNanValue().map(SpecVisitor::adapt).ifPresent(builder::setOnNanValue);
            control.onNullTime().map(SpecVisitor::adapt).ifPresent(builder::setOnNullTime);
            control.onNegativeDeltaTime().map(SpecVisitor::adapt).ifPresent(builder::setOnNegativeDeltaTime);
            control.onZeroDeltaTime().map(SpecVisitor::adapt).ifPresent(builder::setOnZeroDeltaTime);
            control.bigValueContext().map(UpdateByBuilder::adapt).ifPresent(builder::setBigValueContext);
            return builder.build();
        }

        private static UpdateByEmaTimescale adapt(WindowScale windowScale) {
            if (windowScale.isTimeBased()) {
                return UpdateByEmaTimescale.newBuilder()
                        .setTime(UpdateByEmaTime.newBuilder()
                                .setColumn(windowScale.timestampCol())
                                .setPeriodNanos(windowScale.timescaleUnits())
                                .build())
                        .build();
            } else {
                return UpdateByEmaTimescale.newBuilder()
                        .setTicks(UpdateByEmaTicks.newBuilder()
                                .setTicks(windowScale.timescaleUnits())
                                .build())
                        .build();
            }
        }

        @Override
        public UpdateByColumn.UpdateBySpec visit(EmaSpec ema) {
            UpdateByEma.Builder builder = UpdateByEma.newBuilder().setTimescale(adapt(ema.timeScale()));
            ema.control().map(SpecVisitor::adapt).ifPresent(builder::setOptions);
            return UpdateByColumn.UpdateBySpec.newBuilder()
                    .setEma(builder.build())
                    .build();
        }

        @Override
        public UpdateByColumn.UpdateBySpec visit(FillBySpec f) {
            return UpdateByColumn.UpdateBySpec.newBuilder()
                    .setFill(UpdateByFill.getDefaultInstance())
                    .build();
        }

        @Override
        public UpdateByColumn.UpdateBySpec visit(CumSumSpec c) {
            return UpdateByColumn.UpdateBySpec.newBuilder()
                    .setSum(UpdateByCumulativeSum.getDefaultInstance())
                    .build();
        }

        @Override
        public UpdateByColumn.UpdateBySpec visit(CumMinMaxSpec m) {
            if (m.isMax()) {
                return UpdateByColumn.UpdateBySpec.newBuilder()
                        .setMax(UpdateByCumulativeMax.getDefaultInstance())
                        .build();
            } else {
                return UpdateByColumn.UpdateBySpec.newBuilder()
                        .setMin(UpdateByCumulativeMin.getDefaultInstance())
                        .build();
            }
        }

        @Override
        public UpdateByColumn.UpdateBySpec visit(CumProdSpec p) {
            return UpdateByColumn.UpdateBySpec.newBuilder()
                    .setProduct(UpdateByCumulativeProduct.getDefaultInstance())
                    .build();
        }

        // TODO: add this correctly to `table.proto` (DHC #3392)
        @Override
        public UpdateByColumn.UpdateBySpec visit(RollingSumSpec rs) {
            return null;
        }


        // TODO: add this correctly to `table.proto` (DHC #3392)
        @Override
        public UpdateByColumn.UpdateBySpec visit(RollingGroupSpec rs) {
            return null;
        }

        // TODO: add this correctly to `table.proto` (DHC #3392)
        @Override
<<<<<<< HEAD
        public UpdateByColumn.UpdateBySpec visit(RollingProductSpec rps) {
=======
        public UpdateByColumn.UpdateBySpec visit(RollingAvgSpec ra) {
            return null;
        }

        // TODO: add this correctly to `table.proto` (DHC #3392)
        @Override
        public UpdateByColumn.UpdateBySpec visit(RollingMinMaxSpec spec) {
>>>>>>> 005a54dc
            return null;
        }
    }

    static UpdateByColumn.UpdateBySpec adapt(UpdateBySpec spec) {
        return spec.walk(SpecVisitor.INSTANCE);
    }

    static UpdateByOptions adapt(UpdateByControl control) {
        UpdateByOptions.Builder builder = UpdateByOptions.newBuilder();
        final Boolean useRedirection = control.useRedirection();
        if (useRedirection != null) {
            builder.setUseRedirection(useRedirection);
        }
        control.chunkCapacity().ifPresent(builder::setChunkCapacity);
        control.maxStaticSparseMemoryOverhead().ifPresent(builder::setMaxStaticSparseMemoryOverhead);
        control.initialHashTableSize().ifPresent(builder::setInitialHashTableSize);
        control.maximumLoadFactor().ifPresent(builder::setMaximumLoadFactor);
        control.targetLoadFactor().ifPresent(builder::setTargetLoadFactor);
        control.mathContext().map(UpdateByBuilder::adapt).ifPresent(builder::setMathContext);
        return builder.build();
    }

    static io.deephaven.proto.backplane.grpc.MathContext adapt(MathContext mathContext) {
        return io.deephaven.proto.backplane.grpc.MathContext.newBuilder()
                .setPrecision(mathContext.getPrecision())
                .setRoundingMode(adapt(mathContext.getRoundingMode()))
                .build();
    }

    private static io.deephaven.proto.backplane.grpc.MathContext.RoundingMode adapt(RoundingMode roundingMode) {
        switch (roundingMode) {
            case UP:
                return io.deephaven.proto.backplane.grpc.MathContext.RoundingMode.UP;
            case DOWN:
                return io.deephaven.proto.backplane.grpc.MathContext.RoundingMode.DOWN;
            case CEILING:
                return io.deephaven.proto.backplane.grpc.MathContext.RoundingMode.CEILING;
            case FLOOR:
                return io.deephaven.proto.backplane.grpc.MathContext.RoundingMode.FLOOR;
            case HALF_UP:
                return io.deephaven.proto.backplane.grpc.MathContext.RoundingMode.HALF_UP;
            case HALF_DOWN:
                return io.deephaven.proto.backplane.grpc.MathContext.RoundingMode.HALF_DOWN;
            case HALF_EVEN:
                return io.deephaven.proto.backplane.grpc.MathContext.RoundingMode.HALF_EVEN;
            case UNNECESSARY:
                return io.deephaven.proto.backplane.grpc.MathContext.RoundingMode.UNNECESSARY;
            default:
                throw new IllegalArgumentException("Unexpected rounding mode: " + roundingMode);
        }
    }
}<|MERGE_RESOLUTION|>--- conflicted
+++ resolved
@@ -158,7 +158,6 @@
             return null;
         }
 
-
         // TODO: add this correctly to `table.proto` (DHC #3392)
         @Override
         public UpdateByColumn.UpdateBySpec visit(RollingGroupSpec rs) {
@@ -167,17 +166,19 @@
 
         // TODO: add this correctly to `table.proto` (DHC #3392)
         @Override
-<<<<<<< HEAD
+        public UpdateByColumn.UpdateBySpec visit(RollingAvgSpec ra) {
+            return null;
+        }
+
+        // TODO: add this correctly to `table.proto` (DHC #3392)
+        @Override
+        public UpdateByColumn.UpdateBySpec visit(RollingMinMaxSpec spec) {
+            return null;
+        }
+
+        // TODO: add this correctly to `table.proto` (DHC #3392)
+        @Override
         public UpdateByColumn.UpdateBySpec visit(RollingProductSpec rps) {
-=======
-        public UpdateByColumn.UpdateBySpec visit(RollingAvgSpec ra) {
-            return null;
-        }
-
-        // TODO: add this correctly to `table.proto` (DHC #3392)
-        @Override
-        public UpdateByColumn.UpdateBySpec visit(RollingMinMaxSpec spec) {
->>>>>>> 005a54dc
             return null;
         }
     }
