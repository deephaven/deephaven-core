package io.deephaven.client.impl;

import io.deephaven.api.ColumnName;
import io.deephaven.api.Strings;
import io.deephaven.api.agg.Pair;
import io.deephaven.api.updateby.BadDataBehavior;
import io.deephaven.api.updateby.ColumnUpdateOperation;
import io.deephaven.api.updateby.OperationControl;
import io.deephaven.api.updateby.UpdateByControl;
import io.deephaven.api.updateby.UpdateByOperation;
import io.deephaven.api.updateby.spec.*;
import io.deephaven.proto.backplane.grpc.UpdateByRequest;
import io.deephaven.proto.backplane.grpc.UpdateByRequest.UpdateByOperation.UpdateByColumn;
import io.deephaven.proto.backplane.grpc.UpdateByRequest.UpdateByOperation.UpdateByColumn.UpdateBySpec.UpdateByCumulativeMax;
import io.deephaven.proto.backplane.grpc.UpdateByRequest.UpdateByOperation.UpdateByColumn.UpdateBySpec.UpdateByCumulativeMin;
import io.deephaven.proto.backplane.grpc.UpdateByRequest.UpdateByOperation.UpdateByColumn.UpdateBySpec.UpdateByCumulativeProduct;
import io.deephaven.proto.backplane.grpc.UpdateByRequest.UpdateByOperation.UpdateByColumn.UpdateBySpec.UpdateByCumulativeSum;
import io.deephaven.proto.backplane.grpc.UpdateByRequest.UpdateByOperation.UpdateByColumn.UpdateBySpec.UpdateByEma;
import io.deephaven.proto.backplane.grpc.UpdateByRequest.UpdateByOperation.UpdateByColumn.UpdateBySpec.UpdateByEma.UpdateByEmaOptions;
import io.deephaven.proto.backplane.grpc.UpdateByRequest.UpdateByOperation.UpdateByColumn.UpdateBySpec.UpdateByEma.UpdateByEmaTimescale;
import io.deephaven.proto.backplane.grpc.UpdateByRequest.UpdateByOperation.UpdateByColumn.UpdateBySpec.UpdateByEma.UpdateByEmaTimescale.UpdateByEmaTicks;
import io.deephaven.proto.backplane.grpc.UpdateByRequest.UpdateByOperation.UpdateByColumn.UpdateBySpec.UpdateByEma.UpdateByEmaTimescale.UpdateByEmaTime;
import io.deephaven.proto.backplane.grpc.UpdateByRequest.UpdateByOperation.UpdateByColumn.UpdateBySpec.UpdateByFill;
import io.deephaven.proto.backplane.grpc.UpdateByRequest.UpdateByOptions;
import io.deephaven.qst.table.UpdateByTable;

import java.math.MathContext;
import java.math.RoundingMode;

class UpdateByBuilder {

    public static UpdateByRequest.Builder adapt(UpdateByTable updateByTable) {
        UpdateByRequest.Builder builder = UpdateByRequest.newBuilder();
        updateByTable.control().map(UpdateByBuilder::adapt).ifPresent(builder::setOptions);
        for (UpdateByOperation operation : updateByTable.operations()) {
            builder.addOperations(adapt(operation));
        }
        for (ColumnName groupByColumn : updateByTable.groupByColumns()) {
            builder.addGroupByColumns(groupByColumn.name());
        }
        return builder;
    }

    private enum OperationVisitor implements UpdateByOperation.Visitor<UpdateByRequest.UpdateByOperation> {
        INSTANCE;

        @Override
        public UpdateByRequest.UpdateByOperation visit(ColumnUpdateOperation clause) {
            return UpdateByRequest.UpdateByOperation.newBuilder().setColumn(adapt(clause)).build();
        }
    }

    static UpdateByRequest.UpdateByOperation adapt(UpdateByOperation clause) {
        return clause.walk(OperationVisitor.INSTANCE);
    }

    private static UpdateByColumn adapt(ColumnUpdateOperation columnUpdate) {
        UpdateByColumn.Builder builder = UpdateByColumn.newBuilder()
                .setSpec(adapt(columnUpdate.spec()));
        for (Pair pair : columnUpdate.columns()) {
            builder.addMatchPairs(Strings.of(pair));
        }
        return builder.build();
    }

    private enum SpecVisitor implements UpdateBySpec.Visitor<UpdateByColumn.UpdateBySpec> {
        INSTANCE;

        private static io.deephaven.proto.backplane.grpc.BadDataBehavior adapt(BadDataBehavior b) {
            switch (b) {
                case RESET:
                    return io.deephaven.proto.backplane.grpc.BadDataBehavior.RESET;
                case SKIP:
                    return io.deephaven.proto.backplane.grpc.BadDataBehavior.SKIP;
                case THROW:
                    return io.deephaven.proto.backplane.grpc.BadDataBehavior.THROW;
                case POISON:
                    return io.deephaven.proto.backplane.grpc.BadDataBehavior.POISON;
                default:
                    throw new IllegalArgumentException("Unexpected BadDataBehavior: " + b);
            }
        }

        private static UpdateByEmaOptions adapt(OperationControl control) {
            UpdateByEmaOptions.Builder builder = UpdateByEmaOptions.newBuilder();
            control.onNullValue().map(SpecVisitor::adapt).ifPresent(builder::setOnNullValue);
            control.onNanValue().map(SpecVisitor::adapt).ifPresent(builder::setOnNanValue);
            control.onNullTime().map(SpecVisitor::adapt).ifPresent(builder::setOnNullTime);
            control.onNegativeDeltaTime().map(SpecVisitor::adapt).ifPresent(builder::setOnNegativeDeltaTime);
            control.onZeroDeltaTime().map(SpecVisitor::adapt).ifPresent(builder::setOnZeroDeltaTime);
            control.bigValueContext().map(UpdateByBuilder::adapt).ifPresent(builder::setBigValueContext);
            return builder.build();
        }

        private static UpdateByEmaTimescale adapt(WindowScale windowScale) {
            if (windowScale.isTimeBased()) {
                return UpdateByEmaTimescale.newBuilder()
                        .setTime(UpdateByEmaTime.newBuilder()
                                .setColumn(windowScale.timestampCol())
                                .setPeriodNanos(windowScale.timescaleUnits())
                                .build())
                        .build();
            } else {
                return UpdateByEmaTimescale.newBuilder()
                        .setTicks(UpdateByEmaTicks.newBuilder()
                                .setTicks(windowScale.timescaleUnits())
                                .build())
                        .build();
            }
        }

        @Override
        public UpdateByColumn.UpdateBySpec visit(EmaSpec ema) {
            UpdateByEma.Builder builder = UpdateByEma.newBuilder().setTimescale(adapt(ema.timeScale()));
            ema.control().map(SpecVisitor::adapt).ifPresent(builder::setOptions);
            return UpdateByColumn.UpdateBySpec.newBuilder()
                    .setEma(builder.build())
                    .build();
        }

        // TODO: complete properly (DHC ticket #3666)
        @Override
        public UpdateByColumn.UpdateBySpec visit(EmsSpec spec) {
            throw new UnsupportedOperationException("EmsSpec not added to table.proto");
        }

<<<<<<< HEAD
        // TODO: complete properly (DHC ticket #3666)
        @Override
        public UpdateByColumn.UpdateBySpec visit(EmMinMaxSpec spec) {
            return null;
        }

=======
>>>>>>> 4cbbc706
        @Override
        public UpdateByColumn.UpdateBySpec visit(FillBySpec f) {
            return UpdateByColumn.UpdateBySpec.newBuilder()
                    .setFill(UpdateByFill.getDefaultInstance())
                    .build();
        }

        @Override
        public UpdateByColumn.UpdateBySpec visit(CumSumSpec c) {
            return UpdateByColumn.UpdateBySpec.newBuilder()
                    .setSum(UpdateByCumulativeSum.getDefaultInstance())
                    .build();
        }

        @Override
        public UpdateByColumn.UpdateBySpec visit(CumMinMaxSpec m) {
            if (m.isMax()) {
                return UpdateByColumn.UpdateBySpec.newBuilder()
                        .setMax(UpdateByCumulativeMax.getDefaultInstance())
                        .build();
            } else {
                return UpdateByColumn.UpdateBySpec.newBuilder()
                        .setMin(UpdateByCumulativeMin.getDefaultInstance())
                        .build();
            }
        }

        @Override
        public UpdateByColumn.UpdateBySpec visit(CumProdSpec p) {
            return UpdateByColumn.UpdateBySpec.newBuilder()
                    .setProduct(UpdateByCumulativeProduct.getDefaultInstance())
                    .build();
        }

        // TODO: add this correctly to `table.proto` (DHC #3392)
        @Override
        public UpdateByColumn.UpdateBySpec visit(DeltaSpec spec) {
            return null;
        }

        // TODO: add this correctly to `table.proto` (DHC #3392)
        @Override
        public UpdateByColumn.UpdateBySpec visit(RollingSumSpec rs) {
            return null;
        }

        // TODO: add this correctly to `table.proto` (DHC #3392)
        @Override
        public UpdateByColumn.UpdateBySpec visit(RollingGroupSpec rs) {
            return null;
        }

        // TODO: add this correctly to `table.proto` (DHC #3392)
        @Override
        public UpdateByColumn.UpdateBySpec visit(RollingAvgSpec ra) {
            return null;
        }

        // TODO: add this correctly to `table.proto` (DHC #3392)
        @Override
        public UpdateByColumn.UpdateBySpec visit(RollingMinMaxSpec spec) {
            return null;
        }

        // TODO: add this correctly to `table.proto` (DHC #3392)
        @Override
        public UpdateByColumn.UpdateBySpec visit(RollingProductSpec rps) {
            return null;
        }

        // TODO: add this correctly to `table.proto` (DHC #3392)
        @Override
        public UpdateByColumn.UpdateBySpec visit(RollingCountSpec spec) {
            return null;
        }
    }

    static UpdateByColumn.UpdateBySpec adapt(UpdateBySpec spec) {
        return spec.walk(SpecVisitor.INSTANCE);
    }

    static UpdateByOptions adapt(UpdateByControl control) {
        UpdateByOptions.Builder builder = UpdateByOptions.newBuilder();
        final Boolean useRedirection = control.useRedirection();
        if (useRedirection != null) {
            builder.setUseRedirection(useRedirection);
        }
        control.chunkCapacity().ifPresent(builder::setChunkCapacity);
        control.maxStaticSparseMemoryOverhead().ifPresent(builder::setMaxStaticSparseMemoryOverhead);
        control.initialHashTableSize().ifPresent(builder::setInitialHashTableSize);
        control.maximumLoadFactor().ifPresent(builder::setMaximumLoadFactor);
        control.targetLoadFactor().ifPresent(builder::setTargetLoadFactor);
        control.mathContext().map(UpdateByBuilder::adapt).ifPresent(builder::setMathContext);
        return builder.build();
    }

    static io.deephaven.proto.backplane.grpc.MathContext adapt(MathContext mathContext) {
        return io.deephaven.proto.backplane.grpc.MathContext.newBuilder()
                .setPrecision(mathContext.getPrecision())
                .setRoundingMode(adapt(mathContext.getRoundingMode()))
                .build();
    }

    private static io.deephaven.proto.backplane.grpc.MathContext.RoundingMode adapt(RoundingMode roundingMode) {
        switch (roundingMode) {
            case UP:
                return io.deephaven.proto.backplane.grpc.MathContext.RoundingMode.UP;
            case DOWN:
                return io.deephaven.proto.backplane.grpc.MathContext.RoundingMode.DOWN;
            case CEILING:
                return io.deephaven.proto.backplane.grpc.MathContext.RoundingMode.CEILING;
            case FLOOR:
                return io.deephaven.proto.backplane.grpc.MathContext.RoundingMode.FLOOR;
            case HALF_UP:
                return io.deephaven.proto.backplane.grpc.MathContext.RoundingMode.HALF_UP;
            case HALF_DOWN:
                return io.deephaven.proto.backplane.grpc.MathContext.RoundingMode.HALF_DOWN;
            case HALF_EVEN:
                return io.deephaven.proto.backplane.grpc.MathContext.RoundingMode.HALF_EVEN;
            case UNNECESSARY:
                return io.deephaven.proto.backplane.grpc.MathContext.RoundingMode.UNNECESSARY;
            default:
                throw new IllegalArgumentException("Unexpected rounding mode: " + roundingMode);
        }
    }
}<|MERGE_RESOLUTION|>--- conflicted
+++ resolved
@@ -124,15 +124,12 @@
             throw new UnsupportedOperationException("EmsSpec not added to table.proto");
         }
 
-<<<<<<< HEAD
         // TODO: complete properly (DHC ticket #3666)
         @Override
         public UpdateByColumn.UpdateBySpec visit(EmMinMaxSpec spec) {
             return null;
         }
 
-=======
->>>>>>> 4cbbc706
         @Override
         public UpdateByColumn.UpdateBySpec visit(FillBySpec f) {
             return UpdateByColumn.UpdateBySpec.newBuilder()
