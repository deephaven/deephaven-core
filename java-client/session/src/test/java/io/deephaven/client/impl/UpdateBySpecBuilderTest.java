package io.deephaven.client.impl;

import io.deephaven.api.updateby.BadDataBehavior;
import io.deephaven.api.updateby.OperationControl;
import io.deephaven.api.updateby.spec.*;
import io.deephaven.api.updateby.spec.UpdateBySpec.Visitor;
import io.deephaven.proto.backplane.grpc.UpdateByRequest.UpdateByOperation.UpdateByColumn;
import io.deephaven.proto.backplane.grpc.UpdateByRequest.UpdateByOperation.UpdateByColumn.UpdateBySpec.UpdateByCumulativeMax;
import io.deephaven.proto.backplane.grpc.UpdateByRequest.UpdateByOperation.UpdateByColumn.UpdateBySpec.UpdateByCumulativeMin;
import io.deephaven.proto.backplane.grpc.UpdateByRequest.UpdateByOperation.UpdateByColumn.UpdateBySpec.UpdateByCumulativeProduct;
import io.deephaven.proto.backplane.grpc.UpdateByRequest.UpdateByOperation.UpdateByColumn.UpdateBySpec.UpdateByCumulativeSum;
import io.deephaven.proto.backplane.grpc.UpdateByRequest.UpdateByOperation.UpdateByColumn.UpdateBySpec.UpdateByEma;
import io.deephaven.proto.backplane.grpc.UpdateByRequest.UpdateByOperation.UpdateByColumn.UpdateBySpec.UpdateByEma.UpdateByEmaTimescale;
import io.deephaven.proto.backplane.grpc.UpdateByRequest.UpdateByOperation.UpdateByColumn.UpdateBySpec.UpdateByEma.UpdateByEmaTimescale.UpdateByEmaTime;
import io.deephaven.proto.backplane.grpc.UpdateByRequest.UpdateByOperation.UpdateByColumn.UpdateBySpec.UpdateByFill;
import org.junit.jupiter.api.Test;

import java.time.Duration;

import static org.assertj.core.api.Assertions.assertThat;

public class UpdateBySpecBuilderTest {

    private enum ExpectedSpecVisitor implements Visitor<UpdateByColumn.UpdateBySpec> {
        INSTANCE;

        // Note: this is written in a way to encourage new tests get added any time a new UpdateByColumn.UpdateBySpec
        // type gets created.
        // The visitor methods should not typically need to look at the actual message - it's meant to return the
        // expected value. An exception is for CumMinMaxSpec, where we need to read the field to determine the proper
        // gRPC message type.

        @Override
        public UpdateByColumn.UpdateBySpec visit(EmaSpec ema) {
            return UpdateByColumn.UpdateBySpec
                    .newBuilder().setEma(
                            UpdateByEma.newBuilder()
                                    .setTimescale(UpdateByEmaTimescale.newBuilder().setTime(UpdateByEmaTime.newBuilder()
                                            .setColumn("Timestamp").setPeriodNanos(1).build()).build())
                                    .build())
                    .build();
        }

        @Override
        public UpdateByColumn.UpdateBySpec visit(FillBySpec f) {
            return UpdateByColumn.UpdateBySpec.newBuilder().setFill(UpdateByFill.getDefaultInstance()).build();
        }

        @Override
        public UpdateByColumn.UpdateBySpec visit(CumSumSpec c) {
            return UpdateByColumn.UpdateBySpec.newBuilder().setSum(UpdateByCumulativeSum.getDefaultInstance()).build();
        }

        @Override
        public UpdateByColumn.UpdateBySpec visit(CumMinMaxSpec m) {
            if (m.isMax()) {
                return UpdateByColumn.UpdateBySpec.newBuilder().setMax(UpdateByCumulativeMax.getDefaultInstance())
                        .build();
            } else {
                return UpdateByColumn.UpdateBySpec.newBuilder().setMin(UpdateByCumulativeMin.getDefaultInstance())
                        .build();
            }
        }

        @Override
        public UpdateByColumn.UpdateBySpec visit(CumProdSpec p) {
            return UpdateByColumn.UpdateBySpec.newBuilder().setProduct(UpdateByCumulativeProduct.getDefaultInstance())
                    .build();
        }

        // TODO: add this correctly (DHC #3392)
        @Override
        public UpdateByColumn.UpdateBySpec visit(RollingSumSpec p) {
            return null;
        }

        // TODO: add this correctly (DHC #3392)
        @Override
        public UpdateByColumn.UpdateBySpec visit(RollingGroupSpec p) {
            return null;
        }

<<<<<<< HEAD
        // TODO: add this correctly (DHC #3392)
        @Override
        public UpdateByColumn.UpdateBySpec visit(RollingProductSpec rps) {
=======

        // TODO: add this correctly (DHC #3392)
        @Override
        public UpdateByColumn.UpdateBySpec visit(RollingAvgSpec p) {
            return null;
        }

        // TODO: add this correctly (DHC #3392)
        @Override
        public UpdateByColumn.UpdateBySpec visit(RollingMinMaxSpec p) {
>>>>>>> 005a54dc
            return null;
        }
    }

    @Test
    void ema() {
        check(EmaSpec.ofTime("Timestamp", Duration.ofNanos(1)));
        check(EmaSpec.ofTicks(42L), UpdateByColumn.UpdateBySpec.newBuilder()
                .setEma(UpdateByEma.newBuilder().setTimescale(UpdateByEmaTimescale.newBuilder()
                        .setTicks(UpdateByEmaTimescale.UpdateByEmaTicks.newBuilder().setTicks(42L).build()).build())
                        .build())
                .build());
        check(EmaSpec.ofTicks(OperationControl.builder().onNullValue(BadDataBehavior.THROW).build(), 100L),
                UpdateByColumn.UpdateBySpec.newBuilder().setEma(UpdateByEma.newBuilder()
                        .setOptions(UpdateByEma.UpdateByEmaOptions.newBuilder()
                                .setOnNullValue(io.deephaven.proto.backplane.grpc.BadDataBehavior.THROW).build())
                        .setTimescale(UpdateByEmaTimescale.newBuilder()
                                .setTicks(UpdateByEmaTimescale.UpdateByEmaTicks.newBuilder().setTicks(100L).build())
                                .build())
                        .build()).build());
    }

    @Test
    void cumulativeMin() {
        check(CumMinMaxSpec.of(false));
    }

    @Test
    void cumulativeMax() {
        check(CumMinMaxSpec.of(true));
    }

    @Test
    void cumulativeProd() {
        check(CumProdSpec.of());
    }

    @Test
    void fillBy() {
        check(FillBySpec.of());
    }

    private static void check(UpdateBySpec spec) {
        check(spec, spec.walk(ExpectedSpecVisitor.INSTANCE));
    }

    private static void check(UpdateBySpec spec, UpdateByColumn.UpdateBySpec expected) {
        assertThat(UpdateByBuilder.adapt(spec)).isEqualTo(expected);
    }
}<|MERGE_RESOLUTION|>--- conflicted
+++ resolved
@@ -80,12 +80,6 @@
             return null;
         }
 
-<<<<<<< HEAD
-        // TODO: add this correctly (DHC #3392)
-        @Override
-        public UpdateByColumn.UpdateBySpec visit(RollingProductSpec rps) {
-=======
-
         // TODO: add this correctly (DHC #3392)
         @Override
         public UpdateByColumn.UpdateBySpec visit(RollingAvgSpec p) {
@@ -95,7 +89,12 @@
         // TODO: add this correctly (DHC #3392)
         @Override
         public UpdateByColumn.UpdateBySpec visit(RollingMinMaxSpec p) {
->>>>>>> 005a54dc
+            return null;
+        }
+
+        // TODO: add this correctly (DHC #3392)
+        @Override
+        public UpdateByColumn.UpdateBySpec visit(RollingProductSpec rps) {
             return null;
         }
     }
