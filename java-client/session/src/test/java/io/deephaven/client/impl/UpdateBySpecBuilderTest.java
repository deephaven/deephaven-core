package io.deephaven.client.impl;

import io.deephaven.api.updateby.BadDataBehavior;
import io.deephaven.api.updateby.OperationControl;
import io.deephaven.api.updateby.spec.*;
import io.deephaven.api.updateby.spec.UpdateBySpec.Visitor;
import io.deephaven.proto.backplane.grpc.UpdateByRequest.UpdateByOperation.UpdateByColumn;
import io.deephaven.proto.backplane.grpc.UpdateByRequest.UpdateByOperation.UpdateByColumn.UpdateBySpec.UpdateByCumulativeMax;
import io.deephaven.proto.backplane.grpc.UpdateByRequest.UpdateByOperation.UpdateByColumn.UpdateBySpec.UpdateByCumulativeMin;
import io.deephaven.proto.backplane.grpc.UpdateByRequest.UpdateByOperation.UpdateByColumn.UpdateBySpec.UpdateByCumulativeProduct;
import io.deephaven.proto.backplane.grpc.UpdateByRequest.UpdateByOperation.UpdateByColumn.UpdateBySpec.UpdateByCumulativeSum;
import io.deephaven.proto.backplane.grpc.UpdateByRequest.UpdateByOperation.UpdateByColumn.UpdateBySpec.UpdateByEma;
import io.deephaven.proto.backplane.grpc.UpdateByRequest.UpdateByOperation.UpdateByColumn.UpdateBySpec.UpdateByEma.UpdateByEmaTimescale;
import io.deephaven.proto.backplane.grpc.UpdateByRequest.UpdateByOperation.UpdateByColumn.UpdateBySpec.UpdateByEma.UpdateByEmaTimescale.UpdateByEmaTime;
import io.deephaven.proto.backplane.grpc.UpdateByRequest.UpdateByOperation.UpdateByColumn.UpdateBySpec.UpdateByFill;
import org.junit.jupiter.api.Test;

import java.time.Duration;

import static org.assertj.core.api.Assertions.assertThat;

public class UpdateBySpecBuilderTest {

    private enum ExpectedSpecVisitor implements Visitor<UpdateByColumn.UpdateBySpec> {
        INSTANCE;

        // Note: this is written in a way to encourage new tests get added any time a new UpdateByColumn.UpdateBySpec
        // type gets created.
        // The visitor methods should not typically need to look at the actual message - it's meant to return the
        // expected value. An exception is for CumMinMaxSpec, where we need to read the field to determine the proper
        // gRPC message type.

        @Override
        public UpdateByColumn.UpdateBySpec visit(EmaSpec ema) {
            return UpdateByColumn.UpdateBySpec
                    .newBuilder().setEma(
                            UpdateByEma.newBuilder()
                                    .setTimescale(UpdateByEmaTimescale.newBuilder().setTime(UpdateByEmaTime.newBuilder()
                                            .setColumn("Timestamp").setPeriodNanos(1).build()).build())
                                    .build())
                    .build();
        }

        @Override
        public UpdateByColumn.UpdateBySpec visit(FillBySpec f) {
            return UpdateByColumn.UpdateBySpec.newBuilder().setFill(UpdateByFill.getDefaultInstance()).build();
        }

        @Override
        public UpdateByColumn.UpdateBySpec visit(CumSumSpec c) {
            return UpdateByColumn.UpdateBySpec.newBuilder().setSum(UpdateByCumulativeSum.getDefaultInstance()).build();
        }

        @Override
        public UpdateByColumn.UpdateBySpec visit(CumMinMaxSpec m) {
            if (m.isMax()) {
                return UpdateByColumn.UpdateBySpec.newBuilder().setMax(UpdateByCumulativeMax.getDefaultInstance())
                        .build();
            } else {
                return UpdateByColumn.UpdateBySpec.newBuilder().setMin(UpdateByCumulativeMin.getDefaultInstance())
                        .build();
            }
        }

        @Override
        public UpdateByColumn.UpdateBySpec visit(CumProdSpec p) {
            return UpdateByColumn.UpdateBySpec.newBuilder().setProduct(UpdateByCumulativeProduct.getDefaultInstance())
                    .build();
        }

        // TODO: add this correctly (DHC #3392)
        @Override
        public UpdateByColumn.UpdateBySpec visit(RollingSumSpec p) {
            return null;
        }

        // TODO: add this correctly (DHC #3392)
        @Override
        public UpdateByColumn.UpdateBySpec visit(RollingGroupSpec p) {
            return null;
        }

<<<<<<< HEAD
        // TODO: add this correctly
        @Override
        public UpdateByColumn.UpdateBySpec visit(RollingMinMaxSpec p) {
            return null;
        }

=======

        // TODO: add this correctly (DHC #3392)
        @Override
        public UpdateByColumn.UpdateBySpec visit(RollingAvgSpec p) {
            return null;
        }
>>>>>>> 17fb8525
    }

    @Test
    void ema() {
        check(EmaSpec.ofTime("Timestamp", Duration.ofNanos(1)));
        check(EmaSpec.ofTicks(42L), UpdateByColumn.UpdateBySpec.newBuilder()
                .setEma(UpdateByEma.newBuilder().setTimescale(UpdateByEmaTimescale.newBuilder()
                        .setTicks(UpdateByEmaTimescale.UpdateByEmaTicks.newBuilder().setTicks(42L).build()).build())
                        .build())
                .build());
        check(EmaSpec.ofTicks(OperationControl.builder().onNullValue(BadDataBehavior.THROW).build(), 100L),
                UpdateByColumn.UpdateBySpec.newBuilder().setEma(UpdateByEma.newBuilder()
                        .setOptions(UpdateByEma.UpdateByEmaOptions.newBuilder()
                                .setOnNullValue(io.deephaven.proto.backplane.grpc.BadDataBehavior.THROW).build())
                        .setTimescale(UpdateByEmaTimescale.newBuilder()
                                .setTicks(UpdateByEmaTimescale.UpdateByEmaTicks.newBuilder().setTicks(100L).build())
                                .build())
                        .build()).build());
    }

    @Test
    void cumulativeMin() {
        check(CumMinMaxSpec.of(false));
    }

    @Test
    void cumulativeMax() {
        check(CumMinMaxSpec.of(true));
    }

    @Test
    void cumulativeProd() {
        check(CumProdSpec.of());
    }

    @Test
    void fillBy() {
        check(FillBySpec.of());
    }

    private static void check(UpdateBySpec spec) {
        check(spec, spec.walk(ExpectedSpecVisitor.INSTANCE));
    }

    private static void check(UpdateBySpec spec, UpdateByColumn.UpdateBySpec expected) {
        assertThat(UpdateByBuilder.adapt(spec)).isEqualTo(expected);
    }
}<|MERGE_RESOLUTION|>--- conflicted
+++ resolved
@@ -80,21 +80,18 @@
             return null;
         }
 
-<<<<<<< HEAD
-        // TODO: add this correctly
-        @Override
-        public UpdateByColumn.UpdateBySpec visit(RollingMinMaxSpec p) {
-            return null;
-        }
-
-=======
 
         // TODO: add this correctly (DHC #3392)
         @Override
         public UpdateByColumn.UpdateBySpec visit(RollingAvgSpec p) {
             return null;
         }
->>>>>>> 17fb8525
+
+        // TODO: add this correctly (DHC #3392)
+        @Override
+        public UpdateByColumn.UpdateBySpec visit(RollingMinMaxSpec p) {
+            return null;
+        }
     }
 
     @Test
