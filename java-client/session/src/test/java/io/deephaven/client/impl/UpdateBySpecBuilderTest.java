--- conflicted
+++ resolved
@@ -194,24 +194,17 @@
             return null;
         }
 
-<<<<<<< HEAD
-        // TODO: add this correctly (DHC #3392)
-=======
         // TODO: add this correctly (DHC #3666)
->>>>>>> dd2f01f5
         // @Override
         public UpdateByColumn.UpdateBySpec visit(RollingStdSpec spec) {
             return null;
         }
-<<<<<<< HEAD
-=======
 
         // TODO: add this correctly (DHC #3666)
         @Override
         public UpdateByColumn.UpdateBySpec visit(RollingWAvgSpec spec) {
             return null;
         }
->>>>>>> dd2f01f5
     }
 
     @Test
