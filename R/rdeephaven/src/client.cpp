/*
 * Most of the methods here wrap methods defined in client.h and client_options.h to expose them to R via Rcpp.
 * Thus, the only methods that are documented here are the ones that are unique to these classes, and not already
 * documented in one of the header files mentioned above.
 */

#include <iostream>
#include <memory>
#include <stdexcept>
#include <string>
#include <utility>
#include <vector>

#include "deephaven/client/client.h"
#include "deephaven/client/columns.h"
#include "deephaven/client/flight.h"
#include "deephaven/client/update_by.h"
#include "deephaven/client/utility/arrow_util.h"

#include <arrow/c/abi.h>
#include <arrow/c/bridge.h>

#include <Rcpp.h>

using deephaven::dhcore::utility::Base64Encode;
using deephaven::client::update_by::OperationControl;

// forward declaration of classes
class TableHandleWrapper;
class ClientOptionsWrapper;
class ClientWrapper;

// forward declaration of conversion functions
std::vector<deephaven::client::Aggregate> convertRcppListToVectorOfTypeAggregate(Rcpp::List rcpp_list);
std::vector<deephaven::client::TableHandle> convertRcppListToVectorOfTypeTableHandle(Rcpp::List rcpp_list);
std::vector<deephaven::client::UpdateByOperation> convertRcppListToVectorOfTypeUpdateByOperation(Rcpp::List rcpp_list);


// WRAPPING AGGREGATIONS FOR TH.AGG_BY()

class AggregateWrapper {
public:
    AggregateWrapper();
    AggregateWrapper(deephaven::client::Aggregate aggregate) :
            internal_agg_op(std::move(aggregate)) {}
private:
    deephaven::client::Aggregate internal_agg_op;
    friend TableHandleWrapper;
    friend std::vector<deephaven::client::Aggregate> convertRcppListToVectorOfTypeAggregate(Rcpp::List rcpp_list);
};

std::vector<deephaven::client::Aggregate> convertRcppListToVectorOfTypeAggregate(Rcpp::List rcpp_list) {
    std::vector<deephaven::client::Aggregate> converted_list;
    converted_list.reserve(rcpp_list.size());

    for(int i = 0; i < rcpp_list.size(); i++) {
        Rcpp::Environment rcpp_list_element = rcpp_list[i];
        Rcpp::XPtr<AggregateWrapper> xptr(rcpp_list_element.get(".pointer"));
        deephaven::client::Aggregate internal_agg_op = xptr->internal_agg_op;
        converted_list.push_back(internal_agg_op);
    }

    return converted_list;
}

AggregateWrapper* INTERNAL_agg_min(std::vector<std::string> cols) {
    return new AggregateWrapper(deephaven::client::Aggregate::Min(cols));
}

AggregateWrapper* INTERNAL_agg_max(std::vector<std::string> cols) {
    return new AggregateWrapper(deephaven::client::Aggregate::Max(cols));
}

AggregateWrapper* INTERNAL_agg_first(std::vector<std::string> cols) {
    return new AggregateWrapper(deephaven::client::Aggregate::First(cols));
}

AggregateWrapper* INTERNAL_agg_last(std::vector<std::string> cols) {
    return new AggregateWrapper(deephaven::client::Aggregate::Last(cols));
}

AggregateWrapper* INTERNAL_agg_sum(std::vector<std::string> cols) {
    return new AggregateWrapper(deephaven::client::Aggregate::Sum(cols));
}

AggregateWrapper* INTERNAL_agg_absSum(std::vector<std::string> cols) {
    return new AggregateWrapper(deephaven::client::Aggregate::AbsSum(cols));
}

AggregateWrapper* INTERNAL_agg_avg(std::vector<std::string> cols) {
    return new AggregateWrapper(deephaven::client::Aggregate::Avg(cols));
}

AggregateWrapper* INTERNAL_agg_wAvg(std::string weight_column, std::vector<std::string> cols) {
    return new AggregateWrapper(deephaven::client::Aggregate::WAvg(weight_column, cols));
}

AggregateWrapper* INTERNAL_agg_median(std::vector<std::string> cols) {
    return new AggregateWrapper(deephaven::client::Aggregate::Med(cols));
}

AggregateWrapper* INTERNAL_agg_var(std::vector<std::string> cols) {
    return new AggregateWrapper(deephaven::client::Aggregate::Var(cols));
}

AggregateWrapper* INTERNAL_agg_std(std::vector<std::string> cols) {
    return new AggregateWrapper(deephaven::client::Aggregate::Std(cols));
}

AggregateWrapper* INTERNAL_agg_percentile(double percentile, std::vector<std::string> cols) {
    return new AggregateWrapper(deephaven::client::Aggregate::Pct(percentile, false, cols));
}

AggregateWrapper* INTERNAL_agg_count(std::string col) {
    return new AggregateWrapper(deephaven::client::Aggregate::Count(col));
}

// WRAPPING UPDATE BY OPS FOR TH.UPDATE_BY()

class UpdateByOpWrapper {
public:
    UpdateByOpWrapper();
    UpdateByOpWrapper(deephaven::client::UpdateByOperation update_by_op) :
        internal_update_by_op(std::move(update_by_op)) {}
private:
    deephaven::client::UpdateByOperation internal_update_by_op;
    friend TableHandleWrapper;
    friend std::vector<deephaven::client::UpdateByOperation> convertRcppListToVectorOfTypeUpdateByOperation(Rcpp::List rcpp_list);
};

std::vector<deephaven::client::UpdateByOperation> convertRcppListToVectorOfTypeUpdateByOperation(Rcpp::List rcpp_list) {
    std::vector<deephaven::client::UpdateByOperation> converted_list;
    converted_list.reserve(rcpp_list.size());

    for(int i = 0; i < rcpp_list.size(); i++) {
        Rcpp::Environment rcpp_list_element = rcpp_list[i];
        Rcpp::XPtr<UpdateByOpWrapper> xptr(rcpp_list_element.get(".pointer"));
        deephaven::client::UpdateByOperation internal_update_by_op = xptr->internal_update_by_op;
        converted_list.push_back(internal_update_by_op);
    }

    return converted_list;
}

OperationControl* INTERNAL_opControlGenerator(std::string on_null, std::string on_nan, std::string big_value_context) {
    OperationControl* op_control = new OperationControl();

    if(on_null == "null") {
        op_control->on_null = deephaven::client::update_by::BadDataBehavior::kPoison;
    }
    else if(on_null == "skip") {
        op_control->on_null = deephaven::client::update_by::BadDataBehavior::kSkip;
    }
    else if(on_null == "reset") {
        op_control->on_null = deephaven::client::update_by::BadDataBehavior::kReset;
    }
    else if(on_null == "throw") {
        op_control->on_null = deephaven::client::update_by::BadDataBehavior::kThrow;
    }

    if(on_nan == "null") {
        op_control->on_nan = deephaven::client::update_by::BadDataBehavior::kPoison;
    }
    else if(on_nan == "skip") {
        op_control->on_nan = deephaven::client::update_by::BadDataBehavior::kSkip;
    }
    else if(on_nan == "reset") {
        op_control->on_nan = deephaven::client::update_by::BadDataBehavior::kReset;
    }
    else if(on_nan == "throw") {
        op_control->on_nan = deephaven::client::update_by::BadDataBehavior::kThrow;
    }

    if (big_value_context == "decimal32") {
        op_control->big_value_context = deephaven::client::update_by::MathContext::kDecimal32;
    }
    else if (big_value_context == "decimal64") {
        op_control->big_value_context = deephaven::client::update_by::MathContext::kDecimal64;
    }
    else if (big_value_context == "decimal128") {
        op_control->big_value_context = deephaven::client::update_by::MathContext::kDecimal128;
    }
    else if (big_value_context == "unlimited") {
        op_control->big_value_context = deephaven::client::update_by::MathContext::kUnlimited;
    }

    return op_control;
}

UpdateByOpWrapper* INTERNAL_cumSum(std::vector<std::string> cols) {
    return new UpdateByOpWrapper(deephaven::client::update_by::cumSum(cols));
}

UpdateByOpWrapper* INTERNAL_cumProd(std::vector<std::string> cols) {
    return new UpdateByOpWrapper(deephaven::client::update_by::cumProd(cols));
}

UpdateByOpWrapper* INTERNAL_cumMin(std::vector<std::string> cols) {
    return new UpdateByOpWrapper(deephaven::client::update_by::cumMin(cols));
}

UpdateByOpWrapper* INTERNAL_cumMax(std::vector<std::string> cols) {
    return new UpdateByOpWrapper(deephaven::client::update_by::cumMax(cols));
}

UpdateByOpWrapper* INTERNAL_forwardFill(std::vector<std::string> cols) {
    return new UpdateByOpWrapper(deephaven::client::update_by::forwardFill(cols));
}

UpdateByOpWrapper* INTERNAL_delta(std::vector<std::string> cols, std::string delta_control) {
    deephaven::client::update_by::DeltaControl cpp_delta_control;

    if(delta_control == "null_dominates") {
        cpp_delta_control = deephaven::client::update_by::DeltaControl::kNullDominates;
    }
    else if (delta_control == "value_dominates") {
        cpp_delta_control = deephaven::client::update_by::DeltaControl::kValueDominates;
    }
    else if (delta_control == "zero_dominates") {
        cpp_delta_control = deephaven::client::update_by::DeltaControl::kZeroDominates;
    }

    return new UpdateByOpWrapper(deephaven::client::update_by::delta(cols, cpp_delta_control));
}

UpdateByOpWrapper* INTERNAL_emaTick(double decay_ticks, std::vector<std::string> cols,
                                   const OperationControl &op_control = OperationControl()) {
   return new UpdateByOpWrapper(deephaven::client::update_by::emaTick(decay_ticks, cols, op_control));
}

UpdateByOpWrapper* INTERNAL_emaTime(std::string timestamp_col, std::string decay_time, std::vector<std::string> cols,
                                    const OperationControl &op_control = OperationControl()) {
    return new UpdateByOpWrapper(deephaven::client::update_by::emaTime(timestamp_col, decay_time, cols, op_control));
}

UpdateByOpWrapper* INTERNAL_emsTick(double decay_ticks, std::vector<std::string> cols,
                                    const OperationControl &op_control = OperationControl()) {
    return new UpdateByOpWrapper(deephaven::client::update_by::emsTick(decay_ticks, cols, op_control));
}

UpdateByOpWrapper* INTERNAL_emsTime(std::string timestamp_col, std::string decay_time, std::vector<std::string> cols,
                                    const OperationControl &op_control = OperationControl()) {
    return new UpdateByOpWrapper(deephaven::client::update_by::emsTime(timestamp_col, decay_time, cols, op_control));
}

UpdateByOpWrapper* INTERNAL_emminTick(double decay_ticks, std::vector<std::string> cols,
                                      const OperationControl &op_control = OperationControl()) {
    return new UpdateByOpWrapper(deephaven::client::update_by::emminTick(decay_ticks, cols, op_control));
}

UpdateByOpWrapper* INTERNAL_emminTime(std::string timestamp_col, std::string decay_time, std::vector<std::string> cols,
                                      const OperationControl &op_control = OperationControl()) {
    return new UpdateByOpWrapper(deephaven::client::update_by::emminTime(timestamp_col, decay_time, cols, op_control));
}

UpdateByOpWrapper* INTERNAL_emmaxTick(double decay_ticks, std::vector<std::string> cols,
                                      const OperationControl &op_control = OperationControl()) {
    return new UpdateByOpWrapper(deephaven::client::update_by::emmaxTick(decay_ticks, cols, op_control));
}

UpdateByOpWrapper* INTERNAL_emmaxTime(std::string timestamp_col, std::string decay_time, std::vector<std::string> cols,
                                      const OperationControl &op_control = OperationControl()) {
    return new UpdateByOpWrapper(deephaven::client::update_by::emmaxTime(timestamp_col, decay_time, cols, op_control));
}

UpdateByOpWrapper* INTERNAL_emstdTick(double decay_ticks, std::vector<std::string> cols,
                                      const OperationControl &op_control = OperationControl()) {
    return new UpdateByOpWrapper(deephaven::client::update_by::emstdTick(decay_ticks, cols, op_control));
}

UpdateByOpWrapper* INTERNAL_emstdTime(std::string timestamp_col, std::string decay_time, std::vector<std::string> cols,
                                      const OperationControl &op_control = OperationControl()) {
    return new UpdateByOpWrapper(deephaven::client::update_by::emstdTime(timestamp_col, decay_time, cols, op_control));
}

UpdateByOpWrapper* INTERNAL_rollingSumTick(std::vector<std::string> cols, int rev_ticks, int fwd_ticks) {
    return new UpdateByOpWrapper(deephaven::client::update_by::rollingSumTick(cols, rev_ticks, fwd_ticks));
}

UpdateByOpWrapper* INTERNAL_rollingSumTime(std::string timestamp_col, std::vector<std::string> cols,
                                           std::string rev_time, std::string fwd_time) {
    return new UpdateByOpWrapper(deephaven::client::update_by::rollingSumTime(timestamp_col, cols, rev_time, fwd_time));
}

UpdateByOpWrapper* INTERNAL_rollingGroupTick(std::vector<std::string> cols, int rev_ticks, int fwd_ticks) {
    return new UpdateByOpWrapper(deephaven::client::update_by::rollingGroupTick(cols, rev_ticks, fwd_ticks));
}

UpdateByOpWrapper* INTERNAL_rollingGroupTime(std::string timestamp_col, std::vector<std::string> cols,
                                             std::string rev_time, std::string fwd_time) {
    return new UpdateByOpWrapper(deephaven::client::update_by::rollingGroupTime(timestamp_col, cols, rev_time, fwd_time));
}

UpdateByOpWrapper* INTERNAL_rollingAvgTick(std::vector<std::string> cols, int rev_ticks, int fwd_ticks) {
    return new UpdateByOpWrapper(deephaven::client::update_by::rollingAvgTick(cols, rev_ticks, fwd_ticks));
}

UpdateByOpWrapper* INTERNAL_rollingAvgTime(std::string timestamp_col, std::vector<std::string> cols,
                                           std::string rev_time, std::string fwd_time) {
    return new UpdateByOpWrapper(deephaven::client::update_by::rollingAvgTime(timestamp_col, cols, rev_time, fwd_time));
}

UpdateByOpWrapper* INTERNAL_rollingMinTick(std::vector<std::string> cols, int rev_ticks, int fwd_ticks) {
    return new UpdateByOpWrapper(deephaven::client::update_by::rollingMinTick(cols, rev_ticks, fwd_ticks));
}

UpdateByOpWrapper* INTERNAL_rollingMinTime(std::string timestamp_col, std::vector<std::string> cols,
                                           std::string rev_time, std::string fwd_time) {
    return new UpdateByOpWrapper(deephaven::client::update_by::rollingMinTime(timestamp_col, cols, rev_time, fwd_time));
}

UpdateByOpWrapper* INTERNAL_rollingMaxTick(std::vector<std::string> cols, int rev_ticks, int fwd_ticks) {
    return new UpdateByOpWrapper(deephaven::client::update_by::rollingMaxTick(cols, rev_ticks, fwd_ticks));
}

UpdateByOpWrapper* INTERNAL_rollingMaxTime(std::string timestamp_col, std::vector<std::string> cols,
                                           std::string rev_time, std::string fwd_time) {
    return new UpdateByOpWrapper(deephaven::client::update_by::rollingMaxTime(timestamp_col, cols, rev_time, fwd_time));
}

UpdateByOpWrapper* INTERNAL_rollingProdTick(std::vector<std::string> cols, int rev_ticks, int fwd_ticks) {
    return new UpdateByOpWrapper(deephaven::client::update_by::rollingProdTick(cols, rev_ticks, fwd_ticks));
}

UpdateByOpWrapper* INTERNAL_rollingProdTime(std::string timestamp_col, std::vector<std::string> cols,
                                            std::string rev_time, std::string fwd_time) {
    return new UpdateByOpWrapper(deephaven::client::update_by::rollingProdTime(timestamp_col, cols, rev_time, fwd_time));
}

UpdateByOpWrapper* INTERNAL_rollingCountTick(std::vector<std::string> cols, int rev_ticks, int fwd_ticks) {
    return new UpdateByOpWrapper(deephaven::client::update_by::rollingCountTick(cols, rev_ticks, fwd_ticks));
}

UpdateByOpWrapper* INTERNAL_rollingCountTime(std::string timestamp_col, std::vector<std::string> cols,
                                             std::string rev_time, std::string fwd_time) {
    return new UpdateByOpWrapper(deephaven::client::update_by::rollingCountTime(timestamp_col, cols, rev_time, fwd_time));
}

UpdateByOpWrapper* INTERNAL_rollingStdTick(std::vector<std::string> cols, int rev_ticks, int fwd_ticks) {
    return new UpdateByOpWrapper(deephaven::client::update_by::rollingStdTick(cols, rev_ticks, fwd_ticks));
}

UpdateByOpWrapper* INTERNAL_rollingStdTime(std::string timestamp_col, std::vector<std::string> cols,
                                           std::string rev_time, std::string fwd_time) {
    return new UpdateByOpWrapper(deephaven::client::update_by::rollingStdTime(timestamp_col, cols, rev_time, fwd_time));
}

UpdateByOpWrapper* INTERNAL_rollingWavgTick(std::string weight_col, std::vector<std::string> cols,
                                            int rev_ticks, int fwd_ticks) {
    return new UpdateByOpWrapper(deephaven::client::update_by::rollingWavgTick(weight_col, cols, rev_ticks, fwd_ticks));
}

UpdateByOpWrapper* INTERNAL_rollingWavgTime(std::string timestamp_col, std::string weight_col, std::vector<std::string> cols,
                                            std::string rev_time, std::string fwd_time) {
    return new UpdateByOpWrapper(deephaven::client::update_by::rollingWavgTime(timestamp_col, weight_col, cols, rev_time, fwd_time));
}


class TableHandleWrapper {
public:
    TableHandleWrapper(deephaven::client::TableHandle ref_table) :
        internal_tbl_hdl(std::move(ref_table)) {};

    TableHandleWrapper* Select(std::vector<std::string> cols) {
        return new TableHandleWrapper(internal_tbl_hdl.Select(cols));
    };

    TableHandleWrapper* View(std::vector<std::string> cols) {
        return new TableHandleWrapper(internal_tbl_hdl.View(cols));
    };

    TableHandleWrapper* Update(std::vector<std::string> cols) {
        return new TableHandleWrapper(internal_tbl_hdl.Update(cols));
    };

    TableHandleWrapper* UpdateView(std::vector<std::string> cols) {
        return new TableHandleWrapper(internal_tbl_hdl.UpdateView(cols));
    };

    TableHandleWrapper* DropColumns(std::vector<std::string> cols) {
        return new TableHandleWrapper(internal_tbl_hdl.DropColumns(cols));
    };

    TableHandleWrapper* Where(std::string condition) {
        return new TableHandleWrapper(internal_tbl_hdl.Where(condition));
    };

    TableHandleWrapper* GroupBy(std::vector<std::string> cols) {
        return new TableHandleWrapper(internal_tbl_hdl.By(cols));
    };

    TableHandleWrapper* Ungroup(std::vector<std::string> group_by_cols) {
        return new TableHandleWrapper(internal_tbl_hdl.Ungroup(false, group_by_cols));
    };

<<<<<<< HEAD
    TableHandleWrapper* UpdateBy(Rcpp::List updateByOps, std::vector<std::string> group_by_cols) {
        std::vector<deephaven::client::UpdateByOperation> converted_updateByOps = convertRcppListToVectorOfTypeUpdateByOperation(updateByOps);
        return new TableHandleWrapper(internal_tbl_hdl.UpdateBy(converted_updateByOps, group_by_cols));
=======
    TableHandleWrapper* AggBy(Rcpp::List aggregations, std::vector<std::string> groupByColumns) {
        std::vector<deephaven::client::Aggregate> converted_aggregations = convertRcppListToVectorOfTypeAggregate(aggregations);
        return new TableHandleWrapper(internal_tbl_hdl.By(deephaven::client::AggregateCombo::Create(converted_aggregations), groupByColumns));
    };

    TableHandleWrapper* AggAllBy(AggregateWrapper &aggregation, std::vector<std::string> groupByColumns) {
        std::vector<deephaven::client::Aggregate> converted_aggregation = {aggregation.internal_aggregation};
        return new TableHandleWrapper(internal_tbl_hdl.By(deephaven::client::AggregateCombo::Create(converted_aggregation), groupByColumns));
>>>>>>> f12a9407
    }

    TableHandleWrapper* AggBy(Rcpp::List agg_ops, std::vector<std::string> group_by_cols) {
        std::vector<deephaven::client::Aggregate> converted_agg_ops = convertRcppListToVectorOfTypeAggregate(agg_ops);
        return new TableHandleWrapper(internal_tbl_hdl.By(deephaven::client::AggregateCombo::Create(converted_agg_ops), group_by_cols));
    }

    TableHandleWrapper* FirstBy(std::vector<std::string> cols) {
        return new TableHandleWrapper(internal_tbl_hdl.FirstBy(cols));
    };

    TableHandleWrapper* LastBy(std::vector<std::string> cols) {
        return new TableHandleWrapper(internal_tbl_hdl.LastBy(cols));
    };

    TableHandleWrapper* HeadBy(int64_t n, std::vector<std::string> cols) {
        return new TableHandleWrapper(internal_tbl_hdl.HeadBy(n, cols));
    };

    TableHandleWrapper* TailBy(int64_t n, std::vector<std::string> cols) {
        return new TableHandleWrapper(internal_tbl_hdl.TailBy(n, cols));
    };

    TableHandleWrapper* MinBy(std::vector<std::string> cols) {
        return new TableHandleWrapper(internal_tbl_hdl.MinBy(cols));
    };

    TableHandleWrapper* MaxBy(std::vector<std::string> cols) {
        return new TableHandleWrapper(internal_tbl_hdl.MaxBy(cols));
    };

    TableHandleWrapper* SumBy(std::vector<std::string> cols) {
        return new TableHandleWrapper(internal_tbl_hdl.SumBy(cols));
    };

    TableHandleWrapper* AbsSumBy(std::vector<std::string> cols) {
        return new TableHandleWrapper(internal_tbl_hdl.AbsSumBy(cols));
    };

    TableHandleWrapper* AvgBy(std::vector<std::string> cols) {
        return new TableHandleWrapper(internal_tbl_hdl.AvgBy(cols));
    };

    TableHandleWrapper* WAvgBy(std::string weight_column, std::vector<std::string> cols) {
        return new TableHandleWrapper(internal_tbl_hdl.WAvgBy(weight_column, cols));
    };

    TableHandleWrapper* MedianBy(std::vector<std::string> cols) {
        return new TableHandleWrapper(internal_tbl_hdl.MedianBy(cols));
    };

    TableHandleWrapper* VarBy(std::vector<std::string> cols) {
        return new TableHandleWrapper(internal_tbl_hdl.VarBy(cols));
    };

    TableHandleWrapper* StdBy(std::vector<std::string> cols) {
        return new TableHandleWrapper(internal_tbl_hdl.StdBy(cols));
    };

    TableHandleWrapper* PercentileBy(double percentile, std::vector<std::string> cols) {
        return new TableHandleWrapper(internal_tbl_hdl.PercentileBy(percentile, cols));
    };

    TableHandleWrapper* CountBy(std::string count_by_col, std::vector<std::string> cols) {
        return new TableHandleWrapper(internal_tbl_hdl.CountBy(count_by_col, cols));
    };

    TableHandleWrapper* CrossJoin(const TableHandleWrapper &right_side, std::vector<std::string> columns_to_match, std::vector<std::string> columns_to_add) {
        return new TableHandleWrapper(internal_tbl_hdl.CrossJoin(right_side.internal_tbl_hdl, columns_to_match, columns_to_add));
    };

    TableHandleWrapper* NaturalJoin(const TableHandleWrapper &right_side, std::vector<std::string> columns_to_match, std::vector<std::string> columns_to_add) {
        return new TableHandleWrapper(internal_tbl_hdl.NaturalJoin(right_side.internal_tbl_hdl, columns_to_match, columns_to_add));
    };

    TableHandleWrapper* ExactJoin(const TableHandleWrapper &right_side, std::vector<std::string> columns_to_match, std::vector<std::string> columns_to_add) {
        return new TableHandleWrapper(internal_tbl_hdl.ExactJoin(right_side.internal_tbl_hdl, columns_to_match, columns_to_add));
    };

    TableHandleWrapper* Head(int64_t n) {
        return new TableHandleWrapper(internal_tbl_hdl.Head(n));
    };

    TableHandleWrapper* Tail(int64_t n) {
        return new TableHandleWrapper(internal_tbl_hdl.Tail(n));
    };

    TableHandleWrapper* Merge(Rcpp::List sources) {
        std::vector<deephaven::client::TableHandle> converted_sources = convertRcppListToVectorOfTypeTableHandle(sources);
        return new TableHandleWrapper(internal_tbl_hdl.Merge(converted_sources));
    };

    TableHandleWrapper* Sort(std::vector<std::string> cols, std::vector<bool> descending, std::vector<bool> abs_sort) {
        std::vector<deephaven::client::SortPair> sort_pairs;
        sort_pairs.reserve(cols.size());

        if (descending.size() == 1) {
            descending = std::vector<bool>(cols.size(), descending[0]);
        }

        if (abs_sort.size() == 1) {
            abs_sort = std::vector<bool>(cols.size(), abs_sort[0]);
        }

        for(int i = 0; i < cols.size(); i++) {
            if (!descending[i]) {
                sort_pairs.push_back(deephaven::client::SortPair::Ascending(cols[i], abs_sort[i]));
            } else {
                sort_pairs.push_back(deephaven::client::SortPair::Descending(cols[i], abs_sort[i]));
            }
        }

        return new TableHandleWrapper(internal_tbl_hdl.Sort(sort_pairs));
    };

    bool IsStatic() {
        return internal_tbl_hdl.IsStatic();
    }

    int64_t NumRows() {
        return internal_tbl_hdl.NumRows();
    }

    int64_t NumCols() {
        return internal_tbl_hdl.Schema()->NumCols();
    }

    void BindToVariable(std::string table_name) {
        internal_tbl_hdl.BindToVariable(table_name);
    }

    /**
     * Creates and returns a pointer to an ArrowArrayStream C struct containing the data from the table referenced by internal_tbl_hdl.
     * Intended to be used for creating an Arrow RecordBatchReader in R via RecordBatchReader$import_from_c(ptr).
    */
    SEXP GetArrowArrayStreamPtr() {

        std::shared_ptr<arrow::flight::FlightStreamReader> fsr = internal_tbl_hdl.GetFlightStreamReader();

        std::vector<std::shared_ptr<arrow::RecordBatch>> empty_record_batches;
        deephaven::client::utility::OkOrThrow(DEEPHAVEN_LOCATION_EXPR(fsr->ReadAll(&empty_record_batches)));

        std::shared_ptr<arrow::RecordBatchReader> record_batch_reader = arrow::RecordBatchReader::Make(empty_record_batches).ValueOrDie();
        ArrowArrayStream* stream_ptr = new ArrowArrayStream();
        arrow::ExportRecordBatchReader(record_batch_reader, stream_ptr);

        // XPtr is needed here to ensure Rcpp can properly handle type casting, as it does not like raw pointers
        return Rcpp::XPtr<ArrowArrayStream>(stream_ptr, true);
    }

private:
    deephaven::client::TableHandle internal_tbl_hdl;
    friend std::vector<deephaven::client::TableHandle> convertRcppListToVectorOfTypeTableHandle(Rcpp::List rcpp_list);
};

std::vector<deephaven::client::TableHandle> convertRcppListToVectorOfTypeTableHandle(Rcpp::List rcpp_list) {
    std::vector<deephaven::client::TableHandle> converted_list;
    converted_list.reserve(rcpp_list.size());

    for(int i = 0; i < rcpp_list.size(); i++) {
        Rcpp::Environment rcpp_list_element = rcpp_list[i];
        Rcpp::XPtr<TableHandleWrapper> xptr(rcpp_list_element.get(".pointer"));
        deephaven::client::TableHandle internal_tbl_hdl = xptr->internal_tbl_hdl;
        converted_list.push_back(internal_tbl_hdl);
    }

    return converted_list;
}


class ClientOptionsWrapper {
public:

    ClientOptionsWrapper() :
        internal_options(std::make_shared<deephaven::client::ClientOptions>()) {}

    void SetDefaultAuthentication() {
        internal_options->SetDefaultAuthentication();
    }

    void SetBasicAuthentication(const std::string &authentication_token) {
        const std::string authentication_token_base64 = Base64Encode(authentication_token);
        internal_options->SetCustomAuthentication("Basic", authentication_token_base64);
    }

    void SetCustomAuthentication(const std::string &authentication_type, const std::string &authentication_token) {
        internal_options->SetCustomAuthentication(authentication_type, authentication_token);
    }

    void SetSessionType(const std::string &session_type) {
        internal_options->SetSessionType(session_type);
    }

    void SetUseTls(bool use_tls) {
        internal_options->SetUseTls(use_tls);
    }

    void SetTlsRootCerts(std::string tls_root_certs) {
        internal_options->SetTlsRootCerts(tls_root_certs);
    }

    void AddIntOption(std::string opt, int val) {
        internal_options->AddIntOption(opt, val);
    }

    void AddStringOption(std::string opt, std::string val) {
        internal_options->AddStringOption(opt, val);
    }

    void AddExtraHeader(std::string header_name, std::string header_value) {
        internal_options->AddExtraHeader(header_name, header_value);
    }

private:
    std::shared_ptr<deephaven::client::ClientOptions> internal_options;
    friend ClientWrapper;
};


class ClientWrapper {
public:

    ClientWrapper(std::string target, const ClientOptionsWrapper &client_options) :
        internal_client(
            Rcpp::XPtr<deephaven::client::Client>(
                new deephaven::client::Client(
                    std::move(
                        deephaven::client::Client::Connect(target, *client_options.internal_options)
                    )
                )
            )
        ) {}

    // We need the ability to create a ClientWrapper from the enterprise
    // client, when the underlying C++ object is already created.
    ClientWrapper(SEXP sexp) :
        internal_client(Rcpp::XPtr<ClientWrapper>(sexp)) {}

    SEXP InternalClient() {
      return internal_client;
    }

    TableHandleWrapper* OpenTable(std::string table_name) {
        return new TableHandleWrapper(internal_tbl_hdl_mngr.FetchTable(table_name));
    }

    TableHandleWrapper* EmptyTable(int64_t size) {
        return new TableHandleWrapper(internal_tbl_hdl_mngr.EmptyTable(size));
    }

    TableHandleWrapper* TimeTable(std::string period_ISO, std::string start_time_ISO) {
        if ((start_time_ISO == "now") || (start_time_ISO == "")) {
            return new TableHandleWrapper(internal_tbl_hdl_mngr.TimeTable(period_ISO));
        }
        return new TableHandleWrapper(internal_tbl_hdl_mngr.TimeTable(period_ISO, start_time_ISO));
    };

    TableHandleWrapper* MakeTableHandleFromTicket(std::string ticket) {
        return new TableHandleWrapper(internal_tbl_hdl_mngr.MakeTableHandleFromTicket(ticket));
    }

    void RunScript(std::string code) {
        internal_tbl_hdl_mngr.RunScript(code);
    }

    /**
     * Checks for the existence of a table named table_name on the server.
     * @param table_name Name of the table to search for.
     * @return Boolean indicating whether table_name exists on the server or not.
    */
    bool CheckForTable(std::string table_name) {
        // we have to first fetchTable to check existence, fetchTable does not fail on its own, but .observe() will fail if table doesn't exist
        deephaven::client::TableHandle table_handle = internal_tbl_hdl_mngr.FetchTable(table_name);
        try {
            table_handle.Observe();
        } catch(...) {
            return false;
        }
        return true;
    }

    /**
     * Allocates memory for an ArrowArrayStream C struct and returns a pointer to the new chunk of memory.
     * Intended to be used to get a pointer to pass to Arrow's R library RecordBatchReader$export_to_c(ptr).
    */
    SEXP NewArrowArrayStreamPtr() {
        ArrowArrayStream* stream_ptr = new ArrowArrayStream();
        return Rcpp::XPtr<ArrowArrayStream>(stream_ptr, true);
    }

    /**
     * Uses a pointer to a populated ArrowArrayStream C struct to create a new table on the server from the data in the C struct.
     * @param stream_ptr Pointer to an existing and populated ArrayArrayStream, populated by a call to RecordBatchReader$export_to_c(ptr) from R.
    */
    TableHandleWrapper* NewTableFromArrowArrayStreamPtr(Rcpp::XPtr<ArrowArrayStream> stream_ptr) {

        auto wrapper = internal_tbl_hdl_mngr.CreateFlightWrapper();
        arrow::flight::FlightCallOptions options;
        wrapper.AddHeaders(&options);

        // extract RecordBatchReader from the struct pointed to by the passed stream_ptr
        std::shared_ptr<arrow::RecordBatchReader> record_batch_reader = arrow::ImportRecordBatchReader(stream_ptr.get()).ValueOrDie();
        auto schema = record_batch_reader.get()->schema();

        // write RecordBatchReader data to table on server with DoPut
        std::unique_ptr<arrow::flight::FlightStreamWriter> fsw;
        std::unique_ptr<arrow::flight::FlightMetadataReader> fmr;

        auto ticket = internal_tbl_hdl_mngr.NewTicket();
        auto fd = deephaven::client::utility::ConvertTicketToFlightDescriptor(ticket);

        deephaven::client::utility::OkOrThrow(DEEPHAVEN_LOCATION_EXPR(wrapper.FlightClient()->DoPut(options, fd, schema, &fsw, &fmr)));
        while(true) {
            std::shared_ptr<arrow::RecordBatch> this_batch;
            deephaven::client::utility::OkOrThrow(DEEPHAVEN_LOCATION_EXPR(record_batch_reader->ReadNext(&this_batch)));
            if (this_batch == nullptr) {
                break;
            }
            deephaven::client::utility::OkOrThrow(DEEPHAVEN_LOCATION_EXPR(fsw->WriteRecordBatch(*this_batch)));
        }
        deephaven::client::utility::OkOrThrow(DEEPHAVEN_LOCATION_EXPR(fsw->DoneWriting()));
        deephaven::client::utility::OkOrThrow(DEEPHAVEN_LOCATION_EXPR(fsw->Close()));

        auto new_tbl_hdl = internal_tbl_hdl_mngr.MakeTableHandleFromTicket(ticket);
        return new TableHandleWrapper(new_tbl_hdl);
    }

    void Close() {
        internal_client->Close();
    }

private:
    // We let R manage the lifetime of internal_client underlying C++ object,
    // according to its tracking of references.
    // We hold one here, but there may be other references in the case of the enterprise client.
    Rcpp::XPtr<deephaven::client::Client> internal_client;
    const deephaven::client::TableHandleManager internal_tbl_hdl_mngr = internal_client->GetManager();
};

// ######################### RCPP GLUE #########################

using namespace Rcpp;

RCPP_EXPOSED_CLASS(OperationControl)

RCPP_EXPOSED_CLASS(ClientOptionsWrapper)
RCPP_EXPOSED_CLASS(TableHandleWrapper)
RCPP_EXPOSED_CLASS(AggregateWrapper)
RCPP_EXPOSED_CLASS(ArrowArrayStream)

RCPP_MODULE(DeephavenInternalModule) {

    class_<OperationControl>("INTERNAL_OperationControl")
    ;
    function("INTERNAL_op_control_generator", &INTERNAL_opControlGenerator);


    class_<AggregateWrapper>("INTERNAL_AggOp")
    ;
    function("INTERNAL_agg_first", &INTERNAL_agg_first);
    function("INTERNAL_agg_last", &INTERNAL_agg_last);
    function("INTERNAL_agg_min", &INTERNAL_agg_min);
    function("INTERNAL_agg_max", &INTERNAL_agg_max);
    function("INTERNAL_agg_sum", &INTERNAL_agg_sum);
    function("INTERNAL_agg_abs_sum", &INTERNAL_agg_absSum);
    function("INTERNAL_agg_avg", &INTERNAL_agg_avg);
    function("INTERNAL_agg_w_avg", &INTERNAL_agg_wAvg);
    function("INTERNAL_agg_median", &INTERNAL_agg_median);
    function("INTERNAL_agg_var", &INTERNAL_agg_var);
    function("INTERNAL_agg_std", &INTERNAL_agg_std);
    function("INTERNAL_agg_percentile", &INTERNAL_agg_percentile);
    function("INTERNAL_agg_count", &INTERNAL_agg_count);


    class_<UpdateByOpWrapper>("INTERNAL_UpdateByOp")
    ;
    function("INTERNAL_cum_sum", &INTERNAL_cumSum);
    function("INTERNAL_cum_prod", &INTERNAL_cumProd);
    function("INTERNAL_cum_min", &INTERNAL_cumMin);
    function("INTERNAL_cum_max", &INTERNAL_cumMax);
    function("INTERNAL_forward_fill", &INTERNAL_forwardFill);
    function("INTERNAL_delta", &INTERNAL_delta);
    function("INTERNAL_ema_tick", &INTERNAL_emaTick);
    function("INTERNAL_ema_time", &INTERNAL_emaTime);
    function("INTERNAL_ems_tick", &INTERNAL_emsTick);
    function("INTERNAL_ems_time", &INTERNAL_emsTime);
    function("INTERNAL_emmin_tick", &INTERNAL_emminTick);
    function("INTERNAL_emmin_time", &INTERNAL_emminTime);
    function("INTERNAL_emmax_tick", &INTERNAL_emmaxTick);
    function("INTERNAL_emmax_time", &INTERNAL_emmaxTime);
    function("INTERNAL_emstd_tick", &INTERNAL_emstdTick);
    function("INTERNAL_emstd_time", &INTERNAL_emstdTime);
    function("INTERNAL_rolling_sum_tick", &INTERNAL_rollingSumTick);
    function("INTERNAL_rolling_sum_time", &INTERNAL_rollingSumTime);
    function("INTERNAL_rolling_group_tick", &INTERNAL_rollingGroupTick);
    function("INTERNAL_rolling_group_time", &INTERNAL_rollingGroupTime);
    function("INTERNAL_rolling_avg_tick", &INTERNAL_rollingAvgTick);
    function("INTERNAL_rolling_avg_time", &INTERNAL_rollingAvgTime);
    function("INTERNAL_rolling_min_tick", &INTERNAL_rollingMinTick);
    function("INTERNAL_rolling_min_time", &INTERNAL_rollingMinTime);
    function("INTERNAL_rolling_max_tick", &INTERNAL_rollingMaxTick);
    function("INTERNAL_rolling_max_time", &INTERNAL_rollingMaxTime);
    function("INTERNAL_rolling_prod_tick", &INTERNAL_rollingProdTick);
    function("INTERNAL_rolling_prod_time", &INTERNAL_rollingProdTime);
    function("INTERNAL_rolling_count_tick", &INTERNAL_rollingCountTick);
    function("INTERNAL_rolling_count_time", &INTERNAL_rollingCountTime);
    function("INTERNAL_rolling_std_tick", &INTERNAL_rollingStdTick);
    function("INTERNAL_rolling_std_time", &INTERNAL_rollingStdTime);
    function("INTERNAL_rolling_wavg_tick", &INTERNAL_rollingWavgTick);
    function("INTERNAL_rolling_wavg_time", &INTERNAL_rollingWavgTime);


    class_<TableHandleWrapper>("INTERNAL_TableHandle")
    .method("select", &TableHandleWrapper::Select)
    .method("view", &TableHandleWrapper::View)
    .method("update", &TableHandleWrapper::Update)
    .method("update_view", &TableHandleWrapper::UpdateView)
    .method("drop_columns", &TableHandleWrapper::DropColumns)
    .method("where", &TableHandleWrapper::Where)

    .method("group_by", &TableHandleWrapper::GroupBy)
    .method("ungroup", &TableHandleWrapper::Ungroup)

    .method("update_by", &TableHandleWrapper::UpdateBy)
    .method("agg_by", &TableHandleWrapper::AggBy)
    .method("agg_all_by", &TableHandleWrapper::AggAllBy)

    .method("first_by", &TableHandleWrapper::FirstBy)
    .method("last_by", &TableHandleWrapper::LastBy)
    .method("head_by", &TableHandleWrapper::HeadBy)
    .method("tail_by", &TableHandleWrapper::TailBy)
    .method("min_by", &TableHandleWrapper::MinBy)
    .method("max_by", &TableHandleWrapper::MaxBy)
    .method("sum_by", &TableHandleWrapper::SumBy)
    .method("abs_sum_by", &TableHandleWrapper::AbsSumBy)
    .method("avg_by", &TableHandleWrapper::AvgBy)
    .method("w_avg_by", &TableHandleWrapper::WAvgBy)
    .method("median_by", &TableHandleWrapper::MedianBy)
    .method("var_by", &TableHandleWrapper::VarBy)
    .method("std_by", &TableHandleWrapper::StdBy)
    .method("percentile_by", &TableHandleWrapper::PercentileBy)
    .method("count_by", &TableHandleWrapper::CountBy)

    .method("cross_join", &TableHandleWrapper::CrossJoin)
    .method("natural_join", &TableHandleWrapper::NaturalJoin)
    .method("exact_join", &TableHandleWrapper::ExactJoin)

    .method("head", &TableHandleWrapper::Head)
    .method("tail", &TableHandleWrapper::Tail)
    .method("merge", &TableHandleWrapper::Merge)
    .method("sort", &TableHandleWrapper::Sort)

    .method("is_static", &TableHandleWrapper::IsStatic)
    .method("num_rows", &TableHandleWrapper::NumRows)
    .method("num_cols", &TableHandleWrapper::NumCols)
    .method("bind_to_variable", &TableHandleWrapper::BindToVariable)
    .method("get_arrow_array_stream_ptr", &TableHandleWrapper::GetArrowArrayStreamPtr)
    ;


    class_<ClientOptionsWrapper>("INTERNAL_ClientOptions")
    .constructor()
    .method("set_default_authentication", &ClientOptionsWrapper::SetDefaultAuthentication)
    .method("set_basic_authentication", &ClientOptionsWrapper::SetBasicAuthentication)
    .method("set_custom_authentication", &ClientOptionsWrapper::SetCustomAuthentication)
    .method("set_session_type", &ClientOptionsWrapper::SetSessionType)
    .method("set_use_tls", &ClientOptionsWrapper::SetUseTls)
    .method("set_tls_root_certs", &ClientOptionsWrapper::SetTlsRootCerts)
    .method("add_int_option", &ClientOptionsWrapper::AddIntOption)
    .method("add_string_option", &ClientOptionsWrapper::AddStringOption)
    .method("add_extra_header", &ClientOptionsWrapper::AddExtraHeader)
    ;


    class_<ClientWrapper>("INTERNAL_Client")
    .constructor<std::string, const ClientOptionsWrapper&>()
    .constructor<SEXP>()
    .method("internal_client", &ClientWrapper::InternalClient)
    .method("open_table", &ClientWrapper::OpenTable)
    .method("empty_table", &ClientWrapper::EmptyTable)
    .method("time_table", &ClientWrapper::TimeTable)
    .method("check_for_table", &ClientWrapper::CheckForTable)
    .method("make_table_handle_from_ticket", &ClientWrapper::MakeTableHandleFromTicket)
    .method("run_script", &ClientWrapper::RunScript)
    .method("new_arrow_array_stream_ptr", &ClientWrapper::NewArrowArrayStreamPtr)
    .method("new_table_from_arrow_array_stream_ptr", &ClientWrapper::NewTableFromArrowArrayStreamPtr)
    .method("close", &ClientWrapper::Close)
    ;
}<|MERGE_RESOLUTION|>--- conflicted
+++ resolved
@@ -393,25 +393,18 @@
         return new TableHandleWrapper(internal_tbl_hdl.Ungroup(false, group_by_cols));
     };
 
-<<<<<<< HEAD
     TableHandleWrapper* UpdateBy(Rcpp::List updateByOps, std::vector<std::string> group_by_cols) {
         std::vector<deephaven::client::UpdateByOperation> converted_updateByOps = convertRcppListToVectorOfTypeUpdateByOperation(updateByOps);
         return new TableHandleWrapper(internal_tbl_hdl.UpdateBy(converted_updateByOps, group_by_cols));
-=======
-    TableHandleWrapper* AggBy(Rcpp::List aggregations, std::vector<std::string> groupByColumns) {
-        std::vector<deephaven::client::Aggregate> converted_aggregations = convertRcppListToVectorOfTypeAggregate(aggregations);
-        return new TableHandleWrapper(internal_tbl_hdl.By(deephaven::client::AggregateCombo::Create(converted_aggregations), groupByColumns));
-    };
-
-    TableHandleWrapper* AggAllBy(AggregateWrapper &aggregation, std::vector<std::string> groupByColumns) {
-        std::vector<deephaven::client::Aggregate> converted_aggregation = {aggregation.internal_aggregation};
-        return new TableHandleWrapper(internal_tbl_hdl.By(deephaven::client::AggregateCombo::Create(converted_aggregation), groupByColumns));
->>>>>>> f12a9407
     }
 
     TableHandleWrapper* AggBy(Rcpp::List agg_ops, std::vector<std::string> group_by_cols) {
         std::vector<deephaven::client::Aggregate> converted_agg_ops = convertRcppListToVectorOfTypeAggregate(agg_ops);
         return new TableHandleWrapper(internal_tbl_hdl.By(deephaven::client::AggregateCombo::Create(converted_agg_ops), group_by_cols));
+
+    TableHandleWrapper* AggAllBy(AggregateWrapper &aggregation, std::vector<std::string> group_by_cols) {
+        std::vector<deephaven::client::Aggregate> converted_aggregation = {aggregation.internal_aggregation};
+        return new TableHandleWrapper(internal_tbl_hdl.By(deephaven::client::AggregateCombo::Create(converted_aggregation), group_by_cols));
     }
 
     TableHandleWrapper* FirstBy(std::vector<std::string> cols) {
