#include <iostream>
#include <utility>
#include <memory>
#include <string>
#include <vector>

#include "deephaven/client/client.h"
#include "deephaven/client/flight.h"
#include "deephaven/client/utility/arrow_util.h"

#include <arrow/c/abi.h>
#include <arrow/c/bridge.h>

#include <Rcpp.h>

// forward declaration of classes
class ClientOptionsWrapper;
class ClientWrapper;

// ######################### DH WRAPPERS #########################

class TableHandleWrapper {
public:
    TableHandleWrapper(deephaven::client::TableHandle ref_table) : internal_tbl_hdl(std::move(ref_table)) {};

    // TODO: DEEPHAVEN QUERY METHODS WILL GO HERE

    /**
     * Whether the table was static at the time internal_tbl_hdl was created.
    */
    bool isStatic() {
        return internal_tbl_hdl.isStatic();
    }

    /**
     * Number of rows in the table at the time internal_tbl_hdl was created.
    */
    int64_t numRows() {
        return internal_tbl_hdl.numRows();
    }

    /**
     * Binds the table referenced by this table handle to a variable on the server called tableName.
     * Without this call, new tables are not accessible from the client.
     * @param tableName Name for the new table on the server.
    */
    void bindToVariable(std::string tableName) {
        internal_tbl_hdl.bindToVariable(tableName);
    }

    /**
     * Creates and returns a pointer to an ArrowArrayStream C struct containing the data from the table referenced by internal_tbl_hdl.
     * Intended to be used for creating an Arrow RecordBatchReader in R via RecordBatchReader$import_from_c(ptr).
    */
    SEXP getArrowArrayStreamPtr() {

        std::shared_ptr<arrow::flight::FlightStreamReader> fsr = internal_tbl_hdl.getFlightStreamReader();

        std::vector<std::shared_ptr<arrow::RecordBatch>> empty_record_batches;
        DEEPHAVEN_EXPR_MSG(fsr->ReadAll(&empty_record_batches)); // TODO: need to add OK or throw

        std::shared_ptr<arrow::RecordBatchReader> record_batch_reader = arrow::RecordBatchReader::Make(empty_record_batches).ValueOrDie();
        ArrowArrayStream* stream_ptr = new ArrowArrayStream();
        arrow::ExportRecordBatchReader(record_batch_reader, stream_ptr);

        // XPtr is needed here to ensure Rcpp can properly handle type casting, as it does not like raw pointers
        return Rcpp::XPtr<ArrowArrayStream>(stream_ptr, true);
    }

private:
    deephaven::client::TableHandle internal_tbl_hdl;
};


// TODO: Document this guy
class ClientOptionsWrapper {
public:

    ClientOptionsWrapper() {
        internal_options = new deephaven::client::ClientOptions();
    }

    void setDefaultAuthentication() {
        internal_options->setDefaultAuthentication();
    }

    void setBasicAuthentication(const std::string &username, const std::string &password) {
        internal_options->setBasicAuthentication(username, password);
    }

    void setCustomAuthentication(const std::string &authenticationKey, const std::string &authenticationValue) {
        internal_options->setCustomAuthentication(authenticationKey, authenticationValue);
    }

    void setSessionType(const std::string &sessionType) {
        internal_options->setSessionType(sessionType);
    }

private:

    deephaven::client::ClientOptions* internal_options;
    friend ClientWrapper* newClientWrapper(const std::string &target, const ClientOptionsWrapper &client_options);
};



class ClientWrapper {
public:

    /**
     * Fetches a reference to a table named tableName on the server if it exists.
     * @param tableName Name of the table to search for.
     * @return TableHandle reference to the fetched table.
    */
    TableHandleWrapper* openTable(std::string tableName) {
        return new TableHandleWrapper(internal_tbl_hdl_mngr.fetchTable(tableName));
    }

    /**
     * Runs a script on the server in the console language if a console was created.
     * @param code String of the code to be executed on the server.
    */
    void runScript(std::string code) {
        internal_tbl_hdl_mngr.runScript(code);
    }

    /**
     * Checks for the existence of a table named tableName on the server.
     * @param tableName Name of the table to search for.
     * @return Boolean indicating whether tableName exists on the server or not.
    */
    bool checkForTable(std::string tableName) {
        // we have to first fetchTable to check existence, fetchTable does not fail on its own, but .observe() will fail if table doesn't exist
        deephaven::client::TableHandle table_handle = internal_tbl_hdl_mngr.fetchTable(tableName);
        try {
            table_handle.observe();
        } catch(...) {
            return false;
        }
        return true;
    }

    /**
     * Allocates memory for an ArrowArrayStream C struct and returns a pointer to the new chunk of memory.
     * Intended to be used to get a pointer to pass to Arrow's R library RecordBatchReader$export_to_c(ptr).
    */
    SEXP newArrowArrayStreamPtr() {
        ArrowArrayStream* stream_ptr = new ArrowArrayStream();
        return Rcpp::XPtr<ArrowArrayStream>(stream_ptr, true);
    }

    /**
     * Uses a pointer to a populated ArrowArrayStream C struct to create a new table on the server from the data in the C struct.
     * @param stream_ptr Pointer to an existing and populated ArrayArrayStream, populated by a call to RecordBatchReader$export_to_c(ptr) from R.
    */
    TableHandleWrapper* newTableFromArrowArrayStreamPtr(Rcpp::XPtr<ArrowArrayStream> stream_ptr, int64_t numRows) { // TODO: remove numRows arg when c++ api fix is merged

        auto wrapper = internal_tbl_hdl_mngr.createFlightWrapper();
        arrow::flight::FlightCallOptions options;
        wrapper.addHeaders(&options);

        // extract RecordBatchReader from the struct pointed to by the passed stream_ptr
        std::shared_ptr<arrow::RecordBatchReader> record_batch_reader = arrow::ImportRecordBatchReader(stream_ptr.get()).ValueOrDie();
        auto schema = record_batch_reader.get()->schema();

        // write RecordBatchReader data to table on server with DoPut
        std::unique_ptr<arrow::flight::FlightStreamWriter> fsw;
        std::unique_ptr<arrow::flight::FlightMetadataReader> fmr;
<<<<<<< HEAD
        auto [new_tbl_hdl, fd] = internal_tbl_hdl_mngr.newTableHandleAndFlightDescriptor(0, true);
        DEEPHAVEN_EXPR_MSG(wrapper.flightClient()->DoPut(options, fd, schema, &fsw, &fmr)); // TODO: need to add okOrThrow
=======
        auto [new_tbl_hdl, fd] = internal_tbl_hdl_mngr.newTableHandleAndFlightDescriptor(numRows, true); // TODO: remove numRows arg when c++ api fix is merged
        deephaven::client::utility::okOrThrow(DEEPHAVEN_EXPR_MSG(wrapper.flightClient()->DoPut(options, fd, schema, &fsw, &fmr)));
>>>>>>> f71a0579
        while(true) {
            std::shared_ptr<arrow::RecordBatch> this_batch;
            deephaven::client::utility::okOrThrow(DEEPHAVEN_EXPR_MSG(record_batch_reader->ReadNext(&this_batch)));
            if (this_batch == nullptr) {
                break;
            }
            deephaven::client::utility::okOrThrow(DEEPHAVEN_EXPR_MSG(fsw->WriteRecordBatch(*this_batch)));
        }
        deephaven::client::utility::okOrThrow(DEEPHAVEN_EXPR_MSG(fsw->DoneWriting()));
        deephaven::client::utility::okOrThrow(DEEPHAVEN_EXPR_MSG(fsw->Close()));
        return new TableHandleWrapper(new_tbl_hdl);
    }

private:
    ClientWrapper(deephaven::client::Client ref) : internal_client(std::move(ref)) {};

    const deephaven::client::Client internal_client;
    const deephaven::client::TableHandleManager internal_tbl_hdl_mngr = internal_client.getManager();

    friend ClientWrapper* newClientWrapper(const std::string &target, const ClientOptionsWrapper &client_options);
};

// factory method for calling private constructor, Rcpp does not like <const std::string &target> in constructor
// the current implementation of passing authentication args to C++ client is terrible and needs to be redone. Only this could make Rcpp happy in a days work

/**
 * Factory method for creating a new ClientWrapper, which is responsible for maintaining a connection to the client.
 * @param target URL that the server is running on.
 * @param client_options A ClientOptionsWrapper containing the server connection information. See deephaven::client::ClientOptions for more information.
 */
ClientWrapper* newClientWrapper(const std::string &target, const ClientOptionsWrapper &client_options) {
    return new ClientWrapper(deephaven::client::Client::connect(target, *client_options.internal_options));
};



// ######################### RCPP GLUE #########################

using namespace Rcpp;

RCPP_EXPOSED_CLASS(ClientOptionsWrapper)
RCPP_EXPOSED_CLASS(TableHandleWrapper)
RCPP_EXPOSED_CLASS(ArrowArrayStream)

RCPP_MODULE(DeephavenInternalModule) {

    class_<TableHandleWrapper>("INTERNAL_TableHandle")
    .method("is_static", &TableHandleWrapper::isStatic)
    .method("num_rows", &TableHandleWrapper::numRows)
    .method("bind_to_variable", &TableHandleWrapper::bindToVariable)
    .method("get_arrow_array_stream_ptr", &TableHandleWrapper::getArrowArrayStreamPtr)
    ;

    class_<ClientOptionsWrapper>("INTERNAL_ClientOptions")
    .constructor()
    .method("set_default_authentication", &ClientOptionsWrapper::setDefaultAuthentication)
    .method("set_basic_authentication", &ClientOptionsWrapper::setBasicAuthentication)
    .method("set_custom_authentication", &ClientOptionsWrapper::setCustomAuthentication)
    .method("set_session_type", &ClientOptionsWrapper::setSessionType)
    ;

    class_<ClientWrapper>("INTERNAL_Client")
    .factory<const std::string&, const ClientOptionsWrapper&>(newClientWrapper)
    .method("open_table", &ClientWrapper::openTable)
    .method("check_for_table", &ClientWrapper::checkForTable)
    .method("run_script", &ClientWrapper::runScript)
    .method("new_arrow_array_stream_ptr", &ClientWrapper::newArrowArrayStreamPtr)
    .method("new_table_from_arrow_array_stream_ptr", &ClientWrapper::newTableFromArrowArrayStreamPtr)
    ;
}<|MERGE_RESOLUTION|>--- conflicted
+++ resolved
@@ -166,13 +166,8 @@
         // write RecordBatchReader data to table on server with DoPut
         std::unique_ptr<arrow::flight::FlightStreamWriter> fsw;
         std::unique_ptr<arrow::flight::FlightMetadataReader> fmr;
-<<<<<<< HEAD
-        auto [new_tbl_hdl, fd] = internal_tbl_hdl_mngr.newTableHandleAndFlightDescriptor(0, true);
-        DEEPHAVEN_EXPR_MSG(wrapper.flightClient()->DoPut(options, fd, schema, &fsw, &fmr)); // TODO: need to add okOrThrow
-=======
         auto [new_tbl_hdl, fd] = internal_tbl_hdl_mngr.newTableHandleAndFlightDescriptor(numRows, true); // TODO: remove numRows arg when c++ api fix is merged
         deephaven::client::utility::okOrThrow(DEEPHAVEN_EXPR_MSG(wrapper.flightClient()->DoPut(options, fd, schema, &fsw, &fmr)));
->>>>>>> f71a0579
         while(true) {
             std::shared_ptr<arrow::RecordBatch> this_batch;
             deephaven::client::utility::okOrThrow(DEEPHAVEN_EXPR_MSG(record_batch_reader->ReadNext(&this_batch)));
