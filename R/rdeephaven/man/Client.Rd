--- conflicted
+++ resolved
@@ -3,16 +3,10 @@
 \docType{class}
 \name{Client}
 \alias{Client}
-\title{The Deephaven R Client}
+\title{The Deephaven Client}
 \description{
-<<<<<<< HEAD
-A Client is the entry point for interacting with the Deephaven server.
-It is used to create new tables, import data to and export data from the server,
-and run queries on the server.
-=======
 A Client is the entry point for interacting with the Deephaven server. It is used to create new tables,
 import data to and export data from the server, and run queries on the server.
->>>>>>> e937e40c
 }
 \section{Methods}{
 \subsection{Public methods}{
