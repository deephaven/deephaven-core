--- conflicted
+++ resolved
@@ -13,13 +13,8 @@
              and bind it to a server-side variable so you can access it from any Deephaven client. Finally, you can run Python or Groovy
              scripts on the Deephaven server, so long as your server is equipped with that capability.
 License: Apache License (== 2.0)
-<<<<<<< HEAD
-Depends: R (>= 4.1.2), Rcpp (>= 1.0.10), R6 (>= 2.5.0)
-Imports: arrow (>= 12.0.0), dplyr (>= 1.1.0)
-=======
 Depends: R (>= 4.1.2), Rcpp (>= 1.0.10), arrow (>= 12.0.0), R6 (>= 2.5.0), dplyr (>= 1.1.0)
 Imports: Rcpp (>= 1.0.10), R6 (>= 2.5.0), dplyr (>= 1.1.0)
->>>>>>> 58783c02
 LinkingTo: Rcpp
 Suggests: testthat (>= 3.0.0)
 Config/testthat/edition: 3
