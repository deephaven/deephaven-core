--- conflicted
+++ resolved
@@ -121,11 +121,7 @@
 #' @export
 setMethod(
   "open_table",
-<<<<<<< HEAD
-  signature = c(client_instance = "Client"),
-=======
   signature = c(client_instance = "Client", name = "character"),
->>>>>>> c5bd9d61
   function(client_instance, name) {
     verify_string("name", name, TRUE)
     if (!check_for_table(client_instance, name)) {
@@ -146,11 +142,7 @@
 #' @export
 setMethod(
   "empty_table",
-<<<<<<< HEAD
-  signature = c(client_instance = "Client"),
-=======
   signature = c(client_instance = "Client", size = "numeric"),
->>>>>>> c5bd9d61
   function(client_instance, size) {
     verify_positive_int("size", size, TRUE)
     return(new("TableHandle", .internal_rcpp_object = client_instance@.internal_rcpp_object$empty_table(size)))
@@ -159,27 +151,16 @@
 
 setGeneric(
   "time_table",
-<<<<<<< HEAD
-  function(client_instance, ...) {
-    return(standardGeneric("time_table"))
-  },
-  signature = "client_instance"
-=======
   function(client_instance, period, ...) {
     return(standardGeneric("time_table"))
   },
   signature = c("client_instance", "period")
->>>>>>> c5bd9d61
 )
 
 #' @export
 setMethod(
   "time_table",
-<<<<<<< HEAD
-  signature = c(client_instance = "Client"),
-=======
   signature = c(client_instance = "Client", period = "numeric"),
->>>>>>> c5bd9d61
   function(client_instance, period, start_time = 0) {
     verify_any_int("period", period, TRUE)
     verify_any_int("start_time", start_time, TRUE)
@@ -209,10 +190,6 @@
   }
 )
 
-<<<<<<< HEAD
-# TODO: This may not be correct
-=======
->>>>>>> c5bd9d61
 #' @export
 setMethod(
   "as_dh_table",
@@ -251,11 +228,7 @@
 #' @export
 setMethod(
   "run_script",
-<<<<<<< HEAD
-  signature = c(client_instance = "Client"),
-=======
   signature = c(client_instance = "Client", script = "character"),
->>>>>>> c5bd9d61
   function(client_instance, script) {
     verify_string("script", script, TRUE)
     client_instance@.internal_rcpp_object$run_script(script)
