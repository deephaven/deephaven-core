--- conflicted
+++ resolved
@@ -114,11 +114,7 @@
 #' @export
 setMethod(
   "bind_to_variable",
-<<<<<<< HEAD
-  signature = c(table_handle_instance = "TableHandle"),
-=======
   signature = c(table_handle_instance = "TableHandle", name = "character"),
->>>>>>> c5bd9d61
   function(table_handle_instance, name) {
     verify_string("name", name, TRUE)
     table_handle_instance@.internal_rcpp_object$bind_to_variable(name)
