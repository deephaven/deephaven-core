--- conflicted
+++ resolved
@@ -91,11 +91,7 @@
       if (length(table_list) == 0) {
         return(self)
       }
-<<<<<<< HEAD
-      verify_type("table_list", table_list, "TableHandle", "Deephaven TableHandle", FALSE)
-=======
       verify_type("table_list", table_list, FALSE, "TableHandle", "a Deephaven TableHandle")
->>>>>>> e937e40c
       unwrapped_table_list <- lapply(table_list, strip_r6_wrapping)
       return(TableHandle$new(self$.internal_rcpp_object$merge(unwrapped_table_list)))
     },
@@ -216,15 +212,6 @@
     },
 
     #' @description
-<<<<<<< HEAD
-    #' Creates a new table containing grouping columns and grouped data. The resulting grouped data is defined by the
-    #' aggregation(s) specified. See `?Aggregations` for more information.
-    #' @param aggs Aggregation or list of Aggregations to perform on non-grouping columns.
-    #' @param by String or list of strings denoting the names of the columns to group by.
-    #' @return A TableHandle referencing the new table.
-    agg_by = function(aggs, by = character()) {
-      verify_type("aggs", aggs, "Aggregation", "Deephaven Aggregation", FALSE)
-=======
     #' Creates a table with additional columns calculated from window-based aggregations of columns in this table.
     #' The aggregations are defined by the provided operations, which support incremental aggregations over the
     #' corresponding rows in the table. The aggregations will apply position or time-based windowing and compute the
@@ -249,7 +236,6 @@
     #' @return A TableHandle referencing the new table.
     agg_by = function(aggs, by = character()) {
       verify_type("aggs", aggs, FALSE, "AggOp", "a Deephaven AggOp")
->>>>>>> e937e40c
       verify_string("by", by, FALSE)
       aggs <- c(aggs)
       for (i in 1:length(aggs)) {
@@ -270,11 +256,7 @@
     #' @param by String or list of strings denoting the names of the columns to group by.
     #' @return A TableHandle referencing the new table.
     agg_all_by = function(agg, by = character()) {
-<<<<<<< HEAD
-      verify_type("agg", agg, "Aggregation", "Deephaven Aggregation", TRUE)
-=======
       verify_type("agg", agg, TRUE, "AggOp", "a Deephaven AggOp")
->>>>>>> e937e40c
       return(TableHandle$new(self$.internal_rcpp_object$agg_all_by(agg$.internal_rcpp_object, by)))
     },
 
@@ -423,13 +405,6 @@
       return(TableHandle$new(self$.internal_rcpp_object$count_by(col, by)))
     },
 
-<<<<<<< HEAD
-    #' @export
-    cross_join = function(table, on = character(), joins = character()) {
-      verify_string("on", on, FALSE)
-      verify_string("joins", joins, FALSE)
-      return(TableHandle$new(self$.internal_rcpp_object$cross_join(
-=======
     #' @description
     #' Creates a new table containing rows that have matching values in both tables. Rows that do not have matching
     #' criteria will not be included in the result. If there are multiple matches between a row from the left table
@@ -443,7 +418,6 @@
       verify_string("on", on, FALSE)
       verify_string("joins", joins, FALSE)
       return(TableHandle$new(self$.internal_rcpp_object$join(
->>>>>>> e937e40c
         table$.internal_rcpp_object,
         on, joins
       )))
@@ -457,10 +431,7 @@
     #' @param table TableHandle referencing the table to join with.
     #' @param on String or list of strings denoting the names of the columns to join on.
     #' @param joins String or list of strings denoting the names of the columns to add from `table`.
-<<<<<<< HEAD
-=======
-    #' @return A TableHandle referencing the new table.
->>>>>>> e937e40c
+    #' @return A TableHandle referencing the new table.
     natural_join = function(table, on = character(), joins = character()) {
       verify_string("on", on, FALSE)
       verify_string("joins", joins, FALSE)
@@ -477,10 +448,7 @@
     #' @param table TableHandle referencing the table to join with.
     #' @param on String or list of strings denoting the names of the columns to join on.
     #' @param joins String or list of strings denoting the names of the columns to add from `table`.
-<<<<<<< HEAD
-=======
-    #' @return A TableHandle referencing the new table.
->>>>>>> e937e40c
+    #' @return A TableHandle referencing the new table.
     exact_join = function(table, on = character(), joins = character()) {
       verify_string("on", on, FALSE)
       verify_string("joins", joins, FALSE)
@@ -549,11 +517,7 @@
   if (length(table_list) == 0) {
     return(NULL)
   }
-<<<<<<< HEAD
-  verify_type("table_list", table_list, "TableHandle", "Deephaven TableHandle", FALSE)
-=======
   verify_type("table_list", table_list, FALSE, "TableHandle", "Deephaven TableHandle")
->>>>>>> e937e40c
   if (length(table_list) == 1) {
     return(table_list[[1]])
   }
