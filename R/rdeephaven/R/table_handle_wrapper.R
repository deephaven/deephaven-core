--- conflicted
+++ resolved
@@ -17,14 +17,14 @@
       }
       self$.internal_rcpp_object <- table_handle
     },
-    
+
     #' @description
     #' Determines whether the table referenced by this TableHandle is static or not.
     #' @return TRUE if the table is static, or FALSE if the table is ticking.
     is_static = function() {
       return(self$.internal_rcpp_object$is_static())
     },
-    
+
     #' @description
     #' Binds the table referenced by this TableHandle to a variable on the server, so that it can be referenced by that name.
     #' @param name Name for this table on the server.
@@ -52,7 +52,7 @@
       verify_positive_int("n", n, TRUE)
       return(TableHandle$new(self$.internal_rcpp_object$tail(n)))
     },
-    
+
     #' @description
     #' Gets the number of rows in the table referenced by this TableHandle.
     #' @return The number of rows in the table.
@@ -215,22 +215,15 @@
       verify_type("aggs", aggs, "Aggregation", "Deephaven Aggregation", FALSE)
       verify_string("by", by, FALSE)
       aggs <- c(aggs)
-<<<<<<< HEAD
-      for (agg in aggs) {
-        if (!is.null(agg$.internal_num_cols) && agg$.internal_num_cols == 0) {
-          stop("Aggregations with no columns cannot be used in 'agg_by'. Please provide at least one column to the 'cols' argument of each aggregator.")
-=======
       for (i in 1:length(aggs)) {
         if (!is.null(aggs[[i]]$.internal_num_cols) && aggs[[i]]$.internal_num_cols == 0) {
           stop(paste0("Aggregations with no columns cannot be used in 'agg_by'. Got '", aggs[[i]]$.internal_agg_name, "' at index ", i, " with an empty 'cols' argument."))
->>>>>>> fa7ca6d1
         }
       }
       unwrapped_aggs <- lapply(aggs, strip_r6_wrapping)
       return(TableHandle$new(self$.internal_rcpp_object$agg_by(unwrapped_aggs, by)))
     },
-<<<<<<< HEAD
-    
+
     #' @description
     #' Creates a new table containing grouping columns and grouped data. The resulting grouped data is defined by the
     #' aggregation(s) specified. See `?Aggregations` for more information.
@@ -248,13 +241,6 @@
     #' Creates a new table containing the first row of each group.
     #' @param by String or list of strings denoting the names of the columns to group by.
     #' @return A TableHandle referencing the new table.
-=======
-    agg_all_by = function(agg, by = character()) {
-      verify_type("agg", agg, "Aggregation", "Deephaven Aggregation", TRUE)
-      verify_string("by", by, FALSE)
-      return(TableHandle$new(self$.internal_rcpp_object$agg_all_by(agg$.internal_rcpp_object, by)))
-    },
->>>>>>> fa7ca6d1
     first_by = function(by = character()) {
       verify_string("by", by, FALSE)
       return(TableHandle$new(self$.internal_rcpp_object$first_by(by)))
@@ -384,7 +370,6 @@
       verify_string("by", by, FALSE)
       return(TableHandle$new(self$.internal_rcpp_object$percentile_by(percentile, by)))
     },
-<<<<<<< HEAD
 
     #' @description
     #' Creates a new table containing the number of rows in each group.
@@ -392,10 +377,7 @@
     #' Defaults to "n".
     #' @param by String or list of strings denoting the names of the columns to group by.
     #' @return A TableHandle referencing the new table.
-    count_by = function(col = "n", by = character()) {
-=======
     count_by = function(col, by = character()) {
->>>>>>> fa7ca6d1
       verify_string("col", col, TRUE)
       verify_string("by", by, FALSE)
       return(TableHandle$new(self$.internal_rcpp_object$count_by(col, by)))
