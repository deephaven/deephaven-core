//
// Copyright (c) 2016-2024 Deephaven Data Labs and Patent Pending
//
package io.deephaven.util.type;

import org.jetbrains.annotations.NotNull;

import java.lang.annotation.Retention;
import java.lang.annotation.RetentionPolicy;
import java.math.BigDecimal;
import java.math.BigInteger;
import java.time.Instant;
import java.time.ZonedDateTime;
import java.util.*;
import java.util.stream.Collectors;

import static io.deephaven.util.QueryConstants.*;

/**
 * Utility functions to convert primitive types.
 */
@SuppressWarnings("unused")
public class TypeUtils {
    private static final Map<Class<?>, Class<?>> primitiveToBoxed;
    private static final Map<Class<?>, Class<?>> boxedToPrimitive;

    public static final Set<Class<?>> PRIMITIVE_TYPES;
    public static final Set<Class<?>> BOXED_TYPES;

    public static final Map<String, Class<?>> primitiveClassNameToClass;

    static {
        LinkedHashMap<Class<?>, Class<?>> primitiveToBoxedTemp = new LinkedHashMap<>();
        LinkedHashMap<Class<?>, Class<?>> boxedToPrimitiveTemp = new LinkedHashMap<>();

        // Note: ordering here matters! Tests in TestLanguageParser depend on it.
        primitiveToBoxedTemp.put(byte.class, Byte.class);
        primitiveToBoxedTemp.put(short.class, Short.class);
        primitiveToBoxedTemp.put(char.class, Character.class);
        primitiveToBoxedTemp.put(int.class, Integer.class);
        primitiveToBoxedTemp.put(long.class, Long.class);
        primitiveToBoxedTemp.put(float.class, Float.class);
        primitiveToBoxedTemp.put(double.class, Double.class);
        primitiveToBoxedTemp.put(boolean.class, Boolean.class);
        for (Map.Entry<Class<?>, Class<?>> classClassEntry : primitiveToBoxedTemp.entrySet()) {
            boxedToPrimitiveTemp.put(classClassEntry.getValue(), classClassEntry.getKey());
        }

        primitiveToBoxed = Collections.unmodifiableMap(primitiveToBoxedTemp);
        boxedToPrimitive = Collections.unmodifiableMap(boxedToPrimitiveTemp);

        PRIMITIVE_TYPES = Collections.unmodifiableSet(primitiveToBoxedTemp.keySet());
        BOXED_TYPES = Collections.unmodifiableSet(new LinkedHashSet<>(primitiveToBoxedTemp.values()));
        primitiveClassNameToClass = Collections
                .unmodifiableMap(PRIMITIVE_TYPES.stream().collect(Collectors.toMap(Class::getName, type -> type)));
    }

    @Retention(RetentionPolicy.RUNTIME)
    public @interface IsDateTime {
        boolean value() default true;
    }

    /**
     * Returns a reference type corresponding to the given {@code type}. If {@code type} is itself a reference type,
     * then {@code type} is returned. If {@code type} is a primitive type, then the appropriate boxed type is returned.
     *
     * @param type The type
     */
    public static Class<?> getBoxedType(Class<?> type) {
        if (!type.isPrimitive()) {
            return type;
        }
        return primitiveToBoxed.get(type);
    }

    /**
     * Returns the primitive type corresponding to the given {@code type}. If {@code type} is itself a primitive type,
     * then {@code type} is returned. If {@code type} is neither a primitive type nor a boxed type, then {@code null} is
     * returned.
     *
     * @param type The type
     * @return type's primitive equivalent, or null
     */
    public static Class<?> getUnboxedType(Class<?> type) {
        if (type.isPrimitive()) {
            return type;
        }
        return boxedToPrimitive.get(type);
    }

    /**
     * Same as {@link #getUnboxedType(Class)}, but returns non-wrapper classes unmolested.
     *
     * @param type The type
     * @return type's unboxed equivalent, or type
     */
    public static Class<?> getUnboxedTypeIfBoxed(@NotNull final Class<?> type) {
        final Class<?> unboxedType = getUnboxedType(type);
        return unboxedType != null ? unboxedType : type;
    }

    public static byte[] toByteArray(float[] array) {
        byte[] result = new byte[array.length];
        for (int i = 0; i < result.length; i++) {
            result[i] = (byte) array[i];
        }
        return result;
    }

    public static byte[] toByteArray(int[] array) {
        byte[] result = new byte[array.length];
        for (int i = 0; i < result.length; i++) {
            result[i] = (byte) array[i];
        }
        return result;
    }

    public static byte[] toByteArray(short[] array) {
        byte[] result = new byte[array.length];
        for (int i = 0; i < result.length; i++) {
            result[i] = (byte) array[i];
        }
        return result;
    }

    public static byte[] toByteArray(long[] array) {
        byte[] result = new byte[array.length];
        for (int i = 0; i < result.length; i++) {
            result[i] = (byte) array[i];
        }
        return result;
    }

    public static byte[] toByteArray(double[] array) {
        byte[] result = new byte[array.length];
        for (int i = 0; i < result.length; i++) {
            result[i] = (byte) array[i];
        }
        return result;
    }

    public static float[] toFloatArray(byte[] array) {
        float[] result = new float[array.length];
        for (int i = 0; i < result.length; i++) {
            result[i] = array[i];
        }
        return result;
    }

    public static float[] toFloatArray(int[] array) {
        float[] result = new float[array.length];
        for (int i = 0; i < result.length; i++) {
            result[i] = (float) array[i];
        }
        return result;
    }

    public static float[] toFloatArray(short[] array) {
        float[] result = new float[array.length];
        for (int i = 0; i < result.length; i++) {
            result[i] = array[i];
        }
        return result;
    }

    public static float[] toFloatArray(long[] array) {
        float[] result = new float[array.length];
        for (int i = 0; i < result.length; i++) {
            result[i] = (float) array[i];
        }
        return result;
    }

    public static float[] toFloatArray(double[] array) {
        float[] result = new float[array.length];
        for (int i = 0; i < result.length; i++) {
            result[i] = (float) array[i];
        }
        return result;
    }

    public static short[] toShortArray(float[] array) {
        short[] result = new short[array.length];
        for (int i = 0; i < result.length; i++) {
            result[i] = (short) array[i];
        }
        return result;
    }

    public static short[] toShortArray(int[] array) {
        short[] result = new short[array.length];
        for (int i = 0; i < result.length; i++) {
            result[i] = (short) array[i];
        }
        return result;
    }

    public static short[] toShortArray(byte[] array) {
        short[] result = new short[array.length];
        for (int i = 0; i < result.length; i++) {
            result[i] = array[i];
        }
        return result;
    }

    public static short[] toShortArray(long[] array) {
        short[] result = new short[array.length];
        for (int i = 0; i < result.length; i++) {
            result[i] = (short) array[i];
        }
        return result;
    }

    public static short[] toShortArray(double[] array) {
        short[] result = new short[array.length];
        for (int i = 0; i < result.length; i++) {
            result[i] = (short) array[i];
        }
        return result;
    }

    public static long[] toLongArray(float[] array) {
        long[] result = new long[array.length];
        for (int i = 0; i < result.length; i++) {
            result[i] = (long) array[i];
        }
        return result;
    }

    public static long[] toLongArray(int[] array) {
        long[] result = new long[array.length];
        for (int i = 0; i < result.length; i++) {
            result[i] = array[i];
        }
        return result;
    }

    public static long[] toLongArray(short[] array) {
        long[] result = new long[array.length];
        for (int i = 0; i < result.length; i++) {
            result[i] = array[i];
        }
        return result;
    }

    public static long[] toLongArray(byte[] array) {
        long[] result = new long[array.length];
        for (int i = 0; i < result.length; i++) {
            result[i] = array[i];
        }
        return result;
    }

    public static long[] toLongArray(double[] array) {
        long[] result = new long[array.length];
        for (int i = 0; i < result.length; i++) {
            result[i] = (long) array[i];
        }
        return result;
    }

    public static int[] toIntArray(float[] array) {
        int[] result = new int[array.length];
        for (int i = 0; i < result.length; i++) {
            result[i] = (int) array[i];
        }
        return result;
    }

    public static int[] toIntArray(byte[] array) {
        int[] result = new int[array.length];
        for (int i = 0; i < result.length; i++) {
            result[i] = array[i];
        }
        return result;
    }

    public static int[] toIntArray(short[] array) {
        int[] result = new int[array.length];
        for (int i = 0; i < result.length; i++) {
            result[i] = array[i];
        }
        return result;
    }

    public static int[] toIntArray(long[] array) {
        int[] result = new int[array.length];
        for (int i = 0; i < result.length; i++) {
            result[i] = (int) array[i];
        }
        return result;
    }

    public static int[] toIntArray(double[] array) {
        int[] result = new int[array.length];
        for (int i = 0; i < result.length; i++) {
            result[i] = (int) array[i];
        }
        return result;
    }

    public static double[] toDoubleArray(float[] array) {
        double[] result = new double[array.length];
        for (int i = 0; i < result.length; i++) {
            result[i] = array[i];
        }
        return result;
    }

    public static double[] toDoubleArray(int[] array) {
        double[] result = new double[array.length];
        for (int i = 0; i < result.length; i++) {
            result[i] = array[i];
        }
        return result;
    }

    public static double[] toDoubleArray(short[] array) {
        double[] result = new double[array.length];
        for (int i = 0; i < result.length; i++) {
            result[i] = array[i];
        }
        return result;
    }

    public static double[] toDoubleArray(long[] array) {
        double[] result = new double[array.length];
        for (int i = 0; i < result.length; i++) {
            result[i] = (double) array[i];
        }
        return result;
    }

    public static double[] toDoubleArray(double[] array) {
        double[] result = new double[array.length];
        System.arraycopy(array, 0, result, 0, result.length);
        return result;
    }

    public static boolean isConvertibleToPrimitive(Class<?> type) {
        final Class<?> unboxedType = TypeUtils.getUnboxedType(type);
        return unboxedType != null && unboxedType != boolean.class; // TODO: isConvertibleToPrimitive(Boolean.class) ==
                                                                    // false ???
    }

    public static boolean isBoxedType(Class<?> exprType) {
        return BOXED_TYPES.contains(exprType);
    }

    public static String nullConstantForType(Class<?> type) {
        if (type == char.class) {
            return "QueryConstants.NULL_CHAR";
        } else if (type == byte.class) {
            return "QueryConstants.NULL_BYTE";
        } else if (type == short.class) {
            return "QueryConstants.NULL_SHORT";
        } else if (type == int.class) {
            return "QueryConstants.NULL_INT";
        } else if (type == long.class) {
            return "QueryConstants.NULL_LONG";
        } else if (type == Boolean.class) {
            return "QueryConstants.NULL_BOOLEAN";
        } else if (type == double.class) {
            return "QueryConstants.NULL_DOUBLE";
        } else if (type == float.class) {
            return "QueryConstants.NULL_FLOAT";
        } else {
            return "null";
        }
    }

    /**
     * Whether the class is equal to one of the six numeric primitives: float, double, int, long, short, or byte.
     *
     * @param c class
     * @return true if {@code c} is a numeric primitive, false otherwise
     */
    public static boolean isPrimitiveNumeric(@NotNull final Class<?> c) {
        return c == double.class || c == float.class
                || c == int.class || c == long.class || c == short.class || c == byte.class;
    }

    /**
     * Whether the class is an instance of {@link Number}.
     *
     * @param c class
     * @return true if Number.class is assignable from {@code c}, false otherwise
     */
    @GwtIncompatible
    public static boolean isBoxedNumeric(@NotNull final Class<?> c) {
        return Number.class.isAssignableFrom(c);
    }

    /**
     * Whether the class is equal to char.class.
     *
     * @param c class
     * @return true if {@code c} equals char.class, false otherwise
     */
    public static boolean isPrimitiveChar(@NotNull final Class<?> c) {
        return c == char.class;
    }

    /**
     * Whether the class is an instance of Character.class.
     *
     * @param c class
     * @return true if Character.class is assignable from {@code c}, false otherwise
     */
    public static boolean isBoxedChar(@NotNull final Class<?> c) {
        return Character.class == c;
    }

    /**
     * Whether the class is an instance of Integer.class.
     *
     * @param c class
     * @return true if Integer.class is assignable from {@code c}, false otherwise
     */
    public static boolean isBoxedInteger(@NotNull final Class<?> c) {
        return Integer.class == c;
    }

    /**
     * Whether the class is an instance of Long.class.
     *
     * @param c class
     * @return true if Long.class is assignable from {@code c}, false otherwise
     */
    public static boolean isBoxedLong(@NotNull final Class<?> c) {
        return Long.class == c;
    }

    /**
     * Whether the class is an instance of Short.class.
     *
     * @param c class
     * @return true if Short.class is assignable from {@code c}, false otherwise
     */
    public static boolean isBoxedShort(@NotNull final Class<?> c) {
        return Short.class == c;
    }

    /**
     * Whether the class is an instance of Float.class.
     *
     * @param c class
     * @return true if Float.class is assignable from {@code c}, false otherwise
     */
    public static boolean isBoxedFloat(@NotNull final Class<?> c) {
        return Float.class == c;
    }

    /**
     * Whether the class is an instance of Double.class.
     *
     * @param c class
     * @return true if Double.class is assignable from {@code c}, false otherwise
     */
    public static boolean isBoxedDouble(@NotNull final Class<?> c) {
        return Double.class == c;
    }

    /**
     * Whether the class is an instance of Byte.class.
     *
     * @param c class
     * @return true if Byte.class is assignable from {@code c}, false otherwise
     */
    public static boolean isBoxedByte(@NotNull final Class<?> c) {
        return Byte.class == c;
    }

    /**
     * Whether the class is a boxed arithmetic type (Long, Integer, Short, Byte)
     *
     * @param c class
     * @return true if the class is a boxed arithmetic type, false otherwise
     */
    public static boolean isBoxedArithmetic(@NotNull final Class<?> c) {
        return isBoxedLong(c) || isBoxedInteger(c) || isBoxedShort(c) || isBoxedByte(c);
    }

    /**
     * Whether the class is an instance of Boolean.class.
     *
     * @param c class
     * @return true if Boolean.class is assignable from {@code c}, false otherwise
     */
    public static boolean isBoxedBoolean(@NotNull final Class<?> c) {
        return Boolean.class == c;
    }

    /**
     * Whether the class is {@link #isPrimitiveNumeric(Class)} or {@link #isBoxedNumeric(Class)}
     *
     * @param c class
     * @return true if {@code c} is numeric, false otherwise
     */
    @GwtIncompatible
    public static boolean isNumeric(@NotNull final Class<?> c) {
        return isPrimitiveNumeric(c) || isBoxedNumeric(c);
    }

    /**
     * Whether the class equals char.class or Character.class is assignable from it.
     *
     * @param c class
     * @return true if Character.class is assignable from {@code c} or {@code c} equals char.class
     */
    public static boolean isCharacter(@NotNull final Class<?> c) {
        return isPrimitiveChar(c) || isBoxedChar(c);
    }

    /**
     * Whether the class is an {@link Instant}, a {@link ZonedDateTime}, or annotated as {@link IsDateTime}.
     *
     * @param type The class.
     * @return true if the type is a DateTime, {@link java.time.ZonedDateTime} or {@link Instant}.
     */
    @GwtIncompatible
    public static boolean isDateTime(Class<?> type) {
        return Instant.class.isAssignableFrom(type)
                || ZonedDateTime.class.isAssignableFrom(type)
                || (type.getAnnotation(IsDateTime.class) != null && type.getAnnotation(IsDateTime.class).value());
    }

    /**
     * Whether the class is a {@link String}
     *
     * @param type the class
     * @return true if the type is a String, false otherwise
     */
    public static boolean isString(Class<?> type) {
        return String.class == type;
    }

    /**
     * Whether the class is a {@link BigInteger} or {@link BigDecimal}
     *
     * @param type the class
     * @return true if the type is BigInteger or BigDecimal, false otherwise
     */
    @GwtIncompatible
    public static boolean isBigNumeric(Class<?> type) {
        return BigInteger.class.isAssignableFrom(type) || BigDecimal.class.isAssignableFrom(type);
    }

    /**
     * Checks if the type is a primitive or Boxed floate type (double or float).
     *
     * @param type the class
     * @return true if it is a float type, false otherwise
     */
    public static boolean isFloatType(Class<?> type) {
        return type.equals(double.class) || type.equals(float.class) || isBoxedDouble(type) || isBoxedFloat(type);
    }

<<<<<<< HEAD
    /**
     * Converts an Object to a String for writing to a workspace. This is meant to be used in conjunction with
     * {@code TypeUtils.fromString}. Strings, Numbers, and primitives will all convert using {@code Obect.toString}.
     * Serializable objects will be encoded in base64. All others will return null.
     *
     * @param o the object to convert
     * @return a String representation of the object, null if it cannot be converted
     * @throws IOException if an IO error occurs during conversion
     */
    @GwtIncompatible
    public static String objectToString(Object o) throws IOException {
        if (o == null) {
            return null;
        }

        final Class<?> type = o.getClass();
        // isNumeric gets BigInteger and BigDecimal in addition to everything gotten by isConvertibleToPrimitive
        if (type == String.class || isConvertibleToPrimitive(type) || isNumeric(type)) {
            return o.toString();
        } else if (o instanceof Serializable) {
            return encode64Serializable((Serializable) o);
        }

        throw new RuntimeException(
                "Failed to convert object of type " + type.getCanonicalName() + ".  Type not supported");
    }

    /**
     * Creates an Object from a String. This is meant to be used in conjunction with {@code TypeUtils.objectToString}
     * Strings, Numbers, and primitives will all parse using their boxed type parsing methods. Serializable types will
     * be decoded from base64. Returns null if the String fails to parse.
     *
     * @param string the String to parse
     * @param typeString the Canonical Name of the class type
     * @return an object parsed from the String
     * @throws RuntimeException if the string fails to parse
     * @throws IOException if an IO error occurs during conversion
     */
    @GwtIncompatible
    public static Optional<Object> fromString(String string, String typeString) throws IOException {
        final Class<?> type;
        try {
            type = Class.forName(typeString);
            return Optional.ofNullable(fromString(string, type));
        } catch (ClassNotFoundException e) {
            return Optional.empty();
        }
    }

    /**
     * Creates an Object from a String. This is meant to be used in conjunction with {@code TypeUtils.objectToString}
     * Strings, Numbers, and primitives will all parse using their boxed type parsing methods. Serializable types will
     * be decoded from base64. Returns null if the String fails to parse.
     *
     * @param string the String to parse
     * @param type the type of the object
     * @return an object parsed from the String
     * @throws RuntimeException if the string fails to parse
     * @throws IOException if an IO error occurs during conversion
     */
    @GwtIncompatible
    public static Object fromString(String string, Class<?> type) throws IOException {
        final Class<?> boxedType = getBoxedType(type);
        try {
            if (boxedType == String.class) {
                return string;
            } else if (boxedType == Boolean.class) {
                return Boolean.parseBoolean(string);
            } else if (boxedType == Integer.class) {
                return Integer.parseInt(string);
            } else if (boxedType == Double.class) {
                return Double.parseDouble(string);
            } else if (boxedType == Short.class) {
                return Short.parseShort(string);
            } else if (boxedType == Long.class) {
                return Long.parseLong(string);
            } else if (boxedType == Float.class) {
                return Float.parseFloat(string);
            } else if (boxedType == BigInteger.class) {
                return new BigInteger(string);
            } else if (boxedType == BigDecimal.class) {
                return new BigDecimal(string);
            } else if (boxedType == Byte.class) {
                return Byte.parseByte(string);
            } else if (boxedType == Character.class) {
                return string.charAt(0);
            } else if (Serializable.class.isAssignableFrom(boxedType)) {
                return decode64Serializable(string);
            }
        } catch (IOException ioe) {
            throw ioe;
        } catch (Exception e) {
            throw new RuntimeException("Failed to parse " + string + "into type " + type.getCanonicalName(), e);
        }

        throw new RuntimeException(
                "Failed to parse " + string + "into type " + type.getCanonicalName() + ".  Type not supported");
    }

    /**
     * Encodes a Serializable Object into base64 String.
     *
     * @param serializable the object to encode
     * @return the base64 encoded string
     * @throws IOException if the string cannot be encoded
     */
    @GwtIncompatible
    public static String encode64Serializable(Serializable serializable) throws IOException {
        try (ByteArrayOutputStream bos = new ByteArrayOutputStream();
                ObjectOutputStream os = new ObjectOutputStream(bos)) {
            os.writeObject(serializable);
            return Base64.getEncoder().encodeToString(bos.toByteArray());
        }
    }

    /**
     * Decodes a Serializable Object from a base64 encoded String.
     *
     * @param string the base64 encoded String
     * @return the encoded Object
     * @throws IOException if the string cannot be decoded
     * @throws ClassNotFoundException if the Object type is unknown
     */
    @GwtIncompatible
    public static Object decode64Serializable(String string) throws IOException, ClassNotFoundException {
        try (ObjectInputStream is =
                new ObjectInputStream(new ByteArrayInputStream(Base64.getDecoder().decode(string)))) {
            return is.readObject();
        }
    }

    /**
     * Determine the Class from the Type.
     */
    @GwtIncompatible
    public static Class<?> getErasedType(Type paramType) {
        if (paramType instanceof Class) {
            return (Class<?>) paramType;
        } else if (paramType instanceof ParameterizedType) {
            return (Class<?>) // We are asking the parameterized type for it's raw type, which is always Class
            ((ParameterizedType) paramType).getRawType();
        } else if (paramType instanceof WildcardType) {
            final Type[] upper = ((WildcardType) paramType).getUpperBounds();
            return getErasedType(upper[0]);
        } else if (paramType instanceof java.lang.reflect.TypeVariable) {
            final Type[] bounds = ((TypeVariable<?>) paramType).getBounds();
            if (bounds.length > 1) {
                Class<?>[] erasedBounds = new Class[bounds.length];
                Class<?> weakest = null;
                for (int i = 0; i < erasedBounds.length; i++) {
                    erasedBounds[i] = getErasedType(bounds[i]);
                    if (i == 0) {
                        weakest = erasedBounds[i];
                    } else {
                        weakest = getWeakest(weakest, erasedBounds[i]);
                    }
                    // If we are erased to object, stop erasing...
                    if (weakest == Object.class) {
                        break;
                    }
                }
                return weakest;
            }
            return getErasedType(bounds[0]);
        } else {
            throw new UnsupportedOperationException();
        }
    }

    @interface GwtIncompatible {
    }

    /**
     * Determine the weakest parent of the two provided Classes.
     *
     * @param one one class to compare
     * @param two the other class to compare
     * @return the weakest parent Class
     */
    @GwtIncompatible
    private static Class<?> getWeakest(Class<?> one, Class<?> two) {
        if (one.isAssignableFrom(two)) {
            return one;
        } else if (two.isAssignableFrom(one)) {
            return two;
        }
        // No luck on quick check... Look in interfaces.
        Set<Class<?>> oneInterfaces = getFlattenedInterfaces(one);
        Set<Class<?>> twoInterfaces = getFlattenedInterfaces(two);
        // Keep only shared interfaces
        oneInterfaces.retainAll(twoInterfaces);
        Class<?> strongest = Object.class;
        for (Class<?> cls : oneInterfaces) {
            // There is a winning type...
            if (strongest.isAssignableFrom(cls)) {
                strongest = cls;
            } else if (!cls.isAssignableFrom(strongest)) {
                return Object.class;
            }
        }
        // Will be Object.class if there were no shared interfaces (or shared interfaces were not compatible).
        return strongest;
    }

    @GwtIncompatible
    private static Set<Class<?>> getFlattenedInterfaces(Class<?> cls) {
        final Set<Class<?>> set = new HashSet<>();
        while (cls != null && cls != Object.class) {
            for (Class<?> iface : cls.getInterfaces()) {
                collectInterfaces(set, iface);
            }
            cls = cls.getSuperclass();
        }
        return set;
    }

    @GwtIncompatible
    private static void collectInterfaces(final Collection<Class<?>> into, final Class<?> cls) {
        if (into.add(cls)) {
            for (final Class<?> iface : cls.getInterfaces()) {
                if (into.add(iface)) {
                    collectInterfaces(into, iface);
                }
            }
        }
    }


    @GwtIncompatible
    public static Class<?> classForName(String className) throws ClassNotFoundException {
        Class<?> result = primitiveClassNameToClass.get(className);
        if (result == null) {
            return Class.forName(className);
        } else {
            return result;
        }

    }

=======
>>>>>>> 36899fda
    public static abstract class TypeBoxer<T> {
        public abstract T get(T result);
    }

    @SuppressWarnings("unchecked")
    public static <T> TypeBoxer<T> getTypeBoxer(Class<T> type) {
        if (type == byte.class || type == Byte.class) {
            return (TypeBoxer<T>) new TypeBoxer<Byte>() {
                @Override
                public Byte get(Byte result) {
                    return (result == NULL_BYTE ? null : result);
                }
            };
        } else if (type == char.class || type == Character.class) {
            return (TypeBoxer<T>) new TypeBoxer<Character>() {
                @Override
                public Character get(Character result) {
                    return (result == NULL_CHAR ? null : result);
                }
            };
        } else if (type == double.class || type == Double.class) {
            return (TypeBoxer<T>) new TypeBoxer<Double>() {
                @Override
                public Double get(Double result) {
                    return (result == NULL_DOUBLE ? null : result);
                }
            };
        } else if (type == float.class || type == Float.class) {
            return (TypeBoxer<T>) new TypeBoxer<Float>() {
                @Override
                public Float get(Float result) {
                    return (result == NULL_FLOAT ? null : result);
                }
            };
        } else if (type == int.class || type == Integer.class) {
            return (TypeBoxer<T>) new TypeBoxer<Integer>() {
                @Override
                public Integer get(Integer result) {
                    return (result == NULL_INT ? null : result);
                }
            };
        } else if (type == long.class || type == Long.class) {
            return (TypeBoxer<T>) new TypeBoxer<Long>() {
                @Override
                public Long get(Long result) {
                    return (result == NULL_LONG ? null : result);
                }
            };
        } else if (type == short.class || type == Short.class) {
            return (TypeBoxer<T>) new TypeBoxer<Short>() {
                @Override
                public Short get(Short result) {
                    return (result == NULL_SHORT ? null : result);
                }
            };
        } else {
            return new TypeBoxer<>() {
                @Override
                public Object get(Object result) {
                    return result;
                }
            };
        }
    }

    public static Boolean box(Boolean value) {
        return value;
    }

    public static Byte box(byte value) {
        return value == NULL_BYTE ? null : value;
    }

    public static Character box(char value) {
        return value == NULL_CHAR ? null : value;
    }

    public static Double box(double value) {
        return value == NULL_DOUBLE ? null : value;
    }

    public static Float box(float value) {
        return value == NULL_FLOAT ? null : value;
    }

    public static Integer box(int value) {
        return value == NULL_INT ? null : value;
    }

    public static Long box(long value) {
        return value == NULL_LONG ? null : value;
    }

    public static Short box(short value) {
        return value == NULL_SHORT ? null : value;
    }

    public static boolean unbox(Boolean value) {
        // This will throw an NPE on a null value.
        return value;
    }

    public static byte unbox(Byte value) {
        return (value == null ? NULL_BYTE : value);
    }

    public static char unbox(Character value) {
        return (value == null ? NULL_CHAR : value);
    }

    public static double unbox(Double value) {
        return (value == null ? NULL_DOUBLE : value);
    }

    public static float unbox(Float value) {
        return (value == null ? NULL_FLOAT : value);
    }

    public static int unbox(Integer value) {
        return (value == null ? NULL_INT : value);
    }

    public static long unbox(Long value) {
        return (value == null ? NULL_LONG : value);
    }

    public static short unbox(Short value) {
        return (value == null ? NULL_SHORT : value);
    }
}<|MERGE_RESOLUTION|>--- conflicted
+++ resolved
@@ -380,6 +380,9 @@
                 || c == int.class || c == long.class || c == short.class || c == byte.class;
     }
 
+    @interface GwtIncompatible {
+    }
+
     /**
      * Whether the class is an instance of {@link Number}.
      *
@@ -556,248 +559,6 @@
         return type.equals(double.class) || type.equals(float.class) || isBoxedDouble(type) || isBoxedFloat(type);
     }
 
-<<<<<<< HEAD
-    /**
-     * Converts an Object to a String for writing to a workspace. This is meant to be used in conjunction with
-     * {@code TypeUtils.fromString}. Strings, Numbers, and primitives will all convert using {@code Obect.toString}.
-     * Serializable objects will be encoded in base64. All others will return null.
-     *
-     * @param o the object to convert
-     * @return a String representation of the object, null if it cannot be converted
-     * @throws IOException if an IO error occurs during conversion
-     */
-    @GwtIncompatible
-    public static String objectToString(Object o) throws IOException {
-        if (o == null) {
-            return null;
-        }
-
-        final Class<?> type = o.getClass();
-        // isNumeric gets BigInteger and BigDecimal in addition to everything gotten by isConvertibleToPrimitive
-        if (type == String.class || isConvertibleToPrimitive(type) || isNumeric(type)) {
-            return o.toString();
-        } else if (o instanceof Serializable) {
-            return encode64Serializable((Serializable) o);
-        }
-
-        throw new RuntimeException(
-                "Failed to convert object of type " + type.getCanonicalName() + ".  Type not supported");
-    }
-
-    /**
-     * Creates an Object from a String. This is meant to be used in conjunction with {@code TypeUtils.objectToString}
-     * Strings, Numbers, and primitives will all parse using their boxed type parsing methods. Serializable types will
-     * be decoded from base64. Returns null if the String fails to parse.
-     *
-     * @param string the String to parse
-     * @param typeString the Canonical Name of the class type
-     * @return an object parsed from the String
-     * @throws RuntimeException if the string fails to parse
-     * @throws IOException if an IO error occurs during conversion
-     */
-    @GwtIncompatible
-    public static Optional<Object> fromString(String string, String typeString) throws IOException {
-        final Class<?> type;
-        try {
-            type = Class.forName(typeString);
-            return Optional.ofNullable(fromString(string, type));
-        } catch (ClassNotFoundException e) {
-            return Optional.empty();
-        }
-    }
-
-    /**
-     * Creates an Object from a String. This is meant to be used in conjunction with {@code TypeUtils.objectToString}
-     * Strings, Numbers, and primitives will all parse using their boxed type parsing methods. Serializable types will
-     * be decoded from base64. Returns null if the String fails to parse.
-     *
-     * @param string the String to parse
-     * @param type the type of the object
-     * @return an object parsed from the String
-     * @throws RuntimeException if the string fails to parse
-     * @throws IOException if an IO error occurs during conversion
-     */
-    @GwtIncompatible
-    public static Object fromString(String string, Class<?> type) throws IOException {
-        final Class<?> boxedType = getBoxedType(type);
-        try {
-            if (boxedType == String.class) {
-                return string;
-            } else if (boxedType == Boolean.class) {
-                return Boolean.parseBoolean(string);
-            } else if (boxedType == Integer.class) {
-                return Integer.parseInt(string);
-            } else if (boxedType == Double.class) {
-                return Double.parseDouble(string);
-            } else if (boxedType == Short.class) {
-                return Short.parseShort(string);
-            } else if (boxedType == Long.class) {
-                return Long.parseLong(string);
-            } else if (boxedType == Float.class) {
-                return Float.parseFloat(string);
-            } else if (boxedType == BigInteger.class) {
-                return new BigInteger(string);
-            } else if (boxedType == BigDecimal.class) {
-                return new BigDecimal(string);
-            } else if (boxedType == Byte.class) {
-                return Byte.parseByte(string);
-            } else if (boxedType == Character.class) {
-                return string.charAt(0);
-            } else if (Serializable.class.isAssignableFrom(boxedType)) {
-                return decode64Serializable(string);
-            }
-        } catch (IOException ioe) {
-            throw ioe;
-        } catch (Exception e) {
-            throw new RuntimeException("Failed to parse " + string + "into type " + type.getCanonicalName(), e);
-        }
-
-        throw new RuntimeException(
-                "Failed to parse " + string + "into type " + type.getCanonicalName() + ".  Type not supported");
-    }
-
-    /**
-     * Encodes a Serializable Object into base64 String.
-     *
-     * @param serializable the object to encode
-     * @return the base64 encoded string
-     * @throws IOException if the string cannot be encoded
-     */
-    @GwtIncompatible
-    public static String encode64Serializable(Serializable serializable) throws IOException {
-        try (ByteArrayOutputStream bos = new ByteArrayOutputStream();
-                ObjectOutputStream os = new ObjectOutputStream(bos)) {
-            os.writeObject(serializable);
-            return Base64.getEncoder().encodeToString(bos.toByteArray());
-        }
-    }
-
-    /**
-     * Decodes a Serializable Object from a base64 encoded String.
-     *
-     * @param string the base64 encoded String
-     * @return the encoded Object
-     * @throws IOException if the string cannot be decoded
-     * @throws ClassNotFoundException if the Object type is unknown
-     */
-    @GwtIncompatible
-    public static Object decode64Serializable(String string) throws IOException, ClassNotFoundException {
-        try (ObjectInputStream is =
-                new ObjectInputStream(new ByteArrayInputStream(Base64.getDecoder().decode(string)))) {
-            return is.readObject();
-        }
-    }
-
-    /**
-     * Determine the Class from the Type.
-     */
-    @GwtIncompatible
-    public static Class<?> getErasedType(Type paramType) {
-        if (paramType instanceof Class) {
-            return (Class<?>) paramType;
-        } else if (paramType instanceof ParameterizedType) {
-            return (Class<?>) // We are asking the parameterized type for it's raw type, which is always Class
-            ((ParameterizedType) paramType).getRawType();
-        } else if (paramType instanceof WildcardType) {
-            final Type[] upper = ((WildcardType) paramType).getUpperBounds();
-            return getErasedType(upper[0]);
-        } else if (paramType instanceof java.lang.reflect.TypeVariable) {
-            final Type[] bounds = ((TypeVariable<?>) paramType).getBounds();
-            if (bounds.length > 1) {
-                Class<?>[] erasedBounds = new Class[bounds.length];
-                Class<?> weakest = null;
-                for (int i = 0; i < erasedBounds.length; i++) {
-                    erasedBounds[i] = getErasedType(bounds[i]);
-                    if (i == 0) {
-                        weakest = erasedBounds[i];
-                    } else {
-                        weakest = getWeakest(weakest, erasedBounds[i]);
-                    }
-                    // If we are erased to object, stop erasing...
-                    if (weakest == Object.class) {
-                        break;
-                    }
-                }
-                return weakest;
-            }
-            return getErasedType(bounds[0]);
-        } else {
-            throw new UnsupportedOperationException();
-        }
-    }
-
-    @interface GwtIncompatible {
-    }
-
-    /**
-     * Determine the weakest parent of the two provided Classes.
-     *
-     * @param one one class to compare
-     * @param two the other class to compare
-     * @return the weakest parent Class
-     */
-    @GwtIncompatible
-    private static Class<?> getWeakest(Class<?> one, Class<?> two) {
-        if (one.isAssignableFrom(two)) {
-            return one;
-        } else if (two.isAssignableFrom(one)) {
-            return two;
-        }
-        // No luck on quick check... Look in interfaces.
-        Set<Class<?>> oneInterfaces = getFlattenedInterfaces(one);
-        Set<Class<?>> twoInterfaces = getFlattenedInterfaces(two);
-        // Keep only shared interfaces
-        oneInterfaces.retainAll(twoInterfaces);
-        Class<?> strongest = Object.class;
-        for (Class<?> cls : oneInterfaces) {
-            // There is a winning type...
-            if (strongest.isAssignableFrom(cls)) {
-                strongest = cls;
-            } else if (!cls.isAssignableFrom(strongest)) {
-                return Object.class;
-            }
-        }
-        // Will be Object.class if there were no shared interfaces (or shared interfaces were not compatible).
-        return strongest;
-    }
-
-    @GwtIncompatible
-    private static Set<Class<?>> getFlattenedInterfaces(Class<?> cls) {
-        final Set<Class<?>> set = new HashSet<>();
-        while (cls != null && cls != Object.class) {
-            for (Class<?> iface : cls.getInterfaces()) {
-                collectInterfaces(set, iface);
-            }
-            cls = cls.getSuperclass();
-        }
-        return set;
-    }
-
-    @GwtIncompatible
-    private static void collectInterfaces(final Collection<Class<?>> into, final Class<?> cls) {
-        if (into.add(cls)) {
-            for (final Class<?> iface : cls.getInterfaces()) {
-                if (into.add(iface)) {
-                    collectInterfaces(into, iface);
-                }
-            }
-        }
-    }
-
-
-    @GwtIncompatible
-    public static Class<?> classForName(String className) throws ClassNotFoundException {
-        Class<?> result = primitiveClassNameToClass.get(className);
-        if (result == null) {
-            return Class.forName(className);
-        } else {
-            return result;
-        }
-
-    }
-
-=======
->>>>>>> 36899fda
     public static abstract class TypeBoxer<T> {
         public abstract T get(T result);
     }
