--- conflicted
+++ resolved
@@ -411,11 +411,7 @@
      * @return true if Character.class is assignable from {@code c}, false otherwise
      */
     public static boolean isBoxedChar(@NotNull final Class<?> c) {
-<<<<<<< HEAD
-        return Character.class.equals(c);
-=======
         return Character.class == c;
->>>>>>> 4d8406fc
     }
 
     /**
@@ -425,11 +421,7 @@
      * @return true if Integer.class is assignable from {@code c}, false otherwise
      */
     public static boolean isBoxedInteger(@NotNull final Class<?> c) {
-<<<<<<< HEAD
-        return Integer.class.equals(c);
-=======
         return Integer.class == c;
->>>>>>> 4d8406fc
     }
 
     /**
@@ -439,11 +431,7 @@
      * @return true if Long.class is assignable from {@code c}, false otherwise
      */
     public static boolean isBoxedLong(@NotNull final Class<?> c) {
-<<<<<<< HEAD
-        return Long.class.equals(c);
-=======
         return Long.class == c;
->>>>>>> 4d8406fc
     }
 
     /**
@@ -453,11 +441,7 @@
      * @return true if Short.class is assignable from {@code c}, false otherwise
      */
     public static boolean isBoxedShort(@NotNull final Class<?> c) {
-<<<<<<< HEAD
-        return Short.class.equals(c);
-=======
         return Short.class == c;
->>>>>>> 4d8406fc
     }
 
     /**
@@ -467,11 +451,7 @@
      * @return true if Float.class is assignable from {@code c}, false otherwise
      */
     public static boolean isBoxedFloat(@NotNull final Class<?> c) {
-<<<<<<< HEAD
-        return Float.class.equals(c);
-=======
         return Float.class == c;
->>>>>>> 4d8406fc
     }
 
     /**
@@ -481,11 +461,7 @@
      * @return true if Double.class is assignable from {@code c}, false otherwise
      */
     public static boolean isBoxedDouble(@NotNull final Class<?> c) {
-<<<<<<< HEAD
-        return Double.class.equals(c);
-=======
         return Double.class == c;
->>>>>>> 4d8406fc
     }
 
     /**
@@ -495,11 +471,7 @@
      * @return true if Byte.class is assignable from {@code c}, false otherwise
      */
     public static boolean isBoxedByte(@NotNull final Class<?> c) {
-<<<<<<< HEAD
-        return Byte.class.equals(c);
-=======
         return Byte.class == c;
->>>>>>> 4d8406fc
     }
 
     /**
@@ -519,11 +491,7 @@
      * @return true if Boolean.class is assignable from {@code c}, false otherwise
      */
     public static boolean isBoxedBoolean(@NotNull final Class<?> c) {
-<<<<<<< HEAD
-        return Boolean.class.equals(c);
-=======
         return Boolean.class == c;
->>>>>>> 4d8406fc
     }
 
     /**
@@ -567,11 +535,7 @@
      * @return true if the type is a String, false otherwise
      */
     public static boolean isString(Class<?> type) {
-<<<<<<< HEAD
-        return String.class.equals(type);
-=======
         return String.class == type;
->>>>>>> 4d8406fc
     }
 
     /**
