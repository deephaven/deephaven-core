//
// Copyright (c) 2016-2024 Deephaven Data Labs and Patent Pending
//
package io.deephaven.util.type;

import org.jetbrains.annotations.NotNull;

import java.lang.annotation.Retention;
import java.lang.annotation.RetentionPolicy;
import java.util.*;
import java.util.stream.Collectors;

import static io.deephaven.util.QueryConstants.*;

/**
 * Utility functions to convert primitive types.
 */
@SuppressWarnings("unused")
public class TypeUtils {
    private static final Map<Class<?>, Class<?>> primitiveToBoxed;
    private static final Map<Class<?>, Class<?>> boxedToPrimitive;

    public static final Set<Class<?>> PRIMITIVE_TYPES;
    public static final Set<Class<?>> BOXED_TYPES;

    public static final Map<String, Class<?>> primitiveClassNameToClass;

    static {
        LinkedHashMap<Class<?>, Class<?>> primitiveToBoxedTemp = new LinkedHashMap<>();
        LinkedHashMap<Class<?>, Class<?>> boxedToPrimitiveTemp = new LinkedHashMap<>();

        // Note: ordering here matters! Tests in TestLanguageParser depend on it.
        primitiveToBoxedTemp.put(byte.class, Byte.class);
        primitiveToBoxedTemp.put(short.class, Short.class);
        primitiveToBoxedTemp.put(char.class, Character.class);
        primitiveToBoxedTemp.put(int.class, Integer.class);
        primitiveToBoxedTemp.put(long.class, Long.class);
        primitiveToBoxedTemp.put(float.class, Float.class);
        primitiveToBoxedTemp.put(double.class, Double.class);
        primitiveToBoxedTemp.put(boolean.class, Boolean.class);
        for (Map.Entry<Class<?>, Class<?>> classClassEntry : primitiveToBoxedTemp.entrySet()) {
            boxedToPrimitiveTemp.put(classClassEntry.getValue(), classClassEntry.getKey());
        }

        primitiveToBoxed = Collections.unmodifiableMap(primitiveToBoxedTemp);
        boxedToPrimitive = Collections.unmodifiableMap(boxedToPrimitiveTemp);

        PRIMITIVE_TYPES = Collections.unmodifiableSet(primitiveToBoxedTemp.keySet());
        BOXED_TYPES = Collections.unmodifiableSet(new LinkedHashSet<>(primitiveToBoxedTemp.values()));
        primitiveClassNameToClass = Collections
                .unmodifiableMap(PRIMITIVE_TYPES.stream().collect(Collectors.toMap(Class::getName, type -> type)));
    }

    /**
     * Deprecated with no replacement.
     */
    @Deprecated
    @Retention(RetentionPolicy.RUNTIME)
    public @interface IsDateTime {
        boolean value() default true;
    }

    /**
     * Returns a reference type corresponding to the given {@code type}. If {@code type} is itself a reference type,
     * then {@code type} is returned. If {@code type} is a primitive type, then the appropriate boxed type is returned.
     *
     * @param type The type
     */
    public static Class<?> getBoxedType(Class<?> type) {
        if (!type.isPrimitive()) {
            return type;
        }
        return primitiveToBoxed.get(type);
    }

    /**
     * Returns the primitive type corresponding to the given {@code type}. If {@code type} is itself a primitive type,
     * then {@code type} is returned. If {@code type} is neither a primitive type nor a boxed type, then {@code null} is
     * returned.
     *
     * @param type The type
     * @return type's primitive equivalent, or null
     */
    public static Class<?> getUnboxedType(Class<?> type) {
        if (type.isPrimitive()) {
            return type;
        }
        return boxedToPrimitive.get(type);
    }

    /**
     * Same as {@link #getUnboxedType(Class)}, but returns non-wrapper classes unmolested.
     *
     * @param type The type
     * @return type's unboxed equivalent, or type
     */
    public static Class<?> getUnboxedTypeIfBoxed(@NotNull final Class<?> type) {
        final Class<?> unboxedType = getUnboxedType(type);
        return unboxedType != null ? unboxedType : type;
    }

    public static byte[] toByteArray(float[] array) {
        byte[] result = new byte[array.length];
        for (int i = 0; i < result.length; i++) {
            result[i] = (byte) array[i];
        }
        return result;
    }

    public static byte[] toByteArray(int[] array) {
        byte[] result = new byte[array.length];
        for (int i = 0; i < result.length; i++) {
            result[i] = (byte) array[i];
        }
        return result;
    }

    public static byte[] toByteArray(short[] array) {
        byte[] result = new byte[array.length];
        for (int i = 0; i < result.length; i++) {
            result[i] = (byte) array[i];
        }
        return result;
    }

    public static byte[] toByteArray(long[] array) {
        byte[] result = new byte[array.length];
        for (int i = 0; i < result.length; i++) {
            result[i] = (byte) array[i];
        }
        return result;
    }

    public static byte[] toByteArray(double[] array) {
        byte[] result = new byte[array.length];
        for (int i = 0; i < result.length; i++) {
            result[i] = (byte) array[i];
        }
        return result;
    }

    public static float[] toFloatArray(byte[] array) {
        float[] result = new float[array.length];
        for (int i = 0; i < result.length; i++) {
            result[i] = array[i];
        }
        return result;
    }

    public static float[] toFloatArray(int[] array) {
        float[] result = new float[array.length];
        for (int i = 0; i < result.length; i++) {
            result[i] = (float) array[i];
        }
        return result;
    }

    public static float[] toFloatArray(short[] array) {
        float[] result = new float[array.length];
        for (int i = 0; i < result.length; i++) {
            result[i] = array[i];
        }
        return result;
    }

    public static float[] toFloatArray(long[] array) {
        float[] result = new float[array.length];
        for (int i = 0; i < result.length; i++) {
            result[i] = (float) array[i];
        }
        return result;
    }

    public static float[] toFloatArray(double[] array) {
        float[] result = new float[array.length];
        for (int i = 0; i < result.length; i++) {
            result[i] = (float) array[i];
        }
        return result;
    }

    public static short[] toShortArray(float[] array) {
        short[] result = new short[array.length];
        for (int i = 0; i < result.length; i++) {
            result[i] = (short) array[i];
        }
        return result;
    }

    public static short[] toShortArray(int[] array) {
        short[] result = new short[array.length];
        for (int i = 0; i < result.length; i++) {
            result[i] = (short) array[i];
        }
        return result;
    }

    public static short[] toShortArray(byte[] array) {
        short[] result = new short[array.length];
        for (int i = 0; i < result.length; i++) {
            result[i] = array[i];
        }
        return result;
    }

    public static short[] toShortArray(long[] array) {
        short[] result = new short[array.length];
        for (int i = 0; i < result.length; i++) {
            result[i] = (short) array[i];
        }
        return result;
    }

    public static short[] toShortArray(double[] array) {
        short[] result = new short[array.length];
        for (int i = 0; i < result.length; i++) {
            result[i] = (short) array[i];
        }
        return result;
    }

    public static long[] toLongArray(float[] array) {
        long[] result = new long[array.length];
        for (int i = 0; i < result.length; i++) {
            result[i] = (long) array[i];
        }
        return result;
    }

    public static long[] toLongArray(int[] array) {
        long[] result = new long[array.length];
        for (int i = 0; i < result.length; i++) {
            result[i] = array[i];
        }
        return result;
    }

    public static long[] toLongArray(short[] array) {
        long[] result = new long[array.length];
        for (int i = 0; i < result.length; i++) {
            result[i] = array[i];
        }
        return result;
    }

    public static long[] toLongArray(byte[] array) {
        long[] result = new long[array.length];
        for (int i = 0; i < result.length; i++) {
            result[i] = array[i];
        }
        return result;
    }

    public static long[] toLongArray(double[] array) {
        long[] result = new long[array.length];
        for (int i = 0; i < result.length; i++) {
            result[i] = (long) array[i];
        }
        return result;
    }

    public static int[] toIntArray(float[] array) {
        int[] result = new int[array.length];
        for (int i = 0; i < result.length; i++) {
            result[i] = (int) array[i];
        }
        return result;
    }

    public static int[] toIntArray(byte[] array) {
        int[] result = new int[array.length];
        for (int i = 0; i < result.length; i++) {
            result[i] = array[i];
        }
        return result;
    }

    public static int[] toIntArray(short[] array) {
        int[] result = new int[array.length];
        for (int i = 0; i < result.length; i++) {
            result[i] = array[i];
        }
        return result;
    }

    public static int[] toIntArray(long[] array) {
        int[] result = new int[array.length];
        for (int i = 0; i < result.length; i++) {
            result[i] = (int) array[i];
        }
        return result;
    }

    public static int[] toIntArray(double[] array) {
        int[] result = new int[array.length];
        for (int i = 0; i < result.length; i++) {
            result[i] = (int) array[i];
        }
        return result;
    }

    public static double[] toDoubleArray(float[] array) {
        double[] result = new double[array.length];
        for (int i = 0; i < result.length; i++) {
            result[i] = array[i];
        }
        return result;
    }

    public static double[] toDoubleArray(int[] array) {
        double[] result = new double[array.length];
        for (int i = 0; i < result.length; i++) {
            result[i] = array[i];
        }
        return result;
    }

    public static double[] toDoubleArray(short[] array) {
        double[] result = new double[array.length];
        for (int i = 0; i < result.length; i++) {
            result[i] = array[i];
        }
        return result;
    }

    public static double[] toDoubleArray(long[] array) {
        double[] result = new double[array.length];
        for (int i = 0; i < result.length; i++) {
            result[i] = (double) array[i];
        }
        return result;
    }

    public static double[] toDoubleArray(double[] array) {
        double[] result = new double[array.length];
        System.arraycopy(array, 0, result, 0, result.length);
        return result;
    }

    public static boolean isConvertibleToPrimitive(Class<?> type) {
        final Class<?> unboxedType = TypeUtils.getUnboxedType(type);
        return unboxedType != null && unboxedType != boolean.class; // TODO: isConvertibleToPrimitive(Boolean.class) ==
                                                                    // false ???
    }

    public static boolean isBoxedType(Class<?> exprType) {
        return BOXED_TYPES.contains(exprType);
    }

    public static String nullConstantForType(Class<?> type) {
        if (type == char.class) {
            return "QueryConstants.NULL_CHAR";
        } else if (type == byte.class) {
            return "QueryConstants.NULL_BYTE";
        } else if (type == short.class) {
            return "QueryConstants.NULL_SHORT";
        } else if (type == int.class) {
            return "QueryConstants.NULL_INT";
        } else if (type == long.class) {
            return "QueryConstants.NULL_LONG";
        } else if (type == Boolean.class) {
            return "QueryConstants.NULL_BOOLEAN";
        } else if (type == double.class) {
            return "QueryConstants.NULL_DOUBLE";
        } else if (type == float.class) {
            return "QueryConstants.NULL_FLOAT";
        } else {
            return "null";
        }
    }

    /**
<<<<<<< HEAD
     * Whether the class is equal to one of the six numeric primitives: float, double, int, long, short, or byte.
     *
     * @param c class
     * @return true if {@code c} is a numeric primitive, false otherwise
     */
    public static boolean isPrimitiveNumeric(@NotNull final Class<?> c) {
        return c == double.class || c == float.class
                || c == int.class || c == long.class || c == short.class || c == byte.class;
    }

    @interface GwtIncompatible {
    }

    /**
     * Whether the class is an instance of {@link Number}.
     *
     * @param c class
     * @return true if Number.class is assignable from {@code c}, false otherwise
     */
    @GwtIncompatible
    public static boolean isBoxedNumeric(@NotNull final Class<?> c) {
        return Number.class.isAssignableFrom(c);
    }

    /**
=======
>>>>>>> 57729304
     * Whether the class is equal to char.class.
     *
     * @param c class
     * @return true if {@code c} equals char.class, false otherwise
     */
    public static boolean isPrimitiveChar(@NotNull final Class<?> c) {
        return c == char.class;
    }

    /**
     * Whether the class is an instance of Character.class.
     *
     * @param c class
     * @return true if Character.class is assignable from {@code c}, false otherwise
     */
    public static boolean isBoxedChar(@NotNull final Class<?> c) {
        return Character.class == c;
    }

    /**
     * Whether the class is an instance of Integer.class.
     *
     * @param c class
     * @return true if Integer.class is assignable from {@code c}, false otherwise
     */
    public static boolean isBoxedInteger(@NotNull final Class<?> c) {
        return Integer.class == c;
    }

    /**
     * Whether the class is an instance of Long.class.
     *
     * @param c class
     * @return true if Long.class is assignable from {@code c}, false otherwise
     */
    public static boolean isBoxedLong(@NotNull final Class<?> c) {
        return Long.class == c;
    }

    /**
     * Whether the class is an instance of Short.class.
     *
     * @param c class
     * @return true if Short.class is assignable from {@code c}, false otherwise
     */
    public static boolean isBoxedShort(@NotNull final Class<?> c) {
        return Short.class == c;
    }

    /**
     * Whether the class is an instance of Float.class.
     *
     * @param c class
     * @return true if Float.class is assignable from {@code c}, false otherwise
     */
    public static boolean isBoxedFloat(@NotNull final Class<?> c) {
        return Float.class == c;
    }

    /**
     * Whether the class is an instance of Double.class.
     *
     * @param c class
     * @return true if Double.class is assignable from {@code c}, false otherwise
     */
    public static boolean isBoxedDouble(@NotNull final Class<?> c) {
        return Double.class == c;
    }

    /**
     * Whether the class is an instance of Byte.class.
     *
     * @param c class
     * @return true if Byte.class is assignable from {@code c}, false otherwise
     */
    public static boolean isBoxedByte(@NotNull final Class<?> c) {
        return Byte.class == c;
    }

    /**
     * Whether the class is a boxed arithmetic type (Long, Integer, Short, Byte)
     *
     * @param c class
     * @return true if the class is a boxed arithmetic type, false otherwise
     */
    public static boolean isBoxedArithmetic(@NotNull final Class<?> c) {
        return isBoxedLong(c) || isBoxedInteger(c) || isBoxedShort(c) || isBoxedByte(c);
    }

    /**
     * Whether the class is an instance of Boolean.class.
     *
     * @param c class
     * @return true if Boolean.class is assignable from {@code c}, false otherwise
     */
    public static boolean isBoxedBoolean(@NotNull final Class<?> c) {
        return Boolean.class == c;
    }

    /**
<<<<<<< HEAD
     * Whether the class is {@link #isPrimitiveNumeric(Class)} or {@link #isBoxedNumeric(Class)}
     *
     * @param c class
     * @return true if {@code c} is numeric, false otherwise
     */
    @GwtIncompatible
    public static boolean isNumeric(@NotNull final Class<?> c) {
        return isPrimitiveNumeric(c) || isBoxedNumeric(c);
    }

    /**
=======
>>>>>>> 57729304
     * Whether the class equals char.class or Character.class is assignable from it.
     *
     * @param c class
     * @return true if Character.class is assignable from {@code c} or {@code c} equals char.class
     */
    public static boolean isCharacter(@NotNull final Class<?> c) {
        return isPrimitiveChar(c) || isBoxedChar(c);
    }

    /**
<<<<<<< HEAD
     * Whether the class is an {@link Instant}, a {@link ZonedDateTime}, or annotated as {@link IsDateTime}.
     *
     * @param type The class.
     * @return true if the type is a DateTime, {@link java.time.ZonedDateTime} or {@link Instant}.
     */
    @GwtIncompatible
    public static boolean isDateTime(Class<?> type) {
        return Instant.class.isAssignableFrom(type)
                || ZonedDateTime.class.isAssignableFrom(type)
                || (type.getAnnotation(IsDateTime.class) != null && type.getAnnotation(IsDateTime.class).value());
    }

    /**
=======
>>>>>>> 57729304
     * Whether the class is a {@link String}
     *
     * @param type the class
     * @return true if the type is a String, false otherwise
     */
    public static boolean isString(Class<?> type) {
        return String.class == type;
    }

    /**
<<<<<<< HEAD
     * Whether the class is a {@link BigInteger} or {@link BigDecimal}
     *
     * @param type the class
     * @return true if the type is BigInteger or BigDecimal, false otherwise
     */
    @GwtIncompatible
    public static boolean isBigNumeric(Class<?> type) {
        return BigInteger.class.isAssignableFrom(type) || BigDecimal.class.isAssignableFrom(type);
    }

    /**
=======
>>>>>>> 57729304
     * Checks if the type is a primitive or Boxed floate type (double or float).
     *
     * @param type the class
     * @return true if it is a float type, false otherwise
     */
    public static boolean isFloatType(Class<?> type) {
        return type.equals(double.class) || type.equals(float.class) || isBoxedDouble(type) || isBoxedFloat(type);
    }

    public static abstract class TypeBoxer<T> {
        public abstract T get(T result);
    }

    @SuppressWarnings("unchecked")
    public static <T> TypeBoxer<T> getTypeBoxer(Class<T> type) {
        if (type == byte.class || type == Byte.class) {
            return (TypeBoxer<T>) new TypeBoxer<Byte>() {
                @Override
                public Byte get(Byte result) {
                    return (result == NULL_BYTE ? null : result);
                }
            };
        } else if (type == char.class || type == Character.class) {
            return (TypeBoxer<T>) new TypeBoxer<Character>() {
                @Override
                public Character get(Character result) {
                    return (result == NULL_CHAR ? null : result);
                }
            };
        } else if (type == double.class || type == Double.class) {
            return (TypeBoxer<T>) new TypeBoxer<Double>() {
                @Override
                public Double get(Double result) {
                    return (result == NULL_DOUBLE ? null : result);
                }
            };
        } else if (type == float.class || type == Float.class) {
            return (TypeBoxer<T>) new TypeBoxer<Float>() {
                @Override
                public Float get(Float result) {
                    return (result == NULL_FLOAT ? null : result);
                }
            };
        } else if (type == int.class || type == Integer.class) {
            return (TypeBoxer<T>) new TypeBoxer<Integer>() {
                @Override
                public Integer get(Integer result) {
                    return (result == NULL_INT ? null : result);
                }
            };
        } else if (type == long.class || type == Long.class) {
            return (TypeBoxer<T>) new TypeBoxer<Long>() {
                @Override
                public Long get(Long result) {
                    return (result == NULL_LONG ? null : result);
                }
            };
        } else if (type == short.class || type == Short.class) {
            return (TypeBoxer<T>) new TypeBoxer<Short>() {
                @Override
                public Short get(Short result) {
                    return (result == NULL_SHORT ? null : result);
                }
            };
        } else {
            return new TypeBoxer<>() {
                @Override
                public Object get(Object result) {
                    return result;
                }
            };
        }
    }

    public static Boolean box(Boolean value) {
        return value;
    }

    public static Byte box(byte value) {
        return value == NULL_BYTE ? null : value;
    }

    public static Character box(char value) {
        return value == NULL_CHAR ? null : value;
    }

    public static Double box(double value) {
        return value == NULL_DOUBLE ? null : value;
    }

    public static Float box(float value) {
        return value == NULL_FLOAT ? null : value;
    }

    public static Integer box(int value) {
        return value == NULL_INT ? null : value;
    }

    public static Long box(long value) {
        return value == NULL_LONG ? null : value;
    }

    public static Short box(short value) {
        return value == NULL_SHORT ? null : value;
    }

    public static boolean unbox(Boolean value) {
        // This will throw an NPE on a null value.
        return value;
    }

    public static byte unbox(Byte value) {
        return (value == null ? NULL_BYTE : value);
    }

    public static char unbox(Character value) {
        return (value == null ? NULL_CHAR : value);
    }

    public static double unbox(Double value) {
        return (value == null ? NULL_DOUBLE : value);
    }

    public static float unbox(Float value) {
        return (value == null ? NULL_FLOAT : value);
    }

    public static int unbox(Integer value) {
        return (value == null ? NULL_INT : value);
    }

    public static long unbox(Long value) {
        return (value == null ? NULL_LONG : value);
    }

    public static short unbox(Short value) {
        return (value == null ? NULL_SHORT : value);
    }
}<|MERGE_RESOLUTION|>--- conflicted
+++ resolved
@@ -370,34 +370,6 @@
     }
 
     /**
-<<<<<<< HEAD
-     * Whether the class is equal to one of the six numeric primitives: float, double, int, long, short, or byte.
-     *
-     * @param c class
-     * @return true if {@code c} is a numeric primitive, false otherwise
-     */
-    public static boolean isPrimitiveNumeric(@NotNull final Class<?> c) {
-        return c == double.class || c == float.class
-                || c == int.class || c == long.class || c == short.class || c == byte.class;
-    }
-
-    @interface GwtIncompatible {
-    }
-
-    /**
-     * Whether the class is an instance of {@link Number}.
-     *
-     * @param c class
-     * @return true if Number.class is assignable from {@code c}, false otherwise
-     */
-    @GwtIncompatible
-    public static boolean isBoxedNumeric(@NotNull final Class<?> c) {
-        return Number.class.isAssignableFrom(c);
-    }
-
-    /**
-=======
->>>>>>> 57729304
      * Whether the class is equal to char.class.
      *
      * @param c class
@@ -498,20 +470,6 @@
     }
 
     /**
-<<<<<<< HEAD
-     * Whether the class is {@link #isPrimitiveNumeric(Class)} or {@link #isBoxedNumeric(Class)}
-     *
-     * @param c class
-     * @return true if {@code c} is numeric, false otherwise
-     */
-    @GwtIncompatible
-    public static boolean isNumeric(@NotNull final Class<?> c) {
-        return isPrimitiveNumeric(c) || isBoxedNumeric(c);
-    }
-
-    /**
-=======
->>>>>>> 57729304
      * Whether the class equals char.class or Character.class is assignable from it.
      *
      * @param c class
@@ -522,22 +480,6 @@
     }
 
     /**
-<<<<<<< HEAD
-     * Whether the class is an {@link Instant}, a {@link ZonedDateTime}, or annotated as {@link IsDateTime}.
-     *
-     * @param type The class.
-     * @return true if the type is a DateTime, {@link java.time.ZonedDateTime} or {@link Instant}.
-     */
-    @GwtIncompatible
-    public static boolean isDateTime(Class<?> type) {
-        return Instant.class.isAssignableFrom(type)
-                || ZonedDateTime.class.isAssignableFrom(type)
-                || (type.getAnnotation(IsDateTime.class) != null && type.getAnnotation(IsDateTime.class).value());
-    }
-
-    /**
-=======
->>>>>>> 57729304
      * Whether the class is a {@link String}
      *
      * @param type the class
@@ -548,20 +490,6 @@
     }
 
     /**
-<<<<<<< HEAD
-     * Whether the class is a {@link BigInteger} or {@link BigDecimal}
-     *
-     * @param type the class
-     * @return true if the type is BigInteger or BigDecimal, false otherwise
-     */
-    @GwtIncompatible
-    public static boolean isBigNumeric(Class<?> type) {
-        return BigInteger.class.isAssignableFrom(type) || BigDecimal.class.isAssignableFrom(type);
-    }
-
-    /**
-=======
->>>>>>> 57729304
      * Checks if the type is a primitive or Boxed floate type (double or float).
      *
      * @param type the class
