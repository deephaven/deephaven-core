--- conflicted
+++ resolved
@@ -45,38 +45,7 @@
         } else if (array instanceof short[]) {
             return new ShortArrayAccessor((short[]) array);
         } else {
-<<<<<<< HEAD
-            return new ObjectArrayAccessor((Object[]) array);
-        }
-    }
-
-    @GwtIncompatible
-    public static ArrayAccessor createArrayAccessor(Object element, int size) {
-        if (element == null) {
-            return new ObjectArrayAccessor(new Object[size]);
-        }
-        final Class<?> c = element.getClass();
-        if (c.equals(boolean.class) || c.equals(Boolean.class)) {
-            return new BooleanArrayAccessor(booleanNullArray(size));
-        } else if (c.equals(byte.class) || c.equals(Byte.class)) {
-            return new ByteArrayAccessor(byteNullArray(size));
-        } else if (c.equals(char.class) || c.equals(Character.class)) {
-            return new CharArrayAccessor(charNullArray(size));
-        } else if (c.equals(double.class) || c.equals(Double.class)) {
-            return new DoubleArrayAccessor(doubleNullArray(size));
-        } else if (c.equals(float.class) || c.equals(Float.class)) {
-            return new FloatArrayAccessor(floatNullArray(size));
-        } else if (c.equals(int.class) || c.equals(Integer.class)) {
-            return new IntArrayAccessor(intNullArray(size));
-        } else if (c.equals(long.class) || c.equals(Long.class)) {
-            return new LongArrayAccessor(longNullArray(size));
-        } else if (c.equals(short.class) || c.equals(Short.class)) {
-            return new ShortArrayAccessor(shortNullArray(size));
-        } else {
-            return new ObjectArrayAccessor((Object[]) Array.newInstance(c, size));
-=======
             return new ObjectArrayAccessor<>((Object[]) array);
->>>>>>> 36899fda
         }
     }
 
@@ -128,107 +97,6 @@
         return result;
     }
 
-<<<<<<< HEAD
-    @GwtIncompatible
-    public static Object toArray(Collection<?> objects, Class elementType) {
-        if (elementType == boolean.class) {
-            elementType = Boolean.class;
-        }
-        Object result = Array.newInstance(elementType, objects.size());
-        ArrayAccessor accessor = getArrayAccessor(result);
-        int i = 0;
-        for (Object object : objects) {
-            accessor.set(i++, object);
-        }
-        return result;
-    }
-
-    @GwtIncompatible
-    public static Object boxedToPrimitive(Set<?> objects, Class type) {
-        Iterator<?> it = objects.iterator();
-        if (objects.isEmpty()) {
-            Class primitiveType = io.deephaven.util.type.TypeUtils.getUnboxedType(type);
-            if (primitiveType == null) {
-                return Array.newInstance(type, 0);
-            } else {
-                return Array.newInstance(primitiveType, 0);
-            }
-        }
-        Object current = it.next();
-        ArrayAccessor resultAccessor = createArrayAccessor(current, objects.size());
-        int i = 0;
-        resultAccessor.set(i++, current);
-        while (it.hasNext()) {
-            current = it.next();
-            resultAccessor.set(i++, current);
-        }
-        return resultAccessor.getArray();
-    }
-
-    @GwtIncompatible
-    public static ArrayAccessor getArrayAccessorFromArray(Object arrayPrototype, int size) {
-        final Class<?> c = arrayPrototype.getClass();
-        if (c.equals(boolean[].class)) {
-            return new BooleanArrayAccessor(booleanNullArray(size));
-        } else if (c.equals(byte[].class)) {
-            return new ByteArrayAccessor(byteNullArray(size));
-        } else if (c.equals(char[].class)) {
-            return new CharArrayAccessor(charNullArray(size));
-        } else if (c.equals(double[].class)) {
-            return new DoubleArrayAccessor(doubleNullArray(size));
-        } else if (c.equals(float[].class)) {
-            return new FloatArrayAccessor(floatNullArray(size));
-        } else if (c.equals(int[].class)) {
-            return new IntArrayAccessor(intNullArray(size));
-        } else if (c.equals(long[].class)) {
-            return new LongArrayAccessor(longNullArray(size));
-        } else if (c.equals(short[].class)) {
-            return new ShortArrayAccessor(shortNullArray(size));
-        } else {
-            return new ObjectArrayAccessor((Object[]) Array.newInstance(c.getComponentType(), size));
-        }
-    }
-
-    @GwtIncompatible
-    public static Object toArray(Collection<?> objects) {
-        if (objects.size() == 0) {
-            return toArray(objects, Object.class);
-        }
-        Object prototype = objects.iterator().next();
-        if (prototype == null) {
-            return toArray(objects, Object.class);
-        }
-        Class ubType = TypeUtils.getUnboxedType(prototype.getClass());
-
-        return toArray(objects, (ubType == null ? prototype.getClass() : ubType));
-    }
-
-    @GwtIncompatible
-    public static ArrayAccessor getAccessorForElementType(Class componentType, int size) {
-        if (componentType.equals(boolean.class) || componentType.equals(Boolean.class)) {
-            return new BooleanArrayAccessor(booleanNullArray(size));
-        } else if (componentType.equals(byte.class) || componentType.equals(Byte.class)) {
-            return new ByteArrayAccessor(byteNullArray(size));
-        } else if (componentType.equals(char.class) || componentType.equals(Character.class)) {
-            return new CharArrayAccessor(charNullArray(size));
-        } else if (componentType.equals(double.class) || componentType.equals(Double.class)) {
-            return new DoubleArrayAccessor(doubleNullArray(size));
-        } else if (componentType.equals(float.class) || componentType.equals(Float.class)) {
-            return new FloatArrayAccessor(floatNullArray(size));
-        } else if (componentType.equals(int.class) || componentType.equals(Integer.class)) {
-            return new IntArrayAccessor(intNullArray(size));
-        } else if (componentType.equals(long.class) || componentType.equals(Long.class)) {
-            return new LongArrayAccessor(longNullArray(size));
-        } else if (componentType.equals(short.class) || componentType.equals(Short.class)) {
-            return new ShortArrayAccessor(shortNullArray(size));
-        } else {
-            return new ObjectArrayAccessor((Object[]) Array.newInstance(componentType, size));
-        }
-
-    }
-
-=======
->>>>>>> 36899fda
     public static Character[] getBoxedArray(char[] referenceData) {
         Character[] result = new Character[referenceData.length];
         for (int i = 0; i < result.length; i++) {
