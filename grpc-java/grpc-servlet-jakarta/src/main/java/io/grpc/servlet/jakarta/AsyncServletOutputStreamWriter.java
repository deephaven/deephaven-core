--- conflicted
+++ resolved
@@ -256,11 +256,7 @@
 
         default boolean isFinestEnabled() {
             return false;
-<<<<<<< HEAD
-        };
-=======
-        }
->>>>>>> f1105da9
+        }
     }
 
     private static final class WriteState {
